--- conflicted
+++ resolved
@@ -140,30 +140,6 @@
 	return
 }
 
-<<<<<<< HEAD
-func (p *PeggedOrders) RemoveAllParkedForParty(
-	ctx context.Context, party string, status types.OrderStatus,
-) (orders []*types.Order, evts []events.Event) {
-	n := 0
-	now := p.timeService.GetTimeNow().UnixNano()
-
-	for _, o := range p.parked {
-		if o.Party == party {
-			o.UpdatedAt = now
-			o.Status = status
-			orders = append(orders, o)
-			evts = append(evts, events.NewOrderEvent(ctx, o))
-			delete(p.isParked, o.ID)
-			continue
-		}
-		// here we insert back in the slice
-		p.parked[n] = o
-		n++
-	}
-	p.parked = p.parked[:n]
-	return
-}
-
 func (p *PeggedOrders) EnterAuction(ctx context.Context) []events.Event {
 	var (
 		n    = 0
@@ -190,8 +166,6 @@
 	return evts
 }
 
-=======
->>>>>>> 2d343123
 func (p *PeggedOrders) GetParkedIDs() []string {
 	ids := make([]string, 0, len(p.isParked))
 	for k := range p.isParked {
