# Changelog

## Unreleased 0.73.0

### 🚨 Breaking changes

- [8679](https://github.com/vegaprotocol/vega/issues/8679) - Snapshot configuration `load-from-block-height` no longer accept `-1` as value. To reload from the latest snapshot, it should be valued `0`.
- [8679](https://github.com/vegaprotocol/vega/issues/8679) - Snapshot configuration `snapshot-keep-recent` only accept values from `1` (included) to `10` (included) .
- [8944](https://github.com/vegaprotocol/vega/issues/8944) - Asset ID field on the `ExportLedgerEntriesRequest gRPC API` for exporting ledger entries has changed type to make it optional.
- [9562](https://github.com/vegaprotocol/vega/issues/9562) - `--lite` and `--archive` options to data node have been replaced with `--retention-profile=[archive|conservative|minimal]` with default mode as archive.
- [9258](https://github.com/vegaprotocol/vega/issues/9258) - Rework `GetReferralSetStats` endpoint.
- [9258](https://github.com/vegaprotocol/vega/issues/9258) - Change HTTP endpoint from `/volume-discount-stats` to `/volume-discount-program/stats`.
- [9258](https://github.com/vegaprotocol/vega/issues/9258) - Change HTTP endpoint from `/referral-sets/stats/{id}` to `/referral-sets/{id}/stats`.
- [9719](https://github.com/vegaprotocol/vega/issues/9719) - Remove unnecessary fields from referral and volume discount program proposals.
- [9733](https://github.com/vegaprotocol/vega/issues/9733) - Making `set_id` optional in `referral set stats` endpoint

### 🗑️ Deprecation

- [](https://github.com/vegaprotocol/vega/issues/xxxx) -

### 🛠 Improvements

- [9484](https://github.com/vegaprotocol/vega/issues/9484) - Remove network parameters that only provide defaults for market liquidity settings.
- [8718](https://github.com/vegaprotocol/vega/issues/8718) - Emit market data event after setting mark price prior to final settlement.
- [8590](https://github.com/vegaprotocol/vega/issues/8590) - Improved Ethereum oracle support.
- [8754](https://github.com/vegaprotocol/vega/issues/8754) - Introduce Perpetuals and their funding payment calculations.
- [8731](https://github.com/vegaprotocol/vega/issues/8731) - Add liquidity provision `SLA` to governance proposals for spot market.
- [8741](https://github.com/vegaprotocol/vega/issues/8741) - Add a network parameter for disabling `Ethereum` oracles.
- [8600](https://github.com/vegaprotocol/vega/issues/8600) - Clean and refactor data source packages.
- [8845](https://github.com/vegaprotocol/vega/issues/8845) - Add support for network treasury and global insurance accounts.
- [9545](https://github.com/vegaprotocol/vega/issues/9545) - Auto load new segments after load finishes
- [8661](https://github.com/vegaprotocol/vega/issues/8661) - Refactor the snapshot engine to make it testable.
- [8680](https://github.com/vegaprotocol/vega/issues/8680) - Move loading the local snapshot in the initialization steps.
- [8682](https://github.com/vegaprotocol/vega/issues/8682) - Share snapshot by search the metadata database instead of loading the tree.
- [8846](https://github.com/vegaprotocol/vega/issues/8846) - Add support to transfer recurring transfers to metric based reward
- [9549](https://github.com/vegaprotocol/vega/issues/9549) - Update config defaults to better support archive nodes
- [8857](https://github.com/vegaprotocol/vega/issues/8857) - Add a step for getting the balance of the liquidity provider liquidity fee account
- [8847](https://github.com/vegaprotocol/vega/issues/8847) - Implement internal time trigger data source.
- [8895](https://github.com/vegaprotocol/vega/issues/8895) - Allow to set runtime parameters in the SQL Store connection structure
- [9678](https://github.com/vegaprotocol/vega/issues/9678) - Cache and forward referral rewards multiplier and factor multiplier
- [8779](https://github.com/vegaprotocol/vega/issues/8779) - Query all details of liquidity providers via an API.
- [8924](https://github.com/vegaprotocol/vega/issues/8924) - Refactor slightly to remove need to deep clone `proto` types
- [8782](https://github.com/vegaprotocol/vega/issues/8782) - List all active liquidity providers for a market via API.
- [8753](https://github.com/vegaprotocol/vega/issues/8753) - Governance for new market proposal.
- [8752](https://github.com/vegaprotocol/vega/issues/8752) - Add `PERPS` network parameter.
- [8759](https://github.com/vegaprotocol/vega/issues/8759) - Add update market support for `PERPS`.
- [8758](https://github.com/vegaprotocol/vega/issues/8758) - Internal recurring time trigger for `PERPS`.
- [8913](https://github.com/vegaprotocol/vega/issues/8913) - Add business logic for team management.
- [8765](https://github.com/vegaprotocol/vega/issues/8765) - Implement snapshots state for `PERPS`.
- [8918](https://github.com/vegaprotocol/vega/issues/8918) - Implement commands for team management.
- [9401](https://github.com/vegaprotocol/vega/issues/9401) - Use boot strap peers when fetching initial network history segment
- [9670](https://github.com/vegaprotocol/vega/issues/9670) - Do not check destination account exists when validating transfer proposal
- [8960](https://github.com/vegaprotocol/vega/issues/8960) - Improve wiring perpetual markets through governance.
- [8969](https://github.com/vegaprotocol/vega/issues/8969) - Improve wiring of internal time triggers for perpetual markets.
- [9001](https://github.com/vegaprotocol/vega/issues/9001) - Improve wiring of perpetual markets into the data node.
- [8985](https://github.com/vegaprotocol/vega/issues/8985) - Improve snapshot restore of internal time triggers for perpetual markets.
- [9146](https://github.com/vegaprotocol/vega/issues/9146) - Improve `TWAP` for perpetual markets to do calculations incrementally.
- [8817](https://github.com/vegaprotocol/vega/issues/8817) - Add interest term to perpetual funding payment calculation.
- [8755](https://github.com/vegaprotocol/vega/issues/8755) - Improve testing for perpetual settlement and collateral transfers.
- [9319](https://github.com/vegaprotocol/vega/issues/9319) - Introduce product data field in market data for product specific information.
- [8756](https://github.com/vegaprotocol/vega/issues/8756) - Settlement and margin implementation for `PERPS`.
- [8932](https://github.com/vegaprotocol/vega/issues/8932) - Fix range validation of `performanceHysteresisEpochs`
- [8887](https://github.com/vegaprotocol/vega/pull/8887) - Remove differences for snapshot loading when the `nullchain` is used instead of `tendermint`
- [8973](https://github.com/vegaprotocol/vega/issues/8973) - Do some more validation on Ethereum call specifications, add explicit error types to improve reporting
- [8957](https://github.com/vegaprotocol/vega/issues/8957) - Oracle bindings for `PERPS`.
- [8770](https://github.com/vegaprotocol/vega/issues/8770) - Add `PERPS` to integration tests.
- [8763](https://github.com/vegaprotocol/vega/issues/8763) - Periodic settlement data endpoint.
- [8920](https://github.com/vegaprotocol/vega/issues/8920) - Emit events when something happens to teams.
- [8917](https://github.com/vegaprotocol/vega/issues/8917) - Support teams engine snapshots
- [9007](https://github.com/vegaprotocol/vega/issues/9007) - Add reward vesting mechanisms.
- [8914](https://github.com/vegaprotocol/vega/issues/8914) - Add referral network parameters.
- [9023](https://github.com/vegaprotocol/vega/issues/9023) - Add transaction comparison tool.
- [8120](https://github.com/vegaprotocol/vega/issues/8120) - Data node `API` support for spot markets, data and governance.
- [8762](https://github.com/vegaprotocol/vega/issues/8762) - Data node `API` support for perpetual markets, data and governance.
- [8761](https://github.com/vegaprotocol/vega/issues/8761) - Add terminating `PERPS` via governance.
- [9021](https://github.com/vegaprotocol/vega/issues/9021) - Add rejection reason to stop orders.
- [9012](https://github.com/vegaprotocol/vega/issues/9012) - Add governance to update the referral program.
- [9077](https://github.com/vegaprotocol/vega/issues/9077) - Ensure liquidity `SLA` parameters are exposed on markets and proposals
- [9046](https://github.com/vegaprotocol/vega/issues/9046) - Send event on referral engine state change.
- [9045](https://github.com/vegaprotocol/vega/issues/9045) - Snapshot the referral engine.
- [9136](https://github.com/vegaprotocol/vega/issues/9136) - Referral engine returns reward factor for a given party
- [9076](https://github.com/vegaprotocol/vega/issues/9076) - Add current funding rate to market data.
- [1932](https://github.com/vegaprotocol/devops-infra/issues/1932) - Allow configuring an `SQL` statement timeout.
- [9162](https://github.com/vegaprotocol/vega/issues/9162) - Refactor transfers to support new metric based rewards and distribution strategies
- [9163](https://github.com/vegaprotocol/vega/issues/9163) - Refactor reward engine to support the new metric based reward distribution
- [9164](https://github.com/vegaprotocol/vega/issues/9164) - Refactor market activity tracker to support more metrics and history
- [9219](https://github.com/vegaprotocol/vega/issues/9219) - Don't do `IPFS` garbage collection every segment
- [9208](https://github.com/vegaprotocol/vega/issues/9208) - Refactor referral set and teams state
- [9204](https://github.com/vegaprotocol/vega/issues/9204) - Ensure teams names are not duplicates
- [9080](https://github.com/vegaprotocol/vega/issues/9080) - Add support for vested and vesting account in GraphQL
- [9147](https://github.com/vegaprotocol/vega/issues/9147) - Add reward multiplier to vesting engine
- [9593](https://github.com/vegaprotocol/vega/issues/9593) - Version and whether it was taken for a protocol upgrade added to snapshot.
- [9234](https://github.com/vegaprotocol/vega/issues/9234) - Add support for transfers out of the vested account
- [9199](https://github.com/vegaprotocol/vega/issues/9199) - Consider running notional volume to determine referrers and referees tier
- [9214](https://github.com/vegaprotocol/vega/issues/9214) - Add staking tier on referral program
- [9205](https://github.com/vegaprotocol/vega/issues/9205) - Ensure staking requirement when creating / joining referral sets
- [9032](https://github.com/vegaprotocol/vega/issues/9032) - Implement activity streaks.
- [9133](https://github.com/vegaprotocol/vega/issues/9133) - Apply discounts/rewards in fee calculation
- [9281](https://github.com/vegaprotocol/vega/issues/9281) - Add ability to filter funding period data points by the sequence they land in.
- [9254](https://github.com/vegaprotocol/vega/issues/9254) - Add fee discounts to trade API
- [9246](https://github.com/vegaprotocol/vega/issues/9246) - Add rewards multiplier support in the referral engine.
- [9063](https://github.com/vegaprotocol/vega/issues/9063) - Make `calculationTimeStep` a network parameter
- [9167](https://github.com/vegaprotocol/vega/issues/9167) - Rename liquidity network parameters
- [9302](https://github.com/vegaprotocol/vega/issues/9302) - Volume discount program
- [9288](https://github.com/vegaprotocol/vega/issues/9288) - Add check for current epoch to integration tests.
- [9288](https://github.com/vegaprotocol/vega/issues/9288) - Allow integration test time to progress by epoch.
- [9078](https://github.com/vegaprotocol/vega/issues/9078) - Add activity streak `API`.
- [9351](https://github.com/vegaprotocol/vega/issues/9351) - Avoid using strings in market activity tracker snapshot and checkpoint
- [9079](https://github.com/vegaprotocol/vega/issues/9079) - Add API to get the current referral program
- [8916](https://github.com/vegaprotocol/vega/issues/8916) - Add data node `API` for teams.
- [7461](https://github.com/vegaprotocol/vega/issues/7461) - Add endpoint to get transfer by ID.
- [9417](https://github.com/vegaprotocol/vega/issues/9417) - Add additional filters for referral set `APIs`.
- [9375](https://github.com/vegaprotocol/vega/issues/9375) - Apply SLA parameters at epoch boundary.
- [9279](https://github.com/vegaprotocol/vega/issues/9279) - Remove checks for best bid/ask when leaving opening auction.
- [9456](https://github.com/vegaprotocol/vega/issues/9456) - Add liquidity `SLA` parameters to `NewMarket` and `UpdateMarketConfiguration` proposals in `GraphQL`.
- [9408](https://github.com/vegaprotocol/vega/issues/9408) - Check for integer overflow in pagination.
- [5176](https://github.com/vegaprotocol/vega/issues/5176) - Check for duplicate asset registration in integration tests.
- [9496](https://github.com/vegaprotocol/vega/issues/9496) - Added support for new dispatch strategy fields in feature tests
- [9536](https://github.com/vegaprotocol/vega/issues/9536) - Feature tests for average position metric transfers and reward
- [9547](https://github.com/vegaprotocol/vega/issues/9547) - Less disk space is now needed to initialise a data node from network history.
- [8764](https://github.com/vegaprotocol/vega/issues/8764) - Include funding payment in margin and liquidation price estimates for `PERPS`.
- [9519](https://github.com/vegaprotocol/vega/issues/9519) - Fix `oracle_specs` data in the `database` that was inadvertently removed during an earlier database migration
- [9475](https://github.com/vegaprotocol/vega/issues/9475) - Make `oracle_data` and `oracle_data_oracle_specs` into `hypertables`
- [9478](https://github.com/vegaprotocol/vega/issues/8764) - Add SLA statistics to market data and liquidity provision APIs.
- [9558](https://github.com/vegaprotocol/vega/issues/9558) - Feature tests for relative return metric transfers and reward
- [9559](https://github.com/vegaprotocol/vega/issues/9559) - Feature tests for return volatility metric transfers and reward
- [9564](https://github.com/vegaprotocol/vega/issues/9564) - Fix error message for too many staking tiers.
- [8421](https://github.com/vegaprotocol/vega/issues/8421) - Markets that spend too long in opening auction should be cancelled.
- [9575](https://github.com/vegaprotocol/vega/issues/9575) - Expand SLA statistics by required liquidity and notional volumes.
- [9578](https://github.com/vegaprotocol/vega/issues/9578) - Add spam protection for referral transactions
- [9590](https://github.com/vegaprotocol/vega/issues/9590) - Restore positions for market activity tracker on migration from old version.
- [9589](https://github.com/vegaprotocol/vega/issues/9589) - Add event for funding payments.
- [9460](https://github.com/vegaprotocol/vega/issues/9460) - Add APIs for volume discount program.
- [9628](https://github.com/vegaprotocol/vega/issues/9628) - Upgrade `CometBFT`.
- [9577](https://github.com/vegaprotocol/vega/issues/9577) - Feature test coverage for distribution strategy
- [9542](https://github.com/vegaprotocol/vega/issues/9542) - Ensure all per asset accounts exist after migration
- [8475](https://github.com/vegaprotocol/vega/issues/8475) - Emit margin levels event when margin balance is cleared.
- [9664](https://github.com/vegaprotocol/vega/issues/9664) - Handle pagination of release request with github.
- [9681](https://github.com/vegaprotocol/vega/issues/9681) - Move referral set reward factor to the referral set stats events
- [9708](https://github.com/vegaprotocol/vega/issues/9708) - Use the correct transaction hash when submitting orders through the `nullblockchain`
- [409](https://github.com/vegaprotocol/OctoberACs/issues/409) - Add integration test for team rewards `0056-REWA-106`
- [410](https://github.com/vegaprotocol/OctoberACs/issues/410) - Add integration test for team rewards `0056-REWA-107`
- [411](https://github.com/vegaprotocol/OctoberACs/issues/411) - Add integration test for team rewards `0056-REWA-108`
- [408](https://github.com/vegaprotocol/OctoberACs/issues/408) - Add integration test for team rewards `0056-REWA-105`
- [407](https://github.com/vegaprotocol/OctoberACs/issues/407) - Add integration test for team rewards `0056-REWA-104`
- [406](https://github.com/vegaprotocol/OctoberACs/issues/406) - Add integration test for team rewards `0056-REWA-103`
- [388](https://github.com/vegaprotocol/OctoberACs/issues/388) - Add integration test for `0029-FEES-031`
- [387](https://github.com/vegaprotocol/OctoberACs/issues/387) - Add integration test for `0029-FEES-028`
- [9710](https://github.com/vegaprotocol/vega/issues/9710) - Add config to keep spam and `POW` enabled when using null chain.

### 🐛 Fixes

- [8417](https://github.com/vegaprotocol/vega/issues/8417) - Fix normalisation of Ethereum calls that return structures
- [8719](https://github.com/vegaprotocol/vega/issues/8719) - Do not try to resolve iceberg order if it's not set
- [8721](https://github.com/vegaprotocol/vega/issues/8721) - Fix panic with triggered OCO expiring
- [8751](https://github.com/vegaprotocol/vega/issues/8751) - Fix Ethereum oracle data error event sent with incorrect sequence number
- [8906](https://github.com/vegaprotocol/vega/issues/8906) - Fix Ethereum oracle confirmation height not be used
- [8729](https://github.com/vegaprotocol/vega/issues/8729) - Stop order direction not set in datanode
- [8545](https://github.com/vegaprotocol/vega/issues/8545) - Block Explorer pagination does not order correctly.
- [8748](https://github.com/vegaprotocol/vega/issues/8748) - `ListSuccessorMarkets` does not return results.
- [8749](https://github.com/vegaprotocol/vega/issues/8749) - Ensure stop order expiry is in the future
- [9337](https://github.com/vegaprotocol/vega/issues/9337) - Non deterministic ordering of vesting ledger events
- [8773](https://github.com/vegaprotocol/vega/issues/8773) - Fix panic with stop orders
- [9343](https://github.com/vegaprotocol/vega/issues/9343) - Prevent malicious validator submitting Ethereum oracle chain event prior to initial start time
- [8792](https://github.com/vegaprotocol/vega/issues/8792) - Fix panic when starting null block chain node.
- [8739](https://github.com/vegaprotocol/vega/issues/8739) - Cancel orders for rejected markets.
- [9685](https://github.com/vegaprotocol/vega/issues/9685) - All events for core are sent out in a stable order.
- [9594](https://github.com/vegaprotocol/vega/issues/9594) - non deterministic order events on market termination
- [9350](https://github.com/vegaprotocol/vega/issues/9350) - Clear account ledger events causing segment divergence
- [9118](https://github.com/vegaprotocol/vega/issues/9118) - Improve list stop orders error message
- [9406](https://github.com/vegaprotocol/vega/issues/9105) - Fix Ethereum oracle validation failing unexpectedly when using go 1.19
- [9105](https://github.com/vegaprotocol/vega/issues/9105) - Truncate virtual stake decimal places
- [9517](https://github.com/vegaprotocol/vega/issues/9517) - Start and end time stamps in `GetMarketDataHistoryByID` now work as expected.
- [9348](https://github.com/vegaprotocol/vega/issues/9348) - Nil pointer error in Ethereum call engine when running with null block chain
- [8800](https://github.com/vegaprotocol/vega/issues/8800) - `expiresAt` is always null in the Stop Orders `API`.
- [8796](https://github.com/vegaprotocol/vega/issues/8796) - Avoid updating active proposals slice while iterating over it.
- [8631](https://github.com/vegaprotocol/vega/issues/8631) - Prevent duplicate Ethereum call chain event after snapshot start
- [9528](https://github.com/vegaprotocol/vega/issues/9528) - Allow order submission when in governance suspended auction.
- [8679](https://github.com/vegaprotocol/vega/issues/8679) - Disallow snapshot state-sync if local snapshots exist
- [8364](https://github.com/vegaprotocol/vega/issues/8364) - Initialising from network history not working after database wipe
- [8827](https://github.com/vegaprotocol/vega/issues/8827) - Add block height validation to validator initiated transactions and pruning to the `pow` engine cache
- [8836](https://github.com/vegaprotocol/vega/issues/8836) - Fix enactment of market update state
- [8848](https://github.com/vegaprotocol/vega/issues/8848) - Handle the case where the market is terminated and the epoch ends at the same block.
- [8853](https://github.com/vegaprotocol/vega/issues/8853) - Liquidity provision amendment bug fixes
- [8862](https://github.com/vegaprotocol/vega/issues/8862) - Fix settlement via governance
- [9088](https://github.com/vegaprotocol/vega/issues/9088) - Include error field in `contractCall` snapshot.
- [8854](https://github.com/vegaprotocol/vega/issues/8854) - Add liquidity `v2` snapshots to the list of providers
- [8772](https://github.com/vegaprotocol/vega/issues/8772) - Checkpoint panic on successor markets.
- [8962](https://github.com/vegaprotocol/vega/issues/8962) - Refreshed pegged iceberg orders remain tracked as pegged orders.
- [8837](https://github.com/vegaprotocol/vega/issues/8837) - Remove successor entries from snapshot if they will be removed next tick.
- [8868](https://github.com/vegaprotocol/vega/issues/8868) - Fix `oracle_specs` table null value error.
- [9038](https://github.com/vegaprotocol/vega/issues/9038) - New market proposals are no longer in both the active and enacted slices to prevent pointer sharing.
- [8878](https://github.com/vegaprotocol/vega/issues/8878) - Fix amend to consider market decimals when checking for sufficient funds.
- [8698](https://github.com/vegaprotocol/vega/issues/8698) - Final settlement rounding can be off by a 1 factor instead of just one.
- [9113](https://github.com/vegaprotocol/vega/issues/9113) - Only add pending signatures to the retry list when the notary engine snapshot restores.
- [8861](https://github.com/vegaprotocol/vega/issues/8861) - Fix successor proposals never leaving proposed state.
- [9086](https://github.com/vegaprotocol/vega/issues/9086) - Set identifier generator during perpetual settlement for closed out orders.
- [8884](https://github.com/vegaprotocol/vega/issues/8884) - Do not assume `\n` is present on the first read chunk of the input
- [8477](https://github.com/vegaprotocol/vega/issues/8477) - Do not allow opening auction duration of 0
- [9272](https://github.com/vegaprotocol/vega/issues/9272) - Fix dead-lock when terminating a perpetual market.
- [8891](https://github.com/vegaprotocol/vega/issues/8891) - Emit market update event when resuming via governance
- [8874](https://github.com/vegaprotocol/vega/issues/8874) - Database migration can fail when rolling back and migrating up again.
- [8855](https://github.com/vegaprotocol/vega/issues/8855) - Preserve reference to parent market when restoring checkpoint data
- [9576](https://github.com/vegaprotocol/vega/issues/9576) - Metric collection during bridge stops no longer causes a panic.
- [8909](https://github.com/vegaprotocol/vega/issues/8909) - initialise id generator for all branches of market state update
- [9004](https://github.com/vegaprotocol/vega/issues/9004) - Clear insurance pools in a deterministic order in successor markets.
- [8908](https://github.com/vegaprotocol/vega/issues/8908) - A rejected parent market should result in all successors getting rejected, too.
- [8953](https://github.com/vegaprotocol/vega/issues/8953) - Fix reward distribution when validator delegate to other validators
- [8898](https://github.com/vegaprotocol/vega/issues/8898) - Fix auction uncrossing handling for spots
- [8968](https://github.com/vegaprotocol/vega/issues/8968) - Fix missing parent reference on checkpoint restore.
- [9009](https://github.com/vegaprotocol/vega/issues/9009) - Fix non determinism in `RollbackParentELS`
- [8945](https://github.com/vegaprotocol/vega/issues/8945) - Expose missing order from the stop order `GraphQL` endpoint.
- [9034](https://github.com/vegaprotocol/vega/issues/9034) - Add missing transfer types to `GraphQL` schema definition.
- [9075](https://github.com/vegaprotocol/vega/issues/9075) - `Oracle Specs API` can fail when oracle data is null.
- [8944](https://github.com/vegaprotocol/vega/issues/8944) - Fix ignoring of asset `ID` in ledger export, and make it optional.
- [8971](https://github.com/vegaprotocol/vega/issues/8971) - Record the epoch start time even in opening auction
- [8992](https://github.com/vegaprotocol/vega/issues/8992) - allow for 0 time step for `SLA` fee calculation
- [9266](https://github.com/vegaprotocol/vega/issues/9266) - Preserve perpetual state when updating product
- [8988](https://github.com/vegaprotocol/vega/issues/8988) - allow amend/cancel of pending liquidity provision
- [8993](https://github.com/vegaprotocol/vega/issues/8993) - handle the case where commitment min time fraction is 1
- [9252](https://github.com/vegaprotocol/vega/issues/9252) - Preserve the order of pegged orders in snapshots.
- [9066](https://github.com/vegaprotocol/vega/issues/9066) - Ensure a party have a liquidity provision before trying to cancel
- [9140](https://github.com/vegaprotocol/vega/issues/9140) - Stop orders table should be a `hypertable` with retention policy.
- [9153](https://github.com/vegaprotocol/vega/issues/9153) - `MTM` win transfers can be less than one.
- [9227](https://github.com/vegaprotocol/vega/issues/9227) - Do not allow market updates that change the product type.
- [9535](https://github.com/vegaprotocol/vega/issues/9535) - Populate referral statistics when loading from a snapshot.
- [9178](https://github.com/vegaprotocol/vega/issues/9178) - Fix LP amendment panic
- [9329](https://github.com/vegaprotocol/vega/issues/9329) - Roll next trigger time forward until after the time that triggered it.
- [9053](https://github.com/vegaprotocol/vega/issues/9053) - Handle settle market events in core positions plug-in.
- [9189](https://github.com/vegaprotocol/vega/issues/9189) - Fix stop orders snapshots
- [9313](https://github.com/vegaprotocol/vega/issues/9313) - `ListLedgerEntries` transfers type filter works as expected with open to and from filters.
- [9198](https://github.com/vegaprotocol/vega/issues/9198) - Fix panic during LP amendment applications
- [9196](https://github.com/vegaprotocol/vega/issues/9196) - `API` documentation should specify the time format.
- [9294](https://github.com/vegaprotocol/vega/issues/9294) - Data node panics when many markets use the same data source
- [9203](https://github.com/vegaprotocol/vega/issues/9203) - Do not remove LPs from the parties map if they are an LP without an open position
- [9202](https://github.com/vegaprotocol/vega/issues/9202) - Fix `ELS` not calculated when leaving opening auction.
- [9276](https://github.com/vegaprotocol/vega/issues/9276) - Properly save stats in the positions snapshot
- [9276](https://github.com/vegaprotocol/vega/issues/9276) - Properly save stats in the positions snapshot
- [9305](https://github.com/vegaprotocol/vega/issues/9305) - Properly propagate `providersFeeCalculationTimeStep` parameter
- [9374](https://github.com/vegaprotocol/vega/issues/9374) - `ListGovernanceData` ignored reference filter.
- [9385](https://github.com/vegaprotocol/vega/issues/9385) - Support deprecated liquidity auction type for compatibility
- [9398](https://github.com/vegaprotocol/vega/issues/9398) - Fix division by zero panic in market liquidity
- [9413](https://github.com/vegaprotocol/vega/issues/9413) - Fix range validation for SLA parameters
- [9332](https://github.com/vegaprotocol/vega/issues/9332) - Ethereum oracles sending data to unintended destinations
- [9447](https://github.com/vegaprotocol/vega/issues/9447) - Store current SLA parameters in the liquidity engine snapshot.
- [9433](https://github.com/vegaprotocol/vega/issues/9433) - fix referral set snapshot
- [9432](https://github.com/vegaprotocol/vega/issues/9432) - fix referral set not saved to database.
- [9449](https://github.com/vegaprotocol/vega/issues/9449) - if expiration is empty, never expire a discount/reward program
- [9263](https://github.com/vegaprotocol/vega/issues/9263) - save dispatch strategy details in the database and allow for its retrieval.
- [9374](https://github.com/vegaprotocol/vega/issues/9374) - `ListGovernanceData` returns an error instead of results.
- [9344](https://github.com/vegaprotocol/vega/issues/9344) - Verify `EthTime` in submitted `ChainEvent` transactions matches the chain.
- [9461](https://github.com/vegaprotocol/vega/issues/9461) - Do not make SLA related transfers for 0 amount.
- [9462](https://github.com/vegaprotocol/vega/issues/9462) - Add missing proposal error `enum` values to the database.
- [9466](https://github.com/vegaprotocol/vega/issues/9466) - `ListReferralSets` returns error when there are no stats available.
- [9341](https://github.com/vegaprotocol/vega/issues/9341) - Fix checkpoint loading
- [9472](https://github.com/vegaprotocol/vega/issues/9472) - `ListTeams` returns error when filtering by referrer or team.
- [9477](https://github.com/vegaprotocol/vega/issues/947y) - Teams data not persisted to the database.
- [9412](https://github.com/vegaprotocol/vega/issues/9412) - Use vote close time for opening auction start time.
- [9487](https://github.com/vegaprotocol/vega/issues/9487) - Reset auction trigger appropriately when market is resumed via governance.
- [9489](https://github.com/vegaprotocol/vega/issues/9489) - A referrer cannot join another team.
- [9441](https://github.com/vegaprotocol/vega/issues/9441) - fix occasional double close of channel in integration tests
- [9074](https://github.com/vegaprotocol/vega/issues/9074) - Fix error response for `CSV` exports.
- [9512](https://github.com/vegaprotocol/vega/issues/9512) - Allow hysteresis period to be set to 0.
- [9526](https://github.com/vegaprotocol/vega/issues/9526) - Rename go enum value `REJECTION_REASON_STOP_ORDER_NOT_CLOSING_THE_POSITION` to match `db` schema
- [8979](https://github.com/vegaprotocol/vega/issues/8979) - Add trusted proxy config and verification for `XFF` header.
- [9530](https://github.com/vegaprotocol/vega/issues/9530) - Referral program end timestamp not correctly displaying in `GraphQL API`.
- [9532](https://github.com/vegaprotocol/vega/issues/9532) - Data node crashes if referral program starts and ends in the same block.
- [9540](https://github.com/vegaprotocol/vega/issues/9540) - Proposals connection errors for `UpdateReferralProgram`.
- [9570](https://github.com/vegaprotocol/vega/issues/9570) - Ledger entry export doesn't work if `dateRange.End` is specified
- [9571](https://github.com/vegaprotocol/vega/issues/9571) - Ledger entry `CSV` export slow even when looking at narrow time window
- [8934](https://github.com/vegaprotocol/vega/issues/8934) - Check for special characters in headers.
- [9609](https://github.com/vegaprotocol/vega/issues/9609) - Do not prompt for funding payments when terminating a perpetual market if we have already processed a trigger.
- [8979](https://github.com/vegaprotocol/vega/issues/8979) - Update `XFF` information in rate limiter documentation.
- [9540](https://github.com/vegaprotocol/vega/issues/9540) - Proposals connection does not resolve `UpdateReferralProgram` proposals correctly.
- [9580](https://github.com/vegaprotocol/vega/issues/9580) - Add program end time validation for referral proposals.
- [9588](https://github.com/vegaprotocol/vega/issues/9588) - Fix snapshot state for referral and volume discount programs.
- [9596](https://github.com/vegaprotocol/vega/issues/9596) - Empty positions and potential positions are excluded from win socialisation.
- [9619](https://github.com/vegaprotocol/vega/issues/9619) - Win socialisation on funding payments should include parties who haven't traded.
- [9624](https://github.com/vegaprotocol/vega/issues/9624) - Fix get returns when window is larger than available returns
- [9634](https://github.com/vegaprotocol/vega/issues/9634) - Do not allow to submit liquidity provision for pending LPs
- [9636](https://github.com/vegaprotocol/vega/issues/9636) - include ersatz validator for validator ranking reward.
- [9655](https://github.com/vegaprotocol/vega/issues/9655) - Make liquidity monitoring parameter required in market proposals validation
- [9280](https://github.com/vegaprotocol/vega/issues/9280) - Fix block height off by one issue.
- [9658](https://github.com/vegaprotocol/vega/issues/9658) - Fix `updateVolumeDiscountProgram` GraphQL resolver.
- [9672](https://github.com/vegaprotocol/vega/issues/9672) - Fix margin being non-zero on `PERPS`, add tests to ensure distressed parties are handled correctly
- [9280](https://github.com/vegaprotocol/vega/issues/9280) - Get block height directly from `blocks` table.
- [9675](https://github.com/vegaprotocol/vega/issues/9675) - Fix snapshot issue with not applying `providersCalculationStep` at epoch start.
- [9693](https://github.com/vegaprotocol/vega/issues/9693) - Add missing validation for general account public key in governance transfer
- [9691](https://github.com/vegaprotocol/vega/issues/9691) - Refactor referral engine snapshot
- [8570](https://github.com/vegaprotocol/vega/issues/8570) - Ensure pagination doesn't trigger a sequential scan on block-explorer transactions table.
- [9704](https://github.com/vegaprotocol/vega/issues/9704) - Fix referral program snapshot
- [9705](https://github.com/vegaprotocol/vega/issues/9705) - Ensure vote events are sent in the same order.
- [9714](https://github.com/vegaprotocol/vega/issues/9714) - Missing data from the fee stats
- [9722](https://github.com/vegaprotocol/vega/issues/9722) - Add missing wiring for activity streak `gRPC`
- [9734](https://github.com/vegaprotocol/vega/issues/9734) - Fix creation of new account types for existing assets during migration
- [9731](https://github.com/vegaprotocol/vega/issues/9731) - Allow team rewards to apply to all teams.
- [9727](https://github.com/vegaprotocol/vega/issues/9727) - Initialize teams earlier to avoid panic.
<<<<<<< HEAD
- [9746](https://github.com/vegaprotocol/vega/issues/9746) - Fix handling of LP fees reward 
- [9747](https://github.com/vegaprotocol/vega/issues/9747) - Return correct destination type
=======
- [9541](https://github.com/vegaprotocol/vega/issues/9731) - Add filtering for party to the referral fees API.
>>>>>>> 3bdef943

## 0.72.1

### 🐛 Fixes

- [8709](https://github.com/vegaprotocol/vega/issues/8709) - Fix stop order enum in data node.
- [8713](https://github.com/vegaprotocol/vega/issues/8713) - Wallet name with upper-case letter is allowed, again
- [8698](https://github.com/vegaprotocol/vega/issues/8698) - Always set the `ToAccount` field when clearing fees.
- [8711](https://github.com/vegaprotocol/vega/issues/8711) - Fix market lineage trigger.
- [8737](https://github.com/vegaprotocol/vega/issues/8737) - Fix `GetStopOrder` errors when order has a state change.
- [8727](https://github.com/vegaprotocol/vega/issues/8727) - Clear parent market on checkpoint restore if the parent market was already succeeded.
- [8835](https://github.com/vegaprotocol/vega/issues/8835) - Spot snapshot fixes
- [9651](https://github.com/vegaprotocol/vega/issues/9651) - Park pegged orders if they lose their peg
- [9666]()(https://github.com/vegaprotocol/vega/issues/9666) - Fix balance cache refresh snapshot issue

## 0.72.0

### 🗑️ Deprecation

- [8280](https://github.com/vegaprotocol/vega/issues/8280) - Unused rewards related network parameters are now deprecated and will be removed

### 🛠 Improvements

- [8666](https://github.com/vegaprotocol/vega/issues/8666) - Fix `total notional value` database migrations deadlock.
- [8409](https://github.com/vegaprotocol/vega/issues/8409) - Add `total notional value` to the candles.
- [7684](https://github.com/vegaprotocol/vega/issues/7684) - Add filters for `Block Explorer` transactions `API` for multiple command types (inclusive and exclusive) and multiple parties
- [7592](https://github.com/vegaprotocol/vega/issues/7592) - Add `block` parameter to `epoch` query.
- [7906](https://github.com/vegaprotocol/vega/issues/7906) - Connection tokens on the wallet survive reboot.
- [8264](https://github.com/vegaprotocol/vega/issues/8264) - Add a command line on the wallet to locate the wallet files
- [8026](https://github.com/vegaprotocol/vega/issues/8026) - Update `UPGRADING.md document`
- [8283](https://github.com/vegaprotocol/vega/issues/8283) - Add disclaimer to the wallet `CLI`
- [8296](https://github.com/vegaprotocol/vega/issues/8296) - Improve error handling for invalid proposal validation timestamp
- [8318](https://github.com/vegaprotocol/vega/issues/8318) - Proto definitions for spots
- [8117](https://github.com/vegaprotocol/vega/issues/8117) - Added spots governance implementation
- [8259](https://github.com/vegaprotocol/vega/issues/8259) - Proto definitions for successor markets.
- [8201](https://github.com/vegaprotocol/vega/issues/8201) - Add support for successor markets.
- [8339](https://github.com/vegaprotocol/vega/issues/8339) - Target stake for spots
- [8337](https://github.com/vegaprotocol/vega/issues/8337) - ELS for spots
- [8359](https://github.com/vegaprotocol/vega/issues/8359) - Add proto definitions for iceberg orders
- [8592](https://github.com/vegaprotocol/vega/issues/8592) - Remove oracle data current state table
- [8398](https://github.com/vegaprotocol/vega/issues/8398) - Implement iceberg orders in data node
- [8361](https://github.com/vegaprotocol/vega/issues/8361) - Implement pegged iceberg orders
- [8301](https://github.com/vegaprotocol/vega/issues/8301) - Implement iceberg orders in core
- [8301](https://github.com/vegaprotocol/vega/issues/8301) - Implement iceberg orders in feature tests
- [8429](https://github.com/vegaprotocol/vega/issues/8429) - Implement iceberg orders in `graphQL`
- [8429](https://github.com/vegaprotocol/vega/issues/8429) - Implement iceberg orders during auction uncrossing
- [8524](https://github.com/vegaprotocol/vega/issues/8524) - Rename iceberg fields for clarity
- [8459](https://github.com/vegaprotocol/vega/issues/8459) - Market depth and book volume include iceberg reserves
- [8332](https://github.com/vegaprotocol/vega/issues/8332) - Add support in collateral engine for spots
- [8330](https://github.com/vegaprotocol/vega/issues/8330) - Implement validation on successor market proposals.
- [8247](https://github.com/vegaprotocol/vega/issues/8247) - Initial support for `Ethereum` `oracles`
- [8334](https://github.com/vegaprotocol/vega/issues/8334) - Implement market succession in execution engine.
- [8354](https://github.com/vegaprotocol/vega/issues/8354) - refactor execution package
- [8394](https://github.com/vegaprotocol/vega/issues/8394) - Get rid of spot liquidity provision commands and data structures.
- [8613](https://github.com/vegaprotocol/vega/issues/8613) - Pass context into witness resource check method
- [8402](https://github.com/vegaprotocol/vega/issues/8402) - Avoid division by 0 in market activity tracker
- [8347](https://github.com/vegaprotocol/vega/issues/8347) - Market state (`ELS`) to be included in checkpoint data.
- [8303](https://github.com/vegaprotocol/vega/issues/8303) - Add support for successor markets in datanode.
- [8118](https://github.com/vegaprotocol/vega/issues/8118) - Spot market execution
- [7416](https://github.com/vegaprotocol/vega/issues/7416) - Support for governance transfers
- [7701](https://github.com/vegaprotocol/vega/issues/7701) - Support parallel request on different party on the wallet API
- [8353](https://github.com/vegaprotocol/vega/issues/8353) - Improve ledger entry `CSV` export.
- [8445](https://github.com/vegaprotocol/vega/issues/8445) - Additional feature tests for iceberg orders.
- [8349](https://github.com/vegaprotocol/vega/issues/8349) - Add successor market integration test coverage.
- [8434](https://github.com/vegaprotocol/vega/issues/8434) - Add pagination for `ListSuccessorMarkets`.
- [8439](https://github.com/vegaprotocol/vega/issues/8439) - Include proposals for the `ListSuccessorMarkets API`.
- [8476](https://github.com/vegaprotocol/vega/issues/8476) - Add successor market per `AC`
- [8365](https://github.com/vegaprotocol/vega/issues/8365) - Add new liquidity engine with SLA support.
- [8466](https://github.com/vegaprotocol/vega/issues/8466) - Add stop orders protobufs and domain types
- [8467](https://github.com/vegaprotocol/vega/issues/8467) - Add stop orders data structures
- [8516](https://github.com/vegaprotocol/vega/issues/8516) - Add stop orders network parameter
- [9509](https://github.com/vegaprotocol/vega/issues/9509) - Markets can now be updated when they are in an opening auction.
- [8470](https://github.com/vegaprotocol/vega/issues/8470) - Stop orders snapshots
- [8548](https://github.com/vegaprotocol/vega/issues/8548) - Use default for tendermint `RPC` address and better validation for `semver`
- [8472](https://github.com/vegaprotocol/vega/issues/8472) - Add support for stop orders with batch market instructions
- [8567](https://github.com/vegaprotocol/vega/issues/8567) - Add virtual stake and market growth to market data.
- [8508](https://github.com/vegaprotocol/vega/issues/8508) - Add network parameters for SLA.
- [8468](https://github.com/vegaprotocol/vega/issues/8468) - Wire in stop orders in markets
- [8609](https://github.com/vegaprotocol/vega/issues/8609) - Add `graphQL` support for governance transfers
- [8528](https://github.com/vegaprotocol/vega/issues/8528) - Add support for Stop Orders in the data node.
- [8635](https://github.com/vegaprotocol/vega/issues/8635) - Allow market update proposal with ELS only
- [8675](https://github.com/vegaprotocol/vega/issues/8675) - Fix inconsistent naming for successor markets.
- [8504](https://github.com/vegaprotocol/vega/issues/8504) - Add market liquidity common layer for spot market.
- [8415](https://github.com/vegaprotocol/vega/issues/8415) - Allow to terminate, suspend/resume market via governance
- [8690](https://github.com/vegaprotocol/vega/issues/8690) - Add gas estimation for stop orders.
- [8505](https://github.com/vegaprotocol/vega/issues/8505) - Add snapshots to liquidity engine version 2.

### 🐛 Fixes

- [8236](https://github.com/vegaprotocol/vega/issues/8236) - Fix `orderById` `GraphQL` docs.
- [8208](https://github.com/vegaprotocol/vega/issues/8208) - Fix block explorer API documentation
- [8203](https://github.com/vegaprotocol/vega/issues/8203) - Fix `assetId` parsing for Ledger entries export to `CSV` file.
- [8251](https://github.com/vegaprotocol/vega/issues/8251) - Fix bug in expired orders optimisation resulting in non deterministic order sequence numbers
- [8226](https://github.com/vegaprotocol/vega/issues/8226) - Fix auto initialise failure when initialising empty node
- [8186](https://github.com/vegaprotocol/vega/issues/8186) - Set a close timestamp when closing a market
- [8206](https://github.com/vegaprotocol/vega/issues/8206) - Add number of decimal places to oracle spec.
- [8668](https://github.com/vegaprotocol/vega/issues/8668) - Market data migration scripts fix
- [8225](https://github.com/vegaprotocol/vega/issues/8225) - Better error handling in `ListEntities`
- [8222](https://github.com/vegaprotocol/vega/issues/8222) - `EstimatePositions` does not correctly validate data.
- [8357](https://github.com/vegaprotocol/vega/issues/8357) - Load network history segments into staging area prior to load if not already present
- [8266](https://github.com/vegaprotocol/vega/issues/8266) - Fix HTTPS with `autocert`.
- [8471](https://github.com/vegaprotocol/vega/issues/8471) - Restore network parameters from snapshot without validation to avoid order dependence.
- [8290](https://github.com/vegaprotocol/vega/issues/8290) - Calling network history `API` without network history enabled caused panics in data node.
- [8299](https://github.com/vegaprotocol/vega/issues/8299) - Fix listing of internal data sources in GraphQL.
- [8279](https://github.com/vegaprotocol/vega/issues/8279) - Avoid overriding a map entry while iterating on it, on the wallet connection manager.
- [8341](https://github.com/vegaprotocol/vega/issues/8341) - Remind the user to check his internet connection if the wallet can't connect to a node.
- [8343](https://github.com/vegaprotocol/vega/issues/8343) - Make the service starter easier to instantiate
- [8429](https://github.com/vegaprotocol/vega/issues/8429) - Release margin when decreasing iceberg size like normal orders do
- [8429](https://github.com/vegaprotocol/vega/issues/8429) - Set order status to stopped if an iceberg order instantly causes a wash trade
- [8376](https://github.com/vegaprotocol/vega/issues/8376) - Ensure the structure fields match their JSON counter parts in the wallet API requests and responses.
- [8363](https://github.com/vegaprotocol/vega/issues/8363) - Add missing name property in `admin.describe_key` wallet API example
- [8536](https://github.com/vegaprotocol/vega/issues/8536) - If liquidity fee account is empty do not create 0 amount transfers to insurance pool when clearing market
- [8313](https://github.com/vegaprotocol/vega/issues/8313) - Assure liquidation price estimate works with 0 open volume
- [8412](https://github.com/vegaprotocol/vega/issues/8412) - Fix non deterministic ordering of events emitted on auto delegation
- [8414](https://github.com/vegaprotocol/vega/issues/8414) - Fix corruption on order subscription
- [8453](https://github.com/vegaprotocol/vega/issues/8453) - Do not verify termination timestamp in update market when pre-enacting proposal
- [8418](https://github.com/vegaprotocol/vega/issues/8418) - Fix data node panics when a bad successor market proposal is rejected
- [8358](https://github.com/vegaprotocol/vega/issues/8358) - Fix replay protection
- [8655](https://github.com/vegaprotocol/vega/issues/8655) - Set market close timestamp when market closes
- [8362](https://github.com/vegaprotocol/vega/issues/8362) - Fix `PnL` flickering bug.
- [8565](https://github.com/vegaprotocol/vega/issues/8565) - Unsubscribe all data sources when restoring a settled market from a snapshot
- [8578](https://github.com/vegaprotocol/vega/issues/8578) - Add iceberg option fields to live orders trigger
- [8451](https://github.com/vegaprotocol/vega/issues/8451) - Fix invalid auction duration for new market proposals.
- [8500](https://github.com/vegaprotocol/vega/issues/8500) - Fix liquidity provision `ID` is nullable in `GraphQL API`.
- [8511](https://github.com/vegaprotocol/vega/issues/8511) - Include settled markets in the snapshots
- [8551](https://github.com/vegaprotocol/vega/issues/8551) - Reload market checkpoint data on snapshot loaded.
- [8486](https://github.com/vegaprotocol/vega/issues/8486) - Fix enactment timestamp being lost in checkpoints.
- [8572](https://github.com/vegaprotocol/vega/issues/8572) - Fix governance fraction validation
- [8618](https://github.com/vegaprotocol/vega/issues/8618) - Add iceberg fields to GraphQL `OrderUpdate`
- [8694](https://github.com/vegaprotocol/vega/issues/8694) - Properly decrement by difference when amending iceberg order
- [8580](https://github.com/vegaprotocol/vega/issues/8580) - Fix wallet `CLI` ignoring max-request-duration
- [8583](https://github.com/vegaprotocol/vega/issues/8583) - Fix validation of ineffectual transfer
- [8586](https://github.com/vegaprotocol/vega/issues/8586) - Fix cancel governance transfer proposal validation
- [8597](https://github.com/vegaprotocol/vega/issues/8597) - Enact governance transfer cancellation
- [8428](https://github.com/vegaprotocol/vega/issues/8428) - Add missing `LastTradedPrice` field in market data
- [8335](https://github.com/vegaprotocol/vega/issues/8335) - Validate asset for metrics in transfers to be an actual asset
- [8603](https://github.com/vegaprotocol/vega/issues/8603) - Restore `lastTradedPrice` of `nil` as `nil` in market snapshot
- [8617](https://github.com/vegaprotocol/vega/issues/8617) - Fix panic with order gauge in future market
- [8596](https://github.com/vegaprotocol/vega/issues/8596) - Fix panic when rejecting markets on time update.
- [8545](https://github.com/vegaprotocol/vega/issues/6545) - Block explorer does not page backwards correctly.
- [8654](https://github.com/vegaprotocol/vega/issues/8654) - `GraphQL` query on trades with no filters returns an error.
- [8623](https://github.com/vegaprotocol/vega/issues/8623) - Send market data event when a market is rejected.
- [8642](https://github.com/vegaprotocol/vega/issues/8642) - Restore successor maps from snapshot.
- [8636](https://github.com/vegaprotocol/vega/issues/8636) - Trading mode in market data events should be set to `NO_TRADING` if the market is in a final state.
- [8651](https://github.com/vegaprotocol/vega/issues/8651) - Wallet support for stop orders
- [8630](https://github.com/vegaprotocol/vega/issues/8630) - Fix duplicate stake linking due to `re-org`
- [8664](https://github.com/vegaprotocol/vega/issues/8664) - Stop order invalid expiry
- [8643](https://github.com/vegaprotocol/vega/issues/8643) - Handle vote close for pending successor markets.
- [8665](https://github.com/vegaprotocol/vega/issues/8665) - `Datanode` not persisting stop order events
- [8702](https://github.com/vegaprotocol/vega/issues/8702) - Fix panic on auction exit after stop orders expired in auction
- [8703](https://github.com/vegaprotocol/vega/issues/8703) - Wire stop orders cancellation
- [8698](https://github.com/vegaprotocol/vega/issues/8698) - Always set the `ToAccount` field when clearing fees.

## 0.71.0

### 🚨 Breaking changes

- [7859](https://github.com/vegaprotocol/vega/issues/7859) - Fix Ledger entries exporting `CSV` file.
- [8064](https://github.com/vegaprotocol/vega/issues/8064) - Remove `websocket` for rewards
- [8093](https://github.com/vegaprotocol/vega/issues/8093) - Remove offset pagination
- [8111](https://github.com/vegaprotocol/vega/issues/8111) - Unify payload between `admin.update_network` and `admin.describe_network` endpoint in the wallet API.
- [7916](https://github.com/vegaprotocol/vega/issues/7916) - Deprecated `TradesConnection GraphQL sub-queries` in favour of an `un-nested` Trades query with a filter parameter. This requires a change in the underlying `gRPC` request message. Trades subscription takes a `TradesSubscriptionFilter` that allows multiple `MarketID` and `PartyID` filters to be specified.
- [8143](https://github.com/vegaprotocol/vega/issues/8143) - Merge GraphQL and REST servers
- [8111](https://github.com/vegaprotocol/vega/issues/8111) - Reduce passphrase requests for admin endpoints by introducing `admin.unlock_wallet` and removing the `passphrase` field from wallet-related endpoints.

### 🛠 Improvements

- [8030](https://github.com/vegaprotocol/vega/issues/8030) - Add `API` for fetching `CSV` data from network history.
- [7943](https://github.com/vegaprotocol/vega/issues/7943) - Add version to network file to be future-proof.
- [7759](https://github.com/vegaprotocol/vega/issues/7759) - Support for rolling back data node to a previous network history segment
- [8131](https://github.com/vegaprotocol/vega/issues/8131) - Add reset all command to data node and remove wipe on start up flags
- [7505](https://github.com/vegaprotocol/vega/issues/7505) - `Datanode` batcher statistics
- [8045](https://github.com/vegaprotocol/vega/issues/8045) - Fix bug in handling internal sources data.
- [7843](https://github.com/vegaprotocol/vega/issues/7843) - Report partial batch market instruction processing failure
- [7990](https://github.com/vegaprotocol/vega/issues/7990) - Remove reference to `postgres` in the `protobuf` documentation comments
- [7992](https://github.com/vegaprotocol/vega/issues/7992) - Improve Candles related `APIs`
- [7986](https://github.com/vegaprotocol/vega/issues/7986) - Remove cross `protobuf` files documentation references
- [8146](https://github.com/vegaprotocol/vega/issues/8146) - Add fetch retry behaviour to network history fetch command
- [7982](https://github.com/vegaprotocol/vega/issues/7982) - Fix behaviour of endpoints with `marketIds` and `partyIds` filters
- [7846](https://github.com/vegaprotocol/vega/issues/7846) - Add event indicating distressed parties that are still holding an active position.
- [7985](https://github.com/vegaprotocol/vega/issues/7985) - Add full stop on all fields documentation to get it properly generated
- [8024](https://github.com/vegaprotocol/vega/issues/8024) - Unify naming in `rpc` endpoints and add tags
- [7989](https://github.com/vegaprotocol/vega/issues/7989) - Remove reference to cursor based pagination in `rpc` documentations
- [7991](https://github.com/vegaprotocol/vega/issues/7991) - Improve `EstimateFees` documentation
- [7108](https://github.com/vegaprotocol/vega/issues/7108) - Annotate required fields in `API` requests.
- [8039](https://github.com/vegaprotocol/vega/issues/8039) - Write network history segments in the `datanode` process instead of requesting `postgres` to write them.
- [7987](https://github.com/vegaprotocol/vega/issues/7987) - Make terms consistent in `API` documentation.
- [8025](https://github.com/vegaprotocol/vega/issues/8025) - Address inconsistent verb and grammar in the `API` documentation.
- [7999](https://github.com/vegaprotocol/vega/issues/7999) - Review `DateRange API` documentation.
- [7955](https://github.com/vegaprotocol/vega/issues/7955) - Ensure the wallet API documentation matches the Go definitions
- [8023](https://github.com/vegaprotocol/vega/issues/8023) - Made pagination `docstrings` consistent.
- [8105](https://github.com/vegaprotocol/vega/issues/8105) - Make candles return in ascending order when queried from `graphql`.
- [8144](https://github.com/vegaprotocol/vega/issues/8144) - Visor - remove data node asset option from the config. Use only one asset.
- [8000](https://github.com/vegaprotocol/vega/issues/8000) - Add documentation for `Pagination` `protobuf` message.
- [7969](https://github.com/vegaprotocol/vega/issues/7969) - Add `GoodForBlocks` field to transaction input data.
- [8155](https://github.com/vegaprotocol/vega/issues/8155) - Visor - allow restart without snapshot.
- [8129](https://github.com/vegaprotocol/vega/issues/8129) - Keep liquidity fee remainder in fee account.
- [8022](https://github.com/vegaprotocol/vega/issues/8022) - Improve `ListTransfers` API documentation.
- [8231](https://github.com/vegaprotocol/vega/issues/8231) - Fix `GetNetworkHistoryStatus`
- [8154](https://github.com/vegaprotocol/vega/issues/8154) - Visor - added option for delaying stop of binaries.
- [8169](https://github.com/vegaprotocol/vega/issues/8169) - Add `buf` format
- [7997](https://github.com/vegaprotocol/vega/issues/7997) - Clean up `API` comments when returned value is signed/unsigned.
- [7988](https://github.com/vegaprotocol/vega/issues/7988) - Make information about numbers expressed as strings more clear.
- [7998](https://github.com/vegaprotocol/vega/issues/7998) - Clean up `API` documentation for `ListLedgerEntries`.
- [8021](https://github.com/vegaprotocol/vega/issues/8021) - Add better field descriptions in the `API` documentation.
- [8171](https://github.com/vegaprotocol/vega/issues/8171) - Optimise the way offsets are used in probability of trading.
- [8194](https://github.com/vegaprotocol/vega/issues/8194) - Don't include query string as part of `Prometheus` metric labels
- [7847](https://github.com/vegaprotocol/vega/issues/7847) - Add `EstimatePosition` `API` method, mark `EstimateOrder` (GraphQL) and `EstimateMargin` (gRPC) as deprecated.
- [7969](https://github.com/vegaprotocol/vega/issues/7969) - Reverted the `TTL` changes, minor tweak to proof of work verification to ensure validator commands can't be rejected based on age.
- [7926](https://github.com/vegaprotocol/vega/issues/7926) - Squash `SQL` migration scripts into a single script.

### 🐛 Fixes

- [7938](https://github.com/vegaprotocol/vega/issues/7938) - Attempt to fix protocol upgrade failure because of `LevelDB` file lock issue
- [7944](https://github.com/vegaprotocol/vega/issues/7944) - Better error message if we fail to parse the network configuration in wallet
- [7870](https://github.com/vegaprotocol/vega/issues/7870) - Fix `LP` subscription filters
- [8159](https://github.com/vegaprotocol/vega/issues/8159) - Remove corresponding network history segments on rollback
- [7954](https://github.com/vegaprotocol/vega/issues/7954) - Don't error if subscribing to a market/party that has no position yet
- [7899](https://github.com/vegaprotocol/vega/issues/7899) - Fixes inconsistency in the `HTTP` status codes returned when rate limited
- [7968](https://github.com/vegaprotocol/vega/issues/7968) - Ready for protocol upgrade flag set without going through memory barrier
- [7962](https://github.com/vegaprotocol/vega/issues/7962) - Set `isValidator` when loading from a checkpoint
- [7950](https://github.com/vegaprotocol/vega/issues/7950) - Fix the restore of deposits from checkpoint
- [7933](https://github.com/vegaprotocol/vega/issues/7933) - Ensure the wallet store is closed to avoid "too many opened files" error
- [8069](https://github.com/vegaprotocol/vega/issues/8069) - Handle zero return value for memory when setting IPFS resource limits
- [7956](https://github.com/vegaprotocol/vega/issues/7956) - Floor negative slippage per unit at 0
- [7964](https://github.com/vegaprotocol/vega/issues/7964) - Use mark price for all margin calculations
- [8003](https://github.com/vegaprotocol/vega/issues/8003) - Fix `ListGovernanceData` does not honour `TYPE_ALL`
- [8057](https://github.com/vegaprotocol/vega/issues/8057) - Load history and current state in one transaction
- [8058](https://github.com/vegaprotocol/vega/issues/8058) - Continuous aggregates should be updated according to the watermark and span of history loaded
- [8001](https://github.com/vegaprotocol/vega/issues/8001) - Fix issues with order subscriptions
- [7980](https://github.com/vegaprotocol/vega/issues/7980) - Visor - prevent panic when auto install configuration is missing assets
- [7995](https://github.com/vegaprotocol/vega/issues/7995) - Validate order price input to `estimateFee` and `estimateMargin`
- [8011](https://github.com/vegaprotocol/vega/issues/8011) - Return a not found error for an invalid network parameter key for the API
- [8012](https://github.com/vegaprotocol/vega/issues/8012) - Ensure client do not specify both a before and after cursor
- [8017](https://github.com/vegaprotocol/vega/issues/8017) - Return an error when requesting order with negative version
- [8020](https://github.com/vegaprotocol/vega/issues/8020) - Update default `tendermint` home path to `cometbft`
- [7919](https://github.com/vegaprotocol/vega/issues/7919) - Avoid sending empty ledger movements
- [8053](https://github.com/vegaprotocol/vega/issues/8053) - Fix notary vote count
- [8004](https://github.com/vegaprotocol/vega/issues/8004) - Validate signatures exist in announce node command
- [8004](https://github.com/vegaprotocol/vega/issues/8004) - Validate value in state variable bundles
- [8004](https://github.com/vegaprotocol/vega/issues/8004) - Validate Ethereum addresses and add a cap on node vote reference length
- [8046](https://github.com/vegaprotocol/vega/issues/8046) - Update GraphQL schema with new order rejection reason
- [6659](https://github.com/vegaprotocol/vega/issues/6659) - Wallet application configuration is correctly reported on default location
- [8074](https://github.com/vegaprotocol/vega/issues/8074) - Add missing order rejection reason to `graphql` schema
- [8090](https://github.com/vegaprotocol/vega/issues/8090) - Rename network history `APIs` that did not follow the naming convention
- [8060](https://github.com/vegaprotocol/vega/issues/8060) - Allow 0 decimals assets
- [7993](https://github.com/vegaprotocol/vega/issues/7993) - Fix `ListDeposits` endpoint and documentation
- [8072](https://github.com/vegaprotocol/vega/issues/8072) - Fix `panics` in estimate orders
- [8125](https://github.com/vegaprotocol/vega/issues/8125) - Ensure network compatibility can be checked against TLS nodes
- [8103](https://github.com/vegaprotocol/vega/issues/8103) - Fix incorrect rate limiting behaviour on `gRPC` `API`
- [8128](https://github.com/vegaprotocol/vega/issues/8128) - Assure price monitoring engine extends the auction one bound at a time
- [8149](https://github.com/vegaprotocol/vega/issues/8149) - Trigger populating `orders_live` table out of date and does not filter correctly for live orders.
- [8165](https://github.com/vegaprotocol/vega/issues/8165) - Send order events when an `lp` order is cancelled or rejected
- [8173](https://github.com/vegaprotocol/vega/issues/8173) - Trades when leaving auction should should have the aggressor field set to `SideUnspecified`.
- [8184](https://github.com/vegaprotocol/vega/issues/8184) - Handle case for time termination value used with `LessThan` condition.
- [8157](https://github.com/vegaprotocol/vega/issues/8157) - Handle kill/interrupt signals in datanode, and clean up properly.
- [7914](https://github.com/vegaprotocol/vega/issues/7914) - Offer node signatures after snapshot restore
- [8187](https://github.com/vegaprotocol/vega/issues/8187) - Expose Live Only filter to the `GraphQL` Orders filter.

## 0.70.0

### 🚨 Breaking changes

- [7794](https://github.com/vegaprotocol/vega/issues/7794) - Rename `marketId` and `partyId` to `marketIds` and `partyIds` in the orders queries' filter.
- [7876](https://github.com/vegaprotocol/vega/issues/7876) - Change `DeliverOn` on one-off transfer to be in nanoseconds as everything else.
- [7326](https://github.com/vegaprotocol/vega/issues/7326) - Rename table `current liquidity provisions` to `live liquiditiy provisions` and add a `live` option

### 🛠 Improvements

- [7862](https://github.com/vegaprotocol/vega/issues/7862) - Add per table statistics for network history segment creation
- [7834](https://github.com/vegaprotocol/vega/issues/7834) - Support TLS connection for gRPC endpoints in wallet when prefixed with `tls://`
- [7851](https://github.com/vegaprotocol/vega/issues/7851) - Implement post only and reduce only orders
- [7768](https://github.com/vegaprotocol/vega/issues/7768) - Set sensible defaults for the IPFS resource manager
- [7863](https://github.com/vegaprotocol/vega/issues/7863) - Rework positions indexes so that snapshot creation does not slow down
- [7829](https://github.com/vegaprotocol/vega/issues/7829) - Get precision for reference price from price monitoring bounds when getting market data
- [7670](https://github.com/vegaprotocol/vega/issues/7670) - Removes the need for the buffered event source to hold a large buffer of sequence numbers
- [7904](https://github.com/vegaprotocol/vega/issues/7904) - Add a default system test template for integration tests
- [7894](https://github.com/vegaprotocol/vega/issues/7894) - Use slippage cap when market is in auction mode
- [7923](https://github.com/vegaprotocol/vega/issues/7923) - Subscription rate limiter is enabled on `gRPC` and `REST` subscriptions

### 🐛 Fixes

- [7910](https://github.com/vegaprotocol/vega/issues/7910) - Store heartbeats in the checkpoint so that validator sets do not reorder unexpectedly after loading
- [7835](https://github.com/vegaprotocol/vega/issues/7835) - Ensure the command errors have the same format on arrays
- [7871](https://github.com/vegaprotocol/vega/issues/7871) - Bad `SQL` generated when paginating reward summaries
- [7908](https://github.com/vegaprotocol/vega/issues/7908) - Expired `heartbeats` no longer invalidate subsequent `heartbeats`
- [7880](https://github.com/vegaprotocol/vega/issues/7880) - Update volume-weighted average price party's of open orders after a trade
- [7883](https://github.com/vegaprotocol/vega/issues/7883) - Fix snapshot issue with witness on accounting
- [7921](https://github.com/vegaprotocol/vega/issues/7921) - Fix streams batches
- [7895](https://github.com/vegaprotocol/vega/issues/7895) - Fix margin calculation during auction
- [7940](https://github.com/vegaprotocol/vega/issues/7940) - Enhance validation of tendermint public keys
- [7930](https://github.com/vegaprotocol/vega/issues/7930) - Fix typo in the `Vegavisor` configuration and improve Visor binaries runner logging
- [7981](https://github.com/vegaprotocol/vega/issues/7981) - Ensure LP order events are not sent when nothing changes

## 0.69.0

### 🚨 Breaking changes

- [7798](https://github.com/vegaprotocol/vega/issues/7798) - Remove redundant headers from the rate limiter response.
- [7710](https://github.com/vegaprotocol/vega/issues/7710) - Rename "token dApp" to "governance"
- [6905](https://github.com/vegaprotocol/vega/issues/6905) - Deprecated `Version` field removed from `admin.import_wallet`
- [6905](https://github.com/vegaprotocol/vega/issues/6905) - References to file paths have been removed from `admin.import_wallet`, `admin.import_network`, `admin.create_wallet` and `admin.isolate_key` API
- [7731](https://github.com/vegaprotocol/vega/issues/7731) - Upgrade the interplanetary file system library to latest release
- [7802](https://github.com/vegaprotocol/vega/issues/7802) - Split liquidity auction trigger into two cases
- [7728](https://github.com/vegaprotocol/vega/issues/7728) - Remove current order flag from table - adds restrictions to how orders can be paged
- [7816](https://github.com/vegaprotocol/vega/issues/7816) - Require slippage factors to always be set

### 🛠 Improvements

- [6942](https://github.com/vegaprotocol/vega/issues/6942) - Add `admin.rename_network` with `vega wallet network rename`
- [7656](https://github.com/vegaprotocol/vega/issues/7656) - Add `vega wallet service config locate` CLI that returns the location of the service configuration file.
- [7656](https://github.com/vegaprotocol/vega/issues/7656) - Add `vega wallet service config describe` CLI that display the service configuration.
- [7656](https://github.com/vegaprotocol/vega/issues/7656) - Add `vega wallet service config reset` CLI that reset the service configuration to its default state.
- [7681](https://github.com/vegaprotocol/vega/issues/7681) - Remove unnecessary `protobuf` marshalling in event pipeline
- [7288](https://github.com/vegaprotocol/vega/issues/7288) - Add `block` interval for trade candles
- [7696](https://github.com/vegaprotocol/vega/issues/7696) - Cache `ListMarket` store queries
- [7532](https://github.com/vegaprotocol/vega/issues/7532) - Load network history in a transaction
- [7413](https://github.com/vegaprotocol/vega/issues/7413) - Add foreign block height to stake linkings in `GraphQL`
- [7675](https://github.com/vegaprotocol/vega/issues/7675) - Migrate to comet `bft`
- [7792](https://github.com/vegaprotocol/vega/issues/7792) - An attempt to import a network when the `url` is to `github` and not the raw file contents is caught early with a suggested `url`
- [7722](https://github.com/vegaprotocol/vega/issues/7722) - Send a reason for a passphrase request through the wallet's `interactor`
- [5967](https://github.com/vegaprotocol/vega/issues/5967) - Do not ask for wallet passphrase if it has already been unlocked.
- [5967](https://github.com/vegaprotocol/vega/issues/5967) - Preselect the wallet during connection is there is only one.
- [7723](https://github.com/vegaprotocol/vega/issues/7723) - Make the `SessionBegan` interaction easy to identify using a `WorkflowType`
- [7724](https://github.com/vegaprotocol/vega/issues/7724) - Add steps number to interactions to convey a progression feeling.
- [7353](https://github.com/vegaprotocol/vega/issues/7353) - Improve query setting current orders to only the most recent row after snapshot restore.
- [7763](https://github.com/vegaprotocol/vega/issues/7763) - Remove separate LP close out code path.
- [7686](https://github.com/vegaprotocol/vega/issues/7686) - Network History load will retry when IPFS cannot connect to peers.
- [7804](https://github.com/vegaprotocol/vega/issues/7804) - Headers include `Retry-After` when banned for exceeding rate limit.
- [7840](https://github.com/vegaprotocol/vega/issues/7840) - Make chunk time interval configurable.

### 🐛 Fixes

- [7688](https://github.com/vegaprotocol/vega/issues/7688) - Fix `BlockExplorer` case insensitive transaction retrieval.
- [7695](https://github.com/vegaprotocol/vega/issues/7695) - Fix `create_hypertable` in migrations.
- [7596](https://github.com/vegaprotocol/vega/issues/7596) - Slippage factors not persisted in database
- [7535](https://github.com/vegaprotocol/vega/issues/7535) - Fix network history load takes an increasingly long time to complete
- [7517](https://github.com/vegaprotocol/vega/issues/7517) - Add buffer files event source
- [7720](https://github.com/vegaprotocol/vega/issues/7720) - Return an empty slice instead of nil when describing a wallet network
- [7517](https://github.com/vegaprotocol/vega/issues/7517) - Add buffer files event source
- [7659](https://github.com/vegaprotocol/vega/issues/7659) - Tidy up REST documentation for consistency
- [7563](https://github.com/vegaprotocol/vega/issues/7563) - Let the wallet work again with null `blockchain`
- [7692](https://github.com/vegaprotocol/vega/issues/7692) - Fix network history load hanging after protocol upgrade
- [7751](https://github.com/vegaprotocol/vega/issues/7751) - Store the block height of the last seen `ERC20` event in the snapshot so deposits are not lost when the network is down
- [7778](https://github.com/vegaprotocol/vega/issues/7778) - Store the block height of the last seen `ERC20` event in the checkpoint so deposits are not lost when the network is down
- [7713](https://github.com/vegaprotocol/vega/issues/7713) - Fix PnL values on trade in the positions API
- [7726](https://github.com/vegaprotocol/vega/issues/7726) - Add market data current state table to ensure node restored from network history has latest market data
- [7673](https://github.com/vegaprotocol/vega/issues/7673) - Accept internal data sources without signers
- [7483](https://github.com/vegaprotocol/vega/issues/7483) - Fix market data history returning 0 values for price monitoring bounds
- [7732](https://github.com/vegaprotocol/vega/issues/7732) - Fix panic when amending orders
- [7588](https://github.com/vegaprotocol/vega/issues/7588) - Fix margin calculations when missing exit price
- [7766](https://github.com/vegaprotocol/vega/issues/7766) - Fix orders from new parties not being included in the nearest MTM
- [7499](https://github.com/vegaprotocol/vega/issues/7499) - Implement transaction check functionality to wallet
- [7745](https://github.com/vegaprotocol/vega/issues/7745) - Use margin after the application of a bond penalty to assess LP solvency
- [7765](https://github.com/vegaprotocol/vega/issues/7765) - Assure pegged order won't get deployed with insufficient margin
- [7786](https://github.com/vegaprotocol/vega/issues/7786) - Fix validation of order amendments (check for negative pegged offset)
- [7750](https://github.com/vegaprotocol/vega/issues/7750) - Fix not all paths cleanly close network history index store.
- [7805](https://github.com/vegaprotocol/vega/issues/7805) - Fix re-announcing node in the same epoch kills data node.
- [7820](https://github.com/vegaprotocol/vega/issues/7820) - Remove the check for past date in limits engine
- [7822](https://github.com/vegaprotocol/vega/issues/7822) - Fix get last epoch query
- [7823](https://github.com/vegaprotocol/vega/issues/7823) - Fix validation of liquidity provisions shapes references

## 0.68.0

### 🚨 Breaking changes

- [7304](https://github.com/vegaprotocol/vega/issues/7304) - In the `datanode` `GraphQL` schema, move `fromEpoch` and `toEpoch` into a new `filter` for `epochRewardSummaries` query. Also add `assetIds` and `marketIds` to the same filter.
- [7419](https://github.com/vegaprotocol/vega/issues/7419) - Remove the deprecated headers with the `Grpc-Metadata-` prefix in `datanode` `API` and `REST` and `GraphQL` gateways.
- [6963](https://github.com/vegaprotocol/vega/issues/6963) - Remove the legacy fields from network API
- [7361](https://github.com/vegaprotocol/vega/issues/7361) - Network history loading and current order set tracking - database requires database to be dropped
- [6963](https://github.com/vegaprotocol/vega/issues/7382) - `IssueSignatures` is no longer a validator command and is now protected by the spam engine
- [7445](https://github.com/vegaprotocol/vega/issues/7445) - Added rate limiting to `GRPC`, `Rest` and `GraphQL` `APIs`
- [7614](https://github.com/vegaprotocol/vega/issues/7614) - Market parties added to snapshot state to ensure proper restoration
- [7542](https://github.com/vegaprotocol/vega/issues/7542) - Add optional slippage factors to market proposal and use them to cap slippage component of maintenance margin

### 🗑️ Deprecation

- [7385](https://github.com/vegaprotocol/vega/issues/7385) - Deprecating the `X-Vega-Connection` HTTP header in `datanode` `API` and `REST` and `GraphQL` gateways.

### 🛠 Improvements

- [7501](https://github.com/vegaprotocol/vega/issues/7501) - Make logs more clear
- [7555](https://github.com/vegaprotocol/vega/issues/7555) - Clean up code, add missing metrics and comments
- [7477](https://github.com/vegaprotocol/vega/issues/7477) - Improve `gRPC` service error handling and formatting
- [7386](https://github.com/vegaprotocol/vega/issues/7386) - Add indexed filtering by command type to block explorer
- [6962](https://github.com/vegaprotocol/vega/issues/6962) - Add a dedicated configuration for the wallet service
- [7434](https://github.com/vegaprotocol/vega/issues/7434) - Update design architecture diagram
- [7517](https://github.com/vegaprotocol/vega/issues/7517) - Archive and roll event buffer files
- [7429](https://github.com/vegaprotocol/vega/issues/7429) - Do not mark wallet and network as incompatible when the patch version doesn't match
- [6650](https://github.com/vegaprotocol/vega/issues/6650) - Add ability to filter rewards with `fromEpoch` and `toEpoch`
- [7429](https://github.com/vegaprotocol/vega/issues/7359) - `vega wallet` will not send in a transaction if it will result in a party becoming banned
- [7289](https://github.com/vegaprotocol/vega/issues/7289) - `positionsConnection` query added to `GraphQL`root query with filter for multiple parties and markets
- [7454](https://github.com/vegaprotocol/vega/issues/7454) - Retention policies for new types do not honour the `lite` or `archive` when added after `init`
- [7469](https://github.com/vegaprotocol/vega/issues/7469) - Sanitize `Prometheus` labels for `HTTP API` requests
- [7495](https://github.com/vegaprotocol/vega/issues/7495) - Upgrade `tendermint` to 0.34.25
- [7496](https://github.com/vegaprotocol/vega/issues/7496) - Enforce using priority `mempool` and max packet size in `tendermint config`
- [5987](https://github.com/vegaprotocol/vega/issues/5987) - Pick up the wallet changes when the service is started
- [7450](https://github.com/vegaprotocol/vega/issues/7450) - Positions API reporting close-out information and loss socialisation data.
- [7538](https://github.com/vegaprotocol/vega/issues/7538) - Add node information to the wallet response when sending the transaction
- [7550](https://github.com/vegaprotocol/vega/issues/7550) - Update feature tests to use specify explicitly linear and quadratic slippage factors
- [7558](https://github.com/vegaprotocol/vega/issues/7558) - Add `hypertable` for rewards
- [7509](https://github.com/vegaprotocol/vega/issues/7509) - Automatically reconcile account balance changes with transfer events after each integration test step
- [7564](https://github.com/vegaprotocol/vega/issues/7564) - Add logging when database migrations are run
- [7546](https://github.com/vegaprotocol/vega/issues/7546) - Visor automatically uses snapshot on core based on latest data node snapshot.
- [7576](https://github.com/vegaprotocol/vega/issues/7576) - include the application version in the block hash
- [7605](https://github.com/vegaprotocol/vega/issues/7605) - Return better error text when the wallet blocks a transaction due to spam rules
- [7591](https://github.com/vegaprotocol/vega/issues/7591) - Add metadata and links to app to the network configuration
- [7632](https://github.com/vegaprotocol/vega/issues/7632) - Make the wallet change events JSON friendly
- [7601](https://github.com/vegaprotocol/vega/issues/7601) - introduce the expired orders event for optimisation.
- [7655](https://github.com/vegaprotocol/vega/issues/7655) - Require initial margin level to be met on new orders

### 🐛 Fixes

- [7422](https://github.com/vegaprotocol/vega/issues/7422) - Fix missing `priceMonitoringParameters` and `liquidityMonitoringParameters` in `GraphQL` schema
- [7462](https://github.com/vegaprotocol/vega/issues/7462) - Fix `BlockExplorer` `API` not returning details on transactions.
- [7407](https://github.com/vegaprotocol/vega/issues/7407) - fix `ethereum` timestamp in stake linking in `graphql`
- [7494](https://github.com/vegaprotocol/vega/issues/7494) - fix memory leak in event bus stream subscriber when consumer is slow
- [7420](https://github.com/vegaprotocol/vega/issues/7420) - `clearFeeActivity` now clears fee activity
- [7420](https://github.com/vegaprotocol/vega/issues/7420) - set seed nonce for joining and leaving signatures during begin block
- [7420](https://github.com/vegaprotocol/vega/issues/7515) - protect `vegawallet` with recovers to shield against file system oddities
- [7399](https://github.com/vegaprotocol/vega/issues/7399) - Fix issue where market cache not working after restoring from network history
- [7410](https://github.com/vegaprotocol/vega/issues/7410) - Return underlying error when parsing a command failed in the wallet API version 2
- [7169](https://github.com/vegaprotocol/vega/issues/7169) - Fix migration, account for existing position data
- [7427](https://github.com/vegaprotocol/vega/issues/7427) - Fix nil pointer panic on settlement of restored markets.
- [7438](https://github.com/vegaprotocol/vega/issues/7438) - Update JSON-RPC documentation with all wallet errors
- [7451](https://github.com/vegaprotocol/vega/issues/7451) - Fix floating point consensus to use voting power rather than node count
- [7399](https://github.com/vegaprotocol/vega/issues/7399) - Revert previous fix
- [7399](https://github.com/vegaprotocol/vega/issues/7399) - Add option to filter out settled markets when listing markets in `API` requests
- [7559](https://github.com/vegaprotocol/vega/issues/7559) - Workaround `leveldb` issue and open `db` in write mode when listing using `vega tools snapshot`
- [7417](https://github.com/vegaprotocol/vega/issues/7417) - Missing entries in default data retention configuration for `datanode`
- [7504](https://github.com/vegaprotocol/vega/issues/7504) - Fixed panic in collateral engine when trying to clear a market
- [7468](https://github.com/vegaprotocol/vega/issues/7468) - `Datanode` network history load command only prompts when run from a terminal
- [7164](https://github.com/vegaprotocol/vega/issues/7164) - The command `vega wallet transaction send` now returns verbose errors
- [7514](https://github.com/vegaprotocol/vega/issues/7514) - Network names cannot contain `/`, `\` or start with a `.`
- [7519](https://github.com/vegaprotocol/vega/issues/7519) - Fix memory leak and increased CPU usage when streaming data.
- [7536](https://github.com/vegaprotocol/vega/issues/7536) - Ensure all errors are displayed when the wallet service cannot bind
- [7540](https://github.com/vegaprotocol/vega/issues/7540) - Prevent the double appending of the `http` scheme when ensuring port binding
- [7549](https://github.com/vegaprotocol/vega/issues/7549) - Switch proof-of-work ban error from an internal error to an application error on the wallet API
- [7543](https://github.com/vegaprotocol/vega/issues/7543) - Initiate post-auction close out only when all the parked orders get redeployed
- [7508](https://github.com/vegaprotocol/vega/issues/7508) - Assure transfer events always sent after margin recheck
- [7492](https://github.com/vegaprotocol/vega/issues/7492) - Send market depth events at the end of each block
- [7582](https://github.com/vegaprotocol/vega/issues/7582) - Validate transfer amount in `checkTx`
- [7582](https://github.com/vegaprotocol/vega/issues/7625) - Add validation to wallet's server configuration
- [7577](https://github.com/vegaprotocol/vega/issues/7577) - Use correct trade size when calculating pending open volume
- [7598](https://github.com/vegaprotocol/vega/issues/7598) - Set up log for rate limiter
- [7629](https://github.com/vegaprotocol/vega/issues/7629) - Handle error from `e.initialiseTree()` in the snapshot engine
- [7607](https://github.com/vegaprotocol/vega/issues/7607) - Fix handling of removed transfers
- [7622](https://github.com/vegaprotocol/vega/issues/7622) - Fix cleaning path for Visor when restarting data node
- [7638](https://github.com/vegaprotocol/vega/issues/7638) - Add missing fields to position update resolver
- [7647](https://github.com/vegaprotocol/vega/issues/7647) - Assure LP orders never trade on entry

## 0.67.2

### 🐛 Fixes

- [7387](https://github.com/vegaprotocol/vega/issues/7387) - Allow authorization headers in wallet service

## 0.67.1

### 🛠 Improvements

- [7374](https://github.com/vegaprotocol/vega/issues/7374) - Add `TLS` support to the `REST` `api`
- [7349](https://github.com/vegaprotocol/vega/issues/7349) - Add `Access-Control-Max-Age` header with configurable value for the in `core`, `datanode` and `blockexplorer` HTTP `APIs`
- [7381](https://github.com/vegaprotocol/vega/pull/7381) - Allow target stake to drop within auction once the time window elapses

### 🐛 Fixes

- [7366](https://github.com/vegaprotocol/vega/issues/7366) - Fix typos in the API descriptions
- [7335](https://github.com/vegaprotocol/vega/issues/7335) - Fix custom http headers not being returned - add configurable `CORS` headers to `core`, `datanode` and `blockexplorer` HTTP `APIs`

## 0.67.0

### 🚨 Breaking changes

- [6895](https://github.com/vegaprotocol/vega/issues/6895) - Move the authentication of wallet API version 2 to the transport layer (HTTP). This brings several breaking changes:
  - A unified HTTP response payload has been introduced for structured response and error handling for data coming from the HTTP layer.
  - the `/api/v2/methods` endpoints now uses the new HTTP response payload.
  - the `/api/v2/requests` endpoint can either return the HTTP or the JSON-RPC response payload depending on the situation.
  - the token has been moved out of the JSON-RPC requests, to HTTP `Authorization` header.
- [7293](https://github.com/vegaprotocol/vega/issues/7293) - Rename restricted keys to allowed keys
- [7211](https://github.com/vegaprotocol/vega/issues/7211) - Add sender and receiver balances in ledger entries
- [7255](https://github.com/vegaprotocol/vega/issues/7255) - Rename `dehistory` to network history

### 🛠 Improvements

- [7317](https://github.com/vegaprotocol/vega/issues/7317) - Add database schema docs
- [7279](https://github.com/vegaprotocol/vega/issues/7279) - Add `--archive` and `--lite` to `datanode init`
- [7302](https://github.com/vegaprotocol/vega/issues/7302) - Add withdrawal minimal amount
- [5487](https://github.com/vegaprotocol/vega/issues/5487) - Add `UPGRADING.md`
- [7358](https://github.com/vegaprotocol/vega/issues/7358) - Improve `datanode init` and `vega init` help text
- [7114](https://github.com/vegaprotocol/vega/issues/7114) - Expose user spam statistics via `API`
- [7316](https://github.com/vegaprotocol/vega/issues/7316) - Add a bunch of database indexes following audit of queries
- [7331](https://github.com/vegaprotocol/vega/issues/7331) - Control the decrease of the number of validators when network parameter is decreased
- [6754](https://github.com/vegaprotocol/vega/issues/6754) - Add `csv` export for ledger entries
- [7093](https://github.com/vegaprotocol/vega/issues/7093) - Pick up the long-living tokens after the wallet service is started
- [7328](https://github.com/vegaprotocol/vega/issues/7328) - Add missing documentation of JSON-RPC methods `admin.update_passphrase`

### 🐛 Fixes

- [7260](https://github.com/vegaprotocol/vega/issues/7260) - Fix bug where pagination `before` or `after` cursors were ignored if `first` or `last` not set
- [7281](https://github.com/vegaprotocol/vega/issues/7281) - Fix formatting of status enum for `dataSourceSpec` in `GraphQL`
- [7283](https://github.com/vegaprotocol/vega/issues/7283) - Fix validation of future product oracles signers
- [7306](https://github.com/vegaprotocol/vega/issues/7306) - Improve speed of querying deposits and withdrawals by party
- [7337](https://github.com/vegaprotocol/vega/issues/7337) - Add `UpdateAsset` change types to proposal terms `GraphQL` resolver
- [7278](https://github.com/vegaprotocol/vega/issues/7278) - Use `Informal systems` fork of Tendermint
- [7294](https://github.com/vegaprotocol/vega/issues/7294) - Submission of `OpenOracle` data is broken
- [7286](https://github.com/vegaprotocol/vega/issues/7286) - Fix serialisation of `oracle specs`
- [7327](https://github.com/vegaprotocol/vega/issues/7327) - Improve and add API info, remove unused `AccountField` enum in `GraphQL`
- [7345](https://github.com/vegaprotocol/vega/issues/7345) - Cache account lookup by id

## 0.66.1

- [7269](https://github.com/vegaprotocol/vega/pull/7269) - Fix wallet release pipeline

## 0.66.0

### 🚨 Breaking changes

- [6957](https://github.com/vegaprotocol/vega/issues/6957) - Remove `client.<get|request>_permissions` endpoints on the wallet.
- [7079](https://github.com/vegaprotocol/vega/issues/7079) - Remove deprecated `version` property from wallet API.
- [7067](https://github.com/vegaprotocol/vega/issues/7067) - Remove legacy technical commands on the wallet command line.
- [7069](https://github.com/vegaprotocol/vega/issues/7069) - Remove deprecated `vegawallet info` command line.
- [7010](https://github.com/vegaprotocol/vega/issues/7010) - Remove the deprecated `encodedTransaction` fields on wallet API endpoints.
- [7232](https://github.com/vegaprotocol/vega/issues/7232) - Rename `stakeToCcySiskas` network parameter to `stakeToCcyVolume`
- [7171](https://github.com/vegaprotocol/vega/issues/7171) - Change liquidity triggering ratio value type from float to string

### 🛠 Improvements

- [7216](https://github.com/vegaprotocol/vega/issues/7216) - Support filtering by market for `ordersConnection` under party queries.
- [7252](https://github.com/vegaprotocol/vega/issues/7252) - Add limits to `MarkPriceUpdateMaximumFrequency` network parameter
- [7169](https://github.com/vegaprotocol/vega/issues/7169) - Handle events to update PnL on trade, instead of waiting for MTM settlements.

### 🐛 Fixes

- [7207](https://github.com/vegaprotocol/vega/issues/7207) - Fix panic, return on error in pool configuration
- [7213](https://github.com/vegaprotocol/vega/issues/7213) - Implement separate `DB` for snapshots `metadata`
- [7220](https://github.com/vegaprotocol/vega/issues/7220) - Fix panic when LP is closed out
- [7235](https://github.com/vegaprotocol/vega/issues/7235) - Do not update existing markets when changing global default `LiquidityMonitoringParameters`
- [7029](https://github.com/vegaprotocol/vega/issues/7029) - Added admin `API` for Data Node to secure some `dehistory` commands
- [7239](https://github.com/vegaprotocol/vega/issues/7239) - Added upper and lower bounds for floating point engine updates
- [7253](https://github.com/vegaprotocol/vega/issues/7253) - improve the adjustment of delegator weight to avoid overflow
- [7075](https://github.com/vegaprotocol/vega/issues/7075) - Remove unused expiry field in withdrawal

## 0.65.1

### 🛠 Improvements

- [6574](https://github.com/vegaprotocol/vega/issues/6574) - Use same default for the probability of trading for floating point consensus as we do for the value between best bid and ask.

### 🐛 Fixes

- [7188](https://github.com/vegaprotocol/vega/issues/7188) - Reset liquidity score even if fees accrued in a period were 0.
- [7189](https://github.com/vegaprotocol/vega/issues/7189) - Include LP orders outside PM price range but within LP price in the liquidity score.
- [7195](https://github.com/vegaprotocol/vega/issues/7195) - Ignore oracle messages while market is in proposed state
- [7198](https://github.com/vegaprotocol/vega/issues/7198) - Reduce `RAM` usage when tendermint calls list snapshot
- [6996](https://github.com/vegaprotocol/vega/issues/6996) - Add Visor docs

## 0.65.0

### 🚨 Breaking changes

- [6955](https://github.com/vegaprotocol/vega/issues/6955) - Market definition extended with the new field for LP price range across the API.
- [6645](https://github.com/vegaprotocol/vega/issues/6645) - Set decimal number value to be used from oracle instead of from tradable instruments

### 🗑️ Deprecation

- [7068](https://github.com/vegaprotocol/vega/issues/7068) - Alias `vegawallet info` to `vegawallet describe`, before definitive renaming.

### 🛠 Improvements

- [7032](https://github.com/vegaprotocol/vega/issues/7032) - Make deposits and withdrawals `hypertables` and change `deposits_current` and `withdrawals_current` into views to improve resource usage
- [7136](https://github.com/vegaprotocol/vega/issues/7136) - Update ban duration to 30 minutes for spam
- [7026](https://github.com/vegaprotocol/vega/issues/7026) - Let decentralised history use the snapshot event from the core as an indication for snapshot rather than doing the calculation based on the interval network parameter.
- [7108](https://github.com/vegaprotocol/vega/issues/7108) - Return `ArgumentError` if candle id not supplied to `ListCandleData`
- [7098](https://github.com/vegaprotocol/vega/issues/7098) - Add an event when the core is taking a snapshot
- [7028](https://github.com/vegaprotocol/vega/issues/7028) - Add `JSON` output for `dehistory` commands; fix `config` override on command line
- [7122](https://github.com/vegaprotocol/vega/issues/7122) - Allow for tolerance in validator performance calculation
- [7104](https://github.com/vegaprotocol/vega/issues/7104) - Provide a better error message when party has insufficient balance of an asset
- [7143](https://github.com/vegaprotocol/vega/issues/7143) - Update `grpc-rest-bindings` for Oracle `API`
- [7027](https://github.com/vegaprotocol/vega/issues/7027) - `Dehistory` store does not clean up resources after a graceful shutdown
- [7157](https://github.com/vegaprotocol/vega/issues/7157) - Core waits for data node and shuts down gracefully during protocol upgrade
- [7113](https://github.com/vegaprotocol/vega/issues/7113) - Added API for epoch summaries of rewards distributed
- [6956](https://github.com/vegaprotocol/vega/issues/6956) - Include liquidity measure of deployed orders in the fees distribution
- [7168](https://github.com/vegaprotocol/vega/issues/7168) - Expose liquidity score on on market data `API`

### 🐛 Fixes

- [7040](https://github.com/vegaprotocol/vega/issues/7040) - Block explorer use different codes than 500 on error
- [7099](https://github.com/vegaprotocol/vega/issues/7099) - Remove undelegate method `IN_ANGER`
- [7021](https://github.com/vegaprotocol/vega/issues/7021) - MTM settlement on trading terminated fix.
- [7102](https://github.com/vegaprotocol/vega/issues/7102) - Ensure the `api-token init -f` wipes the tokens file
- [7106](https://github.com/vegaprotocol/vega/issues/7106) - Properties of oracle data sent in non-deterministic order
- [7000](https://github.com/vegaprotocol/vega/issues/7000) - Wallet honours proof of work difficulty increases
- [7029](https://github.com/vegaprotocol/vega/issues/7029) - Remove unsafe `GRPC` endpoint in data node
- [7116](https://github.com/vegaprotocol/vega/issues/7116) - Fix MTM trade price check when trading is terminated.
- [7173](https://github.com/vegaprotocol/vega/issues/7173) - Fix deterministic order of price bounds on market data events
- [7112](https://github.com/vegaprotocol/vega/issues/7112) - Restore order's original price when restoring from a snapshot
- [6955](https://github.com/vegaprotocol/vega/issues/6955) - Remove scaling by probability when implying LP volumes. Only change the LP order price if it’s outside the new “valid LP price range” - move it to the bound in that case.
- [7132](https://github.com/vegaprotocol/vega/issues/7132) - Make the recovery phrase import white space resistant
- [7150](https://github.com/vegaprotocol/vega/issues/7150) - Avoid taking 2 snapshots upon protocol upgrade block
- [7142](https://github.com/vegaprotocol/vega/issues/7142) - Do not recalculate margins based on potential positions when market is terminated.
- [7172](https://github.com/vegaprotocol/vega/issues/7172) - Make markets table a hyper table and update queries.

## 0.64.0

### 🗑️ Deprecation

- [7065](https://github.com/vegaprotocol/vega/issues/7065) - Scope technical commands on wallet command line
- [7066](https://github.com/vegaprotocol/vega/issues/7066) - Move network compatibility check to a dedicated wallet command line

### 🛠 Improvements

- [7052](https://github.com/vegaprotocol/vega/issues/7052) - Add a specific error message when trying to access administrative endpoints on wallet API
- [7064](https://github.com/vegaprotocol/vega/issues/7064) - Make `SQL` store tests run in temporary transactions instead of truncating all tables for each test
- [7053](https://github.com/vegaprotocol/vega/issues/7053) - Add info endpoint for the block explorer

### 🐛 Fixes

- [7011](https://github.com/vegaprotocol/vega/issues/7011) - Incorrect flagging of live orders when multiple updates in the same block
- [7037](https://github.com/vegaprotocol/vega/issues/7037) - Reinstate permissions endpoints on the wallet API
- [7034](https://github.com/vegaprotocol/vega/issues/7034) - Rename `network` to `name` in `admin.remove_network`
- [7031](https://github.com/vegaprotocol/vega/issues/7031) - `datanode` expects protocol upgrade event in the right sequence
- [7072](https://github.com/vegaprotocol/vega/issues/7072) - Check if event forwarding engine is started before reloading
- [7017](https://github.com/vegaprotocol/vega/issues/7017) - Fix issue with market update during opening auction

## 0.63.1

### 🛠 Improvements

- [7003](https://github.com/vegaprotocol/vega/pull/7003) - Expose bus event stream on the `REST` API
- [7044](https://github.com/vegaprotocol/vega/issues/7044) - Proof of work improvements
- [7041](https://github.com/vegaprotocol/vega/issues/7041) - Change witness vote count to be based on voting power
- [7073](https://github.com/vegaprotocol/vega/issues/7073) - Upgrade `btcd` library

## 0.63.0

### 🚨 Breaking changes

- [6898](https://github.com/vegaprotocol/vega/issues/6795) - allow `-snapshot.load-from-block-height=` to apply to `statesync` snapshots
- [6716](https://github.com/vegaprotocol/vega/issues/6716) - Use timestamp on all times fields
- [6887](https://github.com/vegaprotocol/vega/issues/6716) - `client.get_permissions` and `client.request_permissions` have been removed from Wallet service V2 with permissions now asked during `client.list_keys`
- [6725](https://github.com/vegaprotocol/vega/issues/6725) - Fix inconsistent use of node field on `GraphQL` connection edges
- [6746](https://github.com/vegaprotocol/vega/issues/6746) - The `validating_nodes` has been removed from `NodeData` and replaced with details of each node set

### 🛠 Improvements

- [6898](https://github.com/vegaprotocol/vega/issues/6898) - allow `-snapshot.load-from-block-height=` to apply to `statesync` snapshots
- [6871](https://github.com/vegaprotocol/vega/issues/6871) - Assure integration test framework throws an error when no watchers specified for a network parameter being set/updated
- [6795](https://github.com/vegaprotocol/vega/issues/6795) - max gas implementation
- [6641](https://github.com/vegaprotocol/vega/issues/6641) - network wide limits
- [6731](https://github.com/vegaprotocol/vega/issues/6731) - standardize on 'network' and '' for network party and no market identifiers
- [6792](https://github.com/vegaprotocol/vega/issues/6792) - Better handling of panics when moving time with `nullchain`, add endpoint to query whether `nullchain` is replaying
- [6753](https://github.com/vegaprotocol/vega/issues/6753) - Filter votes per party and/or proposal
- [6959](https://github.com/vegaprotocol/vega/issues/6959) - Fix listing transactions by block height in block explorer back end
- [6832](https://github.com/vegaprotocol/vega/issues/6832) - Add signature to transaction information returned by block explorer API
- [6884](https://github.com/vegaprotocol/vega/issues/6884) - Specify transaction as `JSON` rather than a base64 encoded string in `client_{sign|send}_transaction`
- [6975](https://github.com/vegaprotocol/vega/issues/6975) - Implement `admin.sign_transaction` in the wallet
- [6974](https://github.com/vegaprotocol/vega/issues/6974) - Make names in wallet admin `API` consistent
- [6642](https://github.com/vegaprotocol/vega/issues/6642) - Add methods to manage the wallet service and its connections on wallet API version 2
- [6853](https://github.com/vegaprotocol/vega/issues/6853) - Max gas and priority improvements
- [6782](https://github.com/vegaprotocol/vega/issues/6782) - Bump embedded `postgres` version to hopefully fix `CI` instability
- [6880](https://github.com/vegaprotocol/vega/issues/6880) - Omit transactions we can't decode in block explorer transaction list
- [6640](https://github.com/vegaprotocol/vega/issues/6640) - Mark to market to happen every N seconds.
- [6827](https://github.com/vegaprotocol/vega/issues/6827) - Add `LastTradedPrice` field in market data
- [6871](https://github.com/vegaprotocol/vega/issues/6871) - Assure integration test framework throws an error when no watchers specified for a network parameter being set/updated
- [6908](https://github.com/vegaprotocol/vega/issues/6871) - Update default retention policy
- [6827](https://github.com/vegaprotocol/vega/issues/6615) - Add filters to `ordersConnection`
- [6910](https://github.com/vegaprotocol/vega/issues/6910) - Separate settled position from position
- [6988](https://github.com/vegaprotocol/vega/issues/6988) - Handle 0 timestamps in `graphql` marshaller
- [6910](https://github.com/vegaprotocol/vega/issues/6910) - Separate settled position from position
- [6949](https://github.com/vegaprotocol/vega/issues/6949) - Mark positions to market at the end of the block.
- [6819](https://github.com/vegaprotocol/vega/issues/6819) - Support long-living token in wallet client API
- [6964](https://github.com/vegaprotocol/vega/issues/6964) - Add support for long living tokens with expiry
- [6991](https://github.com/vegaprotocol/vega/issues/6991) - Expose error field in explorer API
- [5769](https://github.com/vegaprotocol/vega/issues/5769) - Automatically resolve the host name in the client wallet API
- [6910](https://github.com/vegaprotocol/vega/issues/6910) - Separate settled position from position

### 🐛 Fixes

- [6758](https://github.com/vegaprotocol/vega/issues/6758) - Fix first and last block not returned on querying epoch
- [6924](https://github.com/vegaprotocol/vega/issues/6924) - Fix deterministic sorting when nodes have equal scores and we have to choose who is in the signer set
- [6812](https://github.com/vegaprotocol/vega/issues/6812) - Network name is derived solely from the filename to cause less confusion if the network `config` is renamed
- [6831](https://github.com/vegaprotocol/vega/issues/6831) - Fix settlement state in snapshots and market settlement.
- [6856](https://github.com/vegaprotocol/vega/issues/6856) - When creating liquidity provision, seed dummy orders in order to prevent broken references when querying the market later
- [6801](https://github.com/vegaprotocol/vega/issues/6801) - Fix internal data source validations
- [6766](https://github.com/vegaprotocol/vega/issues/6766) - Handle relative vega home path being passed in `postgres` snapshots
- [6885](https://github.com/vegaprotocol/vega/issues/6885) - Don't ignore 'bootstrap peers' `IPFS` configuration setting in `datanode`
- [6799](https://github.com/vegaprotocol/vega/issues/6799) - Move LP fees in transit to the network treasury
- [6781](https://github.com/vegaprotocol/vega/issues/6781) - Fix bug where only first 32 characters of the `IPFS` identity seed were used.
- [6824](https://github.com/vegaprotocol/vega/issues/6824) - Respect `VEGA_HOME` for embedded `postgres` log location
- [6843](https://github.com/vegaprotocol/vega/issues/6843) - Fix Visor runner keys
- [6934](https://github.com/vegaprotocol/vega/issues/6934) - from/to accounts for ledger entries in database were reversed
- [6826](https://github.com/vegaprotocol/vega/issues/6826) - Update `spam.pow.numberOfPastBlocks` range values
- [6332](https://github.com/vegaprotocol/vega/issues/6332) - Standardise `graphql` responses
- [6862](https://github.com/vegaprotocol/vega/issues/6862) - Add party in account update
- [6888](https://github.com/vegaprotocol/vega/issues/6888) - Errors on accepted transaction with an invalid state are correctly handled in the wallet API version 2
- [6899](https://github.com/vegaprotocol/vega/issues/6899) - Upgrade to tendermint 0.34.24
- [6894](https://github.com/vegaprotocol/vega/issues/6894) - Finer error code returned to the third-party application
- [6849](https://github.com/vegaprotocol/vega/issues/6849) - Ensure the positions are remove from the positions engine when they are closed
- [6767](https://github.com/vegaprotocol/vega/issues/6767) - Protocol upgrade rejected events fail to write in the database
- [6896](https://github.com/vegaprotocol/vega/issues/6896) - Fix timestamps in proposals (`GQL`)
- [6844](https://github.com/vegaprotocol/vega/issues/6844) - Use proper type in `GQL` for transfer types and some types rename
- [6783](https://github.com/vegaprotocol/vega/issues/6783) - Unstable `CI` tests for `dehistory`
- [6844](https://github.com/vegaprotocol/vega/issues/6844) - Unstable `CI` tests for `dehistory`
- [6844](https://github.com/vegaprotocol/vega/issues/6844) - Add API descriptions, remove unused ledger entries and fix typos
- [6960](https://github.com/vegaprotocol/vega/issues/6960) - Infer has traded from settlement engine rather than from an unsaved-to-snapshot flag
- [6941](https://github.com/vegaprotocol/vega/issues/6941) - Rename `admin.describe_network` parameter to `name`
- [6976](https://github.com/vegaprotocol/vega/issues/6976) - Recalculate margins on MTM anniversary even if there were no trades.
- [6977](https://github.com/vegaprotocol/vega/issues/6977) - Prior to final settlement, perform MTM on unsettled trades.
- [6569](https://github.com/vegaprotocol/vega/issues/6569) - Fix margin calculations during auctions.
- [7001](https://github.com/vegaprotocol/vega/issues/7001) - Set mark price on final settlement.

## 0.62.1

### 🛠 Improvements

- [6726](https://github.com/vegaprotocol/vega/issues/6726) - Talk to embedded `postgres` via a `UNIX` domain socket in tests.

### 🐛 Fixes

- [6759](https://github.com/vegaprotocol/vega/issues/6759) - Send events when liquidity provisions are `undeployed`
- [6764](https://github.com/vegaprotocol/vega/issues/6764) - If a trading terminated oracle changes after trading already terminated do not subscribe to it
- [6775](https://github.com/vegaprotocol/vega/issues/6775) - Fix oracle spec identifiers
- [6762](https://github.com/vegaprotocol/vega/issues/6762) - Fix one off transfer events serialization
- [6747](https://github.com/vegaprotocol/vega/issues/6747) - Ensure proposal with no participation does not get enacted
- [6757](https://github.com/vegaprotocol/vega/issues/6655) - Fix oracle spec resolvers in Gateway
- [6952](https://github.com/vegaprotocol/vega/issues/6757) - Fix signers resolvers in Gateway

## 0.62.0

### 🚨 Breaking changes

- [6598](https://github.com/vegaprotocol/vega/issues/6598) - Rework `vega tools snapshot` command to be more consistent with other CLI options

### 🛠 Improvements

- [6681](https://github.com/vegaprotocol/vega/issues/6681) - Add indexes to improve balance history query
- [6682](https://github.com/vegaprotocol/vega/issues/6682) - Add indexes to orders by reference query
- [6668](https://github.com/vegaprotocol/vega/issues/6668) - Add indexes to trades by buyer/seller
- [6628](https://github.com/vegaprotocol/vega/issues/6628) - Improve node health check in the wallet
- [6711](https://github.com/vegaprotocol/vega/issues/6711) - `Anti-whale ersatz` validators reward stake scores

### 🐛 Fixes

- [6701](https://github.com/vegaprotocol/vega/issues/6701) - Fix `GraphQL` `API` not returning `x-vega-*` headers
- [6563](https://github.com/vegaprotocol/vega/issues/6563) - Liquidity engine reads orders directly from the matching engine
- [6696](https://github.com/vegaprotocol/vega/issues/6696) - New nodes are now visible from the epoch they announced and not epoch they become active
- [6661](https://github.com/vegaprotocol/vega/issues/6661) - Scale price to asset decimal in estimate orders
- [6685](https://github.com/vegaprotocol/vega/issues/6685) - `vega announce_node` now returns a `txHash` when successful or errors from `CheckTx`
- [6687](https://github.com/vegaprotocol/vega/issues/6687) - Expose `admin.update_passphrase` in admin wallet API
- [6686](https://github.com/vegaprotocol/vega/issues/6686) - Expose `admin.rename_wallet` in admin wallet API
- [6496](https://github.com/vegaprotocol/vega/issues/6496) - Fix margin calculation for pegged and liquidity orders
- [6670](https://github.com/vegaprotocol/vega/issues/6670) - Add governance by `ID` endpoint to `REST` bindings
- [6679](https://github.com/vegaprotocol/vega/issues/6679) - Permit `GFN` pegged orders
- [6707](https://github.com/vegaprotocol/vega/issues/6707) - Fix order event for liquidity provisions
- [6699](https://github.com/vegaprotocol/vega/issues/6699) - `orders` and `orders_current` view uses a redundant union causing performance issues
- [6721](https://github.com/vegaprotocol/vega/issues/6721) - Visor fix if condition for `maxNumberOfFirstConnectionRetries`
- [6655](https://github.com/vegaprotocol/vega/issues/6655) - Fix market query by `ID`
- [6656](https://github.com/vegaprotocol/vega/issues/6656) - Fix data sources to handle opening with internal source
- [6722](https://github.com/vegaprotocol/vega/issues/6722) - Fix get market response to contain oracle id

## 0.61.0

### 🚨 Breaking changes

- [5674](https://github.com/vegaprotocol/vega/issues/5674) - Remove `V1` data node `API`
- [5714](https://github.com/vegaprotocol/vega/issues/5714) - Update data sourcing types

### 🛠 Improvements

- [6603](https://github.com/vegaprotocol/vega/issues/6603) - Put embedded `postgres` files in proper state directory
- [6552](https://github.com/vegaprotocol/vega/issues/6552) - Add `datanode` `API` for querying protocol upgrade proposals
- [6613](https://github.com/vegaprotocol/vega/issues/6613) - Add file buffering to datanode
- [6602](https://github.com/vegaprotocol/vega/issues/6602) - Panic if data node receives events in unexpected order
- [6595](https://github.com/vegaprotocol/vega/issues/6595) - Support for cross network parameter dependency and validation
- [6627](https://github.com/vegaprotocol/vega/issues/6627) - Fix order estimates
- [6604](https://github.com/vegaprotocol/vega/issues/6604) - Fix transfer funds documentations in `protos`
- [6463](https://github.com/vegaprotocol/vega/issues/6463) - Implement chain replay and snapshot restore for the `nullblockchain`
- [6652](https://github.com/vegaprotocol/vega/issues/6652) - Change protocol upgrade consensus do be based on voting power

### 🐛 Fixes

- [6356](https://github.com/vegaprotocol/vega/issues/6356) - When querying for proposals from `GQL` return votes.
- [6623](https://github.com/vegaprotocol/vega/issues/6623) - Fix `nil` pointer panic in `datanode` for race condition in `recvEventRequest`
- [6601](https://github.com/vegaprotocol/vega/issues/6601) - Removed resend event when the socket client fails
- [5715](https://github.com/vegaprotocol/vega/issues/5715) - Fix documentation for Oracle Submission elements
- [5770](https://github.com/vegaprotocol/vega/issues/5770) - Fix Nodes data query returns incorrect results

## 0.60.0

### 🚨 Breaking changes

- [6227](https://github.com/vegaprotocol/vega/issues/6227) - Datanode Decentralized History - datanode init command now requires the chain id as a parameter

### 🛠 Improvements

- [6530](https://github.com/vegaprotocol/vega/issues/6530) - Add command to rename a wallet
- [6531](https://github.com/vegaprotocol/vega/issues/6531) - Add command to update the passphrase of a wallet
- [6482](https://github.com/vegaprotocol/vega/issues/6482) - Improve `TransferType` mapping usage
- [6546](https://github.com/vegaprotocol/vega/issues/6546) - Add a separate README for datanode/api gRPC handling principles
- [6582](https://github.com/vegaprotocol/vega/issues/6582) - Match validation to the required ranges
- [6596](https://github.com/vegaprotocol/vega/issues/6596) - Add market risk parameter validation

### 🐛 Fixes

- [6410](https://github.com/vegaprotocol/vega/issues/6410) - Add input validation for the `EstimateFee` endpoint.
- [6556](https://github.com/vegaprotocol/vega/issues/6556) - Limit ledger entries filtering complexity and potential number of items.
- [6539](https://github.com/vegaprotocol/vega/issues/6539) - Fix total fee calculation in estimate order
- [6584](https://github.com/vegaprotocol/vega/issues/6584) - Simplify `ListBalanceChanges`, removing aggregation and forward filling for now
- [6583](https://github.com/vegaprotocol/vega/issues/6583) - Cancel wallet connection request if no wallet

## 0.59.0

### 🚨 Breaking changes

- [6505](https://github.com/vegaprotocol/vega/issues/6505) - Allow negative position decimal places for market
- [6477](https://github.com/vegaprotocol/vega/issues/6477) - Allow the user to specify a different passphrase when isolating a key
- [6549](https://github.com/vegaprotocol/vega/issues/6549) - Output from `nodewallet reload` is now more useful `json`
- [6458](https://github.com/vegaprotocol/vega/issues/6458) - Rename `GetMultiSigSigner...Bundles API` functions to `ListMultiSigSigner...Bundles` to be consistent with `v2 APIs`
- [6506](https://github.com/vegaprotocol/vega/issues/6506) - Swap places of PID and date in log files in the wallet service

### 🛠 Improvements

- [6080](https://github.com/vegaprotocol/vega/issues/6080) - Data-node handles upgrade block and ensures data is persisted before upgrade
- [6527](https://github.com/vegaprotocol/vega/issues/6527) - Add `last-block` sub-command to `datanode CLI`
- [6529](https://github.com/vegaprotocol/vega/issues/6529) - Added reason to transfer to explain why it was stopped or rejected
- [6513](https://github.com/vegaprotocol/vega/issues/6513) - Refactor `datanode` `api` for getting balance history

### 🐛 Fixes

- [6480](https://github.com/vegaprotocol/vega/issues/6480) - Wallet `openrpc.json` is now a valid OpenRPC file
- [6473](https://github.com/vegaprotocol/vega/issues/6473) - Infrastructure Fee Account returns error when asset is pending listing
- [5690](https://github.com/vegaprotocol/vega/issues/5690) - Markets query now excludes rejected markets
- [5479](https://github.com/vegaprotocol/vega/issues/5479) - Fix inconsistent naming in API error
- [6525](https://github.com/vegaprotocol/vega/issues/6525) - Round the right way when restoring the integer representation of cached price ranges from a snapshot
- [6011](https://github.com/vegaprotocol/vega/issues/6011) - Fix data node fails when `Postgres` starts slowly
- [6341](https://github.com/vegaprotocol/vega/issues/6341) - Embedded `Postgres` should only capture logs during testing
- [6511](https://github.com/vegaprotocol/vega/issues/6511) - Do not check writer interface for null when starting embedded `Postgres`
- [6510](https://github.com/vegaprotocol/vega/issues/6510) - Filter parties with 0 reward from reward payout event
- [6471](https://github.com/vegaprotocol/vega/issues/6471) - Fix potential nil reference when owner is system for ledger entries
- [6519](https://github.com/vegaprotocol/vega/issues/6519) - Fix errors in the ledger entries `GraphQL` query.
- [6515](https://github.com/vegaprotocol/vega/issues/6515) - Required properties in OpenRPC documentation are marked as such
- [6234](https://github.com/vegaprotocol/vega/issues/6234) - Fix response in query for oracle data spec by id
- [6294](https://github.com/vegaprotocol/vega/issues/6294) - Fix response for query for non-existing market
- [6508](https://github.com/vegaprotocol/vega/issues/6508) - Fix data node starts slowly when the database is not empty
- [6532](https://github.com/vegaprotocol/vega/issues/6532) - Add current totals to the vote events

## 0.58.0

### 🚨 Breaking changes

- [6271](https://github.com/vegaprotocol/vega/issues/6271) - Require signature from new Ethereum key to validate key rotation submission
- [6364](https://github.com/vegaprotocol/vega/issues/6364) - Rename `oracleSpecForSettlementPrice` to `oracleSpecForSettlementData`
- [6401](https://github.com/vegaprotocol/vega/issues/6401) - Fix estimate fees and margin `APis`
- [6428](https://github.com/vegaprotocol/vega/issues/6428) - Update the wallet connection decision for future work
- [6429](https://github.com/vegaprotocol/vega/issues/6429) - Rename pipeline to interactor for better understanding
- [6430](https://github.com/vegaprotocol/vega/issues/6430) - Split the transaction status interaction depending on success and failure

### 🛠 Improvements

- [6399](https://github.com/vegaprotocol/vega/issues/6399) - Add `init-db` and `unsafe-reset-all` commands to block explorer
- [6348](https://github.com/vegaprotocol/vega/issues/6348) - Reduce pool size to leave more available `Postgres` connections
- [6453](https://github.com/vegaprotocol/vega/issues/6453) - Add ability to write `pprofs` at intervals to core
- [6312](https://github.com/vegaprotocol/vega/issues/6312) - Add back amended balance tests and correct ordering
- [6320](https://github.com/vegaprotocol/vega/issues/6320) - Use `Account` type without internal `id` in `datanode`
- [6461](https://github.com/vegaprotocol/vega/issues/6461) - Occasionally close `postgres` pool connections
- [6435](https://github.com/vegaprotocol/vega/issues/6435) - Add `GetTransaction` `API` call for block explorer
- [6464](https://github.com/vegaprotocol/vega/issues/6464) - Improve block explorer performance when filtering by submitter
- [6211](https://github.com/vegaprotocol/vega/issues/6211) - Handle `BeginBlock` and `EndBlock` events
- [6361](https://github.com/vegaprotocol/vega/issues/6361) - Remove unnecessary logging in market
- [6378](https://github.com/vegaprotocol/vega/issues/6378) - Migrate remaining views of current data to tables with current data
- [6425](https://github.com/vegaprotocol/vega/issues/6425) - Introduce interaction for beginning and ending of request
- [6308](https://github.com/vegaprotocol/vega/issues/6308) - Support parallel requests in wallet API version 2
- [6426](https://github.com/vegaprotocol/vega/issues/6426) - Add a name field on interaction to know what they are when JSON
- [6427](https://github.com/vegaprotocol/vega/issues/6427) - Improve interactions documentation
- [6431](https://github.com/vegaprotocol/vega/issues/6431) - Pass a human-readable input data in Transaction Succeeded and Failed notifications
- [6448](https://github.com/vegaprotocol/vega/issues/6448) - Improve wallet interaction JSON conversion
- [6454](https://github.com/vegaprotocol/vega/issues/6454) - Improve test coverage for setting fees and rewarding LPs
- [6458](https://github.com/vegaprotocol/vega/issues/6458) - Return a context aware message in `RequestSuccessful` interaction
- [6451](https://github.com/vegaprotocol/vega/issues/6451) - Improve interaction error message
- [6432](https://github.com/vegaprotocol/vega/issues/6432) - Use optionals for order error and proposal error
- [6368](https://github.com/vegaprotocol/vega/pull/6368) - Add Ledger Entry API

### 🐛 Fixes

- [6444](https://github.com/vegaprotocol/vega/issues/6444) - Send a transaction error if the same node announces itself twice
- [6388](https://github.com/vegaprotocol/vega/issues/6388) - Do not transfer stake and delegations after a key rotation
- [6266](https://github.com/vegaprotocol/vega/issues/6266) - Do not take a snapshot at block height 1 and handle increase of interval appropriately
- [6338](https://github.com/vegaprotocol/vega/issues/6338) - Fix validation for update an new asset proposals
- [6357](https://github.com/vegaprotocol/vega/issues/6357) - Fix potential panic in `gql` resolvers
- [6391](https://github.com/vegaprotocol/vega/issues/6391) - Fix dropped connection between core and data node when large `(>1mb)` messages are sent.
- [6358](https://github.com/vegaprotocol/vega/issues/6358) - Do not show hidden files nor directories as wallet
- [6374](https://github.com/vegaprotocol/vega/issues/6374) - Fix panic with the metrics
- [6373](https://github.com/vegaprotocol/vega/issues/6373) - Fix panic with the metrics as well
- [6238](https://github.com/vegaprotocol/vega/issues/6238) - Return empty string for `multisig` bundle, not `0x` when asset doesn't have one
- [6236](https://github.com/vegaprotocol/vega/issues/6236) - Make `erc20ListAssetBundle` `nullable` in `GraphQL`
- [6395](https://github.com/vegaprotocol/vega/issues/6395) - Wallet selection doesn't lower case the wallet name during input verification
- [6408](https://github.com/vegaprotocol/vega/issues/6408) - Initialise observer in liquidity provision `sql` store
- [6406](https://github.com/vegaprotocol/vega/issues/6406) - Fix invalid tracking of cumulative volume and price
- [6387](https://github.com/vegaprotocol/vega/issues/6387) - Fix max open interest calculation
- [6416](https://github.com/vegaprotocol/vega/issues/6416) - Prevent submission of `erc20` address already used by another asset
- [6375](https://github.com/vegaprotocol/vega/issues/6375) - If there is one unit left over at the end of final market settlement - transfer it to the network treasury. if there is more than one, log all transfers and panic.
- [6456](https://github.com/vegaprotocol/vega/issues/6456) - Assure liquidity fee gets update when target stake drops (even in the absence of trades)
- [6459](https://github.com/vegaprotocol/vega/issues/6459) - Send lifecycle notifications after parameters validation
- [6420](https://github.com/vegaprotocol/vega/issues/6420) - Support cancellation of a request during a wallet interaction

## 0.57.0

### 🚨 Breaking changes

- [6291](https://github.com/vegaprotocol/vega/issues/6291) - Remove `Nodewallet.ETH` configuration and add flags to supply `clef` addresses when importing or generating accounts
- [6314](https://github.com/vegaprotocol/vega/issues/6314) - Rename session namespace to client in wallet API version 2

### 🛠 Improvements

- [6283](https://github.com/vegaprotocol/vega/issues/6283) - Add commit hash to version if is development version
- [6321](https://github.com/vegaprotocol/vega/issues/6321) - Get rid of the `HasChanged` check in snapshot engines
- [6126](https://github.com/vegaprotocol/vega/issues/6126) - Don't generate market depth subscription messages if nothing has changed

### 🐛 Fixes

- [6287](https://github.com/vegaprotocol/vega/issues/6287) - Fix GraphQL `proposals` API `proposalType` filter
- [6307](https://github.com/vegaprotocol/vega/issues/6307) - Emit an event with status rejected if a protocol upgrade proposal has no validator behind it
- [5305](https://github.com/vegaprotocol/vega/issues/5305) - Handle market updates changing price monitoring parameters correctly.

## 0.56.0

### 🚨 Breaking changes

- [6196](https://github.com/vegaprotocol/vega/pull/6196) - Remove unused network parameters network end of life and market freeze date
- [6155](https://github.com/vegaprotocol/vega/issues/6155) - Rename "Client" to "User" in wallet API version 2
- [5641](https://github.com/vegaprotocol/vega/issues/5641) - Rename `SettlementPriceDecimals` to `SettlementDataDecimals`

### 🛠 Improvements

- [6103](hhttps://github.com/vegaprotocol/vega/issues/6103) - Verify that order amendment has the desired effect on opening auction
- [6170](https://github.com/vegaprotocol/vega/pull/6170) - Order GraphQL schema (query and subscription types) alphabetically
- [6163](https://github.com/vegaprotocol/vega/issues/6163) - Add block explorer back end
- [6153](https://github.com/vegaprotocol/vega/issues/6153) - Display UI friendly logs when calling `session.send_transaction`
- [6063](https://github.com/vegaprotocol/vega/pull/6063) - Update average entry valuation calculation according to spec change.
- [6191](https://github.com/vegaprotocol/vega/pull/6191) - Remove the retry on node health check in the wallet API version 2
- [6221](https://github.com/vegaprotocol/vega/pull/6221) - Add documentation for new `GraphQL endpoints`
- [6498](https://github.com/vegaprotocol/vega/pull/6498) - Fix incorrectly encoded account id
- [5600](https://github.com/vegaprotocol/vega/issues/5600) - Migrate all wallet capabilities to V2 api
- [6077](https://github.com/vegaprotocol/vega/issues/6077) - Add proof-of-work to transaction when using `vegawallet command sign`
- [6203](https://github.com/vegaprotocol/vega/issues/6203) - Support automatic consent for transactions sent through the wallet API version 2
- [6203](https://github.com/vegaprotocol/vega/issues/6203) - Log node selection process on the wallet CLI
- [5925](https://github.com/vegaprotocol/vega/issues/5925) - Clean transfer response API, now ledger movements
- [6254](https://github.com/vegaprotocol/vega/issues/6254) - Reject Ethereum configuration update via proposals
- [5706](https://github.com/vegaprotocol/vega/issues/5076) - Datanode snapshot create and restore support

### 🐛 Fixes

- [6255](https://github.com/vegaprotocol/vega/issues/6255) - Fix `WebSocket` upgrading when setting headers in HTTP middleware.
- [6101](https://github.com/vegaprotocol/vega/issues/6101) - Fix Nodes API not returning new `ethereumAdress` after `EthereumKeyRotation` event.
- [6183](https://github.com/vegaprotocol/vega/issues/6183) - Shutdown blockchain before protocol services
- [6148](https://github.com/vegaprotocol/vega/issues/6148) - Fix API descriptions for typos
- [6187](https://github.com/vegaprotocol/vega/issues/6187) - Not hash message before signing if using clef for validator heartbeats
- [6138](https://github.com/vegaprotocol/vega/issues/6138) - Return more useful information when a transaction submitted to a node contains validation errors
- [6156](https://github.com/vegaprotocol/vega/issues/6156) - Return only delegations for the specific node in `graphql` node delegation query
- [6233](https://github.com/vegaprotocol/vega/issues/6233) - Fix `GetNodeSignatures` GRPC api
- [6175](https://github.com/vegaprotocol/vega/issues/6175) - Fix `datanode` updating node public key on key rotation
- [5948](https://github.com/vegaprotocol/vega/issues/5948) - Shutdown node gracefully when panics or `sigterm` during chain-replay
- [6109](https://github.com/vegaprotocol/vega/issues/6109) - Candle query returns unexpected data.
- [5988](https://github.com/vegaprotocol/vega/issues/5988) - Exclude tainted keys from `session.list_keys` endpoint
- [5164](https://github.com/vegaprotocol/vega/issues/5164) - Distribute LP fees on settlement
- [6212](https://github.com/vegaprotocol/vega/issues/6212) - Change the error for protocol upgrade request for block 0
- [6242](https://github.com/vegaprotocol/vega/issues/6242) - Allow migrate between wallet types during Ethereum key rotation reload
- [6202](https://github.com/vegaprotocol/vega/issues/6202) - Always update margins for parties on amend
- [6228](https://github.com/vegaprotocol/vega/issues/6228) - Reject protocol upgrade downgrades
- [6245](https://github.com/vegaprotocol/vega/issues/6245) - Recalculate equity values when virtual stake changes
- [6260](https://github.com/vegaprotocol/vega/issues/6260) - Prepend `chainID` to input data only when signing the transaction
- [6036](https://github.com/vegaprotocol/vega/issues/6036) - Fix `protobuf<->swagger` generation
- [6248](https://github.com/vegaprotocol/vega/issues/6245) - Candles connection is not returning any candle data
- [6037](https://github.com/vegaprotocol/vega/issues/6037) - Fix auction events.
- [6061](https://github.com/vegaprotocol/vega/issues/6061) - Attempt at stabilizing the tests on the broker in the core
- [6178](https://github.com/vegaprotocol/vega/issues/6178) - Historical balances fails with `scany` error
- [6193](https://github.com/vegaprotocol/vega/issues/6193) - Use Data field from transaction successfully sent but that were rejected
- [6230](https://github.com/vegaprotocol/vega/issues/6230) - Node Signature Connection should return a list or an appropriate error message
- [5998](https://github.com/vegaprotocol/vega/issues/5998) - Positions should be zero when markets are closed and settled
- [6297](https://github.com/vegaprotocol/vega/issues/6297) - Historic Balances fails if `MarketId` is used in `groupBy`

## 0.55.0

### 🚨 Breaking changes

- [5989](https://github.com/vegaprotocol/vega/issues/5989) - Remove liquidity commitment from market proposal
- [6031](https://github.com/vegaprotocol/vega/issues/6031) - Remove market name from `graphql` market type
- [6095](https://github.com/vegaprotocol/vega/issues/6095) - Rename taker fees to maker paid fees
- [5442](https://github.com/vegaprotocol/vega/issues/5442) - Default behaviour when starting to node is to use the latest local snapshot if it exists
- [6139](https://github.com/vegaprotocol/vega/issues/6139) - Return the key on `session.list_keys` endpoint on wallet API version 2

### 🛠 Improvements

- [5971](https://github.com/vegaprotocol/vega/issues/5971) - Add headers `X-Block-Height`, `X-Block-Timestamp` and `X-Vega-Connection` to all API responses
- [5694](https://github.com/vegaprotocol/vega/issues/5694) - Add field `settlementPriceDecimals` to GraphQL `Future` and `FutureProduct` types
- [6048](https://github.com/vegaprotocol/vega/issues/6048) - Upgrade `golangci-lint` to `1.49.0` and implement its suggestions
- [5807](https://github.com/vegaprotocol/vega/issues/5807) - Add Vega tools: `stream`, `snapshot` and `checkpoint`
- [5678](https://github.com/vegaprotocol/vega/issues/5678) - Add GraphQL endpoints for Ethereum bundles: `listAsset`, `updateAsset`, `addSigner` and `removeSigner`
- [5881](https://github.com/vegaprotocol/vega/issues/5881) - Return account subscription as a list
- [5766](https://github.com/vegaprotocol/vega/issues/5766) - Better notification for version update on the wallet
- [5841](https://github.com/vegaprotocol/vega/issues/5841) - Add transaction to request `multisigControl` signatures on demand
- [5937](https://github.com/vegaprotocol/vega/issues/5937) - Add more flexibility to market creation bonus
- [5932](https://github.com/vegaprotocol/vega/issues/5932) - Remove Name and Symbol from update asset proposal
- [5880](https://github.com/vegaprotocol/vega/issues/5880) - Send initial image with subscriptions to positions, orders & accounts
- [5878](https://github.com/vegaprotocol/vega/issues/5878) - Add option to return only live orders in `ListOrders` `API`
- [5937](https://github.com/vegaprotocol/vega/issues/5937) - Add more flexibility to market creation bonus
- [5708](https://github.com/vegaprotocol/vega/issues/5708) - Use market price when reporting average trade price
- [5949](https://github.com/vegaprotocol/vega/issues/5949) - Transfers processed in the order they were received
- [5966](https://github.com/vegaprotocol/vega/issues/5966) - Do not send transaction from wallet if `chainID` is empty
- [5675](https://github.com/vegaprotocol/vega/issues/5675) - Add transaction information to all database tables
- [6004](https://github.com/vegaprotocol/vega/issues/6004) - Probability of trading refactoring
- [5849](https://github.com/vegaprotocol/vega/issues/5849) - Use network parameter from creation time of the proposal for requirements
- [5846](https://github.com/vegaprotocol/vega/issues/5846) - Expose network parameter from creation time of the proposal through `APIs`.
- [5999](https://github.com/vegaprotocol/vega/issues/5999) - Recalculate margins after risk parameters are updated.
- [5682](https://github.com/vegaprotocol/vega/issues/5682) - Expose equity share weight in the API
- [5684](https://github.com/vegaprotocol/vega/issues/5684) - Added date range to a number of historic balances, deposits, withdrawals, orders and trades queries
- [6071](https://github.com/vegaprotocol/vega/issues/6071) - Allow for empty settlement asset in recurring transfer metric definition for market proposer bonus
- [6042](https://github.com/vegaprotocol/vega/issues/6042) - Set GraphQL query complexity limit
- [6106](https://github.com/vegaprotocol/vega/issues/6106) - Returned signed transaction in wallet API version 2 `session.send_transaction`
- [6105](https://github.com/vegaprotocol/vega/issues/6105) - Add `session.sign_transaction` endpoint on wallet API version 2
- [6042](https://github.com/vegaprotocol/vega/issues/5270) - Set GraphQL query complexity limit
- [5888](https://github.com/vegaprotocol/vega/issues/5888) - Add Liquidity Provision subscription to GraphQL
- [5961](https://github.com/vegaprotocol/vega/issues/5961) - Add batch market instructions command
- [5974](https://github.com/vegaprotocol/vega/issues/5974) - Flatten subscription in `Graphql`
- [6146](https://github.com/vegaprotocol/vega/issues/6146) - Add version command to Vega Visor
- [6671](https://github.com/vegaprotocol/vega/issues/6671) - Vega Visor allows to postpone first failure when Core node is slow to startup

### 🐛 Fixes

- [5934](https://github.com/vegaprotocol/vega/issues/5934) - Ensure wallet without permissions can be read
- [5950](https://github.com/vegaprotocol/vega/issues/5934) - Fix documentation for new wallet command
- [5687](https://github.com/vegaprotocol/vega/issues/5934) - Asset cache was returning stale data
- [6032](https://github.com/vegaprotocol/vega/issues/6032) - Risk factors store errors after update to a market
- [5986](https://github.com/vegaprotocol/vega/issues/5986) - Error string on failed transaction is sent in the plain, no need to decode
- [5860](https://github.com/vegaprotocol/vega/issues/5860) - Enacted but unlisted new assets are now included in checkpoints
- [6023](https://github.com/vegaprotocol/vega/issues/6023) - Tell the `datanode` when a genesis validator does not exist in a `checkpoint`
- [5963](https://github.com/vegaprotocol/vega/issues/5963) - Check other nodes during version check if the first one is unavailable
- [6002](https://github.com/vegaprotocol/vega/issues/6002) - Do not emit events for unmatched oracle data and unsubscribe market as soon as oracle data is received
- [6008](https://github.com/vegaprotocol/vega/issues/6008) - Fix equity like share and average trade value calculation with opening auctions
- [6040](https://github.com/vegaprotocol/vega/issues/6040) - Fix protocol upgrade transaction submission and small Visor improvements
- [5977](https://github.com/vegaprotocol/vega/issues/5977) - Fix missing block height and block time on stake linking API
- [6054](https://github.com/vegaprotocol/vega/issues/6054) - Fix panic on settlement
- [6060](https://github.com/vegaprotocol/vega/issues/6060) - Fix connection results should not be declared as mandatory in GQL schema.
- [6097](https://github.com/vegaprotocol/vega/issues/6067) - Fix incorrect asset (metric asset) used for checking market proposer eligibility
- [6099](https://github.com/vegaprotocol/vega/issues/6099) - Allow recurring transfers with the same to and from but with different asset
- [6067](https://github.com/vegaprotocol/vega/issues/6067) - Verify global reward is transferred to party address 0
- [6131](https://github.com/vegaprotocol/vega/issues/6131) - `nullblockchain` should call Tendermint Info `abci` to match real flow
- [6119](https://github.com/vegaprotocol/vega/issues/6119) - Correct order in which market event is emitted
- [5890](https://github.com/vegaprotocol/vega/issues/5890) - Margin breach during amend doesn't cancel order
- [6144](https://github.com/vegaprotocol/vega/issues/6144) - Price and Pegged Offset in orders are Decimals
- [6111](https://github.com/vegaprotocol/vega/issues/5890) - Handle candles transient failure and prevent subscription blocking
- [6204](https://github.com/vegaprotocol/vega/issues/6204) - Data Node add Ethereum Key Rotations subscriber and rest binding

## 0.54.0

### 🚨 Breaking changes

With this release a few breaking changes are introduced.
The Vega application is now a built-in application. This means that Tendermint doesn't need to be started separately any more.
The `vega node` command has been renamed `vega start`.
The `vega tm` command has been renamed `vega tendermint`.
The `Blockchain.Tendermint.ClientAddr` configuration field have been renamed `Blockchain.Tendermint.RPCAddr`.
The init command now also generate the configuration for tendermint, the flags `--no-tendermint`, `--tendermint-home` and `--tendermint-key` have been introduced

- [5579](https://github.com/vegaprotocol/vega/issues/5579) - Make vega a built-in Tendermint application
- [5249](https://github.com/vegaprotocol/vega/issues/5249) - Migrate to Tendermint version 0.35.8
- [5624](https://github.com/vegaprotocol/vega/issues/5624) - Get rid of `updateFrequency` in price monitoring definition
- [5601](https://github.com/vegaprotocol/vega/issues/5601) - Remove support for launching a proxy in front of console and token dApp
- [5872](https://github.com/vegaprotocol/vega/issues/5872) - Remove console and token dApp from networks
- [5802](https://github.com/vegaprotocol/vega/issues/5802) - Remove support for transaction version 1

### 🗑️ Deprecation

- [4655](https://github.com/vegaprotocol/vega/issues/4655) - Move Ethereum `RPC` endpoint configuration from `Nodewallet` section to `Ethereum` section

### 🛠 Improvements

- [5589](https://github.com/vegaprotocol/vega/issues/5589) - Used custom version of Clef
- [5541](https://github.com/vegaprotocol/vega/issues/5541) - Support permissions in wallets
- [5439](https://github.com/vegaprotocol/vega/issues/5439) - `vegwallet` returns better responses when a transaction fails
- [5465](https://github.com/vegaprotocol/vega/issues/5465) - Verify `bytecode` of smart-contracts on startup
- [5608](https://github.com/vegaprotocol/vega/issues/5608) - Ignore stale price monitoring trigger when market is already in auction
- [5673](https://github.com/vegaprotocol/vega/issues/5673) - Add support for `ethereum` key rotations to `datanode`
- [5639](https://github.com/vegaprotocol/vega/issues/5639) - Move all core code in the core directory
- [5613](https://github.com/vegaprotocol/vega/issues/5613) - Import the `datanode` in the vega repo
- [5660](https://github.com/vegaprotocol/vega/issues/5660) - Migrate subscription `apis` from `datanode v1 api` to `datanode v2 api`
- [5636](https://github.com/vegaprotocol/vega/issues/5636) - Assure no false positives in cucumber steps
- [5011](https://github.com/vegaprotocol/vega/issues/5011) - Import the `protos` repo in the vega repo
- [5774](https://github.com/vegaprotocol/vega/issues/5774) - Use `generics` for `ID` types
- [5785](https://github.com/vegaprotocol/vega/issues/5785) - Add support form `ERC20` bridge stopped and resumed events
- [5712](https://github.com/vegaprotocol/vega/issues/5712) - Configurable `graphql` endpoint
- [5689](https://github.com/vegaprotocol/vega/issues/5689) - Support `UpdateAsset` proposal in APIs
- [5685](https://github.com/vegaprotocol/vega/issues/5685) - Migrated `apis` from `datanode v1` to `datanode v2`
- [5760](https://github.com/vegaprotocol/vega/issues/5760) - Map all `GRPC` to `REST`
- [5804](https://github.com/vegaprotocol/vega/issues/5804) - Rollback Tendermint to version `0.34.20`
- [5503](https://github.com/vegaprotocol/vega/issues/5503) - Introduce wallet API version 2 based on JSON-RPC with new authentication workflow
- [5822](https://github.com/vegaprotocol/vega/issues/5822) - Rename `Graphql` enums
- [5618](https://github.com/vegaprotocol/vega/issues/5618) - Add wallet JSON-RPC documentation
- [5776](https://github.com/vegaprotocol/vega/issues/5776) - Add endpoint to get a single network parameter
- [5685](https://github.com/vegaprotocol/vega/issues/5685) - Migrated `apis` from `datanode v1` to `datanode v2`
- [5761](https://github.com/vegaprotocol/vega/issues/5761) - Transfers connection make direction optional
- [5762](https://github.com/vegaprotocol/vega/issues/5762) - Transfers connection add under `party` type
- [5685](https://github.com/vegaprotocol/vega/issues/5685) - Migrated `apis` from `datanode v1` to `datanode v2`
- [5705](https://github.com/vegaprotocol/vega/issues/5705) - Use enum for validator status
- [5685](https://github.com/vegaprotocol/vega/issues/5685) - Migrated `apis` from `datanode v1` to `datanode v2`
- [5834](https://github.com/vegaprotocol/vega/issues/5834) - Avoid saving proposals of terminated/cancelled/rejected/settled markets in checkpoint
- [5619](https://github.com/vegaprotocol/vega/issues/5619) - Add wallet HTTP API version 2 documentation
- [5823](https://github.com/vegaprotocol/vega/issues/5823) - Add endpoint to wallet HTTP API version 2 to list available RPC methods
- [5814](https://github.com/vegaprotocol/vega/issues/5815) - Add proposal validation date time to `graphql`
- [5865](https://github.com/vegaprotocol/vega/issues/5865) - Allow a validator to withdraw their protocol upgrade proposal
- [5803](https://github.com/vegaprotocol/vega/issues/5803) - Update cursor pagination to use new method from [5784](https://github.com/vegaprotocol/vega/pull/5784)
- [5862](https://github.com/vegaprotocol/vega/issues/5862) - Add base `URL` in `swagger`
- [5817](https://github.com/vegaprotocol/vega/issues/5817) - Add validation error on asset proposal when rejected
- [5816](https://github.com/vegaprotocol/vega/issues/5816) - Set proper status to rejected asset proposal
- [5893](https://github.com/vegaprotocol/vega/issues/5893) - Remove total supply from assets
- [5752](https://github.com/vegaprotocol/vega/issues/5752) - Remove URL and Hash from proposal rationale, add Title
- [5802](https://github.com/vegaprotocol/vega/issues/5802) - Introduce transaction version 3 that encode the chain ID in its input data to protect against transaction replay
- [5358](https://github.com/vegaprotocol/vega/issues/5358) - Port equity like shares update to new structure
- [5926](https://github.com/vegaprotocol/vega/issues/5926) - Check for liquidity auction at the end of a block instead of after every trade

### 🐛 Fixes

- [5571](https://github.com/vegaprotocol/vega/issues/5571) - Restore pending assets status correctly after snapshot restore
- [5857](https://github.com/vegaprotocol/vega/issues/5857) - Fix panic when calling `ListAssets` `grpc` end point with no arguments
- [5572](https://github.com/vegaprotocol/vega/issues/5572) - Add validation on `IDs` and public keys
- [5348](https://github.com/vegaprotocol/vega/issues/5348) - Restore markets from checkpoint proposal
- [5279](https://github.com/vegaprotocol/vega/issues/5279) - Fix loading of proposals from checkpoint
- [5598](https://github.com/vegaprotocol/vega/issues/5598) - Remove `currentTime` from topology engine to ease snapshot restoration
- [5836](https://github.com/vegaprotocol/vega/issues/5836) - Add missing `GetMarket` `GRPC` end point
- [5609](https://github.com/vegaprotocol/vega/issues/5609) - Set event forwarder last seen height after snapshot restore
- [5782](https://github.com/vegaprotocol/vega/issues/5782) - `Pagination` with a cursor was returning incorrect results
- [5629](https://github.com/vegaprotocol/vega/issues/5629) - Fixes for loading voting power from checkpoint with non genesis validators
- [5626](https://github.com/vegaprotocol/vega/issues/5626) - Update `protos`, remove optional types
- [5665](https://github.com/vegaprotocol/vega/issues/5665) - Binary version hash always contain `-modified` suffix
- [5633](https://github.com/vegaprotocol/vega/issues/5633) - Allow `minProposerEquityLikeShare` to accept 0
- [5672](https://github.com/vegaprotocol/vega/issues/5672) - Typo fixed in datanode `ethereum` address
- [5863](https://github.com/vegaprotocol/vega/issues/5863) - Fix panic when calling `VegaTime` on `v2 api`
- [5683](https://github.com/vegaprotocol/vega/issues/5683) - Made market mandatory in `GraphQL` for order
- [5789](https://github.com/vegaprotocol/vega/issues/5789) - Fix performance issue with position query
- [5677](https://github.com/vegaprotocol/vega/issues/5677) - Fixed trading mode status
- [5663](https://github.com/vegaprotocol/vega/issues/5663) - Fixed panic with de-registering positions
- [5781](https://github.com/vegaprotocol/vega/issues/5781) - Make enactment timestamp optional in proposal for `graphql`
- [5767](https://github.com/vegaprotocol/vega/issues/5767) - Fix typo in command validation
- [5900](https://github.com/vegaprotocol/vega/issues/5900) - Add missing `/api/v2/parties/{party_id}/stake` `REST` end point
- [5825](https://github.com/vegaprotocol/vega/issues/5825) - Fix panic in pegged orders when going into auction
- [5763](https://github.com/vegaprotocol/vega/issues/5763) - Transfers connection rename `pubkey` to `partyId`
- [5486](https://github.com/vegaprotocol/vega/issues/5486) - Fix amend order expiring
- [5809](https://github.com/vegaprotocol/vega/issues/5809) - Remove state variables when a market proposal is rejected
- [5329](https://github.com/vegaprotocol/vega/issues/5329) - Fix checks for market enactment and termination
- [5837](https://github.com/vegaprotocol/vega/issues/5837) - Allow a promotion due to increased slots and a swap to happen in the same epoch
- [5819](https://github.com/vegaprotocol/vega/issues/5819) - Add new asset proposal validation timestamp validation
- [5897](https://github.com/vegaprotocol/vega/issues/5897) - Return uptime of 0, rather than error, when querying for `NodeData` before end of first epoch
- [5811](https://github.com/vegaprotocol/vega/issues/5811) - Do not overwrite local changes when updating wallet through JSON-RPC API
- [5868](https://github.com/vegaprotocol/vega/issues/5868) - Clarify the error for insufficient token to submit proposal or vote
- [5867](https://github.com/vegaprotocol/vega/issues/5867) - Fix witness check for majority
- [5853](https://github.com/vegaprotocol/vega/issues/5853) - Do not ignore market update proposals when loading from checkpoint
- [5648](https://github.com/vegaprotocol/vega/issues/5648) - Ethereum key rotation - search validators by Vega pub key and listen to rotation events in core API
- [5648](https://github.com/vegaprotocol/vega/issues/5648) - Search validator by vega pub key and update the core validators API

## 0.53.0

### 🗑️ Deprecation

- [5513](https://github.com/vegaprotocol/vega/issues/5513) - Remove all checkpoint restore command

### 🛠 Improvements

- [5428](https://github.com/vegaprotocol/vega/pull/5428) - Update contributor information
- [5519](https://github.com/vegaprotocol/vega/pull/5519) - Add `--genesis-file` option to the `load_checkpoint` command
- [5538](https://github.com/vegaprotocol/vega/issues/5538) - Core side implementation of protocol upgrade
- [5525](https://github.com/vegaprotocol/vega/pull/5525) - Release `vegawallet` from the core
- [5524](https://github.com/vegaprotocol/vega/pull/5524) - Align `vegawallet` and core versions
- [5524](https://github.com/vegaprotocol/vega/pull/5549) - Add endpoint for getting the network's `chain-id`
- [5524](https://github.com/vegaprotocol/vega/pull/5552) - Handle tendermint demotion and `ersatz` slot reduction at the same time

### 🐛 Fixes

- [5476](https://github.com/vegaprotocol/vega/issues/5476) - Include settlement price in snapshot
- [5476](https://github.com/vegaprotocol/vega/issues/5314) - Fix validation of checkpoint file
- [5499](https://github.com/vegaprotocol/vega/issues/5499) - Add error from app specific validation to check transaction response
- [5508](https://github.com/vegaprotocol/vega/issues/5508) - Fix duplicated staking events
- [5514](https://github.com/vegaprotocol/vega/issues/5514) - Emit `rewardScore` event correctly after loading from checkpoint
- [5520](https://github.com/vegaprotocol/vega/issues/5520) - Do not fail silently when wallet fails to start
- [5521](https://github.com/vegaprotocol/vega/issues/5521) - Fix asset bundle and add asset status
- [5546](https://github.com/vegaprotocol/vega/issues/5546) - Fix collateral checkpoint to unlock locked reward account balance
- [5194](https://github.com/vegaprotocol/vega/issues/5194) - Fix market trading mode vs market state
- [5432](https://github.com/vegaprotocol/vega/issues/5431) - Do not accept transaction with unexpected public keys
- [5478](https://github.com/vegaprotocol/vega/issues/5478) - Assure uncross and fake uncross are in line with each other
- [5480](https://github.com/vegaprotocol/vega/issues/5480) - Assure indicative trades are in line with actual uncrossing trades
- [5556](https://github.com/vegaprotocol/vega/issues/5556) - Fix id generation seed
- [5361](https://github.com/vegaprotocol/vega/issues/5361) - Fix limits for proposals
- [5557](https://github.com/vegaprotocol/vega/issues/5427) - Fix oracle status at market settlement

## 0.52.0

### 🛠 Improvements

- [5421](https://github.com/vegaprotocol/vega/issues/5421) - Fix notary snapshot determinism when no signature are generated yet
- [5415](https://github.com/vegaprotocol/vega/issues/5415) - Regenerate smart contracts code
- [5434](https://github.com/vegaprotocol/vega/issues/5434) - Add health check for faucet
- [5412](https://github.com/vegaprotocol/vega/issues/5412) - Proof of work improvement to support history of changes to network parameters
- [5378](https://github.com/vegaprotocol/vega/issues/5278) - Allow new market proposals without LP

### 🐛 Fixes

- [5438](https://github.com/vegaprotocol/vega/issues/5438) - Evaluate all trades resulting from an aggressive orders in one call to price monitoring engine
- [5444](https://github.com/vegaprotocol/vega/issues/5444) - Merge both checkpoints and genesis asset on startup
- [5446](https://github.com/vegaprotocol/vega/issues/5446) - Cover liquidity monitoring acceptance criteria relating to aggressive order removing best bid or ask from the book
- [5457](https://github.com/vegaprotocol/vega/issues/5457) - Fix sorting of validators for demotion check
- [5460](https://github.com/vegaprotocol/vega/issues/5460) - Fix theoretical open interest calculation
- [5477](https://github.com/vegaprotocol/vega/issues/5477) - Pass a clone of the liquidity commitment offset to pegged orders
- [5468](https://github.com/vegaprotocol/vega/issues/5468) - Bring indicative trades inline with actual auction uncrossing trades in presence of wash trades
- [5419](https://github.com/vegaprotocol/vega/issues/5419) - Fix listeners ordering and state updates

## 0.51.1

### 🛠 Improvements

- [5395](https://github.com/vegaprotocol/vega/issues/5395) - Add `burn_nonce` bridge tool
- [5403](https://github.com/vegaprotocol/vega/issues/5403) - Allow spam free / proof of work free running of null blockchain
- [5175](https://github.com/vegaprotocol/vega/issues/5175) - Validation free transactions (including signature verification) for null blockchain
- [5371](https://github.com/vegaprotocol/vega/issues/5371) - Ensure threshold is not breached in ERC20 withdrawal
- [5358](https://github.com/vegaprotocol/vega/issues/5358) - Update equity shares following updated spec.

### 🐛 Fixes

- [5362](https://github.com/vegaprotocol/vega/issues/5362) - Liquidity and order book point to same underlying order after restore
- [5367](https://github.com/vegaprotocol/vega/issues/5367) - better serialisation for party orders in liquidity snapshot
- [5377](https://github.com/vegaprotocol/vega/issues/5377) - Serialise state var internal state
- [5388](https://github.com/vegaprotocol/vega/issues/5388) - State variable snapshot now works as intended
- [5388](https://github.com/vegaprotocol/vega/issues/5388) - Repopulate cached order-book after snapshot restore
- [5203](https://github.com/vegaprotocol/vega/issues/5203) - Market liquidity monitor parameters trump network parameters on market creation
- [5297](https://github.com/vegaprotocol/vega/issues/5297) - Assure min/max price always accurate
- [4223](https://github.com/vegaprotocol/vega/issues/4223) - Use uncrossing price for target stake calculation during auction
- [3047](https://github.com/vegaprotocol/vega/issues/3047) - Improve interaction between liquidity and price monitoring auctions
- [3570](https://github.com/vegaprotocol/vega/issues/3570) - Set extension trigger during opening auction with insufficient liquidity
- [3362](https://github.com/vegaprotocol/vega/issues/3362) - Stop non-persistent orders from triggering auctions
- [5388](https://github.com/vegaprotocol/vega/issues/5388) - Use `UnixNano()` to snapshot price monitor times
- [5237](https://github.com/vegaprotocol/vega/issues/5237) - Trigger state variable calculation first time indicative uncrossing price is available
- [5397](https://github.com/vegaprotocol/vega/issues/5397) - Bring indicative trades price inline with that of actual auction uncrossing trades

## 0.51.0

### 🚨 Breaking changes

- [5192](https://github.com/vegaprotocol/vega/issues/5192) - Require a rationale on proposals

### 🛠 Improvements

- [5318](https://github.com/vegaprotocol/vega/issues/5318) - Automatically dispatch reward pool into markets in recurring transfers
- [5333](https://github.com/vegaprotocol/vega/issues/5333) - Run snapshot generation for all providers in parallel
- [5343](https://github.com/vegaprotocol/vega/issues/5343) - Snapshot optimisation part II - get rid of `getHash`
- [5324](https://github.com/vegaprotocol/vega/issues/5324) - Send event when oracle data doesn't match
- [5140](https://github.com/vegaprotocol/vega/issues/5140) - Move limits (enabled market / assets from) to network parameters
- [5360](https://github.com/vegaprotocol/vega/issues/5360) - rewards test coverage

### 🐛 Fixes

- [5338](https://github.com/vegaprotocol/vega/issues/5338) - Checking a transaction should return proper success code
- [5277](https://github.com/vegaprotocol/vega/issues/5277) - Updating a market should default auction extension to 1
- [5284](https://github.com/vegaprotocol/vega/issues/5284) - price monitoring past prices are now included in the snapshot
- [5294](https://github.com/vegaprotocol/vega/issues/5294) - Parse timestamps oracle in market proposal validation
- [5292](https://github.com/vegaprotocol/vega/issues/5292) - Internal time oracle broadcasts timestamp without nanoseconds
- [5297](https://github.com/vegaprotocol/vega/issues/5297) - Assure min/max price always accurate
- [5286](https://github.com/vegaprotocol/vega/issues/5286) - Ensure liquidity fees are updated when updating the market
- [5322](https://github.com/vegaprotocol/vega/issues/5322) - Change vega pub key hashing in topology to fix key rotation submission.
- [5313](https://github.com/vegaprotocol/vega/issues/5313) - Future update was using oracle spec for settlement price as trading termination spec
- [5304](https://github.com/vegaprotocol/vega/issues/5304) - Fix bug causing trade events at auction end showing the wrong price.
- [5345](https://github.com/vegaprotocol/vega/issues/5345) - Fix issue with state variable transactions assumed gone missing
- [5351](https://github.com/vegaprotocol/vega/issues/5351) - Fix panic when node is interrupted before snapshot engine gets cleared and initialised
- [5972](https://github.com/vegaprotocol/vega/issues/5972) - Allow submitting a market update with termination oracle ticking before enactment of the update

## 0.50.2

### 🛠 Improvements

- [5001](https://github.com/vegaprotocol/vega/issues/5001) - Set and increment LP version field correctly
- [5001](https://github.com/vegaprotocol/vega/issues/5001) - Add integration test for LP versioning
- [3372](https://github.com/vegaprotocol/vega/issues/3372) - Add integration test making sure margin is released when an LP is cancelled.
- [5235](https://github.com/vegaprotocol/vega/issues/5235) - Use `BroadcastTxSync` instead of async for submitting transactions to `tendermint`
- [5268](https://github.com/vegaprotocol/vega/issues/5268) - Make validator heartbeat frequency a function of the epoch duration.
- [5271](https://github.com/vegaprotocol/vega/issues/5271) - Make generated hex IDs lower case
- [5273](https://github.com/vegaprotocol/vega/issues/5273) - Reward / Transfer to allow payout of reward in an arbitrary asset unrelated to the settlement and by market.
- [5207](https://github.com/vegaprotocol/vega/issues/5206) - Add integration tests to ensure price bounds and decimal places work as expected
- [5243](https://github.com/vegaprotocol/vega/issues/5243) - Update equity like share according to spec changes.
- [5249](https://github.com/vegaprotocol/vega/issues/5249) - Upgrade to tendermint 0.35.6

### 🐛 Fixes

- [4798](https://github.com/vegaprotocol/vega/issues/4978) - Set market pending timestamp to the time at which the market is created.
- [5222](https://github.com/vegaprotocol/vega/issues/5222) - Do not panic when admin server stops.
- [5103](https://github.com/vegaprotocol/vega/issues/5103) - Fix invalid http status set in faucet
- [5239](https://github.com/vegaprotocol/vega/issues/5239) - Always call `StartAggregate()` when signing validators joining and leaving even if not a validator
- [5128](https://github.com/vegaprotocol/vega/issues/5128) - Fix wrong http rate limit for faucet
- [5231](https://github.com/vegaprotocol/vega/issues/5231) - Fix pegged orders to be reset to the order pointer after snapshot loading
- [5247](https://github.com/vegaprotocol/vega/issues/5247) - Fix the check for overflow in scaling settlement price
- [5250](https://github.com/vegaprotocol/vega/issues/5250) - Fixed panic in loading validator checkpoint
- [5260](https://github.com/vegaprotocol/vega/issues/5260) - Process recurring transfer before rewards
- [5262](https://github.com/vegaprotocol/vega/issues/5262) - Allow recurring transfers to start during the current epoch
- [5267](https://github.com/vegaprotocol/vega/issues/5267) - Do not check commitment on `UpdateMarket` proposals

## 0.50.1

### 🐛 Fixes

- [5226](https://github.com/vegaprotocol/vega/issues/5226) - Add support for settlement price decimal place in governance

## 0.50.0

### 🚨 Breaking changes

- [5197](https://github.com/vegaprotocol/vega/issues/5197) - Scale settlement price based on oracle definition

### 🛠 Improvements

- [5055](https://github.com/vegaprotocol/vega/issues/5055) - Ensure at most 5 triggers are used in price monitoring settings
- [5100](https://github.com/vegaprotocol/vega/issues/5100) - add a new scenario into feature test, auction folder, leaving auction when liquidity provider provides a limit order
- [4919](https://github.com/vegaprotocol/vega/issues/4919) - Feature tests for 0011 check order allocate margin
- [4922](https://github.com/vegaprotocol/vega/issues/4922) - Feature tests for 0015 market insurance pool collateral
- [4926](https://github.com/vegaprotocol/vega/issues/4926) - Feature tests for 0019 margin calculator scenarios
- [5119](https://github.com/vegaprotocol/vega/issues/5119) - Add Ethereum key rotation support
- [5209](https://github.com/vegaprotocol/vega/issues/5209) - Add retries to floating point consensus engine to work around tendermint missing transactions
- [5219](https://github.com/vegaprotocol/vega/issues/5219) - Remove genesis sign command.

### 🐛 Fixes

- [5078](https://github.com/vegaprotocol/vega/issues/5078) - Unwrap properly position decimal place from payload
- [5076](https://github.com/vegaprotocol/vega/issues/5076) - Set last mark price to settlement price when market is settled
- [5038](https://github.com/vegaprotocol/vega/issues/5038) - Send proof-of-work when when announcing node
- [5034](https://github.com/vegaprotocol/vega/issues/5034) - Ensure to / from in transfers payloads are vega public keys
- [5111](https://github.com/vegaprotocol/vega/issues/5111) - Stop updating the market's initial configuration when an opening auction is extended
- [5066](https://github.com/vegaprotocol/vega/issues/5066) - Return an error if market decimal place > to asset decimal place
- [5095](https://github.com/vegaprotocol/vega/issues/5095) - Stabilise state sync restore and restore block height in the topology engine
- [5204](https://github.com/vegaprotocol/vega/issues/5204) - Mark a snapshot state change when liquidity provision state changes
- [4870](https://github.com/vegaprotocol/vega/issues/5870) - Add missing commands to the `TxError` event
- [5136](https://github.com/vegaprotocol/vega/issues/5136) - Fix banking snapshot for transfers, risk factor restoration, and `statevar` handling of settled markets
- [5088](https://github.com/vegaprotocol/vega/issues/5088) - Fixed MTM bug where settlement balance would not be zero when loss amount was 1.
- [5093](https://github.com/vegaprotocol/vega/issues/5093) - Fixed proof of engine end of block callback never called to clear up state
- [4996](https://github.com/vegaprotocol/vega/issues/4996) - Fix positions engines `vwBuys` and `vwSell` when amending, send events on `Update` and `UpdateNetwork`
- [5016](https://github.com/vegaprotocol/vega/issues/5016) - Target stake in asset decimal place in Market Data
- [5109](https://github.com/vegaprotocol/vega/issues/5109) - Fixed promotion of ersatz to tendermint validator
- [5110](https://github.com/vegaprotocol/vega/issues/5110) - Fixed wrong tick size used for calculating probability of trading
- [5144](https://github.com/vegaprotocol/vega/issues/5144) - Fixed the default voting power in case there is stake in the network
- [5124](https://github.com/vegaprotocol/vega/issues/5124) - Add proto serialization for update market proposal
- [5124](https://github.com/vegaprotocol/vega/issues/5124) - Ensure update market proposal compute a proper auction duration
- [5172](https://github.com/vegaprotocol/vega/issues/5172) - Add replay protection for validator commands
- [5181](https://github.com/vegaprotocol/vega/issues/5181) - Ensure Oracle specs handle numbers using `num.Decimal` and `num.Int`
- [5059](https://github.com/vegaprotocol/vega/issues/5059) - Validators without tendermint status vote in the witness and notary engine but their votes do not count
- [5190](https://github.com/vegaprotocol/vega/issues/5190) - Fix settlement at expiry to scale the settlement price from market decimals to asset decimals
- [5185](https://github.com/vegaprotocol/vega/issues/5185) - Fix MTM settlement where win transfers get truncated resulting in settlement balance not being zero after settlement.
- [4943](https://github.com/vegaprotocol/vega/issues/4943) - Fix bug where amending orders in opening auctions did not work as expected

## 0.49.8

### 🛠 Improvements

- [4814](https://github.com/vegaprotocol/vega/issues/4814) - Review fees tests
- [5067](https://github.com/vegaprotocol/vega/pull/5067) - Adding acceptance codes and tidy up tests
- [5052](https://github.com/vegaprotocol/vega/issues/5052) - Adding acceptance criteria tests for market decimal places
- [5138](https://github.com/vegaprotocol/vega/issues/5038) - Adding feature test for "0032-PRIM-price_monitoring.md"
- [4753](https://github.com/vegaprotocol/vega/issues/4753) - Adding feature test for oracle spec public key validation
- [4559](https://github.com/vegaprotocol/vega/issues/4559) - Small fixes to the amend order flow

### 🐛 Fixes

- [5064](https://github.com/vegaprotocol/vega/issues/5064) - Send order event on settlement
- [5068](https://github.com/vegaprotocol/vega/issues/5068) - Use settlement price if exists when received trading terminated event

## 0.49.7

### 🚨 Breaking changes

- [4985](https://github.com/vegaprotocol/vega/issues/4985) - Proof of work spam protection

### 🛠 Improvements

- [5007](https://github.com/vegaprotocol/vega/issues/5007) - Run approbation as part of the CI pipeline
- [5019](https://github.com/vegaprotocol/vega/issues/5019) - Label Price Monitoring tests
- [5022](https://github.com/vegaprotocol/vega/issues/5022) - CI: Run approbation for main/master/develop branches only
- [5017](https://github.com/vegaprotocol/vega/issues/5017) - Added access functions to `PositionState` type
- [5049](https://github.com/vegaprotocol/vega/issues/5049) - Liquidity Provision test coverage for 0034 spec
- [5022](https://github.com/vegaprotocol/vega/issues/5022) - CI: Run approbation for main/master/develop branches
  only
- [4916](https://github.com/vegaprotocol/vega/issues/4916) - Add acceptance criteria number in the existing feature tests to address acceptance criteria in `0008-TRAD-trading_workflow.md`
- [5061](https://github.com/vegaprotocol/vega/issues/5061) - Add a test scenario using log normal risk model into feature test "insurance-pool-balance-test.feature"

### 🐛 Fixes

- [5025](https://github.com/vegaprotocol/vega/issues/5025) - Witness snapshot breaking consensus
- [5046](https://github.com/vegaprotocol/vega/issues/5046) - Save all events in `ERC20` topology snapshot

## 0.49.4

### 🛠 Improvements

- [2585](https://github.com/vegaprotocol/vega/issues/2585) - Adding position state event to event bus
- [4952](https://github.com/vegaprotocol/vega/issues/4952) - Add checkpoints for staking and `multisig control`
- [4923](https://github.com/vegaprotocol/vega/issues/4923) - Add checkpoint state in the genesis file + add subcommand to do it.

### 🐛 Fixes

- [4983](https://github.com/vegaprotocol/vega/issues/4983) - Set correct event type for positions state event
- [4989](https://github.com/vegaprotocol/vega/issues/4989) - Fixing incorrect overflow logic
- [5036](https://github.com/vegaprotocol/vega/issues/5036) - Fix the `nullblockchain`
- [4981](https://github.com/vegaprotocol/vega/issues/4981) - Fix bug causing LP orders to uncross at auction end.

## 0.49.2

### 🛠 Improvements

- [4951](https://github.com/vegaprotocol/vega/issues/4951) - Add ability to stream events to a file
- [4953](https://github.com/vegaprotocol/vega/issues/4953) - Add block hash to statistics and to block height request
- [4961](https://github.com/vegaprotocol/vega/issues/4961) - Extend auction feature tests
- [4832](https://github.com/vegaprotocol/vega/issues/4832) - Add validation of update market proposals.
- [4971](https://github.com/vegaprotocol/vega/issues/4971) - Add acceptance criteria to auction tests
- [4833](https://github.com/vegaprotocol/vega/issues/4833) - Propagate market update to other engines

### 🐛 Fixes

- [4947](https://github.com/vegaprotocol/vega/issues/4947) - Fix time formatting problem that was breaking consensus on nodes in different time zones
- [4956](https://github.com/vegaprotocol/vega/issues/4956) - Fix concurrent write to price monitoring ref price cache
- [4987](https://github.com/vegaprotocol/vega/issues/4987) - Include the witness engine in snapshots
- [4957](https://github.com/vegaprotocol/vega/issues/4957) - Fix `vega announce_node` to work with `--home` and `--passphrase-file`
- [4964](https://github.com/vegaprotocol/vega/issues/4964) - Fix price monitoring snapshot
- [4974](https://github.com/vegaprotocol/vega/issues/4974) - Fix panic when checkpointing staking accounts if there are no events
- [4888](https://github.com/vegaprotocol/vega/issues/4888) - Fix memory leak when loading snapshots.
- [4993](https://github.com/vegaprotocol/vega/issues/4993) - Stop snapshots thinking we've loaded via `statesync` when we just lost connection to TM
- [4981](https://github.com/vegaprotocol/vega/issues/4981) - Fix bug causing LP orders to uncross at auction end.

## 0.49.1

### 🛠 Improvements

- [4895](https://github.com/vegaprotocol/vega/issues/4895) - Emit validators signature when a validator is added or remove from the set
- [4901](https://github.com/vegaprotocol/vega/issues/4901) - Update the decimal library
- [4906](https://github.com/vegaprotocol/vega/issues/4906) - Get rid of unnecessary `ToDecimal` conversions (no functional change)
- [4838](https://github.com/vegaprotocol/vega/issues/4838) - Implement governance vote based on equity-like share for market update

### 🐛 Fixes

- [4877](https://github.com/vegaprotocol/vega/issues/4877) - Fix topology and `erc20` topology snapshots
- [4890](https://github.com/vegaprotocol/vega/issues/4890) - epoch service now notifies other engines when it has restored from a snapshot
- [4879](https://github.com/vegaprotocol/vega/issues/4879) - Fixes for invalid data types in the `MarketData` proto message.
- [4881](https://github.com/vegaprotocol/vega/issues/4881) - Set tendermint validators' voting power when loading from snapshot
- [4915](https://github.com/vegaprotocol/vega/issues/4915) - Take full snapshot of collateral engine, always read epoch length from network parameters, use back-off on heartbeats
- [4882](https://github.com/vegaprotocol/vega/issues/4882) - Fixed tracking of liquidity fee received and added feature tests for the fee based rewards
- [4898](https://github.com/vegaprotocol/vega/issues/4898) - Add ranking score information to checkpoint and snapshot and emit an event when loaded
- [4932](https://github.com/vegaprotocol/vega/issues/4932) - Fix the string used for resource id of stake total supply to be stable to fix the replay of non validator node locally

## 0.49.0

### 🚨 Breaking changes

- [4900](https://github.com/vegaprotocol/vega/issues/4809) - Review LP fee tests, and move to VEGA repo
- [4844](https://github.com/vegaprotocol/vega/issues/4844) - Add endpoints for checking transactions raw transactions
- [4515](https://github.com/vegaprotocol/vega/issues/4615) - Add snapshot options description and check provided storage method
- [4581](https://github.com/vegaprotocol/vega/issues/4561) - Separate endpoints for liquidity provision submissions, amendment and cancellation
- [4390](https://github.com/vegaprotocol/vega/pull/4390) - Introduce node mode, `vega init` now require a mode: full or validator
- [4383](https://github.com/vegaprotocol/vega/pull/4383) - Rename flag `--tm-root` to `--tm-home`
- [4588](https://github.com/vegaprotocol/vega/pull/4588) - Remove the outdated `--network` flag on `vega genesis generate` and `vega genesis update`
- [4605](https://github.com/vegaprotocol/vega/pull/4605) - Use new format for `EthereumConfig` in network parameters.
- [4508](https://github.com/vegaprotocol/vega/pull/4508) - Disallow negative offset for pegged orders
- [4465](https://github.com/vegaprotocol/vega/pull/4465) - Update to tendermint `v0.35.0`
- [4594](https://github.com/vegaprotocol/vega/issues/4594) - Add support for decimal places specific to markets. This means market price values and position events can have different values. Positions will be expressed in asset decimal places, market specific data events will list prices in market precision.
- [4660](https://github.com/vegaprotocol/vega/pull/4660) - Add tendermint transaction hash to events
- [4670](https://github.com/vegaprotocol/vega/pull/4670) - Rework `freeform proposal` structure so that they align with other proposals
- [4681](https://github.com/vegaprotocol/vega/issues/4681) - Remove tick size from market
- [4698](https://github.com/vegaprotocol/vega/issues/4698) - Remove maturity field from future
- [4699](https://github.com/vegaprotocol/vega/issues/4699) - Remove trading mode one off from market proposal
- [4790](https://github.com/vegaprotocol/vega/issues/4790) - Fix core to work with `protos` generated by newer versions of `protoc-gen-xxx`
- [4856](https://github.com/vegaprotocol/vega/issues/4856) - Fractional orders and positions

### 🗑️ Deprecation

### 🛠 Improvements

- [4793](https://github.com/vegaprotocol/vega/issues/4793) - Add specific insurance pool balance test
- [4633](https://github.com/vegaprotocol/vega/pull/4633) - Add possibility to list snapshots from the vega command line
- [4640](https://github.com/vegaprotocol/vega/pull/4640) - Update feature tests related to liquidity provision following integration of probability of trading with floating point consensus
- [4558](https://github.com/vegaprotocol/vega/pull/4558) - Add MacOS install steps and information required to use `dockerisedvega.sh` script with private docker repository
- [4496](https://github.com/vegaprotocol/vega/pull/4496) - State variable engine for floating point consensus
- [4481](https://github.com/vegaprotocol/vega/pull/4481) - Add an example client application that uses the null-blockchain
- [4514](https://github.com/vegaprotocol/vega/pull/4514) - Add network limits service and events
- [4516](https://github.com/vegaprotocol/vega/pull/4516) - Add a command to cleanup all vega node state
- [4531](https://github.com/vegaprotocol/vega/pull/4531) - Remove Float from network parameters, use `num.Decimal` instead
- [4537](https://github.com/vegaprotocol/vega/pull/4537) - Send staking asset total supply through consensus
- [4540](https://github.com/vegaprotocol/vega/pull/4540) - Require Go minimum version 1.17
- [4530](https://github.com/vegaprotocol/vega/pull/4530) - Integrate risk factors with floating point consensus engine
- [4485](https://github.com/vegaprotocol/vega/pull/4485) - Change snapshot interval default to 1000 blocks
- [4505](https://github.com/vegaprotocol/vega/pull/4505) - Fast forward epochs when loading from checkpoint to trigger payouts for the skipped time
- [4554](https://github.com/vegaprotocol/vega/pull/4554) - Integrate price ranges with floating point consensus engine
- [4544](https://github.com/vegaprotocol/vega/pull/4544) - Ensure validators are started with the right set of keys
- [4569](https://github.com/vegaprotocol/vega/pull/4569) - Move to `ghcr.io` docker container registry
- [4571](https://github.com/vegaprotocol/vega/pull/4571) - Update `CHANGELOG.md` for `0.47.x`
- [4577](https://github.com/vegaprotocol/vega/pull/4577) - Update `CHANGELOG.md` for `0.45.6` patch
- [4573](https://github.com/vegaprotocol/vega/pull/4573) - Remove execution configuration duplication from configuration root
- [4555](https://github.com/vegaprotocol/vega/issues/4555) - Probability of trading integrated into floating point consensus engine
- [4592](https://github.com/vegaprotocol/vega/pull/4592) - Update instructions on how to use docker without `sudo`
- [4491](https://github.com/vegaprotocol/vega/issues/4491) - Measure validator performance and use to penalise rewards
- [4599](https://github.com/vegaprotocol/vega/pull/4599) - Allow raw private keys for bridges functions
- [4588](https://github.com/vegaprotocol/vega/pull/4588) - Add `--update` and `--replace` flags on `vega genesis new validator`
- [4522](https://github.com/vegaprotocol/vega/pull/4522) - Add `--network-url` option to `vega tm`
- [4580](https://github.com/vegaprotocol/vega/pull/4580) - Add transfer command support (one off transfers)
- [4636](https://github.com/vegaprotocol/vega/pull/4636) - Update the Core Team DoD and issue templates
- [4629](https://github.com/vegaprotocol/vega/pull/4629) - Update `CHANGELOG.md` to include `0.47.5` changes
- [4580](https://github.com/vegaprotocol/vega/pull/4580) - Add transfer command support (recurring transfers)
- [4643](https://github.com/vegaprotocol/vega/issues/4643) - Add noise to floating point consensus variables in QA
- [4639](https://github.com/vegaprotocol/vega/pull/4639) - Add cancel transfer command
- [4750](https://github.com/vegaprotocol/vega/pull/4750) - Fix null blockchain by forcing it to always be a non-validator node
- [4754](https://github.com/vegaprotocol/vega/pull/4754) - Fix null blockchain properly this time
- [4754](https://github.com/vegaprotocol/vega/pull/4754) - Remove old id generator fields from execution engine's snapshot
- [4830](https://github.com/vegaprotocol/vega/pull/4830) - Reward refactoring for network treasury
- [4647](https://github.com/vegaprotocol/vega/pull/4647) - Added endpoint `SubmitRawTransaction` to provide support for different transaction request message versions
- [4653](https://github.com/vegaprotocol/vega/issues/4653) - Replace asset insurance pool with network treasury
- [4638](https://github.com/vegaprotocol/vega/pull/4638) - CI add option to specify connected changes in other repos
- [4650](https://github.com/vegaprotocol/vega/pull/4650) - Restore code from rebase and ensure node retries connection with application
- [4570](https://github.com/vegaprotocol/vega/pull/4570) - Internalize Ethereum Event Forwarder
- [4663](https://github.com/vegaprotocol/vega/issues/4663) - CI set `qa` build tag when running system tests
- [4709](https://github.com/vegaprotocol/vega/issues/4709) - Make `BlockNr` part of event interface
- [4657](https://github.com/vegaprotocol/vega/pull/4657) - Rename `min_lp_stake` to quantum + use it in liquidity provisions
- [4672](https://github.com/vegaprotocol/vega/issues/4672) - Update Jenkinsfile
- [4712](https://github.com/vegaprotocol/vega/issues/4712) - Check smart contract hash on startup to ensure the correct version is being used
- [4594](https://github.com/vegaprotocol/vega/issues/4594) - Add integration test ensuring positions plug-in calculates P&L accurately.
- [4689](https://github.com/vegaprotocol/vega/issues/4689) - Validators joining and leaving the network
- [4680](https://github.com/vegaprotocol/vega/issues/4680) - Add `totalTokenSupplyStake` to the snapshots
- [4645](https://github.com/vegaprotocol/vega/pull/4645) - Add transfers snapshots
- [4707](https://github.com/vegaprotocol/vega/pull/4707) - Serialize timestamp in time update message as number of nano seconds instead of seconds
- [4595](https://github.com/vegaprotocol/vega/pull/4595) - Add internal oracle supplying vega time data for time-triggered events
- [4737](https://github.com/vegaprotocol/vega/pull/4737) - Use a deterministic generator for order ids, set new order ids to the transaction hash of the Submit transaction
- [4741](https://github.com/vegaprotocol/vega/pull/4741) - Hash again list of hash from engines
- [4751](https://github.com/vegaprotocol/vega/pull/4751) - Make trade ids unique using the deterministic id generator
- [4766](https://github.com/vegaprotocol/vega/issues/4766) - Added feature tests and integration steps for transfers
- [4771](https://github.com/vegaprotocol/vega/issues/4771) - Small fixes and conformance update for transfers
- [4785](https://github.com/vegaprotocol/vega/issues/4785) - Implement feature tests given the acceptance criteria for transfers
- [4784](https://github.com/vegaprotocol/vega/issues/4784) - Moving feature tests from specs internal to verified folder
- [4797](https://github.com/vegaprotocol/vega/issues/4784) - Update `CODEOWNERS` for research to review verified feature files
- [4801](https://github.com/vegaprotocol/vega/issues/4801) - added acceptance criteria codes to feature tests for Settlement at expiry spec
- [4823](https://github.com/vegaprotocol/vega/issues/4823) - simplified performance score
- [4805](https://github.com/vegaprotocol/vega/issues/4805) - Add command line tool to sign for the asset pool method `set_bridge_address`
- [4839](https://github.com/vegaprotocol/vega/issues/4839) - Send governance events when restoring proposals on checkpoint reload.
- [4829](https://github.com/vegaprotocol/vega/issues/4829) - Fix margins calculations for positions with a size of 0 but with a non zero potential sell or buy
- [4826](https://github.com/vegaprotocol/vega/issues/4826) - Tidying up feature tests in verified folder
- [4843](https://github.com/vegaprotocol/vega/issues/4843) - Make snapshot engine aware of local storage old versions, and manage them accordingly to stop growing disk usage.
- [4863](https://github.com/vegaprotocol/vega/issues/4863) - Improve replay protection
- [4867](https://github.com/vegaprotocol/vega/issues/4867) - Optimise replay protection
- [4865](https://github.com/vegaprotocol/vega/issues/4865) - Fix: issue with project board automation action and update commit checker action
- [4674](https://github.com/vegaprotocol/vega/issues/4674) - Add Ethereum events reconciliation for `multisig control`
- [4886](https://github.com/vegaprotocol/vega/pull/4886) - Add more integration tests around order amends and fees.
- [4885](https://github.com/vegaprotocol/vega/pull/4885) - Update amend orders scenario to have fees transfers in int tests

### 🐛 Fixes

- [4842](https://github.com/vegaprotocol/vega/pull/4842) - Fix margin balance not being released after close-out.
- [4798](https://github.com/vegaprotocol/vega/pull/4798) - Fix panic in loading topology from snapshot
- [4521](https://github.com/vegaprotocol/vega/pull/4521) - Better error when trying to use the null-blockchain with an ERC20 asset
- [4692](https://github.com/vegaprotocol/vega/pull/4692) - Set statistics block height after a snapshot reload
- [4702](https://github.com/vegaprotocol/vega/pull/4702) - User tree importer and exporter to transfer snapshots via `statesync`
- [4516](https://github.com/vegaprotocol/vega/pull/4516) - Fix release number title typo - 0.46.1 > 0.46.2
- [4524](https://github.com/vegaprotocol/vega/pull/4524) - Updated `vega verify genesis` to understand new `app_state` layout
- [4515](https://github.com/vegaprotocol/vega/pull/4515) - Set log level in snapshot engine
- [4721](https://github.com/vegaprotocol/vega/pull/4721) - Save checkpoint with `UnixNano` when taking a snapshot
- [4728](https://github.com/vegaprotocol/vega/pull/4728) - Fix restoring markets from snapshot by handling generated providers properly
- [4742](https://github.com/vegaprotocol/vega/pull/4742) - `corestate` endpoints are now populated after a snapshot restore
- [4847](https://github.com/vegaprotocol/vega/pull/4847) - save state of the `feesplitter` in the execution snapshot
- [4782](https://github.com/vegaprotocol/vega/pull/4782) - Fix restoring markets from snapshot in an auction with orders
- [4522](https://github.com/vegaprotocol/vega/pull/4522) - Set transfer responses event when paying rewards
- [4566](https://github.com/vegaprotocol/vega/pull/4566) - Withdrawal fails should return a status rejected rather than cancelled
- [4582](https://github.com/vegaprotocol/vega/pull/4582) - Deposits stayed in memory indefinitely, and withdrawal keys were not being sorted to ensure determinism.
- [4588](https://github.com/vegaprotocol/vega/pull/4588) - Fail when missing tendermint home and public key in `nodewallet import` command
- [4623](https://github.com/vegaprotocol/vega/pull/4623) - Bug fix for `--snapshot.db-path` parameter not being used if it is set
- [4634](https://github.com/vegaprotocol/vega/pull/4634) - Bug fix for `--snapshot.max-retries` parameter not working correctly
- [4775](https://github.com/vegaprotocol/vega/pull/4775) - Restore all market fields when restoring from a snapshot
- [4845](https://github.com/vegaprotocol/vega/pull/4845) - Fix restoring rejected markets by signalling to the generated providers that their parent is dead
- [4651](https://github.com/vegaprotocol/vega/pull/4651) - An array of fixes in the snapshot code path
- [4658](https://github.com/vegaprotocol/vega/pull/4658) - Allow replaying a chain from zero when old snapshots exist
- [4659](https://github.com/vegaprotocol/vega/pull/4659) - Fix liquidity provision commands decode
- [4665](https://github.com/vegaprotocol/vega/pull/4665) - Remove all references to `TxV2`
- [4686](https://github.com/vegaprotocol/vega/pull/4686) - Fix commit hash problem when checkpoint and snapshot overlap. Ensure the snapshot contains the correct checkpoint state.
- [4691](https://github.com/vegaprotocol/vega/pull/4691) - Handle undelegate stake with no balances gracefully
- [4716](https://github.com/vegaprotocol/vega/pull/4716) - Fix protobuf conversion in orders
- [4861](https://github.com/vegaprotocol/vega/pull/4861) - Set a protocol version and properly send it to `Tendermint` in all cases
- [4732](https://github.com/vegaprotocol/vega/pull/4732) - `TimeUpdate` is now first event sent
- [4714](https://github.com/vegaprotocol/vega/pull/4714) - Ensure EEF doesn't process the current block multiple times
- [4700](https://github.com/vegaprotocol/vega/pull/4700) - Ensure verification of type between oracle spec binding and oracle spec
- [4738](https://github.com/vegaprotocol/vega/pull/4738) - Add vesting contract as part of the Ethereum event forwarder
- [4747](https://github.com/vegaprotocol/vega/pull/4747) - Dispatch network parameter updates at the same block when loaded from checkpoint
- [4732](https://github.com/vegaprotocol/vega/pull/4732) - Revert tendermint to version 0.34.14
- [4756](https://github.com/vegaprotocol/vega/pull/4756) - Fix for markets loaded from snapshot not terminated by their oracle
- [4776](https://github.com/vegaprotocol/vega/pull/4776) - Add testing for auction state changes and remove unnecessary market state change
- [4590](https://github.com/vegaprotocol/vega/pull/4590) - Added verification of uint market data in integration test
- [4749](https://github.com/vegaprotocol/vega/pull/4794) - Fixed issue where LP orders did not get redeployed
- [4820](https://github.com/vegaprotocol/vega/pull/4820) - Snapshot fixes for market + update market tracker on trades
- [4854](https://github.com/vegaprotocol/vega/pull/4854) - Snapshot fixes for the `statevar` engine
- [3919](https://github.com/vegaprotocol/vega/pull/3919) - Fixed panic in `maybeInvalidateDuringAuction`
- [4849](https://github.com/vegaprotocol/vega/pull/4849) - Fixed liquidity auction trigger for certain cancel & replace amends.

## 0.47.6

_2022-02-01_

### 🐛 Fixes

- [4691](https://github.com/vegaprotocol/vega/pull/4691) - Handle undelegate stake with no balances gracefully

## 0.47.5

_2022-01-20_

### 🐛 Fixes

- [4617](https://github.com/vegaprotocol/vega/pull/4617) - Bug fix for incorrectly reporting auto delegation

## 0.47.4

_2022-01-05_

### 🐛 Fixes

- [4563](https://github.com/vegaprotocol/vega/pull/4563) - Send an epoch event when loaded from checkpoint

## 0.47.3

_2021-12-24_

### 🐛 Fixes

- [4529](https://github.com/vegaprotocol/vega/pull/4529) - Non determinism in checkpoint fixed

## 0.47.2

_2021-12-17_

### 🐛 Fixes

- [4500](https://github.com/vegaprotocol/vega/pull/4500) - Set minimum for validator power to avoid accidentally removing them
- [4503](https://github.com/vegaprotocol/vega/pull/4503) - Limit delegation epochs in core API
- [4504](https://github.com/vegaprotocol/vega/pull/4504) - Fix premature ending of epoch when loading from checkpoint

## 0.47.1

_2021-11-24_

### 🐛 Fixes

- [4488](https://github.com/vegaprotocol/vega/pull/4488) - Disable snapshots
- [4536](https://github.com/vegaprotocol/vega/pull/4536) - Fixed non determinism in topology checkpoint
- [4550](https://github.com/vegaprotocol/vega/pull/4550) - Do not validate assets when loading checkpoint from non-validators

## 0.47.0

_2021-11-24_

### 🛠 Improvements

- [4480](https://github.com/vegaprotocol/vega/pull/4480) - Update `CHANGELOG.md` since GH Action implemented
- [4439](https://github.com/vegaprotocol/vega/pull/4439) - Create `release_ticket.md` issue template
- [4456](https://github.com/vegaprotocol/vega/pull/4456) - Return 400 on bad mint amounts sent via the faucet
- [4434](https://github.com/vegaprotocol/vega/pull/4434) - Add free form governance net parameters to `allKeys` map
- [4436](https://github.com/vegaprotocol/vega/pull/4436) - Add ability for the null-blockchain to deliver transactions
- [4455](https://github.com/vegaprotocol/vega/pull/4455) - Introduce API to allow time-forwarding in the null-blockchain
- [4422](https://github.com/vegaprotocol/vega/pull/4422) - Add support for validator key rotation
- [4463](https://github.com/vegaprotocol/vega/pull/4463) - Remove the need for an Ethereum connection when using the null-blockchain
- [4477](https://github.com/vegaprotocol/vega/pull/4477) - Allow reloading of null-blockchain configuration while core is running
- [4468](https://github.com/vegaprotocol/vega/pull/4468) - Change validator weights to be based on validator score
- [4484](https://github.com/vegaprotocol/vega/pull/4484) - Add checkpoint validator key rotation
- [4459](https://github.com/vegaprotocol/vega/pull/4459) - Add network parameters overwrite from checkpoints
- [4070](https://github.com/vegaprotocol/vega/pull/4070) - Add calls to enable state-sync via tendermint
- [4465](https://github.com/vegaprotocol/vega/pull/4465) - Add events tags to the `ResponseDeliverTx`

### 🐛 Fixes

- [4435](https://github.com/vegaprotocol/vega/pull/4435) - Fix non determinism in deposits snapshot
- [4418](https://github.com/vegaprotocol/vega/pull/4418) - Add some logging + height/version handling fixes
- [4461](https://github.com/vegaprotocol/vega/pull/4461) - Fix problem where chain id was not present on event bus during checkpoint loading
- [4475](https://github.com/vegaprotocol/vega/pull/4475) - Fix rewards checkpoint not assigned to its correct place

## 0.46.2

_2021-11-24_

### 🐛 Fixes

- [4445](https://github.com/vegaprotocol/vega/pull/4445) - Limit the number of iterations for reward calculation for delegator and fix for division by zero

## 0.46.1

_2021-11-22_

### 🛠 Improvements

- [4437](https://github.com/vegaprotocol/vega/pull/4437) - Turn snapshots off for `v0.46.1` only

## 0.46.0

_2021-11-22_

### 🛠 Improvements

- [4431](https://github.com/vegaprotocol/vega/pull/4431) - Update Vega wallet to version 0.10.0
- [4406](https://github.com/vegaprotocol/vega/pull/4406) - Add changelog and project board Github actions and update linked PR action version
- [4328](https://github.com/vegaprotocol/vega/pull/4328) - Unwrap the timestamps in reward payout event
- [4330](https://github.com/vegaprotocol/vega/pull/4330) - Remove badger related code from the codebase
- [4336](https://github.com/vegaprotocol/vega/pull/4336) - Add oracle snapshot
- [4299](https://github.com/vegaprotocol/vega/pull/4299) - Add liquidity snapshot
- [4196](https://github.com/vegaprotocol/vega/pull/4196) - Experiment at removing the snapshot details from the engine
- [4338](https://github.com/vegaprotocol/vega/pull/4338) - Adding more error messages
- [4317](https://github.com/vegaprotocol/vega/pull/4317) - Extend integration tests with global check for net deposits
- [3616](https://github.com/vegaprotocol/vega/pull/3616) - Add tests to show margins not being released
- [4171](https://github.com/vegaprotocol/vega/pull/4171) - Add trading fees feature test
- [4348](https://github.com/vegaprotocol/vega/pull/4348) - Updating return codes
- [4346](https://github.com/vegaprotocol/vega/pull/4346) - Implement liquidity supplied snapshot
- [4351](https://github.com/vegaprotocol/vega/pull/4351) - Add target liquidity engine
- [4362](https://github.com/vegaprotocol/vega/pull/4362) - Remove staking of cache at the beginning of the epoch for spam protection
- [4364](https://github.com/vegaprotocol/vega/pull/4364) - Change spam error messages to debug and enabled reloading of configuration
- [4353](https://github.com/vegaprotocol/vega/pull/4353) - remove usage of `vegatime.Now` over the codebase
- [4382](https://github.com/vegaprotocol/vega/pull/4382) - Add Prometheus metrics on snapshots
- [4190](https://github.com/vegaprotocol/vega/pull/4190) - Add markets snapshot
- [4389](https://github.com/vegaprotocol/vega/pull/4389) - Update issue templates #4389
- [4392](https://github.com/vegaprotocol/vega/pull/4392) - Update `GETTING_STARTED.md` documentation
- [4391](https://github.com/vegaprotocol/vega/pull/4391) - Refactor delegation
- [4423](https://github.com/vegaprotocol/vega/pull/4423) - Add CLI options to start node with a null-blockchain
- [4400](https://github.com/vegaprotocol/vega/pull/4400) - Add transaction hash to `SubmitTransactionResponse`
- [4394](https://github.com/vegaprotocol/vega/pull/4394) - Add step to clear all events in integration tests
- [4403](https://github.com/vegaprotocol/vega/pull/4403) - Fully remove expiry from withdrawals #4403
- [4396](https://github.com/vegaprotocol/vega/pull/4396) - Add free form governance proposals
- [4413](https://github.com/vegaprotocol/vega/pull/4413) - Deploy to Devnet with Jenkins and remove drone
- [4429](https://github.com/vegaprotocol/vega/pull/4429) - Release version `v0.46.0`
- [4442](https://github.com/vegaprotocol/vega/pull/4442) - Reduce the number of iterations in reward calculation
- [4409](https://github.com/vegaprotocol/vega/pull/4409) - Include chain id in bus messages
- [4464](https://github.com/vegaprotocol/vega/pull/4466) - Update validator power in tendermint based on their staking

### 🐛 Fixes

- [4325](https://github.com/vegaprotocol/vega/pull/4325) - Remove state from the witness snapshot and infer it from votes
- [4334](https://github.com/vegaprotocol/vega/pull/4334) - Fix notary implementation
- [4343](https://github.com/vegaprotocol/vega/pull/4343) - Fix non deterministic test by using same `idGenerator`
- [4352](https://github.com/vegaprotocol/vega/pull/4352) - Remove usage of `time.Now()` in the auction state
- [4380](https://github.com/vegaprotocol/vega/pull/4380) - Implement Uint for network parameters and use it for monies values
- [4369](https://github.com/vegaprotocol/vega/pull/4369) - Fix orders still being accepted after market in trading terminated state
- [4395](https://github.com/vegaprotocol/vega/pull/4395) - Fix drone pipeline
- [4398](https://github.com/vegaprotocol/vega/pull/4398) - Fix to set proper status on withdrawal errors
- [4421](https://github.com/vegaprotocol/vega/issues/4421) - Fix to missing pending rewards in LNL checkpoint
- [4419](https://github.com/vegaprotocol/vega/pull/4419) - Fix snapshot cleanup, improve logging when specified block height could not be reloaded.
- [4444](https://github.com/vegaprotocol/vega/pull/4444) - Fix division by zero when all validator scores are 0
- [4467](https://github.com/vegaprotocol/vega/pull/4467) - Fix reward account balance not being saved/loaded to/from checkpoint
- [4474](https://github.com/vegaprotocol/vega/pull/4474) - Wire rewards checkpoint to checkpoint engine and store infrastructure fee accounts in collateral checkpoint

## 0.45.6

_2021-11-16_

### 🐛 Fixes

- [4506](https://github.com/vegaprotocol/vega/pull/4506) - Wire network parameters to time service to flush out pending changes

## 0.45.5

_2021-11-16_

### 🐛 Fixes

- [4403](https://github.com/vegaprotocol/vega/pull/4403) - Fully remove expiry from withdrawals and release version `v0.45.5`

## 0.45.4

_2021-11-05_

### 🐛 Fixes

- [4372](https://github.com/vegaprotocol/vega/pull/4372) - Fix, if all association is nominated, allow association to be unnominated and nominated again in the same epoch

## 0.45.3

_2021-11-04_

### 🐛 Fixes

- [4362](https://github.com/vegaprotocol/vega/pull/4362) - Remove staking of cache at the beginning of the epoch for spam protection

## 0.45.2

_2021-10-27_

### 🛠 Improvements

- [4308](https://github.com/vegaprotocol/vega/pull/4308) - Add Visual Studio Code configuration
- [4319](https://github.com/vegaprotocol/vega/pull/4319) - Add snapshot node topology
- [4321](https://github.com/vegaprotocol/vega/pull/4321) - Release version `v0.45.2` #4321

### 🐛 Fixes

- [4320](https://github.com/vegaprotocol/vega/pull/4320) - Implement retries for notary transactions
- [4312](https://github.com/vegaprotocol/vega/pull/4312) - Implement retries for witness transactions

## 0.45.1

_2021-10-23_

### 🛠 Improvements

- [4246](https://github.com/vegaprotocol/vega/pull/4246) - Add replay protection snapshot
- [4245](https://github.com/vegaprotocol/vega/pull/4245) - Add ABCI snapshot
- [4260](https://github.com/vegaprotocol/vega/pull/4260) - Reconcile delegation more frequently
- [4255](https://github.com/vegaprotocol/vega/pull/4255) - Add staking snapshot
- [4278](https://github.com/vegaprotocol/vega/pull/4278) - Add timestamps to rewards
- [4265](https://github.com/vegaprotocol/vega/pull/4265) - Add witness snapshot
- [4287](https://github.com/vegaprotocol/vega/pull/4287) - Add stake verifier snapshot
- [4292](https://github.com/vegaprotocol/vega/pull/4292) - Update the vega wallet version

### 🐛 Fixes

- [4280](https://github.com/vegaprotocol/vega/pull/4280) - Make event forwarder hashing result more random
- [4270](https://github.com/vegaprotocol/vega/pull/4270) - Prevent overflow with pending delegation
- [4274](https://github.com/vegaprotocol/vega/pull/4274) - Ensure sufficient balances when nominating multiple nodes
- [4286](https://github.com/vegaprotocol/vega/pull/4286) - Checkpoints fixes

## 0.45.0

_2021-10-19_

### 🛠 Improvements

- [4188](https://github.com/vegaprotocol/vega/pull/4188) - Add rewards snapshot
- [4191](https://github.com/vegaprotocol/vega/pull/4191) - Add limit snapshot
- [4192](https://github.com/vegaprotocol/vega/pull/4192) - Ask for passphrase confirmation on init and generate commands when applicable
- [4201](https://github.com/vegaprotocol/vega/pull/4201) - Implement spam snapshot
- [4214](https://github.com/vegaprotocol/vega/pull/4214) - Add golangci-lint to CI
- [4199](https://github.com/vegaprotocol/vega/pull/4199) - Add ERC20 logic signing
- [4211](https://github.com/vegaprotocol/vega/pull/4211) - Implement snapshot for notary
- [4219](https://github.com/vegaprotocol/vega/pull/4219) - Enable linters
- [4218](https://github.com/vegaprotocol/vega/pull/4218) - Run system-tests in separate build
- [4227](https://github.com/vegaprotocol/vega/pull/4227) - Ignore system-tests failures for non PR builds
- [4232](https://github.com/vegaprotocol/vega/pull/4232) - golangci-lint increase timeout
- [4229](https://github.com/vegaprotocol/vega/pull/4229) - Ensure the vega and Ethereum wallet are not nil before accessing
- [4230](https://github.com/vegaprotocol/vega/pull/4230) - Replay protection snapshot
- [4242](https://github.com/vegaprotocol/vega/pull/4242) - Set timeout for system-tests steps
- [4215](https://github.com/vegaprotocol/vega/pull/4215) - Improve handling of expected trades
- [4224](https://github.com/vegaprotocol/vega/pull/4224) - Make evt forward mode deterministic
- [4168](https://github.com/vegaprotocol/vega/pull/4168) - Update code still using uint64
- [4240](https://github.com/vegaprotocol/vega/pull/4240) - Add command to list and describe Vega paths

### 🐛 Fixes

- [4228](https://github.com/vegaprotocol/vega/pull/4228) - Fix readme updates
- [4210](https://github.com/vegaprotocol/vega/pull/4210) - Add min validators network parameter and bug fix for overflow reward

## 0.44.2

_2021-10-11_

### 🐛 Fixes

- [4195](https://github.com/vegaprotocol/vega/pull/4195) - Fix rewards payout with delay

## 0.44.1

_2021-10-08_

### 🐛 Fixes

- [4183](https://github.com/vegaprotocol/vega/pull/4183) - Fix `undelegateNow` to use the passed amount instead of 0
- [4184](https://github.com/vegaprotocol/vega/pull/4184) - Remove 0 balance events from checkpoint of delegations
- [4185](https://github.com/vegaprotocol/vega/pull/4185) - Fix event sent on reward pool creation + fix owner

## 0.44.0

_2021-10-07_

### 🛠 Improvements

- [4159](https://github.com/vegaprotocol/vega/pull/4159) - Clean-up and separate checkpoints and snapshots
- [4172](https://github.com/vegaprotocol/vega/pull/4172) - Added assetActions to banking snapshot
- [4173](https://github.com/vegaprotocol/vega/pull/4173) - Add tools and linting
- [4161](https://github.com/vegaprotocol/vega/pull/4161) - Assets snapshot implemented
- [4142](https://github.com/vegaprotocol/vega/pull/4142) - Add clef wallet
- [4160](https://github.com/vegaprotocol/vega/pull/4160) - Snapshot positions engine
- [4170](https://github.com/vegaprotocol/vega/pull/4170) - Update to latest proto and go mod tidy
- [4157](https://github.com/vegaprotocol/vega/pull/4157) - Adding IDGenerator types
- [4166](https://github.com/vegaprotocol/vega/pull/4166) - Banking snapshot
- [4133](https://github.com/vegaprotocol/vega/pull/4133) - Matching engine snapshots
- [4162](https://github.com/vegaprotocol/vega/pull/4162) - Add fields to validators genesis
- [4154](https://github.com/vegaprotocol/vega/pull/4154) - Port code to use last version of proto (layout change)
- [4141](https://github.com/vegaprotocol/vega/pull/4141) - Collateral snapshots
- [4131](https://github.com/vegaprotocol/vega/pull/4131) - Snapshot epoch engine
- [4143](https://github.com/vegaprotocol/vega/pull/4143) - Add delegation snapshot
- [4114](https://github.com/vegaprotocol/vega/pull/4114) - Document default file location
- [4130](https://github.com/vegaprotocol/vega/pull/4130) - Update proto dependencies to latest
- [4134](https://github.com/vegaprotocol/vega/pull/4134) - Checkpoints and snapshots are 2 different things
- [4121](https://github.com/vegaprotocol/vega/pull/4121) - Additional test scenarios for delegation & rewards
- [4111](https://github.com/vegaprotocol/vega/pull/4111) - Simplify nodewallet integration
- [4110](https://github.com/vegaprotocol/vega/pull/4110) - Auto delegation
- [4123](https://github.com/vegaprotocol/vega/pull/4123) - Add auto delegation to checkpoint
- [4120](https://github.com/vegaprotocol/vega/pull/4120) - Snapshot preparation
- [4060](https://github.com/vegaprotocol/vega/pull/4060) - Edge case scenarios delegation

### 🐛 Fixes

- [4156](https://github.com/vegaprotocol/vega/pull/4156) - Fix filename for checkpoints
- [4158](https://github.com/vegaprotocol/vega/pull/4158) - Remove delay in reward/delegation calculation
- [4150](https://github.com/vegaprotocol/vega/pull/4150) - De-duplicate stake linkings
- [4137](https://github.com/vegaprotocol/vega/pull/4137) - Add missing key to all network parameters key map
- [4132](https://github.com/vegaprotocol/vega/pull/4132) - Send delegation events
- [4128](https://github.com/vegaprotocol/vega/pull/4128) - Simplify checkpointing for network parameters and start fixing collateral checkpoint
- [4124](https://github.com/vegaprotocol/vega/pull/4124) - Fixed non-deterministic checkpoint and added auto delegation to checkpoint
- [4118](https://github.com/vegaprotocol/vega/pull/4118) - Fixed epoch issue

## 0.43.0

_2021-09-22_

### 🛠 Improvements

- [4051](https://github.com/vegaprotocol/vega/pull/4051) - New type to handle signed versions of the uint256 values we already support
- [4090](https://github.com/vegaprotocol/vega/pull/4090) - Update the proto repository dependencies
- [4023](https://github.com/vegaprotocol/vega/pull/4023) - Implement the spam protection engine
- [4063](https://github.com/vegaprotocol/vega/pull/4063) - Migrate to XDG structure
- [4075](https://github.com/vegaprotocol/vega/pull/4075) - Prefix checkpoint files with time and interval for automated tests
- [4050](https://github.com/vegaprotocol/vega/pull/4050) - Extend delegation feature test scenarios
- [4056](https://github.com/vegaprotocol/vega/pull/4056) - Improve message for genesis error with topology
- [4017](https://github.com/vegaprotocol/vega/pull/4017) - Migrate wallet to XGD file structure
- [4024](https://github.com/vegaprotocol/vega/pull/4024) - Extend delegation rewards feature test scenarios
- [4035](https://github.com/vegaprotocol/vega/pull/4035) - Implement multisig control signatures
- [4083](https://github.com/vegaprotocol/vega/pull/4083) - Remove expiry support for withdrawals
- [4068](https://github.com/vegaprotocol/vega/pull/4068) - Allow proposal votes to happen during the validation period
- [4088](https://github.com/vegaprotocol/vega/pull/4088) - Implements the simple JSON oracle source
- [4105](https://github.com/vegaprotocol/vega/pull/4105) - Add more hashes to the app state hash
- [4107](https://github.com/vegaprotocol/vega/pull/4107) - Remove the trading proxy service
- [4101](https://github.com/vegaprotocol/vega/pull/4101) - Remove dependency to the Ethereum client from the Ethereum wallet

### 🐛 Fixes

- [4053](https://github.com/vegaprotocol/vega/pull/4053) - Fix readme explanation for log levels
- [4054](https://github.com/vegaprotocol/vega/pull/4054) - Capture errors with Ethereum iterator and continue
- [4040](https://github.com/vegaprotocol/vega/pull/4040) - Fix bug where the withdrawal signature uses uint64
- [4042](https://github.com/vegaprotocol/vega/pull/4042) - Extended delegation rewards feature test scenario edits
- [4034](https://github.com/vegaprotocol/vega/pull/4034) - Update integration tests now TxErr events are not sent in the execution package
- [4106](https://github.com/vegaprotocol/vega/pull/4106) - Fix a panic when reloading checkpoints
- [4115](https://github.com/vegaprotocol/vega/pull/4115) - Use block height in checkpoint file names

## 0.42.0

_2021-09-10_

### 🛠 Improvements

- [3862](https://github.com/vegaprotocol/vega/pull/3862) - Collateral snapshot: Add checkpoints where needed, update processor (ABCI app) to write checkpoint data to file.
- [3926](https://github.com/vegaprotocol/vega/pull/3926) - Add epoch to delegation balance events and changes to the delegation / reward engines
- [3963](https://github.com/vegaprotocol/vega/pull/3963) - Load tendermint logger configuration
- [3958](https://github.com/vegaprotocol/vega/pull/3958) - Update istake ABI and run abigen
- [3933](https://github.com/vegaprotocol/vega/pull/3933) - Remove redundant API from Validator node
- [3971](https://github.com/vegaprotocol/vega/pull/3971) - Reinstate wallet subcommand tests
- [3961](https://github.com/vegaprotocol/vega/pull/3961) - Implemented feature test for delegation
- [3977](https://github.com/vegaprotocol/vega/pull/3977) - Add undelegate, delegate and register snapshot errors
- [3976](https://github.com/vegaprotocol/vega/pull/3976) - Add network parameter for competition level
- [3975](https://github.com/vegaprotocol/vega/pull/3975) - Add parties stake api
- [3978](https://github.com/vegaprotocol/vega/pull/3978) - Update dependencies
- [3980](https://github.com/vegaprotocol/vega/pull/3980) - Update protobuf dependencies
- [3910](https://github.com/vegaprotocol/vega/pull/3910) - Change all price, amounts, balances from uint64 to string
- [3969](https://github.com/vegaprotocol/vega/pull/3969) - Bump dlv and geth to latest versions
- [3925](https://github.com/vegaprotocol/vega/pull/3925) - Add command to sign a subset of network parameters
- [3981](https://github.com/vegaprotocol/vega/pull/3981) - Remove the `wallet-pubkey` flag on genesis sign command
- [3987](https://github.com/vegaprotocol/vega/pull/3987) - Add genesis verify command to verify signature against local genesis file
- [3984](https://github.com/vegaprotocol/vega/pull/3984) - Update the mainnet addresses in genesis generation command
- [3983](https://github.com/vegaprotocol/vega/pull/3983) - Added action field to epoch events
- [3988](https://github.com/vegaprotocol/vega/pull/3988) - Update the go-ethereum dependency
- [3991](https://github.com/vegaprotocol/vega/pull/3991) - Remove hardcoded address to the Ethereum node
- [3990](https://github.com/vegaprotocol/vega/pull/3990) - Network bootstrapping
- [3992](https://github.com/vegaprotocol/vega/pull/3992) - Check big int conversion from string in ERC20 code
- [3993](https://github.com/vegaprotocol/vega/pull/3993) - Use the vega public key as node id
- [3955](https://github.com/vegaprotocol/vega/pull/3955) - Use staking accounts in governance
- [4004](https://github.com/vegaprotocol/vega/pull/4004) - Broker configuration: change IP to address Address
- [4005](https://github.com/vegaprotocol/vega/pull/4005) - Add a simple subcommand to the vega binary to ease submitting transactions
- [3997](https://github.com/vegaprotocol/vega/pull/3997) - Do not require Ethereum client when starting the nodewallet
- [4009](https://github.com/vegaprotocol/vega/pull/4009) - Add delegation core APIs
- [4014](https://github.com/vegaprotocol/vega/pull/4014) - Implement delegation and epoch for Limited Network Life
- [3914](https://github.com/vegaprotocol/vega/pull/3914) - Implement staking event verification
- [3940](https://github.com/vegaprotocol/vega/pull/3940) - Remove validator signature from configuration and add network parameters
- [3938](https://github.com/vegaprotocol/vega/pull/3938) - Add more logging informations on the witness vote failures
- [3932](https://github.com/vegaprotocol/vega/pull/3932) - Adding asset details to reward events
- [3706](https://github.com/vegaprotocol/vega/pull/3706) - Remove startup markets workaround
- [3905](https://github.com/vegaprotocol/vega/pull/3905) - Add vega genesis new validator sub-command
- [3895](https://github.com/vegaprotocol/vega/pull/3895) - Add command to create a new genesis block with app_state
- [3900](https://github.com/vegaprotocol/vega/pull/3900) - Create reward engine
- [4847](https://github.com/vegaprotocol/vega/pull/3847) - Modified staking account to be backed by governance token account balance
- [3907](https://github.com/vegaprotocol/vega/pull/3907) - Tune system tests
- [3904](https://github.com/vegaprotocol/vega/pull/3904) - Update Jenkins file to run all System Tests
- [3795](https://github.com/vegaprotocol/vega/pull/3795) - Add capability to sent events to a socket stream
- [3832](https://github.com/vegaprotocol/vega/pull/3832) - Update the genesis topology map
- [3891](https://github.com/vegaprotocol/vega/pull/3891) - Verify transaction version 2 signature
- [3813](https://github.com/vegaprotocol/vega/pull/3813) - Implementing epoch time
- [4031](https://github.com/vegaprotocol/vega/pull/4031) - Send error events in processor through wrapper

### 🐛 Fixes

- [3950](https://github.com/vegaprotocol/vega/pull/3950) - `LoadGenesis` returns nil if checkpoint entry is empty
- [3960](https://github.com/vegaprotocol/vega/pull/3960) - Unstaking events are not seen by all validator nodes in DV
- [3973](https://github.com/vegaprotocol/vega/pull/3973) - Set ABCI client so it is possible to submit a transaction
- [3986](https://github.com/vegaprotocol/vega/pull/3986) - Emit Party event when stake link is accepted
- [3979](https://github.com/vegaprotocol/vega/pull/3979) - Add more delegation / reward scenarios and steps and a bug fix in emitted events
- [4007](https://github.com/vegaprotocol/vega/pull/4007) - Changed delegation balance event to use string
- [4006](https://github.com/vegaprotocol/vega/pull/4006) - Sort proposals by timestamp
- [4012](https://github.com/vegaprotocol/vega/pull/4012) - Fix panic with vega watch
- [3937](https://github.com/vegaprotocol/vega/pull/3937) - Include `TX_ERROR` events for type ALL subscribers
- [3930](https://github.com/vegaprotocol/vega/pull/3930) - Added missing function and updated readme with details
- [3918](https://github.com/vegaprotocol/vega/pull/3918) - Fix the build by updating the module version for the vegawallet
- [3901](https://github.com/vegaprotocol/vega/pull/3901) - Emit a `TxErrEvent` if withdraw submission is invalid
- [3874](https://github.com/vegaprotocol/vega/pull/3874) - Fix binary version
- [3884](https://github.com/vegaprotocol/vega/pull/3884) - Always async transaction
- [3877](https://github.com/vegaprotocol/vega/pull/3877) - Use a custom http client for the tendermint client

## 0.41.0

_2021-08-06_

### 🛠 Improvements

- [#3743](https://github.com/vegaprotocol/vega/pull/3743) - Refactor: Rename traders to parties
- [#3758](https://github.com/vegaprotocol/vega/pull/3758) - Refactor: Cleanup naming in the types package
- [#3789](https://github.com/vegaprotocol/vega/pull/3789) - Update ed25519-voi
- [#3589](https://github.com/vegaprotocol/vega/pull/3589) - Update tendermint to a newer version
- [#3591](https://github.com/vegaprotocol/vega/pull/3591) - Implemented market terminated, settled and suspended states via the oracle trigger
- [#3798](https://github.com/vegaprotocol/vega/pull/3798) - Update godog version to 11
- [#3793](https://github.com/vegaprotocol/vega/pull/3793) - Send Commander commands in a goroutine
- [#3805](https://github.com/vegaprotocol/vega/pull/3805) - Checkpoint engine hash and checkpoint creation
- [#3785](https://github.com/vegaprotocol/vega/pull/3785) - Implement delegation commands
- [#3714](https://github.com/vegaprotocol/vega/pull/3714) - Move protobufs into an external repository
- [#3719](https://github.com/vegaprotocol/vega/pull/3719) - Replace vega wallet with call to the vegawallet
- [#3762](https://github.com/vegaprotocol/vega/pull/3762) - Refactor: Cleanup markets in domains types
- [#3822](https://github.com/vegaprotocol/vega/pull/3822) - Testing: vega integration add subfolders for features
- [#3794](https://github.com/vegaprotocol/vega/pull/3794) - Implement rewards transfer
- [#3839](https://github.com/vegaprotocol/vega/pull/3839) - Implement a delegation engine
- [#3842](https://github.com/vegaprotocol/vega/pull/3842) - Imports need reformatting for core code base
- [#3849](https://github.com/vegaprotocol/vega/pull/3849) - Add limits engine + genesis loading
- [#3836](https://github.com/vegaprotocol/vega/pull/3836) - Add a first version of the accounting engine
- [#3859](https://github.com/vegaprotocol/vega/pull/3859) - Enable CGO in CI

### 🐛 Fixes

- [#3751](https://github.com/vegaprotocol/vega/pull/3751) - `Unparam` linting fixes
- [#3776](https://github.com/vegaprotocol/vega/pull/3776) - Ensure expired/settled markets are correctly recorded in app state
- [#3774](https://github.com/vegaprotocol/vega/pull/3774) - Change liquidity fees distribution to general account and not margin account of liquidity provider
- [#3801](https://github.com/vegaprotocol/vega/pull/3801) - Testing: Fixed setup of oracle spec step in integration
- [#3828](https://github.com/vegaprotocol/vega/pull/3828) - 🔥 Check if application context has been cancelled before writing to channel
- [#3838](https://github.com/vegaprotocol/vega/pull/3838) - 🔥 Fix panic on division by 0 with party voting and withdrawing funds

## 0.40.0

_2021-07-12_

### 🛠 Improvements

- [#3718](https://github.com/vegaprotocol/vega/pull/3718) - Run `unparam` over the codebase
- [#3705](https://github.com/vegaprotocol/vega/pull/3705) - Return theoretical target stake when in auction
- [#3703](https://github.com/vegaprotocol/vega/pull/3703) - Remove inefficient metrics calls
- [#3693](https://github.com/vegaprotocol/vega/pull/3693) - Calculation without Decimal in the liquidity target package
- [#3696](https://github.com/vegaprotocol/vega/pull/3696) - Remove some uint <-> Decimal conversion
- [#3689](https://github.com/vegaprotocol/vega/pull/3689) - Do not rely on proto conversion for `GetAsset`
- [#3676](https://github.com/vegaprotocol/vega/pull/3676) - Ad the `tm` subcommand
- [#3569](https://github.com/vegaprotocol/vega/pull/3569) - Migrate from uint64 to uint256 for all balances, amount, prices in the core
- [#3594](https://github.com/vegaprotocol/vega/pull/3594) - Improve probability of trading calculations
- [#3752](https://github.com/vegaprotocol/vega/pull/3752) - Update oracle engine to send events at the end of the block
- [#3745](https://github.com/vegaprotocol/vega/pull/3745) - Add loss socialization for final settlement

### 🐛 Fixes

- [#3722](https://github.com/vegaprotocol/vega/pull/3722) - Added sign to settle return values to allow to determine correctly win/loss
- [#3720](https://github.com/vegaprotocol/vega/pull/3720) - Tidy up max open interest calculations
- [#3704](https://github.com/vegaprotocol/vega/pull/3704) - Fix settlement with network orders
- [#3686](https://github.com/vegaprotocol/vega/pull/3686) -Fixes in the positions engine following migration to uint256
- [#3684](https://github.com/vegaprotocol/vega/pull/3684) - Fix the position engine hash state following migration to uint256
- [#3467](https://github.com/vegaprotocol/vega/pull/3647) - Ensure LP orders are not submitted during auction
- [#3736](https://github.com/vegaprotocol/vega/pull/3736) - Correcting event types and adding panics to catch mistakes

## 0.39.0

_2021-06-30_

### 🛠 Improvements

- [#3642](https://github.com/vegaprotocol/vega/pull/3642) - Refactor integration tests
- [#3637](https://github.com/vegaprotocol/vega/pull/3637) - Rewrite pegged / liquidity order control flow
- [#3635](https://github.com/vegaprotocol/vega/pull/3635) - Unified error system and strict parsing in feature tests
- [#3632](https://github.com/vegaprotocol/vega/pull/3632) - Add documentation on market instantiation in feature tests
- [#3599](https://github.com/vegaprotocol/vega/pull/3599) - Return better errors when replay protection happen

### 🐛 Fixes

- [#3640](https://github.com/vegaprotocol/vega/pull/3640) - Fix send on closed channel using timer (event bus)
- [#3638](https://github.com/vegaprotocol/vega/pull/3638) - Fix decimal instantiation in bond slashing
- [#3621](https://github.com/vegaprotocol/vega/pull/3621) - Remove pegged order from pegged list if order is aggressive and trade
- [#3612](https://github.com/vegaprotocol/vega/pull/3612) - Clean code in the wallet package

## 0.38.0

_2021-06-11_

### 🛠 Improvements

- [#3546](https://github.com/vegaprotocol/vega/pull/3546) - Add Auction Extension trigger field to market data
- [#3538](https://github.com/vegaprotocol/vega/pull/3538) - Testing: Add block time handling & block time variance
- [#3596](https://github.com/vegaprotocol/vega/pull/3596) - Enable replay protection
- [#3497](https://github.com/vegaprotocol/vega/pull/3497) - Implement new transaction format
- [#3461](https://github.com/vegaprotocol/vega/pull/3461) - Implement new commands validation

### 🐛 Fixes

- [#3528](https://github.com/vegaprotocol/vega/pull/3528) - Stop liquidity auctions from extending infinitely
- [#3567](https://github.com/vegaprotocol/vega/pull/3567) - Fix handling of Liquidity Commitments at price bounds
- [#3568](https://github.com/vegaprotocol/vega/pull/3568) - Fix potential nil pointer when fetching proposals
- [#3554](https://github.com/vegaprotocol/vega/pull/3554) - Fix package import for domain types
- [#3549](https://github.com/vegaprotocol/vega/pull/3549) - Remove Oracle prefix from files in the Oracle package
- [#3541](https://github.com/vegaprotocol/vega/pull/3541) - Ensure all votes have weight initialised to 0
- [#3539](https://github.com/vegaprotocol/vega/pull/3541) - Address flaky tests
- [#3540](https://github.com/vegaprotocol/vega/pull/3540) - Rename auction state methods
- [#3533](https://github.com/vegaprotocol/vega/pull/3533) - Refactor auction end logic to its own file
- [#3532](https://github.com/vegaprotocol/vega/pull/3532) - Fix Average Entry valuation during opening auctions
- [#3523](https://github.com/vegaprotocol/vega/pull/3523) - Improve nil pointer checks on proposal submissions
- [#3591](https://github.com/vegaprotocol/vega/pull/3591) - Avoid slice out of access bond in trades store

## 0.37.0

_2021-05-26_

### 🛠 Improvements

- [#3479](https://github.com/vegaprotocol/vega/pull/3479) - Add test coverage for auction interactions
- [#3494](https://github.com/vegaprotocol/vega/pull/3494) - Add `error_details` field to rejected proposals
- [#3491](https://github.com/vegaprotocol/vega/pull/3491) - Market Data no longer returns an error when no market data exists, as this is a valid situation
- [#3461](https://github.com/vegaprotocol/vega/pull/3461) - Optimise transaction format & improve validation
- [#3489](https://github.com/vegaprotocol/vega/pull/3489) - Run `buf breaking` at build time
- [#3487](https://github.com/vegaprotocol/vega/pull/3487) - Refactor `prepare*` command validation
- [#3516](https://github.com/vegaprotocol/vega/pull/3516) - New tests for distressed LP + use margin for bond slashing as fallback
- [#4921](https://github.com/vegaprotocol/vega/issues/4921) - Add comment to document behaviour on margin account in feature test (liquidity-provision-bond-account.feature)

### 🐛 Fixes

- [#3513](https://github.com/vegaprotocol/vega/pull/3513) - Fix reprice of pegged orders on every liquidity update
- [#3457](https://github.com/vegaprotocol/vega/pull/3457) - Fix probability of trading calculation for liquidity orders
- [#3515](https://github.com/vegaprotocol/vega/pull/3515) - Fixes for the resolve close out LP parties flow
- [#3513](https://github.com/vegaprotocol/vega/pull/3513) - Fix redeployment of LP orders
- [#3514](https://github.com/vegaprotocol/vega/pull/3513) - Fix price monitoring bounds

## 0.36.0

_2021-05-13_

### 🛠 Improvements

- [#3408](https://github.com/vegaprotocol/vega/pull/3408) - Add more information on token proportion/weight on proposal votes APIs
- [#3360](https://github.com/vegaprotocol/vega/pull/3360) - :fire: REST: Move deposits endpoint to `/parties/[partyId]/deposits`
- [#3431](https://github.com/vegaprotocol/vega/pull/3431) - Improve caching of values when exiting auctions
- [#3459](https://github.com/vegaprotocol/vega/pull/3459) - Add extra validation for Order, Vote, Withdrawal and LP transactions
- [#3433](https://github.com/vegaprotocol/vega/pull/3433) - Reject non-persistent orders that fall outside price monitoring bounds
- [#3443](https://github.com/vegaprotocol/vega/pull/3443) - Party is no longer required when submitting an order amendment
- [#3446](https://github.com/vegaprotocol/vega/pull/3443) - Party is no longer required when submitting an order cancellation
- [#3449](https://github.com/vegaprotocol/vega/pull/3449) - Party is no longer required when submitting an withdrawal request

### 🐛 Fixes

- [#3451](https://github.com/vegaprotocol/vega/pull/3451) - Remove float usage in liquidity engine
- [#3447](https://github.com/vegaprotocol/vega/pull/3447) - Clean up order submission code
- [#3436](https://github.com/vegaprotocol/vega/pull/3436) - Break up internal proposal definitions
- [#3452](https://github.com/vegaprotocol/vega/pull/3452) - Tidy up LP implementation internally
- [#3458](https://github.com/vegaprotocol/vega/pull/3458) - Fix spelling errors in GraphQL docs
- [#3434](https://github.com/vegaprotocol/vega/pull/3434) - Improve test coverage around Liquidity Provisions on auction close
- [#3411](https://github.com/vegaprotocol/vega/pull/3411) - Fix settlement tests
- [#3418](https://github.com/vegaprotocol/vega/pull/3418) - Rename External Resource Checker to Witness
- [#3419](https://github.com/vegaprotocol/vega/pull/3419) - Fix blank IDs on oracle specs in genesis markets
- [#3412](https://github.com/vegaprotocol/vega/pull/3412) - Refactor internal Vote Submission type to be separate from Vote type
- [#3421](https://github.com/vegaprotocol/vega/pull/3421) - Improve test coverage around order uncrossing
- [#3425](https://github.com/vegaprotocol/vega/pull/3425) - Remove debug steps from feature tests
- [#3430](https://github.com/vegaprotocol/vega/pull/3430) - Remove `LiquidityPoolBalance` from configuration
- [#3468](https://github.com/vegaprotocol/vega/pull/3468) - Increase rate limit that was causing mempools to fill up unnecessarily
- [#3438](https://github.com/vegaprotocol/vega/pull/3438) - Split protobuf definitions
- [#3450](https://github.com/vegaprotocol/vega/pull/3450) - Do not emit amendments from liquidity engine

## 0.35.0

_2021-04-21_

### 🛠 Improvements

- [#3341](https://github.com/vegaprotocol/vega/pull/3341) - Add logging for transactions rejected for having no accounts
- [#3339](https://github.com/vegaprotocol/vega/pull/3339) - Reimplement amending LPs not to be cancel and replace
- [#3371](https://github.com/vegaprotocol/vega/pull/3371) - Optimise calculation of cumulative price levels
- [#3339](https://github.com/vegaprotocol/vega/pull/3339) - Reuse LP orders IDs when they are re-created
- [#3385](https://github.com/vegaprotocol/vega/pull/3385) - Track the time spent in auction via Prometheus metrics
- [#3376](https://github.com/vegaprotocol/vega/pull/3376) - Implement a simple benchmarking framework for the core trading
- [#3371](https://github.com/vegaprotocol/vega/pull/3371) - Optimize indicative price and volume calculation

### 🐛 Fixes

- [#3356](https://github.com/vegaprotocol/vega/pull/3356) - Auctions are extended if exiting auction would leave either side of the book empty
- [#3348](https://github.com/vegaprotocol/vega/pull/3348) - Correctly set time when liquidity engine is created
- [#3321](https://github.com/vegaprotocol/vega/pull/3321) - Fix bond account use on LP submission
- [#3369](https://github.com/vegaprotocol/vega/pull/3369) - Reimplement amending LPs not to be cancel and replace
- [#3358](https://github.com/vegaprotocol/vega/pull/3358) - Improve event bus stability
- [#3363](https://github.com/vegaprotocol/vega/pull/3363) - Fix behaviour when leaving auctions
- [#3321](https://github.com/vegaprotocol/vega/pull/3321) - Do not slash bond accounts on LP submission
- [#3350](https://github.com/vegaprotocol/vega/pull/3350) - Fix equity like share in the market data
- [#3363](https://github.com/vegaprotocol/vega/pull/3363) - Ensure leaving an auction cannot trigger another auction / auction leave
- [#3369](https://github.com/vegaprotocol/vega/pull/3369) - Fix LP order deployments
- [#3366](https://github.com/vegaprotocol/vega/pull/3366) - Set the fee paid in uncrossing auction trades
- [#3364](https://github.com/vegaprotocol/vega/pull/3364) - Improve / fix positions tracking
- [#3358](https://github.com/vegaprotocol/vega/pull/3358) - Fix event bus by deep cloning all messages
- [#3374](https://github.com/vegaprotocol/vega/pull/3374) - Check trades in integration tests

## 0.34.1

_2021-04-08_

### 🐛 Fixes

- [#3324](https://github.com/vegaprotocol/vega/pull/3324) - CI: Fix multi-architecture build

## 0.34.0

_2021-04-07_

### 🛠 Improvements

- [#3302](https://github.com/vegaprotocol/vega/pull/3302) - Add reference to LP in orders created by LP
- [#3183](https://github.com/vegaprotocol/vega/pull/3183) - All orders from LP - including rejected orders - are now sent through the event bus
- [#3248](https://github.com/vegaprotocol/vega/pull/3248) - Store and propagate bond penalty
- [#3266](https://github.com/vegaprotocol/vega/pull/3266) - Add network parameters to control auction duration & extension
- [#3264](https://github.com/vegaprotocol/vega/pull/3264) - Add Liquidity Provision ID to orders created by LP commitments
- [#3126](https://github.com/vegaprotocol/vega/pull/3126) - Add transfer for bond slashing
- [#3281](https://github.com/vegaprotocol/vega/pull/3281) - Update scripts to go 1.16.2
- [#3280](https://github.com/vegaprotocol/vega/pull/3280) - Update to go 1.16.2
- [#3235](https://github.com/vegaprotocol/vega/pull/3235) - Extend unit test coverage for products
- [#3219](https://github.com/vegaprotocol/vega/pull/3219) - Remove `liquidityFee` network parameter
- [#3217](https://github.com/vegaprotocol/vega/pull/3217) - Add an event bus event when a market closes
- [#3214](https://github.com/vegaprotocol/vega/pull/3214) - Add arbitrary data signing wallet endpoint
- [#3316](https://github.com/vegaprotocol/vega/pull/3316) - Add tests for traders closing their own position
- [#3270](https://github.com/vegaprotocol/vega/pull/3270) - _Feature test refactor_: Add Liquidity Provision feature tests
- [#3289](https://github.com/vegaprotocol/vega/pull/3289) - _Feature test refactor_: Remove unused steps
- [#3275](https://github.com/vegaprotocol/vega/pull/3275) - _Feature test refactor_: Refactor order cancellation steps
- [#3230](https://github.com/vegaprotocol/vega/pull/3230) - _Feature test refactor_: Refactor trader amends step
- [#3226](https://github.com/vegaprotocol/vega/pull/3226) - _Feature test refactor_: Refactor features with invalid order specs
- [#3200](https://github.com/vegaprotocol/vega/pull/3200) - _Feature test refactor_: Add step to end opening auction
- [#3201](https://github.com/vegaprotocol/vega/pull/3201) - _Feature test refactor_: Add step to amend order by reference
- [#3204](https://github.com/vegaprotocol/vega/pull/3204) - _Feature test refactor_: Add step to place pegged orders
- [#3207](https://github.com/vegaprotocol/vega/pull/3207) - _Feature test refactor_: Add step to create Liquidity Provision
- [#3212](https://github.com/vegaprotocol/vega/pull/3212) - _Feature test refactor_: Remove unused settlement price step
- [#3203](https://github.com/vegaprotocol/vega/pull/3203) - _Feature test refactor_: Rework Submit Order step
- [#3251](https://github.com/vegaprotocol/vega/pull/3251) - _Feature test refactor_: Split market declaration
- [#3314](https://github.com/vegaprotocol/vega/pull/3314) - _Feature test refactor_: Apply naming convention to assertions
- [#3295](https://github.com/vegaprotocol/vega/pull/3295) - Refactor governance engine tests
- [#3298](https://github.com/vegaprotocol/vega/pull/3298) - Add order book caching
- [#3307](https://github.com/vegaprotocol/vega/pull/3307) - Use `UpdateNetworkParams` to validate network parameter updates
- [#3308](https://github.com/vegaprotocol/vega/pull/3308) - Add probability of trading

### 🐛 Fixes

- [#3249](https://github.com/vegaprotocol/vega/pull/3249) - GraphQL: `LiquidityProvision` is no longer missing from the `EventBus` union
- [#3253](https://github.com/vegaprotocol/vega/pull/3253) - Verify all properties on oracle specs
- [#3224](https://github.com/vegaprotocol/vega/pull/3224) - Check for wash trades when FOK orders uncross
- [#3257](https://github.com/vegaprotocol/vega/pull/3257) - Order Status is now only `Active` when it is submitted to the book
- [#3285](https://github.com/vegaprotocol/vega/pull/3285) - LP provisions are now properly stopped when a market is rejected
- [#3290](https://github.com/vegaprotocol/vega/pull/3290) - Update Market Value Proxy at the end of each block
- [#3267](https://github.com/vegaprotocol/vega/pull/3267) - Ensure Liquidity Auctions are not left if it would result in an empty book
- [#3286](https://github.com/vegaprotocol/vega/pull/3286) - Reduce some log levels
- [#3263](https://github.com/vegaprotocol/vega/pull/3263) - Fix incorrect context object in Liquidity Provisions
- [#3283](https://github.com/vegaprotocol/vega/pull/3283) - Remove debug code
- [#3198](https://github.com/vegaprotocol/vega/pull/3198) - chore: Add spell checking to build pipeline
- [#3303](https://github.com/vegaprotocol/vega/pull/3303) - Reduce market depth updates when nothing changes
- [#3310](https://github.com/vegaprotocol/vega/pull/3310) - Fees are no longer paid to inactive LPs
- [#3305](https://github.com/vegaprotocol/vega/pull/3305) - Fix validation of governance proposal terms
- [#3311](https://github.com/vegaprotocol/vega/pull/3311) - `targetStake` is now an unsigned integer
- [#3313](https://github.com/vegaprotocol/vega/pull/3313) - Fix invalid account wrapping

## 0.33.0

_2021-02-16_

As per the previous release notes, this release brings a lot of fixes, most of which aren't exciting new features but improve either the code quality or the developer experience. This release is pretty hefty, as the last few updates have been patch releases. It represents a lot of heavy testing and bug fixing on Liquidity Commitment orders. Alongside that, the feature test suite (we use [godog](https://github.com/cucumber/godog)) has seen some serious attention so that we can specify more complex scenarios easily.

### 🛠 Improvements

- [#3094](https://github.com/vegaprotocol/vega/pull/3094) - :fire: GraphQL: Use `ID` scalar for IDs, ensure capitalisation is correct (`marketID` -> `marketId`)
- [#3093](https://github.com/vegaprotocol/vega/pull/3093) - :fire: GraphQL: Add LP Commitment field to market proposal
- [#3061](https://github.com/vegaprotocol/vega/pull/3061) - GraphQL: Add market proposal to markets created via governance
- [#3060](https://github.com/vegaprotocol/vega/pull/3060) - Add maximum LP shape size limit network parameter
- [#3089](https://github.com/vegaprotocol/vega/pull/3089) - Add `OracleSpec` to market
- [#3148](https://github.com/vegaprotocol/vega/pull/3148) - Add GraphQL endpoints for oracle spec
- [#3179](https://github.com/vegaprotocol/vega/pull/3179) - Add metrics logging for LPs
- [#3127](https://github.com/vegaprotocol/vega/pull/3127) - Add validation for Oracle Specs on market proposals
- [#3129](https://github.com/vegaprotocol/vega/pull/3129) - Update transfers to use `uint256`
- [#3091](https://github.com/vegaprotocol/vega/pull/3091) - Refactor: Standardise how `InAuction` is detected in the core
- [#3133](https://github.com/vegaprotocol/vega/pull/3133) - Remove `log.error` when TX rate limit is hit
- [#3140](https://github.com/vegaprotocol/vega/pull/3140) - Remove `log.error` when cancel all orders fails
- [#3072](https://github.com/vegaprotocol/vega/pull/3072) - Re-enable disabled static analysis
- [#3068](https://github.com/vegaprotocol/vega/pull/3068) - Add `dlv` to docker container
- [#3067](https://github.com/vegaprotocol/vega/pull/3067) - Add more LP unit tests
- [#3066](https://github.com/vegaprotocol/vega/pull/3066) - Remove `devnet` specific wallet initialisation
- [#3041](https://github.com/vegaprotocol/vega/pull/3041) - Remove obsolete `InitialMarkPrice` network parameter
- [#3035](https://github.com/vegaprotocol/vega/pull/3035) - Documentation fixed for infrastructure fee field
- [#3034](https://github.com/vegaprotocol/vega/pull/3034) - Add `buf` to get tools script
- [#3032](https://github.com/vegaprotocol/vega/pull/3032) - Move documentation generation to [`vegaprotocol/api`](https://github.com/vegaprotocol/api) repository
- [#3030](https://github.com/vegaprotocol/vega/pull/3030) - Add more debug logging in execution engine
- [#3114](https://github.com/vegaprotocol/vega/pull/3114) - _Feature test refactor_: Standardise market definitions
- [#3122](https://github.com/vegaprotocol/vega/pull/3122) - _Feature test refactor_: Remove unused trading modes
- [#3124](https://github.com/vegaprotocol/vega/pull/3124) - _Feature test refactor_: Move submit order step to separate package
- [#3141](https://github.com/vegaprotocol/vega/pull/3141) - _Feature test refactor_: Move oracle data step to separate package
- [#3142](https://github.com/vegaprotocol/vega/pull/3142) - _Feature test refactor_: Move market steps to separate package
- [#3143](https://github.com/vegaprotocol/vega/pull/3143) - _Feature test refactor_: Move confirmed trades step to separate package
- [#3144](https://github.com/vegaprotocol/vega/pull/3144) - _Feature test refactor_: Move cancelled trades step to separate package
- [#3145](https://github.com/vegaprotocol/vega/pull/3145) - _Feature test refactor_: Move traders step to separate package
- [#3146](https://github.com/vegaprotocol/vega/pull/3146) - _Feature test refactor_: Create new step to verify margin accounts for a market
- [#3153](https://github.com/vegaprotocol/vega/pull/3153) - _Feature test refactor_: Create step to verify one account of each type per asset
- [#3152](https://github.com/vegaprotocol/vega/pull/3152) - _Feature test refactor_: Create step to deposit collateral
- [#3151](https://github.com/vegaprotocol/vega/pull/3151) - _Feature test refactor_: Create step to withdraw collateral
- [#3149](https://github.com/vegaprotocol/vega/pull/3149) - _Feature test refactor_: Merge deposit & verification steps
- [#3154](https://github.com/vegaprotocol/vega/pull/3154) - _Feature test refactor_: Create step to verify settlement balance for market
- [#3156](https://github.com/vegaprotocol/vega/pull/3156) - _Feature test refactor_: Rewrite margin levels step
- [#3178](https://github.com/vegaprotocol/vega/pull/3178) - _Feature test refactor_: Unify error handling steps
- [#3157](https://github.com/vegaprotocol/vega/pull/3157) - _Feature test refactor_: Various small fixes
- [#3101](https://github.com/vegaprotocol/vega/pull/3101) - _Feature test refactor_: Remove outdated feature tests
- [#3092](https://github.com/vegaprotocol/vega/pull/3092) - _Feature test refactor_: Add steps to test handling of LPs during auction
- [#3071](https://github.com/vegaprotocol/vega/pull/3071) - _Feature test refactor_: Fix typo

### 🐛 Fixes

- [#3018](https://github.com/vegaprotocol/vega/pull/3018) - Fix crash caused by distressed traders with LPs
- [#3029](https://github.com/vegaprotocol/vega/pull/3029) - API: LP orders were missing their reference data
- [#3031](https://github.com/vegaprotocol/vega/pull/3031) - Parties with cancelled LPs no longer receive fees
- [#3033](https://github.com/vegaprotocol/vega/pull/3033) - Improve handling of genesis block errors
- [#3036](https://github.com/vegaprotocol/vega/pull/3036) - Equity share is now correct when submitting initial order
- [#3048](https://github.com/vegaprotocol/vega/pull/3048) - LP submission now checks margin engine is started
- [#3070](https://github.com/vegaprotocol/vega/pull/3070) - Rewrite amending LPs
- [#3053](https://github.com/vegaprotocol/vega/pull/3053) - Rewrite cancel all order implementation
- [#3050](https://github.com/vegaprotocol/vega/pull/3050) - GraphQL: Order in `LiquidityOrder` is now nullable
- [#3056](https://github.com/vegaprotocol/vega/pull/3056) - Move `vegastream` to a separate repository
- [#3057](https://github.com/vegaprotocol/vega/pull/3057) - Ignore error if Tendermint stats is temporarily unavailable
- [#3058](https://github.com/vegaprotocol/vega/pull/3058) - Fix governance to use total supply rather than total deposited into network
- [#3062](https://github.com/vegaprotocol/vega/pull/3070) - Opening Auction no longer set to null on a market when auction completes
- [#3051](https://github.com/vegaprotocol/vega/pull/3051) - Rewrite LP refresh mechanism
- [#3080](https://github.com/vegaprotocol/vega/pull/3080) - Auctions now leave auction when `maximumDuration` is exceeded
- [#3075](https://github.com/vegaprotocol/vega/pull/3075) - Bond account is now correctly cleared when LPs are cancelled
- [#3074](https://github.com/vegaprotocol/vega/pull/3074) - Switch error reporting mechanism to stream error
- [#3069](https://github.com/vegaprotocol/vega/pull/3069) - Switch more error reporting mechanisms to stream error
- [#3081](https://github.com/vegaprotocol/vega/pull/3081) - Fix fee check for LP orders
- [#3087](https://github.com/vegaprotocol/vega/pull/3087) - GraphQL schema grammar & spelling fixes
- [#3185](https://github.com/vegaprotocol/vega/pull/3185) - LP orders are now accessed deterministically
- [#3131](https://github.com/vegaprotocol/vega/pull/3131) - GRPC api now shuts down gracefully
- [#3110](https://github.com/vegaprotocol/vega/pull/3110) - LP Bond is now returned if a market is rejected
- [#3115](https://github.com/vegaprotocol/vega/pull/3115) - Parties with closed out LPs can now submit new LPs
- [#3123](https://github.com/vegaprotocol/vega/pull/3123) - New market proposals with invalid Oracle definitions no longer crash core
- [#3131](https://github.com/vegaprotocol/vega/pull/3131) - GRPC api now shuts down gracefully
- [#3137](https://github.com/vegaprotocol/vega/pull/3137) - Pegged orders that fail to reprice correctly are now properly removed from the Market Depth API
- [#3168](https://github.com/vegaprotocol/vega/pull/3168) - Fix `intoProto` for `OracleSpecBinding`
- [#3106](https://github.com/vegaprotocol/vega/pull/3106) - Target Stake is now used as the Market Value Proxy during opening auction
- [#3103](https://github.com/vegaprotocol/vega/pull/3103) - Ensure all filled and partially filled orders are remove from the Market Depth API
- [#3095](https://github.com/vegaprotocol/vega/pull/3095) - GraphQL: Fix missing data in proposal subscription
- [#3085](https://github.com/vegaprotocol/vega/pull/3085) - Minor tidy-up of errors reported by `goland`

## 0.32.0

_2021-02-23_

More fixes, primarily related to liquidity provisioning (still disabled in this release) and asset withdrawals, which will soon be enabled in the UI.

Two minor breaking changes in the GraphQL API are included - one fixing a typo, the other changing the content of date fields on the withdrawal object - they're now date formatted.

### 🛠 Improvements

- [#3004](https://github.com/vegaprotocol/vega/pull/3004) - Incorporate `buf.yaml` tidy up submitted by `bufdev` on api-clients repo
- [#3002](https://github.com/vegaprotocol/vega/pull/3002) -🔥GraphQL: Withdrawal fields `expiry`, `createdAt` & `updatedAt` are now `RFC3339Nano` date formatted
- [#3000](https://github.com/vegaprotocol/vega/pull/3002) -🔥GraphQL: Fix typo in `prepareVote` mutation - `propopsalId` is now `proposalId`
- [#2957](https://github.com/vegaprotocol/vega/pull/2957) - REST: Add missing prepare endpoints (`PrepareProposal`, `PrepareVote`, `PrepareLiquiditySubmission`)

### 🐛 Fixes

- [#3011](https://github.com/vegaprotocol/vega/pull/3011) - Liquidity fees are distributed in to margin accounts, not general accounts
- [#2991](https://github.com/vegaprotocol/vega/pull/2991) - Liquidity Provisions are now rejected if there is not enough collateral
- [#2990](https://github.com/vegaprotocol/vega/pull/2990) - Fix a lock caused by GraphQL subscribers unsubscribing from certain endpoints
- [#2996](https://github.com/vegaprotocol/vega/pull/2986) - Liquidity Provisions are now parked when repricing fails
- [#2951](https://github.com/vegaprotocol/vega/pull/2951) - Store reference prices when parking pegs for auction
- [#2982](https://github.com/vegaprotocol/vega/pull/2982) - Fix withdrawal data availability before it is verified
- [#2981](https://github.com/vegaprotocol/vega/pull/2981) - Fix sending multisig bundle for withdrawals before threshold is reached
- [#2964](https://github.com/vegaprotocol/vega/pull/2964) - Extend auctions if uncrossing price is unreasonable
- [#2961](https://github.com/vegaprotocol/vega/pull/2961) - GraphQL: Fix incorrect market in bond account resolver
- [#2958](https://github.com/vegaprotocol/vega/pull/2958) - Create `third_party` folder to avoid excluding vendor protobuf files in build
- [#3009](https://github.com/vegaprotocol/vega/pull/3009) - Remove LP commitments when a trader is closed out
- [#3012](https://github.com/vegaprotocol/vega/pull/3012) - Remove LP commitments when a trader reduces their commitment to 0

## 0.31.0

_2021-02-09_

Many of the fixes below relate to Liquidity Commitments, which are still disabled in testnet, and Data Sourcing, which is also not enabled. Data Sourcing (a.k.a Oracles) is one of the last remaining pieces we need to complete settlement at instrument expiry, and Liquidity Commitment will be enabled when the functionality has been stabilised.

This release does improve protocol documentation, with all missing fields filled in and the explanations for Pegged Orders expanded. Two crashers have been fixed, although the first is already live as hotfix on testnet, and the other is in functionality that is not yet enabled.

This release also makes some major API changes:

- `api.TradingClient` -> `api.v1.TradingServiceClient`
- `api.TradingDataClient` -> `api.v1.TradingDataServiceClient`
- Fields have changed from camel-case to snake-cased (e.g. `someFieldName` is now `some_field_name`)
- All API calls now have request and response messages whose names match the API call name (e.g. `GetSomething` now has a request called `GetSomethingRequest` and a response called `GetSomethingResponse`)
- See [#2879](https://github.com/vegaprotocol/vega/pull/2879) for details

### 🛠 Improvements

- [#2879](https://github.com/vegaprotocol/vega/pull/2879) - 🔥Update all the protobuf files with Buf recommendations
- [#2847](https://github.com/vegaprotocol/vega/pull/2847) - Improve proto documentation, in particular for pegged orders
- [#2905](https://github.com/vegaprotocol/vega/pull/2905) - Update `vega verify` command to verify genesis block files
- [#2851](https://github.com/vegaprotocol/vega/pull/2851) - Enable distribution of liquidity fees to liquidity providers
- [#2871](https://github.com/vegaprotocol/vega/pull/2871) - Add `submitOracleData` command
- [#2887](https://github.com/vegaprotocol/vega/pull/2887) - Add Open Oracle data processing & data normalisation
- [#2915](https://github.com/vegaprotocol/vega/pull/2915) - Add Liquidity Commitments to API responses

### 🐛 Fixes

- [#2913](https://github.com/vegaprotocol/vega/pull/2913) - Fix market lifecycle events not being published through event bus API
- [#2906](https://github.com/vegaprotocol/vega/pull/2906) - Add new process for calculating margins for orders during auction
- [#2887](https://github.com/vegaprotocol/vega/pull/2887) - Liquidity Commitment fix-a-thon
- [#2879](https://github.com/vegaprotocol/vega/pull/2879) - Apply `Buf` lint recommendations
- [#2872](https://github.com/vegaprotocol/vega/pull/2872) - Improve field names in fee distribution package
- [#2867](https://github.com/vegaprotocol/vega/pull/2867) - Fix GraphQL bug: deposits `creditedAt` incorrectly showed `createdAt` time, not credit time
- [#2858](https://github.com/vegaprotocol/vega/pull/2858) - Fix crasher caused by parking pegged orders for auction
- [#2852](https://github.com/vegaprotocol/vega/pull/2852) - Remove unused binaries from CI builds
- [#2850](https://github.com/vegaprotocol/vega/pull/2850) - Fix bug that caused fees to be charged for pegged orders
- [#2893](https://github.com/vegaprotocol/vega/pull/2893) - Remove unused dependency in repricing
- [#2929](https://github.com/vegaprotocol/vega/pull/2929) - Refactor GraphQL resolver for withdrawals
- [#2939](https://github.com/vegaprotocol/vega/pull/2939) - Fix crasher caused by incorrectly loading Fee account for transfers

## 0.30.0

_2021-01-19_

This release enables (or more accurately, re-enables previously disabled) pegged orders, meaning they're finally here :tada:

The Ethereum bridge also received some work - in particular the number of confirmations we wait for on Ethereum is now controlled by a governance parameter. Being a governance parameter, that means that the value can be changed by a governance vote. Slightly related: You can now fetch active governance proposals via REST.

:one: We also switch to [Buf](https://buf.build/) for our protobuf workflow. This was one of the pre-requisites for opening up our api clients build process, and making the protobuf files open source. More on that soon!

:two: This fixes an issue on testnet where votes were not registered when voting on open governance proposals. The required number of Ropsten `VOTE` tokens was being calculated incorrectly on testnet, leading to all votes quietly being ignored. In 0.30.0, voting works as expected again.

### ✨ New

- [#2732](https://github.com/vegaprotocol/vega/pull/2732) Add REST endpoint to fetch all proposals (`/governance/proposals`)
- [#2735](https://github.com/vegaprotocol/vega/pull/2735) Add `FeeSplitter` to correctly split fee portion of an aggressive order
- [#2745](https://github.com/vegaprotocol/vega/pull/2745) Add transfer bus events for withdrawals and deposits
- [#2754](https://github.com/vegaprotocol/vega/pull/2754) Add New Market bus event
- [#2778](https://github.com/vegaprotocol/vega/pull/2778) Switch to [Buf](https://buf.build/) :one:
- [#2785](https://github.com/vegaprotocol/vega/pull/2785) Add configurable required confirmations for bridge transactions
- [#2791](https://github.com/vegaprotocol/vega/pull/2791) Add Supplied State to market data
- [#2793](https://github.com/vegaprotocol/vega/pull/2793) 🔥Rename `marketState` to `marketTradingMode`, add new `marketState` enum (`ACTIVE`, `SUSPENDED` or `PENDING`)
- [#2833](https://github.com/vegaprotocol/vega/pull/2833) Add fees estimate for pegged orders
- [#2838](https://github.com/vegaprotocol/vega/pull/2838) Add bond and fee transfers

### 🛠 Improvements

- [#2835](https://github.com/vegaprotocol/vega/pull/2835) Fix voting for proposals :two:
- [#2830](https://github.com/vegaprotocol/vega/pull/2830) Refactor pegged order repricing
- [#2827](https://github.com/vegaprotocol/vega/pull/2827) Refactor expiring orders lists
- [#2821](https://github.com/vegaprotocol/vega/pull/2821) Handle liquidity commitments on market proposals
- [#2816](https://github.com/vegaprotocol/vega/pull/2816) Add changing liquidity commitment when not enough stake
- [#2805](https://github.com/vegaprotocol/vega/pull/2805) Fix read nodes lagging if they receive votes but not a bridge event
- [#2804](https://github.com/vegaprotocol/vega/pull/2804) Fix various minor bridge confirmation bugs
- [#2800](https://github.com/vegaprotocol/vega/pull/2800) Fix removing pegged orders that are rejected when unparked
- [#2799](https://github.com/vegaprotocol/vega/pull/2799) Fix crasher when proposing an update to network parameters
- [#2797](https://github.com/vegaprotocol/vega/pull/2797) Update target stake to include mark price
- [#2783](https://github.com/vegaprotocol/vega/pull/2783) Fix price monitoring integration tests
- [#2780](https://github.com/vegaprotocol/vega/pull/2780) Add more unit tests for pegged order price amends
- [#2774](https://github.com/vegaprotocol/vega/pull/2774) Fix cancelling all orders
- [#2768](https://github.com/vegaprotocol/vega/pull/2768) Fix GraphQL: Allow `marketId` to be null when it is invalid
- [#2767](https://github.com/vegaprotocol/vega/pull/2767) Fix parked pegged orders to have a price of 0 explicitly
- [#2766](https://github.com/vegaprotocol/vega/pull/2766) Disallow GFN to GTC/GTT amends
- [#2765](https://github.com/vegaprotocol/vega/pull/2765) Fix New Market bus event being sent more than once
- [#2763](https://github.com/vegaprotocol/vega/pull/2763) Add rounding to pegged order mid prices that land on non integer values
- [#2795](https://github.com/vegaprotocol/vega/pull/2795) Fix typos in GraphQL schema documentation
- [#2762](https://github.com/vegaprotocol/vega/pull/2762) Fix more typos in GraphQL schema documentation
- [#2758](https://github.com/vegaprotocol/vega/pull/2758) Fix error handling when amending some pegged order types
- [#2757](https://github.com/vegaprotocol/vega/pull/2757) Remove order from pegged list when it becomes inactive
- [#2756](https://github.com/vegaprotocol/vega/pull/2756) Add more panics to the core
- [#2750](https://github.com/vegaprotocol/vega/pull/2750) Remove expiring orders when amending to non GTT
- [#2671](https://github.com/vegaprotocol/vega/pull/2671) Add extra integration tests for uncrossing at auction end
- [#2746](https://github.com/vegaprotocol/vega/pull/2746) Fix potential divide by 0 in position calculation
- [#2743](https://github.com/vegaprotocol/vega/pull/2743) Add check for pegged orders impacted by order expiry
- [#2737](https://github.com/vegaprotocol/vega/pull/2737) Remove the ability to amend a pegged order's price
- [#2724](https://github.com/vegaprotocol/vega/pull/2724) Add price monitoring tests for order amendment
- [#2723](https://github.com/vegaprotocol/vega/pull/2723) Fix fee monitoring values during auction
- [#2721](https://github.com/vegaprotocol/vega/pull/2721) Fix incorrect reference when amending pegged orders
- [#2717](https://github.com/vegaprotocol/vega/pull/2717) Fix incorrect error codes for IOC and FOK orders during auction
- [#2715](https://github.com/vegaprotocol/vega/pull/2715) Update price monitoring to use reference price when syncing with risk model
- [#2711](https://github.com/vegaprotocol/vega/pull/2711) Refactor governance event subscription

## 0.29.0

_2020-12-07_

Note that you'll see a lot of changes related to **Pegged Orders** and **Liquidity Commitments**. These are still in testing, so these two types cannot currently be used in _Testnet_.

### ✨ New

- [#2534](https://github.com/vegaprotocol/vega/pull/2534) Implements amends for pegged orders
- [#2493](https://github.com/vegaprotocol/vega/pull/2493) Calculate market target stake
- [#2649](https://github.com/vegaprotocol/vega/pull/2649) Add REST governance endpoints
- [#2429](https://github.com/vegaprotocol/vega/pull/2429) Replace inappropriate wording in the codebase
- [#2617](https://github.com/vegaprotocol/vega/pull/2617) Implements proposal to update network parameters
- [#2622](https://github.com/vegaprotocol/vega/pull/2622) Integrate the liquidity engine into the market
- [#2683](https://github.com/vegaprotocol/vega/pull/2683) Use the Ethereum block log index to de-duplicate Ethereum transactions
- [#2674](https://github.com/vegaprotocol/vega/pull/2674) Update ERC20 token and bridges ABIs / codegen
- [#2690](https://github.com/vegaprotocol/vega/pull/2690) Add instruction to debug integration tests with DLV
- [#2680](https://github.com/vegaprotocol/vega/pull/2680) Add price monitoring bounds to the market data API

### 🛠 Improvements

- [#2589](https://github.com/vegaprotocol/vega/pull/2589) Fix cancellation of pegged orders
- [#2659](https://github.com/vegaprotocol/vega/pull/2659) Fix panic in execution engine when GFN order are submit at auction start
- [#2661](https://github.com/vegaprotocol/vega/pull/2661) Handle missing error conversion in GraphQL API
- [#2621](https://github.com/vegaprotocol/vega/pull/2621) Fix pegged order creating duplicated order events
- [#2666](https://github.com/vegaprotocol/vega/pull/2666) Prevent the node to DDOS the Ethereum node when lots of deposits happen
- [#2653](https://github.com/vegaprotocol/vega/pull/2653) Fix indicative price and volume calculation
- [#2649](https://github.com/vegaprotocol/vega/pull/2649) Fix a typo in market price monitoring parameters API
- [#2650](https://github.com/vegaprotocol/vega/pull/2650) Change governance minimum proposer balance to be a minimum amount of token instead of a factor of the total supply
- [#2675](https://github.com/vegaprotocol/vega/pull/2675) Fix an GraphQL enum conversion
- [#2691](https://github.com/vegaprotocol/vega/pull/2691) Fix spelling in a network parameter
- [#2696](https://github.com/vegaprotocol/vega/pull/2696) Fix panic when uncrossing auction
- [#2984](https://github.com/vegaprotocol/vega/pull/2698) Fix price monitoring by feeding it the uncrossing price at end of opening auction
- [#2705](https://github.com/vegaprotocol/vega/pull/2705) Fix a bug related to order being sorted by creating time in the matching engine price levels

## 0.28.0

_2020-11-25_

Vega release logs contain a 🔥 emoji to denote breaking API changes. 🔥🔥 is a new combination denoting something that may significantly change your experience - from this release forward, transactions from keys that have no collateral on the network will _always_ be rejected. As there are no transactions that don't either require collateral themselves, or an action to have been taken that already required collateral, we are now rejecting these as soon as possible.

We've also added support for synchronously submitting transactions. This can make error states easier to catch. Along with this you can now subscribe to error events in the event bus.

Also: Note that you'll see a lot of changes related to **Pegged Orders** and **Liquidity Commitments**. These are still in testing, so these two types cannot currently be used in _Testnet_.

### ✨ New

- [#2634](https://github.com/vegaprotocol/vega/pull/2634) Avoid caching transactions before they are rate/balance limited
- [#2626](https://github.com/vegaprotocol/vega/pull/2626) Add a transaction submit type to GraphQL
- [#2624](https://github.com/vegaprotocol/vega/pull/2624) Add mutexes to assets maps
- [#2593](https://github.com/vegaprotocol/vega/pull/2503) 🔥🔥 Reject transactions
- [#2453](https://github.com/vegaprotocol/vega/pull/2453) 🔥 Remove `baseName` field from markets
- [#2536](https://github.com/vegaprotocol/vega/pull/2536) Add Liquidity Measurement engine
- [#2539](https://github.com/vegaprotocol/vega/pull/2539) Add Liquidity Provisioning Commitment handling to markets
- [#2540](https://github.com/vegaprotocol/vega/pull/2540) Add support for amending pegged orders
- [#2549](https://github.com/vegaprotocol/vega/pull/2549) Add calculation for liquidity order sizes
- [#2553](https://github.com/vegaprotocol/vega/pull/2553) Allow pegged orders to have a price of 0
- [#2555](https://github.com/vegaprotocol/vega/pull/2555) Update Event stream votes to contain proposal ID
- [#2556](https://github.com/vegaprotocol/vega/pull/2556) Update Event stream to contain error events
- [#2560](https://github.com/vegaprotocol/vega/pull/2560) Add Pegged Order details to GraphQL
- [#2607](https://github.com/vegaprotocol/vega/pull/2807) Add support for parking orders during auction

### 🛠 Improvements

- [#2634](https://github.com/vegaprotocol/vega/pull/2634) Avoid caching transactions before they are rate/balance limited
- [#2626](https://github.com/vegaprotocol/vega/pull/2626) Add a transaction submit type to GraphQL
- [#2624](https://github.com/vegaprotocol/vega/pull/2624) Add mutexes to assets maps
- [#2623](https://github.com/vegaprotocol/vega/pull/2623) Fix concurrent map access in assets
- [#2608](https://github.com/vegaprotocol/vega/pull/2608) Add sync/async equivalents for `submitTX`
- [#2618](https://github.com/vegaprotocol/vega/pull/2618) Disable storing API-related data on validator nodes
- [#2615](https://github.com/vegaprotocol/vega/pull/2618) Expand static checks
- [#2613](https://github.com/vegaprotocol/vega/pull/2613) Remove unused internal `cancelOrderById` function
- [#2530](https://github.com/vegaprotocol/vega/pull/2530) Governance asset for the network is now set in the genesis block
- [#2533](https://github.com/vegaprotocol/vega/pull/2533) More efficiently close channels in subscriptions
- [#2554](https://github.com/vegaprotocol/vega/pull/2554) Fix mid-price to 0 when best bid and average are unavailable and pegged order price is 0
- [#2565](https://github.com/vegaprotocol/vega/pull/2565) Cancelled pegged orders now have the correct status
- [#2568](https://github.com/vegaprotocol/vega/pull/2568) Prevent pegged orders from being repriced
- [#2570](https://github.com/vegaprotocol/vega/pull/2570) Expose probability of trading
- [#2576](https://github.com/vegaprotocol/vega/pull/2576) Use static best bid/ask price for pegged order repricing
- [#2581](https://github.com/vegaprotocol/vega/pull/2581) Fix order of messages when cancelling a pegged order
- [#2586](https://github.com/vegaprotocol/vega/pull/2586) Fix blank `txHash` in deposit API types
- [#2591](https://github.com/vegaprotocol/vega/pull/2591) Pegged orders are now cancelled when all orders are cancelled
- [#2609](https://github.com/vegaprotocol/vega/pull/2609) Improve expiry of pegged orders
- [#2610](https://github.com/vegaprotocol/vega/pull/2609) Improve removal of liquidity commitment orders when manual orders satisfy liquidity provisioning commitments

## 0.27.0

_2020-10-30_

This release contains a fix (read: large reduction in memory use) around auction modes with particularly large order books that caused slow block times when handling orders placed during an opening auction. It also contains a lot of internal work related to the liquidity provision mechanics.

### ✨ New

- [#2498](https://github.com/vegaprotocol/vega/pull/2498) Automatically create a bond account for liquidity providers
- [#2596](https://github.com/vegaprotocol/vega/pull/2496) Create liquidity measurement API
- [#2490](https://github.com/vegaprotocol/vega/pull/2490) GraphQL: Add Withdrawal and Deposit events to event bus
- [#2476](https://github.com/vegaprotocol/vega/pull/2476) 🔥`MarketData` now uses RFC339 formatted times, not seconds
- [#2473](https://github.com/vegaprotocol/vega/pull/2473) Add network parameters related to target stake calculation
- [#2506](https://github.com/vegaprotocol/vega/pull/2506) Network parameters can now contain JSON configuration

### 🛠 Improvements

- [#2521](https://github.com/vegaprotocol/vega/pull/2521) Optimise memory usage when building cumulative price levels
- [#2520](https://github.com/vegaprotocol/vega/pull/2520) Fix indicative price calculation
- [#2517](https://github.com/vegaprotocol/vega/pull/2517) Improve command line for rate limiting in faucet & wallet
- [#2510](https://github.com/vegaprotocol/vega/pull/2510) Remove reference to external risk model
- [#2509](https://github.com/vegaprotocol/vega/pull/2509) Fix panic when loading an invalid genesis configuration
- [#2502](https://github.com/vegaprotocol/vega/pull/2502) Fix pointer when using amend in place
- [#2487](https://github.com/vegaprotocol/vega/pull/2487) Remove context from struct that didn't need it
- [#2485](https://github.com/vegaprotocol/vega/pull/2485) Refactor event bus event transmission
- [#2481](https://github.com/vegaprotocol/vega/pull/2481) Add `LiquidityProvisionSubmission` transaction
- [#2480](https://github.com/vegaprotocol/vega/pull/2480) Remove unused code
- [#2479](https://github.com/vegaprotocol/vega/pull/2479) Improve validation of external resources
- [#1936](https://github.com/vegaprotocol/vega/pull/1936) Upgrade to Tendermint 0.33.8

## 0.26.1

_2020-10-23_

Fixes a number of issues discovered during the testing of 0.26.0.

### 🛠 Improvements

- [#2463](https://github.com/vegaprotocol/vega/pull/2463) Further reliability fixes for the event bus
- [#2469](https://github.com/vegaprotocol/vega/pull/2469) Fix incorrect error returned when a trader places an order in an asset that they have no account for (was `InvalidPartyID`, now `InsufficientAssetBalance`)
- [#2458](https://github.com/vegaprotocol/vega/pull/2458) REST: Fix a crasher when a market is proposed without specifying auction times

## 0.26.0

_2020-10-20_

The events API added in 0.25.0 had some reliability issues when a large volume of events were being emitted. This release addresses that in two ways:

- The gRPC event stream now takes a parameter that sets a batch size. A client will receive the events when the batch limit is hit.
- GraphQL is now limited to one event type per subscription, and we also removed the ALL event type as an option. This was due to the GraphQL gateway layer taking too long to process the full event stream, leading to sporadic disconnections.

These two fixes combined make both the gRPC and GraphQL streams much more reliable under reasonably heavy load. Let us know if you see any other issues. The release also adds some performance improvements to the way the core processes Tendermint events, some documentation improvements, and some additional debug tools.

### ✨ New

- [#2319](https://github.com/vegaprotocol/vega/pull/2319) Add fee estimate API endpoints to remaining APIs
- [#2321](https://github.com/vegaprotocol/vega/pull/2321) 🔥 Change `estimateFee` to `estimateOrder` in GraphQL
- [#2327](https://github.com/vegaprotocol/vega/pull/2327) 🔥 GraphQL: Event bus API - remove ALL type & limit subscription to one event type
- [#2343](https://github.com/vegaprotocol/vega/pull/2343) 🔥 Add batching support to stream subscribers

### 🛠 Improvements

- [#2229](https://github.com/vegaprotocol/vega/pull/2229) Add Price Monitoring module
- [#2246](https://github.com/vegaprotocol/vega/pull/2246) Add new market depth subscription methods
- [#2298](https://github.com/vegaprotocol/vega/pull/2298) Improve error messages for Good For Auction/Good For Normal rejections
- [#2301](https://github.com/vegaprotocol/vega/pull/2301) Add validation for GFA/GFN orders
- [#2307](https://github.com/vegaprotocol/vega/pull/2307) Implement app state hash
- [#2312](https://github.com/vegaprotocol/vega/pull/2312) Add validation for market proposal risk parameters
- [#2313](https://github.com/vegaprotocol/vega/pull/2313) Add transaction replay protection
- [#2314](https://github.com/vegaprotocol/vega/pull/2314) GraphQL: Improve response when market does not exist
- [#2315](https://github.com/vegaprotocol/vega/pull/2315) GraphQL: Improve response when party does not exist
- [#2316](https://github.com/vegaprotocol/vega/pull/2316) Documentation: Improve documentation for fee estimate endpoint
- [#2318](https://github.com/vegaprotocol/vega/pull/2318) Documentation: Improve documentation for governance data endpoints
- [#2324](https://github.com/vegaprotocol/vega/pull/2324) Cache transactions already seen by `checkTX`
- [#2328](https://github.com/vegaprotocol/vega/pull/2328) Add test covering context cancellation mid data-sending
- [#2331](https://github.com/vegaprotocol/vega/pull/2331) Internal refactor of network parameter storage
- [#2334](https://github.com/vegaprotocol/vega/pull/2334) Rewrite `vegastream` to use the event bus
- [#2333](https://github.com/vegaprotocol/vega/pull/2333) Fix context for events, add block hash and event id
- [#2335](https://github.com/vegaprotocol/vega/pull/2335) Add ABCI event recorder
- [#2341](https://github.com/vegaprotocol/vega/pull/2341) Ensure event slices cannot be empty
- [#2345](https://github.com/vegaprotocol/vega/pull/2345) Handle filled orders in the market depth service before new orders are added
- [#2346](https://github.com/vegaprotocol/vega/pull/2346) CI: Add missing environment variables
- [#2348](https://github.com/vegaprotocol/vega/pull/2348) Use cached transactions in `checkTX`
- [#2349](https://github.com/vegaprotocol/vega/pull/2349) Optimise accounts map accesses
- [#2351](https://github.com/vegaprotocol/vega/pull/2351) Fix sequence ID related to market `OnChainTimeUpdate`
- [#2355](https://github.com/vegaprotocol/vega/pull/2355) Update coding style doc with info on log levels
- [#2358](https://github.com/vegaprotocol/vega/pull/2358) Add documentation and comments for `events.proto`
- [#2359](https://github.com/vegaprotocol/vega/pull/2359) Fix out of bounds index crash
- [#2364](https://github.com/vegaprotocol/vega/pull/2364) Add mutex to protect map access
- [#2366](https://github.com/vegaprotocol/vega/pull/2366) Auctions: Reject IOC/FOK orders
- [#2368](https://github.com/vegaprotocol/vega/pull/2370) Tidy up genesis market instantiation
- [#2369](https://github.com/vegaprotocol/vega/pull/2369) Optimise event bus to reduce CPU usage
- [#2370](https://github.com/vegaprotocol/vega/pull/2370) Event stream: Send batches instead of single events
- [#2376](https://github.com/vegaprotocol/vega/pull/2376) GraphQL: Remove verbose logging
- [#2377](https://github.com/vegaprotocol/vega/pull/2377) Update tendermint stats less frequently for Vega stats API endpoint
- [#2381](https://github.com/vegaprotocol/vega/pull/2381) Event stream: Reduce CPU load, depending on batch size
- [#2382](https://github.com/vegaprotocol/vega/pull/2382) GraphQL: Make event stream batch size mandatory
- [#2401](https://github.com/vegaprotocol/vega/pull/2401) Event stream: Fix CPU spinning after stream close
- [#2404](https://github.com/vegaprotocol/vega/pull/2404) Auctions: Add fix for crash during auction exit
- [#2419](https://github.com/vegaprotocol/vega/pull/2419) Make the price level wash trade check configurable
- [#2432](https://github.com/vegaprotocol/vega/pull/2432) Use `EmitDefaults` on `jsonpb.Marshaler`
- [#2431](https://github.com/vegaprotocol/vega/pull/2431) GraphQL: Add price monitoring
- [#2433](https://github.com/vegaprotocol/vega/pull/2433) Validate amend orders with GFN and GFA
- [#2436](https://github.com/vegaprotocol/vega/pull/2436) Return a permission denied error for a non-allowlisted public key
- [#2437](https://github.com/vegaprotocol/vega/pull/2437) Undo accidental code removal
- [#2438](https://github.com/vegaprotocol/vega/pull/2438) GraphQL: Fix a resolver error when markets are in auction mode
- [#2441](https://github.com/vegaprotocol/vega/pull/2441) GraphQL: Remove unnecessary validations
- [#2442](https://github.com/vegaprotocol/vega/pull/2442) GraphQL: Update library; improve error responses
- [#2447](https://github.com/vegaprotocol/vega/pull/2447) REST: Fix HTTP verb for network parameters query
- [#2443](https://github.com/vegaprotocol/vega/pull/2443) Auctions: Add check for opening auction duration during market creation

## 0.25.1

_2020-10-14_

This release backports two fixes from the forthcoming 0.26.0 release.

### 🛠 Improvements

- [#2354](https://github.com/vegaprotocol/vega/pull/2354) Update `OrderEvent` to copy by value
- [#2379](https://github.com/vegaprotocol/vega/pull/2379) Add missing `/governance/prepare/vote` REST endpoint

## 0.25.0

_2020-09-24_

This release adds the event bus API, allowing for much greater introspection in to the operation of a node. We've also re-enabled the order amends API, as well as a long list of fixes.

### ✨ New

- [#2281](https://github.com/vegaprotocol/vega/pull/2281) Enable opening auctions
- [#2205](https://github.com/vegaprotocol/vega/pull/2205) Add GraphQL event stream API
- [#2219](https://github.com/vegaprotocol/vega/pull/2219) Add deposits API
- [#2222](https://github.com/vegaprotocol/vega/pull/2222) Initial asset list is now loaded from genesis configuration, not external configuration
- [#2238](https://github.com/vegaprotocol/vega/pull/2238) Re-enable order amend API
- [#2249](https://github.com/vegaprotocol/vega/pull/2249) Re-enable TX rate limit by party ID
- [#2240](https://github.com/vegaprotocol/vega/pull/2240) Add time to position responses

### 🛠 Improvements

- [#2211](https://github.com/vegaprotocol/vega/pull/2211) 🔥 GraphQL: Field case change `proposalId` -> `proposalID`
- [#2218](https://github.com/vegaprotocol/vega/pull/2218) 🔥 GraphQL: Withdrawals now return a `Party`, not a party ID
- [#2202](https://github.com/vegaprotocol/vega/pull/2202) Fix time validation for proposals when all times are the same
- [#2206](https://github.com/vegaprotocol/vega/pull/2206) Reduce log noise from statistics endpoint
- [#2207](https://github.com/vegaprotocol/vega/pull/2207) Automatically reload node configuration
- [#2209](https://github.com/vegaprotocol/vega/pull/2209) GraphQL: fix proposal rejection enum
- [#2210](https://github.com/vegaprotocol/vega/pull/2210) Refactor order service to not require blockchain client
- [#2213](https://github.com/vegaprotocol/vega/pull/2213) Improve error clarity for invalid proposals
- [#2216](https://github.com/vegaprotocol/vega/pulls/2216) Ensure all GRPC endpoints use real time, not Vega time
- [#2231](https://github.com/vegaprotocol/vega/pull/2231) Refactor processor to no longer require collateral
- [#2232](https://github.com/vegaprotocol/vega/pull/2232) Clean up logs that dumped raw bytes
- [#2233](https://github.com/vegaprotocol/vega/pull/2233) Remove generate method from execution engine
- [#2234](https://github.com/vegaprotocol/vega/pull/2234) Remove `authEnabled` setting
- [#2236](https://github.com/vegaprotocol/vega/pull/2236) Simply order amendment logging
- [#2237](https://github.com/vegaprotocol/vega/pull/2237) Clarify fees attribution in transfers
- [#2239](https://github.com/vegaprotocol/vega/pull/2239) Ensure margin is released immediately, not on next mark to market
- [#2241](https://github.com/vegaprotocol/vega/pull/2241) Load log level in processor app
- [#2245](https://github.com/vegaprotocol/vega/pull/2245) Fix a concurrent map access in positions API
- [#2247](https://github.com/vegaprotocol/vega/pull/2247) Improve logging on a TX with an invalid signature
- [#2252](https://github.com/vegaprotocol/vega/pull/2252) Fix incorrect order count in Market Depth API
- [#2254](https://github.com/vegaprotocol/vega/pull/2254) Fix concurrent map access in Market Depth API
- [#2269](https://github.com/vegaprotocol/vega/pull/2269) GraphQL: Fix party filtering for event bus API
- [#2266](https://github.com/vegaprotocol/vega/pull/2266) Refactor transaction codec
- [#2275](https://github.com/vegaprotocol/vega/pull/2275) Prevent opening auctions from closing early
- [#2262](https://github.com/vegaprotocol/vega/pull/2262) Clear potential position properly when an order is cancelled for self trading
- [#2286](https://github.com/vegaprotocol/vega/pull/2286) Add sequence ID to event bus events
- [#2288](https://github.com/vegaprotocol/vega/pull/2288) Fix auction events not appearing in GraphQL event bus
- [#2294](https://github.com/vegaprotocol/vega/pull/2294) Fixing incorrect order iteration in auctions
- [#2285](https://github.com/vegaprotocol/vega/pull/2285) Check auction times
- [#2283](https://github.com/vegaprotocol/vega/pull/2283) Better handling of 0 `expiresAt`

## 0.24.0

_2020-09-04_

One new API endpoint allows cancelling multiple orders simultaneously, either all orders by market, a single order in a specific market, or just all open orders.

Other than that it's mainly bugfixes, many of which fix subtly incorrect API output.

### ✨ New

- [#2107](https://github.com/vegaprotocol/vega/pull/2107) Support for cancelling multiple orders at once
- [#2186](https://github.com/vegaprotocol/vega/pull/2186) Add per-party rate-limit of 50 requests over 3 blocks

### 🛠 Improvements

- [#2177](https://github.com/vegaprotocol/vega/pull/2177) GraphQL: Add Governance proposal metadata
- [#2098](https://github.com/vegaprotocol/vega/pull/2098) Fix crashed in event bus
- [#2041](https://github.com/vegaprotocol/vega/pull/2041) Fix a rounding error in the output of Positions API
- [#1934](https://github.com/vegaprotocol/vega/pull/1934) Improve API documentation
- [#2110](https://github.com/vegaprotocol/vega/pull/2110) Send Infrastructure fees to the correct account
- [#2117](https://github.com/vegaprotocol/vega/pull/2117) Prevent creation of withdrawal requests for more than the available balance
- [#2136](https://github.com/vegaprotocol/vega/pull/2136) gRPC: Fetch all accounts for a market did not return all accounts
- [#2151](https://github.com/vegaprotocol/vega/pull/2151) Prevent wasteful event bus subscriptions
- [#2167](https://github.com/vegaprotocol/vega/pull/2167) Ensure events in the event bus maintain their order
- [#2178](https://github.com/vegaprotocol/vega/pull/2178) Fix API returning incorrectly formatted orders when a party has no collateral

## 0.23.1

_2020-08-27_

This release backports a fix from the forthcoming 0.24.0 release that fixes a GraphQL issue with the new `Asset` type. When fetching the Assets from the top level, all the details came through. When fetching them as a nested property, only the ID was filled in. This is now fixed.

### 🛠 Improvements

- [#2140](https://github.com/vegaprotocol/vega/pull/2140) GraphQL fix for fetching assets as nested properties

## 0.23.0

_2020-08-10_

This release contains a lot of groundwork for Fees and Auction mode.

**Fees** are incurred on every trade on Vega. Those fees are divided between up to three recipient types, but traders will only see one collective fee charged. The fees reward liquidity providers, infrastructure providers and market makers.

- The liquidity portion of the fee is paid to market makers for providing liquidity, and is transferred to the market-maker fee pool for the market.
- The infrastructure portion of the fee, which is paid to validators as a reward for running the infrastructure of the network, is transferred to the infrastructure fee pool for that asset. It is then periodically distributed to the validators.
- The maker portion of the fee is transferred to the non-aggressive, or passive party in the trade (the maker, as opposed to the taker).

**Auction mode** is not enabled in this release, but the work is nearly complete for Opening Auctions on new markets.

💥 Please note, **this release disables order amends**. The team uncovered an issue in the Market Depth API output that is caused by order amends, so rather than give incorrect output, we've temporarily disabled the amendment of orders. They will return when the Market Depth API is fixed. For now, _amends will return an error_.

### ✨ New

- 💥 [#2092](https://github.com/vegaprotocol/vega/pull/2092) Disable order amends
- [#2027](https://github.com/vegaprotocol/vega/pull/2027) Add built in asset faucet endpoint
- [#2075](https://github.com/vegaprotocol/vega/pull/2075), [#2086](https://github.com/vegaprotocol/vega/pull/2086), [#2083](https://github.com/vegaprotocol/vega/pull/2083), [#2078](https://github.com/vegaprotocol/vega/pull/2078) Add time & size limits to faucet requests
- [#2068](https://github.com/vegaprotocol/vega/pull/2068) Add REST endpoint to fetch governance proposals by Party
- [#2058](https://github.com/vegaprotocol/vega/pull/2058) Add REST endpoints for fees
- [#2047](https://github.com/vegaprotocol/vega/pull/2047) Add `prepareWithdraw` endpoint

### 🛠 Improvements

- [#2061](https://github.com/vegaprotocol/vega/pull/2061) Fix Network orders being left as active
- [#2034](https://github.com/vegaprotocol/vega/pull/2034) Send `KeepAlive` messages on GraphQL subscriptions
- [#2031](https://github.com/vegaprotocol/vega/pull/2031) Add proto fields required for auctions
- [#2025](https://github.com/vegaprotocol/vega/pull/2025) Add auction mode (currently never triggered)
- [#2013](https://github.com/vegaprotocol/vega/pull/2013) Add Opening Auctions support to market framework
- [#2010](https://github.com/vegaprotocol/vega/pull/2010) Add documentation for Order Errors to proto source files
- [#2003](https://github.com/vegaprotocol/vega/pull/2003) Add fees support
- [#2004](https://github.com/vegaprotocol/vega/pull/2004) Remove @deprecated field from GraphQL input types (as it’s invalid)
- [#2000](https://github.com/vegaprotocol/vega/pull/2000) Fix `rejectionReason` for trades stopped for self trading
- [#1990](https://github.com/vegaprotocol/vega/pull/1990) Remove specified `tickSize` from market
- [#2066](https://github.com/vegaprotocol/vega/pull/2066) Fix validation of proposal timestamps to ensure that datestamps specify events in the correct order
- [#2043](https://github.com/vegaprotocol/vega/pull/2043) Track Event Queue events to avoid processing events from other chains twice

## 0.22.0

### 🐛 Bugfixes

- [#2096](https://github.com/vegaprotocol/vega/pull/2096) Fix concurrent map access in event forward

_2020-07-20_

This release primarily focuses on setting up Vega nodes to deal correctly with events sourced from other chains, working towards bridging assets from Ethereum. This includes responding to asset events from Ethereum, and support for validator nodes notarising asset movements and proposals.

It also contains a lot of bug fixes and improvements, primarily around an internal refactor to using an event bus to communicate between packages. Also included are some corrections for order statuses that were incorrectly being reported or left outdated on the APIs.

### ✨ New

- [#1825](https://github.com/vegaprotocol/vega/pull/1825) Add new Notary package for tracking multisig decisions for governance
- [#1837](https://github.com/vegaprotocol/vega/pull/1837) Add support for two-step governance processes such as asset proposals
- [#1856](https://github.com/vegaprotocol/vega/pull/1856) Implement handling of external chain events from the Event Queue
- [#1927](https://github.com/vegaprotocol/vega/pull/1927) Support ERC20 deposits
- [#1987](https://github.com/vegaprotocol/vega/pull/1987) Add `OpenInterest` field to markets
- [#1949](https://github.com/vegaprotocol/vega/pull/1949) Add `RejectionReason` field to rejected governance proposals

### 🛠 Improvements

- 💥 [#1988](https://github.com/vegaprotocol/vega/pull/1988) REST: Update orders endpoints to use POST, not PUT or DELETE
- 💥 [#1957](https://github.com/vegaprotocol/vega/pull/1957) GraphQL: Some endpoints returned a nullable array of Strings. Now they return an array of nullable strings
- 💥 [#1928](https://github.com/vegaprotocol/vega/pull/1928) GraphQL & GRPC: Remove broken `open` parameter from Orders endpoints. It returned ambiguous results
- 💥 [#1858](https://github.com/vegaprotocol/vega/pull/1858) Fix outdated order details for orders amended by cancel-and-replace
- 💥 [#1849](https://github.com/vegaprotocol/vega/pull/1849) Fix incorrect status on partially filled trades that would have matched with another order by the same user. Was `stopped`, now `rejected`
- 💥 [#1883](https://github.com/vegaprotocol/vega/pull/1883) REST & GraphQL: Market name is now based on the instrument name rather than being set separately
- [#1699](https://github.com/vegaprotocol/vega/pull/1699) Migrate Margin package to event bus
- [#1853](https://github.com/vegaprotocol/vega/pull/1853) Migrate Market package to event bus
- [#1844](https://github.com/vegaprotocol/vega/pull/1844) Migrate Governance package to event
- [#1877](https://github.com/vegaprotocol/vega/pull/1877) Migrate Position package to event
- [#1838](https://github.com/vegaprotocol/vega/pull/1838) GraphQL: Orders now include their `version` and `updatedAt`, which are useful when dealing with amended orders
- [#1841](https://github.com/vegaprotocol/vega/pull/1841) Fix: `expiresAt` on orders was validated at submission time, this has been moved to post-chain validation
- [#1849](https://github.com/vegaprotocol/vega/pull/1849) Improve Order documentation for `Status` and `TimeInForce`
- [#1861](https://github.com/vegaprotocol/vega/pull/1861) Remove single mutex in event bus
- [#1866](https://github.com/vegaprotocol/vega/pull/1866) Add mutexes for event bus access
- [#1889](https://github.com/vegaprotocol/vega/pull/1889) Improve event broker performance
- [#1891](https://github.com/vegaprotocol/vega/pull/1891) Fix context for event subscribers
- [#1889](https://github.com/vegaprotocol/vega/pull/1889) Address event bus performance issues
- [#1892](https://github.com/vegaprotocol/vega/pull/1892) Improve handling for new chain connection proposal
- [#1903](https://github.com/vegaprotocol/vega/pull/1903) Fix regressions in Candles API introduced by event bus
- [#1940](https://github.com/vegaprotocol/vega/pull/1940) Add new asset proposals to GraphQL API
- [#1943](https://github.com/vegaprotocol/vega/pull/1943) Validate list of allowed assets

## 0.21.0

_2020-06-18_

A follow-on from 0.20.1, this release includes a fix for the GraphQL API returning inconsistent values for the `side` field on orders, leading to Vega Console failing to submit orders. As a bonus there is another GraphQL improvement, and two fixes that return more correct values for filled network orders and expired orders.

### 🛠 Improvements

- 💥 [#1820](https://github.com/vegaprotocol/vega/pull/1820) GraphQL: Non existent parties no longer return a GraphQL error
- 💥 [#1784](https://github.com/vegaprotocol/vega/pull/1784) GraphQL: Update schema and fix enum mappings from Proto
- 💥 [#1761](https://github.com/vegaprotocol/vega/pull/1761) Governance: Improve processing of Proposals
- [#1822](https://github.com/vegaprotocol/vega/pull/1822) Remove duplicate updates to `createdAt`
- [#1818](https://github.com/vegaprotocol/vega/pull/1818) Trades: Replace buffer with events
- [#1812](https://github.com/vegaprotocol/vega/pull/1812) Governance: Improve logging
- [#1810](https://github.com/vegaprotocol/vega/pull/1810) Execution: Set order status for fully filled network orders to be `FILLED`
- [#1803](https://github.com/vegaprotocol/vega/pull/1803) Matching: Set `updatedAt` when orders expire
- [#1780](https://github.com/vegaprotocol/vega/pull/1780) APIs: Reject `NETWORK` orders
- [#1792](https://github.com/vegaprotocol/vega/pull/1792) Update Golang to 1.14 and tendermint to 0.33.5

## 0.20.1

_2020-06-18_

This release fixes one small bug that was causing many closed streams, which was a problem for API clients.

## 🛠 Improvements

- [#1813](https://github.com/vegaprotocol/vega/pull/1813) Set `PartyEvent` type to party event

## 0.20.0

_2020-06-15_

This release contains a lot of fixes to APIs, and a minor new addition to the statistics endpoint. Potentially breaking changes are now labelled with 💥. If you have implemented a client that fetches candles, places orders or amends orders, please check below.

### ✨ Features

- [#1730](https://github.com/vegaprotocol/vega/pull/1730) `ChainID` added to statistics endpoint
- 💥 [#1734](https://github.com/vegaprotocol/vega/pull/1734) Start adding `TraceID` to core events

### 🛠 Improvements

- 💥 [#1721](https://github.com/vegaprotocol/vega/pull/1721) Improve API responses for `GetProposalById`
- 💥 [#1724](https://github.com/vegaprotocol/vega/pull/1724) New Order: Type no longer defaults to LIMIT orders
- 💥 [#1728](https://github.com/vegaprotocol/vega/pull/1728) `PrepareAmend` no longer accepts expiry time
- 💥 [#1760](https://github.com/vegaprotocol/vega/pull/1760) Add proto enum zero value "unspecified" to Side
- 💥 [#1764](https://github.com/vegaprotocol/vega/pull/1764) Candles: Interval no longer defaults to 1 minute
- 💥 [#1773](https://github.com/vegaprotocol/vega/pull/1773) Add proto enum zero value "unspecified" to `Order.Status`
- 💥 [#1776](https://github.com/vegaprotocol/vega/pull/1776) Add prefixes to enums, add proto zero value "unspecified" to `Trade.Type`
- 💥 [#1781](https://github.com/vegaprotocol/vega/pull/1781) Add prefix and UNSPECIFIED to `ChainStatus`, `AccountType`, `TransferType`
- [#1714](https://github.com/vegaprotocol/vega/pull/1714) Extend governance error handling
- [#1726](https://github.com/vegaprotocol/vega/pull/1726) Mark Price was not always correctly updated on a partial fill
- [#1734](https://github.com/vegaprotocol/vega/pull/1734) Feature/1577 hash context propagation
- [#1741](https://github.com/vegaprotocol/vega/pull/1741) Fix incorrect timestamps for proposals retrieved by GraphQL
- [#1743](https://github.com/vegaprotocol/vega/pull/1743) Orders amended to be GTT now return GTT in the response
- [#1745](https://github.com/vegaprotocol/vega/pull/1745) Votes blob is now base64 encoded
- [#1747](https://github.com/vegaprotocol/vega/pull/1747) Markets created from proposals now have the same ID as the proposal that created them
- [#1750](https://github.com/vegaprotocol/vega/pull/1750) Added datetime to governance votes
- [#1751](https://github.com/vegaprotocol/vega/pull/1751) Fix a bug in governance vote counting
- [#1752](https://github.com/vegaprotocol/vega/pull/1752) Fix incorrect validation on new orders
- [#1757](https://github.com/vegaprotocol/vega/pull/1757) Fix incorrect party ID validation on new orders
- [#1758](https://github.com/vegaprotocol/vega/pull/1758) Fix issue where markets created via governance were not tradable
- [#1763](https://github.com/vegaprotocol/vega/pull/1763) Expiration settlement date for market changed to 30/10/2020-22:59:59
- [#1777](https://github.com/vegaprotocol/vega/pull/1777) Create `README.md`
- [#1764](https://github.com/vegaprotocol/vega/pull/1764) Add proto enum zero value "unspecified" to Interval
- [#1767](https://github.com/vegaprotocol/vega/pull/1767) Feature/1692 order event
- [#1787](https://github.com/vegaprotocol/vega/pull/1787) Feature/1697 account event
- [#1788](https://github.com/vegaprotocol/vega/pull/1788) Check for unspecified Vote value
- [#1794](https://github.com/vegaprotocol/vega/pull/1794) Feature/1696 party event

## 0.19.0

_2020-05-26_

This release fixes a handful of bugs, primarily around order amends and new market governance proposals.

### ✨ Features

- [#1658](https://github.com/vegaprotocol/vega/pull/1658) Add timestamps to proposal API responses
- [#1656](https://github.com/vegaprotocol/vega/pull/1656) Add margin checks to amends
- [#1679](https://github.com/vegaprotocol/vega/pull/1679) Add topology package to map Validator nodes to Vega keypairs

### 🛠 Improvements

- [#1718](https://github.com/vegaprotocol/vega/pull/1718) Fix a case where a party can cancel another party's orders
- [#1662](https://github.com/vegaprotocol/vega/pull/1662) Start moving to event-based architecture internally
- [#1684](https://github.com/vegaprotocol/vega/pull/1684) Fix order expiry handling when `expiresAt` is amended
- [#1686](https://github.com/vegaprotocol/vega/pull/1686) Fix participation stake to have a maximum of 100%
- [#1607](https://github.com/vegaprotocol/vega/pull/1607) Update `gqlgen` dependency to 0.11.3
- [#1711](https://github.com/vegaprotocol/vega/pull/1711) Remove ID from market proposal input
- [#1712](https://github.com/vegaprotocol/vega/pull/1712) `prepareProposal` no longer returns an ID on market proposals
- [#1707](https://github.com/vegaprotocol/vega/pull/1707) Allow overriding default governance parameters via `ldflags`.
- [#1715](https://github.com/vegaprotocol/vega/pull/1715) Compile testing binary with short-lived governance periods

## 0.18.1

_2020-05-13_

### 🛠 Improvements

- [#1649](https://github.com/vegaprotocol/vega/pull/1649)
  Fix github artefact upload CI configuration

## 0.18.0

_2020-05-12_

From this release forward, compiled binaries for multiple platforms will be attached to the release on GitHub.

### ✨ Features

- [#1636](https://github.com/vegaprotocol/vega/pull/1636)
  Add a default GraphQL query complexity limit of 5. Currently configured to 17 on testnet to support Console.
- [#1656](https://github.com/vegaprotocol/vega/pull/1656)
  Add GraphQL queries for governance proposals
- [#1596](https://github.com/vegaprotocol/vega/pull/1596)
  Add builds for multiple architectures to GitHub releases

### 🛠 Improvements

- [#1630](https://github.com/vegaprotocol/vega/pull/1630)
  Fix amends triggering multiple updates to the same order
- [#1564](https://github.com/vegaprotocol/vega/pull/1564)
  Hex encode keys

## 0.17.0

_2020-04-21_

### ✨ Features

- [#1458](https://github.com/vegaprotocol/vega/issues/1458) Add root GraphQL Orders query.
- [#1457](https://github.com/vegaprotocol/vega/issues/1457) Add GraphQL query to list all known parties.
- [#1455](https://github.com/vegaprotocol/vega/issues/1455) Remove party list from stats endpoint.
- [#1448](https://github.com/vegaprotocol/vega/issues/1448) Add `updatedAt` field to orders.

### 🛠 Improvements

- [#1102](https://github.com/vegaprotocol/vega/issues/1102) Return full Market details in nested GraphQL queries.
- [#1466](https://github.com/vegaprotocol/vega/issues/1466) Flush orders before trades. This fixes a rare scenario where a trade can be available through the API, but not the order that triggered it.
- [#1491](https://github.com/vegaprotocol/vega/issues/1491) Fix `OrdersByMarket` and `OrdersByParty` 'Open' parameter.
- [#1472](https://github.com/vegaprotocol/vega/issues/1472) Fix Orders by the same party matching.

### Upcoming changes

This release contains the initial partial implementation of Governance. This will be finished and documented in 0.18.0.

## 0.16.2

_2020-04-16_

### 🛠 Improvements

- [#1545](https://github.com/vegaprotocol/vega/pull/1545) Improve error handling in `Prepare*Order` requests

## 0.16.1

_2020-04-15_

### 🛠 Improvements

- [!651](https://gitlab.com/vega-protocol/trading-core/-/merge_requests/651) Prevent bad ED25519 key length causing node panic.

## 0.16.0

_2020-03-02_

### ✨ Features

- The new authentication service is in place. The existing authentication service is now deprecated and will be removed in the next release.

### 🛠 Improvements

- [!609](https://gitlab.com/vega-protocol/trading-core/-/merge_requests/609) Show trades resulting from Orders created by the network (for example close outs) in the API.
- [!604](https://gitlab.com/vega-protocol/trading-core/-/merge_requests/604) Add `lastMarketPrice` settlement.
- [!614](https://gitlab.com/vega-protocol/trading-core/-/merge_requests/614) Fix casing of Order parameter `timeInForce`.
- [!615](https://gitlab.com/vega-protocol/trading-core/-/merge_requests/615) Add new order statuses, `Rejected` and `PartiallyFilled`.
- [!622](https://gitlab.com/vega-protocol/trading-core/-/merge_requests/622) GraphQL: Change Buyer and Seller properties on Trades from string to Party.
- [!599](https://gitlab.com/vega-protocol/trading-core/-/merge_requests/599) Pin Market IDs to fixed values.
- [!603](https://gitlab.com/vega-protocol/trading-core/-/merge_requests/603), [!611](https://gitlab.com/vega-protocol/trading-core/-/merge_requests/611) Remove `NotifyTraderAccount` from API documentation.
- [!624](https://gitlab.com/vega-protocol/trading-core/-/merge_requests/624) Add protobuf validators to API requests.
- [!595](https://gitlab.com/vega-protocol/trading-core/-/merge_requests/595), [!621](https://gitlab.com/vega-protocol/trading-core/-/merge_requests/621), [!623](https://gitlab.com/vega-protocol/trading-core/-/merge_requests/623) Fix a flaky integration test.
- [!601](https://gitlab.com/vega-protocol/trading-core/-/merge_requests/601) Improve matching engine coverage.
- [!612](https://gitlab.com/vega-protocol/trading-core/-/merge_requests/612) Improve collateral engine test coverage.<|MERGE_RESOLUTION|>--- conflicted
+++ resolved
@@ -295,12 +295,9 @@
 - [9734](https://github.com/vegaprotocol/vega/issues/9734) - Fix creation of new account types for existing assets during migration
 - [9731](https://github.com/vegaprotocol/vega/issues/9731) - Allow team rewards to apply to all teams.
 - [9727](https://github.com/vegaprotocol/vega/issues/9727) - Initialize teams earlier to avoid panic.
-<<<<<<< HEAD
 - [9746](https://github.com/vegaprotocol/vega/issues/9746) - Fix handling of LP fees reward 
 - [9747](https://github.com/vegaprotocol/vega/issues/9747) - Return correct destination type
-=======
 - [9541](https://github.com/vegaprotocol/vega/issues/9731) - Add filtering for party to the referral fees API.
->>>>>>> 3bdef943
 
 ## 0.72.1
 
