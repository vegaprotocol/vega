--- conflicted
+++ resolved
@@ -74,18 +74,7 @@
 func (e *Engine) CalculateLiquidityImpliedVolumes(markPrice, liquidityObligation float64, orders []*types.Order, buyShapes []*LiquidityOrder, sellShapes []*LiquidityOrder) error {
 	minPrice, maxPrice := e.pm.GetValidPriceRange()
 
-<<<<<<< HEAD
-	buySupplied, sellSupplied, err := e.calculateBuySellLiquidityWithMinMax(markPrice, orders, minPrice, maxPrice)
-	if err != nil {
-		return err
-	}
-=======
-	limitOrders := make([]*types.Order, 0, len(buyLimitOrders)+len(sellLimitOrders))
-	limitOrders = append(limitOrders, buyLimitOrders...)
-	limitOrders = append(limitOrders, sellLimitOrders...)
-
-	buySupplied, sellSupplied := e.calculateBuySellLiquidityWithMinMax(markPrice, limitOrders, minPrice, maxPrice)
->>>>>>> 1854a010
+	buySupplied, sellSupplied := e.calculateBuySellLiquidityWithMinMax(markPrice, orders, minPrice, maxPrice)
 
 	buyRemaining := liquidityObligation - buySupplied
 	if err := e.updateSizes(buyRemaining, markPrice, buyShapes, true, minPrice, maxPrice); err != nil {
