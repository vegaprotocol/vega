--- conflicted
+++ resolved
@@ -140,11 +140,8 @@
 - [9053](https://github.com/vegaprotocol/vega/issues/9053) - Handle settle market events in core positions plug-in.
 - [9189](https://github.com/vegaprotocol/vega/issues/9189) - Fix stop orders snapshots
 - [9198](https://github.com/vegaprotocol/vega/issues/9198) - Fix panic during LP amendment applications
-<<<<<<< HEAD
 - [9196](https://github.com/vegaprotocol/vega/issues/9196) - `API` documentation should specify the time format.
-=======
 - [9203](https://github.com/vegaprotocol/vega/issues/9203) - Do not remove LPs from the parties map if they are an LP without an open position
->>>>>>> 48766fb4
 
 ## 0.72.1
 
