--- conflicted
+++ resolved
@@ -121,10 +121,6 @@
 
 			// Buffer files do not necessarily start on block boundaries, to prevent sending part of a block
 			// events are ignored until an initial begin block event is encountered
-<<<<<<< HEAD
-			if !e.setCurrentBlock(busEvent, timeBetweenBlocks) {
-				continue
-=======
 			e.mu.Lock()
 			if len(e.currentBlock) == 0 {
 				if busEvent.Type == eventspb.BusEventType_BUS_EVENT_TYPE_BEGIN_BLOCK {
@@ -139,7 +135,6 @@
 			if busEvent.Block != e.currentBlock {
 				time.Sleep(timeBetweenBlocks)
 				e.currentBlock = busEvent.Block
->>>>>>> a768068b
 			}
 			e.mu.Unlock()
 
@@ -148,25 +143,6 @@
 				return fmt.Errorf("send event failed:%w", err)
 			}
 		}
-	}
-}
-
-func (e *bufferFileEventSource) setCurrentBlock(busEvent *eventspb.BusEvent, timeBetweenBlocks time.Duration) bool {
-	e.cbmu.Lock()
-	defer e.cbmu.Unlock()
-
-	if len(e.currentBlock) == 0 {
-		if busEvent.Type == eventspb.BusEventType_BUS_EVENT_TYPE_BEGIN_BLOCK {
-			e.currentBlock = busEvent.Block
-		} else {
-			return false
-		}
-		return true
-	}
-	// Optional sleep between blocks to mimic running against core
-	if busEvent.Block != e.currentBlock {
-		time.Sleep(timeBetweenBlocks)
-		e.currentBlock = busEvent.Block
 	}
 	return true
 }
