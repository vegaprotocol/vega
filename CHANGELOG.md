# Changelog

## Unreleased 0.57.0

### 🚨 Breaking changes
- [6291](https://github.com/vegaprotocol/vega/issues/6291) - Remove `Nodewallet.ETH` configuration and add flags to supply `clef` addresses when importing or generating accounts
- [6314](https://github.com/vegaprotocol/vega/issues/6314) - Rename session namespace to client in wallet API version 2

### 🗑️ Deprecation
- [](https://github.com/vegaprotocol/vega/issues/xxxx) -

### 🛠 Improvements
- [6283](https://github.com/vegaprotocol/vega/issues/6283) - Add commit hash to version if is development version
- [6321](https://github.com/vegaprotocol/vega/issues/6321) - Get rid of the `HasChanged` check in snapshot engines
- [6126](https://github.com/vegaprotocol/vega/issues/6126) - Don't generate market depth subscription messages if nothing has changed

### 🐛 Fixes
<<<<<<< HEAD
- [6296](https://github.com/vegaprotocol/vega/issues/6296) - Add `assetId` as a field to the `GraphQL UpdateAsset` type
- [6324](https://github.com/vegaprotocol/vega/issues/6324) - Ensure all `datanode` insert points use dedicated connection
- [6273](https://github.com/vegaprotocol/vega/issues/6273) - Deposits return an empty list when no party is provided
- [6307](https://github.com/vegaprotocol/vega/issues/6307) - Emit an event with status rejected if a protocol upgrade proposal has no validator behind it
=======
- [6307](https://github.com/vegaprotocol/vega/issues/6307) - Emit an event with status rejected if a protocol upgrade proposal has no validator behind it
- [5305](https://github.com/vegaprotocol/vega/issues/5305) - Handle market updates changing price monitoring parameters correctly.
>>>>>>> 6967151c

## 0.56.0

### 🚨 Breaking changes
- [6196](https://github.com/vegaprotocol/vega/pull/6196) - Remove unused network parameters network end of life and market freeze date
- [6155](https://github.com/vegaprotocol/vega/issues/6155) - Rename "Client" to "User" in wallet API version 2
- [5641](https://github.com/vegaprotocol/vega/issues/5641) - Rename `SettlementPriceDecimals` to `SettlementDataDecimals`

### 🛠 Improvements
- [6103](hhttps://github.com/vegaprotocol/vega/issues/6103) - Verify that order amendment has the desired effect on opening auction
- [6170](https://github.com/vegaprotocol/vega/pull/6170) - Order GraphQL schema (query and subscription types) alphabetically
- [6153](https://github.com/vegaprotocol/vega/issues/6153) - Display UI friendly logs when calling `session.send_transaction`
- [6063](https://github.com/vegaprotocol/vega/pull/6063) - Update average entry valuation calculation according to spec change.
- [6191](https://github.com/vegaprotocol/vega/pull/6191) - Remove the retry on node health check in the wallet API version 2
- [6221](https://github.com/vegaprotocol/vega/pull/6221) - Add documentation for new `GraphQL endpoints`
- [5600](https://github.com/vegaprotocol/vega/issues/5600) - Migrate all wallet capabilities to V2 api
- [6077](https://github.com/vegaprotocol/vega/issues/6077) - Add proof-of-work to transaction when using `vegawallet command sign`
- [6203](https://github.com/vegaprotocol/vega/issues/6203) - Support automatic consent for transactions sent through the wallet API version 2
- [6203](https://github.com/vegaprotocol/vega/issues/6203) - Log node selection process on the wallet CLI
- [5925](https://github.com/vegaprotocol/vega/issues/5925) - Clean transfer response API, now ledger movements
- [6254](https://github.com/vegaprotocol/vega/issues/6254) - Reject Ethereum configuration update via proposals
- [5706](https://github.com/vegaprotocol/vega/issues/5076) - Datanode snapshot create and restore support

### 🐛 Fixes
- [6255](https://github.com/vegaprotocol/vega/issues/6255) - Fix `WebSocket` upgrading when setting headers in HTTP middleware.
- [6101](https://github.com/vegaprotocol/vega/issues/6101) - Fix Nodes API not returning new `ethereumAdress` after `EthereumKeyRotation` event.
- [6183](https://github.com/vegaprotocol/vega/issues/6183) - Shutdown blockchain before protocol services
- [6148](https://github.com/vegaprotocol/vega/issues/6148) - Fix API descriptions for typos
- [6187](https://github.com/vegaprotocol/vega/issues/6187) - Not hash message before signing if using clef for validator heartbeats
- [6138](https://github.com/vegaprotocol/vega/issues/6138) - Return more useful information when a transaction submitted to a node contains validation errors
- [6156](https://github.com/vegaprotocol/vega/issues/6156) - Return only delegations for the specific node in `graphql` node delegation query
- [6233](https://github.com/vegaprotocol/vega/issues/6233) - Fix `GetNodeSignatures` GRPC api
- [6175](https://github.com/vegaprotocol/vega/issues/6175) - Fix `datanode` updating node public key on key rotation
- [5948](https://github.com/vegaprotocol/vega/issues/5948) - Shutdown node gracefully when panics or `sigterm` during chain-replay
- [6109](https://github.com/vegaprotocol/vega/issues/6109) - Candle query returns unexpected data.
- [5988](https://github.com/vegaprotocol/vega/issues/5988) - Exclude tainted keys from `session.list_keys` endpoint
- [5164](https://github.com/vegaprotocol/vega/issues/5164) - Distribute LP fees on settlement
- [6212](https://github.com/vegaprotocol/vega/issues/6212) - Change the error for protocol upgrade request for block 0
- [6242](https://github.com/vegaprotocol/vega/issues/6242) - Allow migrate between wallet types during Ethereum key rotation reload
- [6202](https://github.com/vegaprotocol/vega/issues/6202) - Always update margins for parties on amend
- [6228](https://github.com/vegaprotocol/vega/issues/6228) - Reject protocol upgrade downgrades
- [6245](https://github.com/vegaprotocol/vega/issues/6245) - Recalculate equity values when virtual stake changes
- [6260](https://github.com/vegaprotocol/vega/issues/6260) - Prepend `chainID` to input data only when signing the transaction
- [6036](https://github.com/vegaprotocol/vega/issues/6036) - Fix `protobuf<->swagger` generation
- [6248](https://github.com/vegaprotocol/vega/issues/6245) - Candles connection is not returning any candle data
- [6061](https://github.com/vegaprotocol/vega/issues/6061) - Attempt at stabilizing the tests on the broker in the core
- [6178](https://github.com/vegaprotocol/vega/issues/6178) - Historical balances fails with `scany` error
- [6193](https://github.com/vegaprotocol/vega/issues/6193) - Use Data field from transaction successfully sent but that were rejected
- [6230](https://github.com/vegaprotocol/vega/issues/6230) - Node Signature Connection should return a list or an appropriate error message
- [5998](https://github.com/vegaprotocol/vega/issues/5998) - Positions should be zero when markets are closed and settled
- [6297](https://github.com/vegaprotocol/vega/issues/6297) - Historic Balances fails if `MarketId` is used in `groupBy`

## 0.55.0

### 🚨 Breaking changes
- [5989](https://github.com/vegaprotocol/vega/issues/5989) - Remove liquidity commitment from market proposal
- [6031](https://github.com/vegaprotocol/vega/issues/6031) - Remove market name from `graphql` market type
- [6095](https://github.com/vegaprotocol/vega/issues/6095) - Rename taker fees to maker paid fees
- [5442](https://github.com/vegaprotocol/vega/issues/5442) - Default behaviour when starting to node is to use the latest local snapshot if it exists
- [6139](https://github.com/vegaprotocol/vega/issues/6139) - Return the key on `session.list_keys` endpoint on wallet API version 2

### 🛠 Improvements
- [5971](https://github.com/vegaprotocol/vega/issues/5971) - Add headers `X-Block-Height`, `X-Block-Timestamp` and `X-Vega-Connection` to all API responses
- [5694](https://github.com/vegaprotocol/vega/issues/5694) - Add field `settlementPriceDecimals` to GraphQL `Future` and `FutureProduct` types
- [6048](https://github.com/vegaprotocol/vega/issues/6048) - Upgrade `golangci-lint` to `1.49.0` and implement its suggestions
- [5807](https://github.com/vegaprotocol/vega/issues/5807) - Add Vega tools: `stream`, `snapshot` and `checkpoint`
- [5678](https://github.com/vegaprotocol/vega/issues/5678) - Add GraphQL endpoints for Ethereum bundles: `listAsset`, `updateAsset`, `addSigner` and `removeSigner`
- [5881](https://github.com/vegaprotocol/vega/issues/5881) - Return account subscription as a list
- [5766](https://github.com/vegaprotocol/vega/issues/5766) - Better notification for version update on the wallet
- [5841](https://github.com/vegaprotocol/vega/issues/5841) - Add transaction to request `multisigControl` signatures on demand
- [5937](https://github.com/vegaprotocol/vega/issues/5937) - Add more flexibility to market creation bonus
- [5932](https://github.com/vegaprotocol/vega/issues/5932) - Remove Name and Symbol from update asset proposal
- [5880](https://github.com/vegaprotocol/vega/issues/5880) - Send initial image with subscriptions to positions, orders & accounts
- [5878](https://github.com/vegaprotocol/vega/issues/5878) - Add option to return only live orders in `ListOrders` `API`
- [5937](https://github.com/vegaprotocol/vega/issues/5937) - Add more flexibility to market creation bonus
- [5708](https://github.com/vegaprotocol/vega/issues/5708) - Use market price when reporting average trade price
- [5949](https://github.com/vegaprotocol/vega/issues/5949) - Transfers processed in the order they were received
- [5966](https://github.com/vegaprotocol/vega/issues/5966) - Do not send transaction from wallet if `chainID` is empty
- [5675](https://github.com/vegaprotocol/vega/issues/5675) - Add transaction information to all database tables
- [6004](https://github.com/vegaprotocol/vega/issues/6004) - Probability of trading refactoring
- [5849](https://github.com/vegaprotocol/vega/issues/5849) - Use network parameter from creation time of the proposal for requirements
- [5846](https://github.com/vegaprotocol/vega/issues/5846) - Expose network parameter from creation time of the proposal through `APIs`.
- [5999](https://github.com/vegaprotocol/vega/issues/5999) - Recalculate margins after risk parameters are updated.
- [5682](https://github.com/vegaprotocol/vega/issues/5682) - Expose equity share weight in the API
- [5684](https://github.com/vegaprotocol/vega/issues/5684) - Added date range to a number of historic balances, deposits, withdrawals, orders and trades queries
- [6071](https://github.com/vegaprotocol/vega/issues/6071) - Allow for empty settlement asset in recurring transfer metric definition for market proposer bonus
- [6042](https://github.com/vegaprotocol/vega/issues/6042) - Set GraphQL query complexity limit
- [6106](https://github.com/vegaprotocol/vega/issues/6106) - Returned signed transaction in wallet API version 2 `session.send_transaction`
- [6105](https://github.com/vegaprotocol/vega/issues/6105) - Add `session.sign_transaction` endpoint on wallet API version 2
- [6042](https://github.com/vegaprotocol/vega/issues/5270) - Set GraphQL query complexity limit
- [5888](https://github.com/vegaprotocol/vega/issues/5888) - Add Liquidity Provision subscription to GraphQL
- [5961](https://github.com/vegaprotocol/vega/issues/5961) - Add batch market instructions command
- [5974](https://github.com/vegaprotocol/vega/issues/5974) - Flatten subscription in `Graphql`
- [6146](https://github.com/vegaprotocol/vega/issues/6146) - Add version command to Vega Visor

### 🐛 Fixes
- [5934](https://github.com/vegaprotocol/vega/issues/5934) - Ensure wallet without permissions can be read
- [5950](https://github.com/vegaprotocol/vega/issues/5934) - Fix documentation for new wallet command
- [5687](https://github.com/vegaprotocol/vega/issues/5934) - Asset cache was returning stale data
- [6032](https://github.com/vegaprotocol/vega/issues/6032) - Risk factors store errors after update to a market
- [5986](https://github.com/vegaprotocol/vega/issues/5986) - Error string on failed transaction is sent in the plain, no need to decode
- [5860](https://github.com/vegaprotocol/vega/issues/5860) - Enacted but unlisted new assets are now included in checkpoints
- [6023](https://github.com/vegaprotocol/vega/issues/6023) - Tell the `datanode` when a genesis validator does not exist in a `checkpoint`
- [5963](https://github.com/vegaprotocol/vega/issues/5963) - Check other nodes during version check if the first one is unavailable
- [6002](https://github.com/vegaprotocol/vega/issues/6002) - Do not emit events for unmatched oracle data and unsubscribe market as soon as oracle data is received
- [6008](https://github.com/vegaprotocol/vega/issues/6008) - Fix equity like share and average trade value calculation with opening auctions
- [6040](https://github.com/vegaprotocol/vega/issues/6040) - Fix protocol upgrade transaction submission and small Visor improvements
- [5977](https://github.com/vegaprotocol/vega/issues/5977) - Fix missing block height and block time on stake linking API
- [6054](https://github.com/vegaprotocol/vega/issues/6054) - Fix panic on settlement
- [6060](https://github.com/vegaprotocol/vega/issues/6060) - Fix connection results should not be declared as mandatory in GQL schema.
- [6097](https://github.com/vegaprotocol/vega/issues/6067) - Fix incorrect asset (metric asset) used for checking market proposer eligibility
- [6099](https://github.com/vegaprotocol/vega/issues/6099) - Allow recurring transfers with the same to and from but with different asset
- [6067](https://github.com/vegaprotocol/vega/issues/6067) - Verify global reward is transferred to party address 0
- [6131](https://github.com/vegaprotocol/vega/issues/6131) - `nullblockchain` should call Tendermint Info `abci` to match real flow
- [6119](https://github.com/vegaprotocol/vega/issues/6119) - Correct order in which market event is emitted
- [5890](https://github.com/vegaprotocol/vega/issues/5890) - Margin breach during amend doesn't cancel order
- [6144](https://github.com/vegaprotocol/vega/issues/6144) - Price and Pegged Offset in orders are Decimals
- [6111](https://github.com/vegaprotocol/vega/issues/5890) - Handle candles transient failure and prevent subscription blocking
- [6204](https://github.com/vegaprotocol/vega/issues/6204) - Data Node add Ethereum Key Rotations subscriber and rest binding

## 0.54.0

### 🚨 Breaking changes
With this release a few breaking changes are introduced.
The Vega application is now a built-in application. This means that Tendermint doesn't need to be started separately any more.
The `vega node` command has been renamed `vega start`.
The `vega tm` command has been renamed `vega tendermint`.
The `Blockchain.Tendermint.ClientAddr` configuration field have been renamed `Blockchain.Tendermint.RPCAddr`.
The init command now also generate the configuration for tendermint, the flags `--no-tendermint`, `--tendermint-home` and `--tendermint-key` have been introduced

- [5579](https://github.com/vegaprotocol/vega/issues/5579) - Make vega a built-in Tendermint application
- [5249](https://github.com/vegaprotocol/vega/issues/5249) - Migrate to Tendermint version 0.35.8
- [5624](https://github.com/vegaprotocol/vega/issues/5624) - Get rid of `updateFrequency` in price monitoring definition
- [5601](https://github.com/vegaprotocol/vega/issues/5601) - Remove support for launching a proxy in front of console and token dApp
- [5872](https://github.com/vegaprotocol/vega/issues/5872) - Remove console and token dApp from networks
- [5802](https://github.com/vegaprotocol/vega/issues/5802) - Remove support for transaction version 1

### 🗑️ Deprecation
- [4655](https://github.com/vegaprotocol/vega/issues/4655) - Move Ethereum `RPC` endpoint configuration from `Nodewallet` section to `Ethereum` section

### 🛠 Improvements
- [5589](https://github.com/vegaprotocol/vega/issues/5589) - Used custom version of Clef
- [5541](https://github.com/vegaprotocol/vega/issues/5541) - Support permissions in wallets
- [5439](https://github.com/vegaprotocol/vega/issues/5439) - `vegwallet` returns better responses when a transaction fails
- [5465](https://github.com/vegaprotocol/vega/issues/5465) - Verify `bytecode` of smart-contracts on startup
- [5608](https://github.com/vegaprotocol/vega/issues/5608) - Ignore stale price monitoring trigger when market is already in auction
- [5673](https://github.com/vegaprotocol/vega/issues/5673) - Add support for `ethereum` key rotations to `datanode`
- [5639](https://github.com/vegaprotocol/vega/issues/5639) - Move all core code in the core directory
- [5613](https://github.com/vegaprotocol/vega/issues/5613) - Import the `datanode` in the vega repo
- [5660](https://github.com/vegaprotocol/vega/issues/5660) - Migrate subscription `apis` from `datanode v1 api` to `datanode v2 api`
- [5636](https://github.com/vegaprotocol/vega/issues/5636) - Assure no false positives in cucumber steps
- [5011](https://github.com/vegaprotocol/vega/issues/5011) - Import the `protos` repo in the vega repo
- [5774](https://github.com/vegaprotocol/vega/issues/5774) - Use `generics` for `ID` types
- [5785](https://github.com/vegaprotocol/vega/issues/5785) - Add support form `ERC20` bridge stopped and resumed events
- [5712](https://github.com/vegaprotocol/vega/issues/5712) - Configurable `graphql` endpoint
- [5689](https://github.com/vegaprotocol/vega/issues/5689) - Support `UpdateAsset` proposal in APIs
- [5685](https://github.com/vegaprotocol/vega/issues/5685) - Migrated `apis` from `datanode v1` to `datanode v2`
- [5760](https://github.com/vegaprotocol/vega/issues/5760) - Map all `GRPC` to `REST`
- [5804](https://github.com/vegaprotocol/vega/issues/5804) - Rollback Tendermint to version `0.34.20`
- [5503](https://github.com/vegaprotocol/vega/issues/5503) - Introduce wallet API version 2 based on JSON-RPC with new authentication workflow
- [5822](https://github.com/vegaprotocol/vega/issues/5822) - Rename `Graphql` enums
- [5618](https://github.com/vegaprotocol/vega/issues/5618) - Add wallet JSON-RPC documentation
- [5776](https://github.com/vegaprotocol/vega/issues/5776) - Add endpoint to get a single network parameter
- [5685](https://github.com/vegaprotocol/vega/issues/5685) - Migrated `apis` from `datanode v1` to `datanode v2`
- [5761](https://github.com/vegaprotocol/vega/issues/5761) - Transfers connection make direction optional
- [5762](https://github.com/vegaprotocol/vega/issues/5762) - Transfers connection add under `party` type
- [5685](https://github.com/vegaprotocol/vega/issues/5685) - Migrated `apis` from `datanode v1` to `datanode v2`
- [5705](https://github.com/vegaprotocol/vega/issues/5705) - Use enum for validator status
- [5685](https://github.com/vegaprotocol/vega/issues/5685) - Migrated `apis` from `datanode v1` to `datanode v2`
- [5834](https://github.com/vegaprotocol/vega/issues/5834) - Avoid saving proposals of terminated/cancelled/rejected/settled markets in checkpoint
- [5619](https://github.com/vegaprotocol/vega/issues/5619) - Add wallet HTTP API version 2 documentation
- [5823](https://github.com/vegaprotocol/vega/issues/5823) - Add endpoint to wallet HTTP API version 2 to list available RPC methods
- [5814](https://github.com/vegaprotocol/vega/issues/5815) - Add proposal validation date time to `graphql`
- [5865](https://github.com/vegaprotocol/vega/issues/5865) - Allow a validator to withdraw their protocol upgrade proposal
- [5803](https://github.com/vegaprotocol/vega/issues/5803) - Update cursor pagination to use new method from [5784](https://github.com/vegaprotocol/vega/pull/5784)
- [5862](https://github.com/vegaprotocol/vega/issues/5862) - Add base `URL` in `swagger`
- [5817](https://github.com/vegaprotocol/vega/issues/5817) - Add validation error on asset proposal when rejected
- [5816](https://github.com/vegaprotocol/vega/issues/5816) - Set proper status to rejected asset proposal
- [5893](https://github.com/vegaprotocol/vega/issues/5893) - Remove total supply from assets
- [5752](https://github.com/vegaprotocol/vega/issues/5752) - Remove URL and Hash from proposal rationale, add Title
- [5802](https://github.com/vegaprotocol/vega/issues/5802) - Introduce transaction version 3 that encode the chain ID in its input data to protect against transaction replay
- [5358](https://github.com/vegaprotocol/vega/issues/5358) - Port equity like shares update to new structure
- [5926](https://github.com/vegaprotocol/vega/issues/5926) - Check for liquidity auction at the end of a block instead of after every trade

### 🐛 Fixes
- [5571](https://github.com/vegaprotocol/vega/issues/5571) - Restore pending assets status correctly after snapshot restore
- [5857](https://github.com/vegaprotocol/vega/issues/5857) - Fix panic when calling `ListAssets` `grpc` end point with no arguments
- [5572](https://github.com/vegaprotocol/vega/issues/5572) - Add validation on `IDs` and public keys
- [5348](https://github.com/vegaprotocol/vega/issues/5348) - Restore markets from checkpoint proposal
- [5279](https://github.com/vegaprotocol/vega/issues/5279) - Fix loading of proposals from checkpoint
- [5598](https://github.com/vegaprotocol/vega/issues/5598) - Remove `currentTime` from topology engine to ease snapshot restoration
- [5836](https://github.com/vegaprotocol/vega/issues/5836) - Add missing `GetMarket` `GRPC` end point
- [5609](https://github.com/vegaprotocol/vega/issues/5609) - Set event forwarder last seen height after snapshot restore
- [5782](https://github.com/vegaprotocol/vega/issues/5782) - `Pagination` with a cursor was returning incorrect results
- [5629](https://github.com/vegaprotocol/vega/issues/5629) - Fixes for loading voting power from checkpoint with non genesis validators
- [5626](https://github.com/vegaprotocol/vega/issues/5626) - Update `protos`, remove optional types
- [5665](https://github.com/vegaprotocol/vega/issues/5665) - Binary version hash always contain `-modified` suffix
- [5633](https://github.com/vegaprotocol/vega/issues/5633) - Allow `minProposerEquityLikeShare` to accept 0
- [5672](https://github.com/vegaprotocol/vega/issues/5672) - Typo fixed in datanode `ethereum` address
- [5863](https://github.com/vegaprotocol/vega/issues/5863) - Fix panic when calling `VegaTime` on `v2 api`
- [5683](https://github.com/vegaprotocol/vega/issues/5683) - Made market mandatory in `GraphQL` for order
- [5789](https://github.com/vegaprotocol/vega/issues/5789) - Fix performance issue with position query
- [5677](https://github.com/vegaprotocol/vega/issues/5677) - Fixed trading mode status
- [5663](https://github.com/vegaprotocol/vega/issues/5663) - Fixed panic with de-registering positions
- [5781](https://github.com/vegaprotocol/vega/issues/5781) - Make enactment timestamp optional in proposal for `graphql`
- [5767](https://github.com/vegaprotocol/vega/issues/5767) - Fix typo in command validation
- [5900](https://github.com/vegaprotocol/vega/issues/5900) - Add missing `/api/v2/parties/{party_id}/stake` `REST` end point
- [5825](https://github.com/vegaprotocol/vega/issues/5825) - Fix panic in pegged orders when going into auction
- [5763](https://github.com/vegaprotocol/vega/issues/5763) - Transfers connection rename `pubkey` to `partyId`
- [5486](https://github.com/vegaprotocol/vega/issues/5486) - Fix amend order expiring
- [5809](https://github.com/vegaprotocol/vega/issues/5809) - Remove state variables when a market proposal is rejected
- [5329](https://github.com/vegaprotocol/vega/issues/5329) - Fix checks for market enactment and termination
- [5837](https://github.com/vegaprotocol/vega/issues/5837) - Allow a promotion due to increased slots and a swap to happen in the same epoch
- [5819](https://github.com/vegaprotocol/vega/issues/5819) - Add new asset proposal validation timestamp validation
- [5897](https://github.com/vegaprotocol/vega/issues/5897) - Return uptime of 0, rather than error, when querying for `NodeData` before end of first epoch
- [5811](https://github.com/vegaprotocol/vega/issues/5811) - Do not overwrite local changes when updating wallet through JSON-RPC API
- [5868](https://github.com/vegaprotocol/vega/issues/5868) - Clarify the error for insufficient token to submit proposal or vote
- [5867](https://github.com/vegaprotocol/vega/issues/5867) - Fix witness check for majority
- [5853](https://github.com/vegaprotocol/vega/issues/5853) - Do not ignore market update proposals when loading from checkpoint
- [5648](https://github.com/vegaprotocol/vega/issues/5648) - Ethereum key rotation - search validators by Vega pub key and listen to rotation events in core API
- [5648](https://github.com/vegaprotocol/vega/issues/5648) - Search validator by vega pub key and update the core validators API

## 0.53.0

### 🗑️ Deprecation
- [5513](https://github.com/vegaprotocol/vega/issues/5513) - Remove all checkpoint restore command

### 🛠 Improvements
- [5428](https://github.com/vegaprotocol/vega/pull/5428) - Update contributor information
- [5519](https://github.com/vegaprotocol/vega/pull/5519) - Add `--genesis-file` option to the `load_checkpoint` command
- [5538](https://github.com/vegaprotocol/vega/issues/5538) - Core side implementation of protocol upgrade
- [5525](https://github.com/vegaprotocol/vega/pull/5525) - Release `vegawallet` from the core
- [5524](https://github.com/vegaprotocol/vega/pull/5524) - Align `vegawallet` and core versions
- [5524](https://github.com/vegaprotocol/vega/pull/5549) - Add endpoint for getting the network's `chain-id`
- [5524](https://github.com/vegaprotocol/vega/pull/5552) - Handle tendermint demotion and `ersatz` slot reduction at the same time

### 🐛 Fixes
- [5476](https://github.com/vegaprotocol/vega/issues/5476) - Include settlement price in snapshot
- [5476](https://github.com/vegaprotocol/vega/issues/5314) - Fix validation of checkpoint file
- [5499](https://github.com/vegaprotocol/vega/issues/5499) - Add error from app specific validation to check transaction response
- [5508](https://github.com/vegaprotocol/vega/issues/5508) - Fix duplicated staking events
- [5514](https://github.com/vegaprotocol/vega/issues/5514) - Emit `rewardScore` event correctly after loading from checkpoint
- [5520](https://github.com/vegaprotocol/vega/issues/5520) - Do not fail silently when wallet fails to start
- [5521](https://github.com/vegaprotocol/vega/issues/5521) - Fix asset bundle and add asset status
- [5546](https://github.com/vegaprotocol/vega/issues/5546) - Fix collateral checkpoint to unlock locked reward account balance
- [5194](https://github.com/vegaprotocol/vega/issues/5194) - Fix market trading mode vs market state
- [5432](https://github.com/vegaprotocol/vega/issues/5431) - Do not accept transaction with unexpected public keys
- [5478](https://github.com/vegaprotocol/vega/issues/5478) - Assure uncross and fake uncross are in line with each other
- [5480](https://github.com/vegaprotocol/vega/issues/5480) - Assure indicative trades are in line with actual uncrossing trades
- [5556](https://github.com/vegaprotocol/vega/issues/5556) - Fix id generation seed
- [5361](https://github.com/vegaprotocol/vega/issues/5361) - Fix limits for proposals
- [5557](https://github.com/vegaprotocol/vega/issues/5427) - Fix oracle status at market settlement

## 0.52.0

### 🛠 Improvements
- [5421](https://github.com/vegaprotocol/vega/issues/5421) - Fix notary snapshot determinism when no signature are generated yet
- [5415](https://github.com/vegaprotocol/vega/issues/5415) - Regenerate smart contracts code
- [5434](https://github.com/vegaprotocol/vega/issues/5434) - Add health check for faucet
- [5412](https://github.com/vegaprotocol/vega/issues/5412) - Proof of work improvement to support history of changes to network parameters
- [5378](https://github.com/vegaprotocol/vega/issues/5278) - Allow new market proposals without LP

### 🐛 Fixes
- [5438](https://github.com/vegaprotocol/vega/issues/5438) - Evaluate all trades resulting from an aggressive orders in one call to price monitoring engine
- [5444](https://github.com/vegaprotocol/vega/issues/5444) - Merge both checkpoints and genesis asset on startup
- [5446](https://github.com/vegaprotocol/vega/issues/5446) - Cover liquidity monitoring acceptance criteria relating to aggressive order removing best bid or ask from the book
- [5457](https://github.com/vegaprotocol/vega/issues/5457) - Fix sorting of validators for demotion check
- [5460](https://github.com/vegaprotocol/vega/issues/5460) - Fix theoretical open interest calculation
- [5477](https://github.com/vegaprotocol/vega/issues/5477) - Pass a clone of the liquidity commitment offset to pegged orders
- [5468](https://github.com/vegaprotocol/vega/issues/5468) - Bring indicative trades inline with actual auction uncrossing trades in presence of wash trades
- [5419](https://github.com/vegaprotocol/vega/issues/5419) - Fix listeners ordering and state updates

## 0.51.1

### 🛠 Improvements
- [5395](https://github.com/vegaprotocol/vega/issues/5395) - Add `burn_nonce` bridge tool
- [5403](https://github.com/vegaprotocol/vega/issues/5403) - Allow spam free / proof of work free running of null blockchain
- [5175](https://github.com/vegaprotocol/vega/issues/5175) - Validation free transactions (including signature verification) for null blockchain
- [5371](https://github.com/vegaprotocol/vega/issues/5371) - Ensure threshold is not breached in ERC20 withdrawal
- [5358](https://github.com/vegaprotocol/vega/issues/5358) - Update equity shares following updated spec.

### 🐛 Fixes
- [5362](https://github.com/vegaprotocol/vega/issues/5362) - Liquidity and order book point to same underlying order after restore
- [5367](https://github.com/vegaprotocol/vega/issues/5367) - better serialisation for party orders in liquidity snapshot
- [5377](https://github.com/vegaprotocol/vega/issues/5377) - Serialise state var internal state
- [5388](https://github.com/vegaprotocol/vega/issues/5388) - State variable snapshot now works as intended
- [5388](https://github.com/vegaprotocol/vega/issues/5388) - Repopulate cached order-book after snapshot restore
- [5203](https://github.com/vegaprotocol/vega/issues/5203) - Market liquidity monitor parameters trump network parameters on market creation
- [5297](https://github.com/vegaprotocol/vega/issues/5297) - Assure min/max price always accurate
- [4223](https://github.com/vegaprotocol/vega/issues/4223) - Use uncrossing price for target stake calculation during auction
- [3047](https://github.com/vegaprotocol/vega/issues/3047) - Improve interaction between liquidity and price monitoring auctions
- [3570](https://github.com/vegaprotocol/vega/issues/3570) - Set extension trigger during opening auction with insufficient liquidity
- [3362](https://github.com/vegaprotocol/vega/issues/3362) - Stop non-persistent orders from triggering auctions
- [5388](https://github.com/vegaprotocol/vega/issues/5388) - Use `UnixNano()` to snapshot price monitor times
- [5237](https://github.com/vegaprotocol/vega/issues/5237) - Trigger state variable calculation first time indicative uncrossing price is available
- [5397](https://github.com/vegaprotocol/vega/issues/5397) - Bring indicative trades price inline with that of actual auction uncrossing trades

## 0.51.0

### 🚨 Breaking changes
- [5192](https://github.com/vegaprotocol/vega/issues/5192) - Require a rationale on proposals

### 🛠 Improvements
- [5318](https://github.com/vegaprotocol/vega/issues/5318) - Automatically dispatch reward pool into markets in recurring transfers
- [5333](https://github.com/vegaprotocol/vega/issues/5333) - Run snapshot generation for all providers in parallel
- [5343](https://github.com/vegaprotocol/vega/issues/5343) - Snapshot optimisation part II - get rid of `getHash`
- [5324](https://github.com/vegaprotocol/vega/issues/5324) -  Send event when oracle data doesn't match
- [5140](https://github.com/vegaprotocol/vega/issues/5140) - Move limits (enabled market / assets from) to network parameters
- [5360](https://github.com/vegaprotocol/vega/issues/5360) - rewards test coverage

### 🐛 Fixes
- [5338](https://github.com/vegaprotocol/vega/issues/5338) - Checking a transaction should return proper success code
- [5277](https://github.com/vegaprotocol/vega/issues/5277) - Updating a market should default auction extension to 1
- [5284](https://github.com/vegaprotocol/vega/issues/5284) - price monitoring past prices are now included in the snapshot
- [5294](https://github.com/vegaprotocol/vega/issues/5294) - Parse timestamps oracle in market proposal validation
- [5292](https://github.com/vegaprotocol/vega/issues/5292) - Internal time oracle broadcasts timestamp without nanoseconds
- [5297](https://github.com/vegaprotocol/vega/issues/5297) - Assure min/max price always accurate
- [5286](https://github.com/vegaprotocol/vega/issues/5286) - Ensure liquidity fees are updated when updating the market
- [5322](https://github.com/vegaprotocol/vega/issues/5322) - Change vega pub key hashing in topology to fix key rotation submission.
- [5313](https://github.com/vegaprotocol/vega/issues/5313) - Future update was using oracle spec for settlement price as trading termination spec
- [5304](https://github.com/vegaprotocol/vega/issues/5304) - Fix bug causing trade events at auction end showing the wrong price.
- [5345](https://github.com/vegaprotocol/vega/issues/5345) - Fix issue with state variable transactions assumed gone missing
- [5351](https://github.com/vegaprotocol/vega/issues/5351) - Fix panic when node is interrupted before snapshot engine gets cleared and initialised
- [5972](https://github.com/vegaprotocol/vega/issues/5972) - Allow submitting a market update with termination oracle ticking before enactment of the update

## 0.50.2

### 🛠 Improvements
- [5001](https://github.com/vegaprotocol/vega/issues/5001) - Set and increment LP version field correctly
- [5001](https://github.com/vegaprotocol/vega/issues/5001) - Add integration test for LP versioning
- [3372](https://github.com/vegaprotocol/vega/issues/3372) - Add integration test making sure margin is released when an LP is cancelled.
- [5235](https://github.com/vegaprotocol/vega/issues/5235) - Use `BroadcastTxSync` instead of async for submitting transactions to `tendermint`
- [5268](https://github.com/vegaprotocol/vega/issues/5268) - Make validator heartbeat frequency a function of the epoch duration.
- [5271](https://github.com/vegaprotocol/vega/issues/5271) - Make generated hex IDs lower case
- [5273](https://github.com/vegaprotocol/vega/issues/5273) - Reward / Transfer to allow payout of reward in an arbitrary asset unrelated to the settlement and by market.
- [5207](https://github.com/vegaprotocol/vega/issues/5206) - Add integration tests to ensure price bounds and decimal places work as expected
- [5243](https://github.com/vegaprotocol/vega/issues/5243) - Update equity like share according to spec changes.
- [5249](https://github.com/vegaprotocol/vega/issues/5249) - Upgrade to tendermint 0.35.6

### 🐛 Fixes
- [4798](https://github.com/vegaprotocol/vega/issues/4978) - Set market pending timestamp to the time at which the market is created.
- [5222](https://github.com/vegaprotocol/vega/issues/5222) - Do not panic when admin server stops.
- [5103](https://github.com/vegaprotocol/vega/issues/5103) - Fix invalid http status set in faucet
- [5239](https://github.com/vegaprotocol/vega/issues/5239) - Always call `StartAggregate()` when signing validators joining and leaving even if not a validator
- [5128](https://github.com/vegaprotocol/vega/issues/5128) - Fix wrong http rate limit for faucet
- [5231](https://github.com/vegaprotocol/vega/issues/5231) - Fix pegged orders to be reset to the order pointer after snapshot loading
- [5247](https://github.com/vegaprotocol/vega/issues/5247) - Fix the check for overflow in scaling settlement price
- [5250](https://github.com/vegaprotocol/vega/issues/5250) - Fixed panic in loading validator checkpoint
- [5260](https://github.com/vegaprotocol/vega/issues/5260) - Process recurring transfer before rewards
- [5262](https://github.com/vegaprotocol/vega/issues/5262) - Allow recurring transfers to start during the current epoch
- [5267](https://github.com/vegaprotocol/vega/issues/5267) - Do not check commitment on `UpdateMarket` proposals

## 0.50.1

### 🐛 Fixes
- [5226](https://github.com/vegaprotocol/vega/issues/5226) - Add support for settlement price decimal place in governance


## 0.50.0

### 🚨 Breaking changes
- [5197](https://github.com/vegaprotocol/vega/issues/5197) - Scale settlement price based on oracle definition

### 🛠 Improvements
- [5055](https://github.com/vegaprotocol/vega/issues/5055) - Ensure at most 5 triggers are used in price monitoring settings
- [5100](https://github.com/vegaprotocol/vega/issues/5100) - add a new scenario into feature test, auction folder, leaving auction when liquidity provider provides a limit order
- [4919](https://github.com/vegaprotocol/vega/issues/4919) - Feature tests for 0011 check order allocate margin
- [4922](https://github.com/vegaprotocol/vega/issues/4922) - Feature tests for 0015 market insurance pool collateral
- [4926](https://github.com/vegaprotocol/vega/issues/4926) - Feature tests for 0019 margin calculator scenarios
- [5119](https://github.com/vegaprotocol/vega/issues/5119) - Add Ethereum key rotation support
- [5209](https://github.com/vegaprotocol/vega/issues/5209) - Add retries to floating point consensus engine to work around tendermint missing transactions
- [5219](https://github.com/vegaprotocol/vega/issues/5219) - Remove genesis sign command.

### 🐛 Fixes
- [5078](https://github.com/vegaprotocol/vega/issues/5078) - Unwrap properly position decimal place from payload
- [5076](https://github.com/vegaprotocol/vega/issues/5076) - Set last mark price to settlement price when market is settled
- [5038](https://github.com/vegaprotocol/vega/issues/5038) - Send proof-of-work when when announcing node
- [5034](https://github.com/vegaprotocol/vega/issues/5034) - Ensure to / from in transfers payloads are vega public keys
- [5111](https://github.com/vegaprotocol/vega/issues/5111) - Stop updating the market's initial configuration when an opening auction is extended
- [5066](https://github.com/vegaprotocol/vega/issues/5066) - Return an error if market decimal place > to asset decimal place
- [5095](https://github.com/vegaprotocol/vega/issues/5095) - Stabilise state sync restore and restore block height in the topology engine
- [5204](https://github.com/vegaprotocol/vega/issues/5204) - Mark a snapshot state change when liquidity provision state changes
- [4870](https://github.com/vegaprotocol/vega/issues/5870) - Add missing commands to the `TxError` event
- [5136](https://github.com/vegaprotocol/vega/issues/5136) - Fix banking snapshot for transfers, risk factor restoration, and `statevar` handling of settled markets
- [5088](https://github.com/vegaprotocol/vega/issues/5088) - Fixed MTM bug where settlement balance would not be zero when loss amount was 1.
- [5093](https://github.com/vegaprotocol/vega/issues/5093) - Fixed proof of engine end of block callback never called to clear up state
- [4996](https://github.com/vegaprotocol/vega/issues/4996) - Fix positions engines `vwBuys` and `vwSell` when amending, send events on `Update` and `UpdateNetwork`
- [5016](https://github.com/vegaprotocol/vega/issues/5016) - Target stake in asset decimal place in Market Data
- [5109](https://github.com/vegaprotocol/vega/issues/5109) - Fixed promotion of ersatz to tendermint validator
- [5110](https://github.com/vegaprotocol/vega/issues/5110) - Fixed wrong tick size used for calculating probability of trading
- [5144](https://github.com/vegaprotocol/vega/issues/5144) - Fixed the default voting power in case there is stake in the network
- [5124](https://github.com/vegaprotocol/vega/issues/5124) - Add proto serialization for update market proposal
- [5124](https://github.com/vegaprotocol/vega/issues/5124) - Ensure update market proposal compute a proper auction duration
- [5172](https://github.com/vegaprotocol/vega/issues/5172) - Add replay protection for validator commands
- [5181](https://github.com/vegaprotocol/vega/issues/5181) - Ensure Oracle specs handle numbers using `num.Decimal` and `num.Int`
- [5059](https://github.com/vegaprotocol/vega/issues/5059) - Validators without tendermint status vote in the witness and notary engine but their votes do not count
- [5190](https://github.com/vegaprotocol/vega/issues/5190) - Fix settlement at expiry to scale the settlement price from market decimals to asset decimals
- [5185](https://github.com/vegaprotocol/vega/issues/5185) - Fix MTM settlement where win transfers get truncated resulting in settlement balance not being zero after settlement.
- [4943](https://github.com/vegaprotocol/vega/issues/4943) - Fix bug where amending orders in opening auctions did not work as expected

## 0.49.8

### 🛠 Improvements
- [4814](https://github.com/vegaprotocol/vega/issues/4814) - Review fees tests
- [5067](https://github.com/vegaprotocol/vega/pull/5067) - Adding acceptance codes and tidy up tests
- [5052](https://github.com/vegaprotocol/vega/issues/5052) - Adding acceptance criteria tests for market decimal places
- [5138](https://github.com/vegaprotocol/vega/issues/5038) - Adding feature test for "0032-PRIM-price_monitoring.md"
- [4753](https://github.com/vegaprotocol/vega/issues/4753) - Adding feature test for oracle spec public key validation
- [4559](https://github.com/vegaprotocol/vega/issues/4559) - Small fixes to the amend order flow

### 🐛 Fixes
- [5064](https://github.com/vegaprotocol/vega/issues/5064) - Send order event on settlement
- [5068](https://github.com/vegaprotocol/vega/issues/5068) - Use settlement price if exists when received trading terminated event


## 0.49.7

### 🚨 Breaking changes
- [4985](https://github.com/vegaprotocol/vega/issues/4985) - Proof of work spam protection

### 🛠 Improvements
- [5007](https://github.com/vegaprotocol/vega/issues/5007) - Run approbation as part of the CI pipeline
- [5019](https://github.com/vegaprotocol/vega/issues/5019) - Label Price Monitoring tests
- [5022](https://github.com/vegaprotocol/vega/issues/5022) - CI: Run approbation for main/master/develop branches only
- [5017](https://github.com/vegaprotocol/vega/issues/5017) - Added access functions to `PositionState` type
- [5049](https://github.com/vegaprotocol/vega/issues/5049) - Liquidity Provision test coverage for 0034 spec
- [5022](https://github.com/vegaprotocol/vega/issues/5022) - CI: Run approbation for main/master/develop branches
only
- [4916](https://github.com/vegaprotocol/vega/issues/4916) - Add acceptance criteria number in the existing feature tests to address acceptance criteria in `0008-TRAD-trading_workflow.md`
- [5061](https://github.com/vegaprotocol/vega/issues/5061) - Add a test scenario using log normal risk model into feature test "insurance-pool-balance-test.feature"


### 🐛 Fixes
- [5025](https://github.com/vegaprotocol/vega/issues/5025) - Witness snapshot breaking consensus
- [5046](https://github.com/vegaprotocol/vega/issues/5046) - Save all events in `ERC20` topology snapshot


## 0.49.4
### 🛠 Improvements
- [2585](https://github.com/vegaprotocol/vega/issues/2585) - Adding position state event to event bus
- [4952](https://github.com/vegaprotocol/vega/issues/4952) - Add checkpoints for staking and `multisig control`
- [4923](https://github.com/vegaprotocol/vega/issues/4923) - Add checkpoint state in the genesis file + add subcommand to do it.

### 🐛 Fixes
- [4983](https://github.com/vegaprotocol/vega/issues/4983) - Set correct event type for positions state event
- [4989](https://github.com/vegaprotocol/vega/issues/4989) - Fixing incorrect overflow logic
- [5036](https://github.com/vegaprotocol/vega/issues/5036) - Fix the `nullblockchain`
- [4981](https://github.com/vegaprotocol/vega/issues/4981) - Fix bug causing LP orders to uncross at auction end.

## 0.49.2

### 🛠 Improvements
- [4951](https://github.com/vegaprotocol/vega/issues/4951) - Add ability to stream events to a file
- [4953](https://github.com/vegaprotocol/vega/issues/4953) - Add block hash to statistics and to block height request
- [4961](https://github.com/vegaprotocol/vega/issues/4961) - Extend auction feature tests
- [4832](https://github.com/vegaprotocol/vega/issues/4832) - Add validation of update market proposals.
- [4971](https://github.com/vegaprotocol/vega/issues/4971) - Add acceptance criteria to auction tests
- [4833](https://github.com/vegaprotocol/vega/issues/4833) - Propagate market update to other engines

### 🐛 Fixes
- [4947](https://github.com/vegaprotocol/vega/issues/4947) - Fix time formatting problem that was breaking consensus on nodes in different time zones
- [4956](https://github.com/vegaprotocol/vega/issues/4956) - Fix concurrent write to price monitoring ref price cache
- [4987](https://github.com/vegaprotocol/vega/issues/4987) - Include the witness engine in snapshots
- [4957](https://github.com/vegaprotocol/vega/issues/4957) - Fix `vega announce_node` to work with `--home` and `--passphrase-file`
- [4964](https://github.com/vegaprotocol/vega/issues/4964) - Fix price monitoring snapshot
- [4974](https://github.com/vegaprotocol/vega/issues/4974) - Fix panic when checkpointing staking accounts if there are no events
- [4888](https://github.com/vegaprotocol/vega/issues/4888) - Fix memory leak when loading snapshots.
- [4993](https://github.com/vegaprotocol/vega/issues/4993) - Stop snapshots thinking we've loaded via `statesync` when we just lost connection to TM
- [4981](https://github.com/vegaprotocol/vega/issues/4981) - Fix bug causing LP orders to uncross at auction end.


## 0.49.1

### 🛠 Improvements
- [4895](https://github.com/vegaprotocol/vega/issues/4895) - Emit validators signature when a validator is added or remove from the set
- [4901](https://github.com/vegaprotocol/vega/issues/4901) - Update the decimal library
- [4906](https://github.com/vegaprotocol/vega/issues/4906) - Get rid of unnecessary `ToDecimal` conversions (no functional change)
- [4838](https://github.com/vegaprotocol/vega/issues/4838) - Implement governance vote based on equity-like share for market update

### 🐛 Fixes
- [4877](https://github.com/vegaprotocol/vega/issues/4877) - Fix topology and `erc20` topology snapshots
- [4890](https://github.com/vegaprotocol/vega/issues/4890) - epoch service now notifies other engines when it has restored from a snapshot
- [4879](https://github.com/vegaprotocol/vega/issues/4879) - Fixes for invalid data types in the `MarketData` proto message.
- [4881](https://github.com/vegaprotocol/vega/issues/4881) - Set tendermint validators' voting power when loading from snapshot
- [4915](https://github.com/vegaprotocol/vega/issues/4915) - Take full snapshot of collateral engine, always read epoch length from network parameters, use back-off on heartbeats
- [4882](https://github.com/vegaprotocol/vega/issues/4882) - Fixed tracking of liquidity fee received and added feature tests for the fee based rewards
- [4898](https://github.com/vegaprotocol/vega/issues/4898) - Add ranking score information to checkpoint and snapshot and emit an event when loaded
- [4932](https://github.com/vegaprotocol/vega/issues/4932) - Fix the string used for resource id of stake total supply to be stable to fix the replay of non validator node locally

## 0.49.0

### 🚨 Breaking changes
- [4900](https://github.com/vegaprotocol/vega/issues/4809) - Review LP fee tests, and move to VEGA repo
- [4844](https://github.com/vegaprotocol/vega/issues/4844) - Add endpoints for checking transactions raw transactions
- [4515](https://github.com/vegaprotocol/vega/issues/4615) - Add snapshot options description and check provided storage method
- [4581](https://github.com/vegaprotocol/vega/issues/4561) - Separate endpoints for liquidity provision submissions, amendment and cancellation
- [4390](https://github.com/vegaprotocol/vega/pull/4390) - Introduce node mode, `vega init` now require a mode: full or validator
- [4383](https://github.com/vegaprotocol/vega/pull/4383) - Rename flag `--tm-root` to `--tm-home`
- [4588](https://github.com/vegaprotocol/vega/pull/4588) - Remove the outdated `--network` flag on `vega genesis generate` and `vega genesis update`
- [4605](https://github.com/vegaprotocol/vega/pull/4605) - Use new format for `EthereumConfig` in network parameters.
- [4508](https://github.com/vegaprotocol/vega/pull/4508) - Disallow negative offset for pegged orders
- [4465](https://github.com/vegaprotocol/vega/pull/4465) - Update to tendermint `v0.35.0`
- [4594](https://github.com/vegaprotocol/vega/issues/4594) - Add support for decimal places specific to markets. This means market price values and position events can have different values. Positions will be expressed in asset decimal places, market specific data events will list prices in market precision.
- [4660](https://github.com/vegaprotocol/vega/pull/4660) - Add tendermint transaction hash to events
- [4670](https://github.com/vegaprotocol/vega/pull/4670) - Rework `freeform proposal` structure so that they align with other proposals
- [4681](https://github.com/vegaprotocol/vega/issues/4681) - Remove tick size from market
- [4698](https://github.com/vegaprotocol/vega/issues/4698) - Remove maturity field from future
- [4699](https://github.com/vegaprotocol/vega/issues/4699) - Remove trading mode one off from market proposal
- [4790](https://github.com/vegaprotocol/vega/issues/4790) - Fix core to work with `protos` generated by newer versions of `protoc-gen-xxx`
- [4856](https://github.com/vegaprotocol/vega/issues/4856) - Fractional orders and positions

### 🗑️ Deprecation

### 🛠 Improvements
- [4793](https://github.com/vegaprotocol/vega/issues/4793) - Add specific insurance pool balance test
- [4633](https://github.com/vegaprotocol/vega/pull/4633) - Add possibility to list snapshots from the vega command line
- [4640](https://github.com/vegaprotocol/vega/pull/4640) - Update feature tests related to liquidity provision following integration of probability of trading with floating point consensus
- [4558](https://github.com/vegaprotocol/vega/pull/4558) - Add MacOS install steps and information required to use `dockerisedvega.sh` script with private docker repository
- [4496](https://github.com/vegaprotocol/vega/pull/4496) - State variable engine for floating point consensus
- [4481](https://github.com/vegaprotocol/vega/pull/4481) - Add an example client application that uses the null-blockchain
- [4514](https://github.com/vegaprotocol/vega/pull/4514) - Add network limits service and events
- [4516](https://github.com/vegaprotocol/vega/pull/4516) - Add a command to cleanup all vega node state
- [4531](https://github.com/vegaprotocol/vega/pull/4531) - Remove Float from network parameters, use `num.Decimal` instead
- [4537](https://github.com/vegaprotocol/vega/pull/4537) - Send staking asset total supply through consensus
- [4540](https://github.com/vegaprotocol/vega/pull/4540) - Require Go minimum version 1.17
- [4530](https://github.com/vegaprotocol/vega/pull/4530) - Integrate risk factors with floating point consensus engine
- [4485](https://github.com/vegaprotocol/vega/pull/4485) - Change snapshot interval default to 1000 blocks
- [4505](https://github.com/vegaprotocol/vega/pull/4505) - Fast forward epochs when loading from checkpoint to trigger payouts for the skipped time
- [4554](https://github.com/vegaprotocol/vega/pull/4554) - Integrate price ranges with floating point consensus engine
- [4544](https://github.com/vegaprotocol/vega/pull/4544) - Ensure validators are started with the right set of keys
- [4569](https://github.com/vegaprotocol/vega/pull/4569) - Move to `ghcr.io` docker container registry
- [4571](https://github.com/vegaprotocol/vega/pull/4571) - Update `CHANGELOG.md` for `0.47.x`
- [4577](https://github.com/vegaprotocol/vega/pull/4577) - Update `CHANGELOG.md` for `0.45.6` patch
- [4573](https://github.com/vegaprotocol/vega/pull/4573) - Remove execution configuration duplication from configuration root
- [4555](https://github.com/vegaprotocol/vega/issues/4555) - Probability of trading integrated into floating point consensus engine
- [4592](https://github.com/vegaprotocol/vega/pull/4592) - Update instructions on how to use docker without `sudo`
- [4491](https://github.com/vegaprotocol/vega/issues/4491) - Measure validator performance and use to penalise rewards
- [4599](https://github.com/vegaprotocol/vega/pull/4599) - Allow raw private keys for bridges functions
- [4588](https://github.com/vegaprotocol/vega/pull/4588) - Add `--update` and `--replace` flags on `vega genesis new validator`
- [4522](https://github.com/vegaprotocol/vega/pull/4522) - Add `--network-url` option to `vega tm`
- [4580](https://github.com/vegaprotocol/vega/pull/4580) - Add transfer command support (one off transfers)
- [4636](https://github.com/vegaprotocol/vega/pull/4636) - Update the Core Team DoD and issue templates
- [4629](https://github.com/vegaprotocol/vega/pull/4629) - Update `CHANGELOG.md` to include `0.47.5` changes
- [4580](https://github.com/vegaprotocol/vega/pull/4580) - Add transfer command support (recurring transfers)
- [4643](https://github.com/vegaprotocol/vega/issues/4643) - Add noise to floating point consensus variables in QA
- [4639](https://github.com/vegaprotocol/vega/pull/4639) - Add cancel transfer command
- [4750](https://github.com/vegaprotocol/vega/pull/4750) - Fix null blockchain by forcing it to always be a non-validator node
- [4754](https://github.com/vegaprotocol/vega/pull/4754) - Fix null blockchain properly this time
- [4754](https://github.com/vegaprotocol/vega/pull/4754) - Remove old id generator fields from execution engine's snapshot
- [4830](https://github.com/vegaprotocol/vega/pull/4830) - Reward refactoring for network treasury
- [4647](https://github.com/vegaprotocol/vega/pull/4647) - Added endpoint `SubmitRawTransaction` to provide support for different transaction request message versions
- [4653](https://github.com/vegaprotocol/vega/issues/4653) - Replace asset insurance pool with network treasury
- [4638](https://github.com/vegaprotocol/vega/pull/4638) - CI add option to specify connected changes in other repos
- [4650](https://github.com/vegaprotocol/vega/pull/4650) - Restore code from rebase and ensure node retries connection with application
- [4570](https://github.com/vegaprotocol/vega/pull/4570) - Internalize Ethereum Event Forwarder
- [4663](https://github.com/vegaprotocol/vega/issues/4663) - CI set `qa` build tag when running system tests
- [4709](https://github.com/vegaprotocol/vega/issues/4709) - Make `BlockNr` part of event interface
- [4657](https://github.com/vegaprotocol/vega/pull/4657) - Rename `min_lp_stake` to quantum + use it in liquidity provisions
- [4672](https://github.com/vegaprotocol/vega/issues/4672) - Update Jenkinsfile
- [4712](https://github.com/vegaprotocol/vega/issues/4712) - Check smart contract hash on startup to ensure the correct version is being used
- [4594](https://github.com/vegaprotocol/vega/issues/4594) - Add integration test ensuring positions plug-in calculates P&L accurately.
- [4689](https://github.com/vegaprotocol/vega/issues/4689) - Validators joining and leaving the network
- [4680](https://github.com/vegaprotocol/vega/issues/4680) - Add `totalTokenSupplyStake` to the snapshots
- [4645](https://github.com/vegaprotocol/vega/pull/4645) - Add transfers snapshots
- [4707](https://github.com/vegaprotocol/vega/pull/4707) - Serialize timestamp in time update message as number of nano seconds instead of seconds
- [4595](https://github.com/vegaprotocol/vega/pull/4595) - Add internal oracle supplying vega time data for time-triggered events
- [4737](https://github.com/vegaprotocol/vega/pull/4737) - Use a deterministic generator for order ids, set new order ids to the transaction hash of the Submit transaction
- [4741](https://github.com/vegaprotocol/vega/pull/4741) - Hash again list of hash from engines
- [4751](https://github.com/vegaprotocol/vega/pull/4751) - Make trade ids unique using the deterministic id generator
- [4766](https://github.com/vegaprotocol/vega/issues/4766) - Added feature tests and integration steps for transfers
- [4771](https://github.com/vegaprotocol/vega/issues/4771) - Small fixes and conformance update for transfers
- [4785](https://github.com/vegaprotocol/vega/issues/4785) - Implement feature tests given the acceptance criteria for transfers
- [4784](https://github.com/vegaprotocol/vega/issues/4784) - Moving feature tests from specs internal to verified folder
- [4797](https://github.com/vegaprotocol/vega/issues/4784) - Update `CODEOWNERS` for research to review verified feature files
- [4801](https://github.com/vegaprotocol/vega/issues/4801) - added acceptance criteria codes to feature tests for Settlement at expiry spec
- [4823](https://github.com/vegaprotocol/vega/issues/4823) - simplified performance score
- [4805](https://github.com/vegaprotocol/vega/issues/4805) - Add command line tool to sign for the asset pool method `set_bridge_address`
- [4839](https://github.com/vegaprotocol/vega/issues/4839) - Send governance events when restoring proposals on checkpoint reload.
- [4829](https://github.com/vegaprotocol/vega/issues/4829) - Fix margins calculations for positions with a size of 0 but with a non zero potential sell or buy
- [4826](https://github.com/vegaprotocol/vega/issues/4826) - Tidying up feature tests in verified folder
- [4843](https://github.com/vegaprotocol/vega/issues/4843) - Make snapshot engine aware of local storage old versions, and manage them accordingly to stop growing disk usage.
- [4863](https://github.com/vegaprotocol/vega/issues/4863) - Improve replay protection
- [4867](https://github.com/vegaprotocol/vega/issues/4867) - Optimise replay protection
- [4865](https://github.com/vegaprotocol/vega/issues/4865) - Fix: issue with project board automation action and update commit checker action
- [4674](https://github.com/vegaprotocol/vega/issues/4674) - Add Ethereum events reconciliation for `multisig control`
- [4886](https://github.com/vegaprotocol/vega/pull/4886) - Add more integration tests around order amends and fees.
- [4885](https://github.com/vegaprotocol/vega/pull/4885) - Update amend orders scenario to have fees transfers in int tests

### 🐛 Fixes
- [4842](https://github.com/vegaprotocol/vega/pull/4842) - Fix margin balance not being released after close-out.
- [4798](https://github.com/vegaprotocol/vega/pull/4798) - Fix panic in loading topology from snapshot
- [4521](https://github.com/vegaprotocol/vega/pull/4521) - Better error when trying to use the null-blockchain with an ERC20 asset
- [4692](https://github.com/vegaprotocol/vega/pull/4692) - Set statistics block height after a snapshot reload
- [4702](https://github.com/vegaprotocol/vega/pull/4702) - User tree importer and exporter to transfer snapshots via `statesync`
- [4516](https://github.com/vegaprotocol/vega/pull/4516) - Fix release number title typo - 0.46.1 > 0.46.2
- [4524](https://github.com/vegaprotocol/vega/pull/4524) - Updated `vega verify genesis` to understand new `app_state` layout
- [4515](https://github.com/vegaprotocol/vega/pull/4515) - Set log level in snapshot engine
- [4721](https://github.com/vegaprotocol/vega/pull/4721) - Save checkpoint with `UnixNano` when taking a snapshot
- [4728](https://github.com/vegaprotocol/vega/pull/4728) - Fix restoring markets from snapshot by handling generated providers properly
- [4742](https://github.com/vegaprotocol/vega/pull/4742) - `corestate` endpoints are now populated after a snapshot restore
- [4847](https://github.com/vegaprotocol/vega/pull/4847) - save state of the `feesplitter` in the execution snapshot
- [4782](https://github.com/vegaprotocol/vega/pull/4782) - Fix restoring markets from snapshot in an auction with orders
- [4522](https://github.com/vegaprotocol/vega/pull/4522) - Set transfer responses event when paying rewards
- [4566](https://github.com/vegaprotocol/vega/pull/4566) - Withdrawal fails should return a status rejected rather than cancelled
- [4582](https://github.com/vegaprotocol/vega/pull/4582) - Deposits stayed in memory indefinitely, and withdrawal keys were not being sorted to ensure determinism.
- [4588](https://github.com/vegaprotocol/vega/pull/4588) - Fail when missing tendermint home and public key in `nodewallet import` command
- [4623](https://github.com/vegaprotocol/vega/pull/4623) - Bug fix for `--snapshot.db-path` parameter not being used if it is set
- [4634](https://github.com/vegaprotocol/vega/pull/4634) - Bug fix for `--snapshot.max-retries` parameter not working correctly
- [4775](https://github.com/vegaprotocol/vega/pull/4775) - Restore all market fields when restoring from a snapshot
- [4845](https://github.com/vegaprotocol/vega/pull/4845) - Fix restoring rejected markets by signalling to the generated providers that their parent is dead
- [4651](https://github.com/vegaprotocol/vega/pull/4651) - An array of fixes in the snapshot code path
- [4658](https://github.com/vegaprotocol/vega/pull/4658) - Allow replaying a chain from zero when old snapshots exist
- [4659](https://github.com/vegaprotocol/vega/pull/4659) - Fix liquidity provision commands decode
- [4665](https://github.com/vegaprotocol/vega/pull/4665) - Remove all references to `TxV2`
- [4686](https://github.com/vegaprotocol/vega/pull/4686) - Fix commit hash problem when checkpoint and snapshot overlap. Ensure the snapshot contains the correct checkpoint state.
- [4691](https://github.com/vegaprotocol/vega/pull/4691) - Handle undelegate stake with no balances gracefully
- [4716](https://github.com/vegaprotocol/vega/pull/4716) - Fix protobuf conversion in orders
- [4861](https://github.com/vegaprotocol/vega/pull/4861) - Set a protocol version and properly send it to `Tendermint` in all cases
- [4732](https://github.com/vegaprotocol/vega/pull/4732) - `TimeUpdate` is now first event sent
- [4714](https://github.com/vegaprotocol/vega/pull/4714) - Ensure EEF doesn't process the current block multiple times
- [4700](https://github.com/vegaprotocol/vega/pull/4700) - Ensure verification of type between oracle spec binding and oracle spec
- [4738](https://github.com/vegaprotocol/vega/pull/4738) - Add vesting contract as part of the Ethereum event forwarder
- [4747](https://github.com/vegaprotocol/vega/pull/4747) - Dispatch network parameter updates at the same block when loaded from checkpoint
- [4732](https://github.com/vegaprotocol/vega/pull/4732) - Revert tendermint to version 0.34.14
- [4756](https://github.com/vegaprotocol/vega/pull/4756) - Fix for markets loaded from snapshot not terminated by their oracle
- [4776](https://github.com/vegaprotocol/vega/pull/4776) - Add testing for auction state changes and remove unnecessary market state change
- [4590](https://github.com/vegaprotocol/vega/pull/4590) - Added verification of uint market data in integration test
- [4749](https://github.com/vegaprotocol/vega/pull/4794) - Fixed issue where LP orders did not get redeployed
- [4820](https://github.com/vegaprotocol/vega/pull/4820) - Snapshot fixes for market + update market tracker on trades
- [4854](https://github.com/vegaprotocol/vega/pull/4854) - Snapshot fixes for the `statevar` engine
- [3919](https://github.com/vegaprotocol/vega/pull/3919) - Fixed panic in `maybeInvalidateDuringAuction`
- [4849](https://github.com/vegaprotocol/vega/pull/4849) - Fixed liquidity auction trigger for certain cancel & replace amends.

## 0.47.6
*2022-02-01*

### 🐛 Fixes
- [4691](https://github.com/vegaprotocol/vega/pull/4691) - Handle undelegate stake with no balances gracefully

## 0.47.5
*2022-01-20*

### 🐛 Fixes
- [4617](https://github.com/vegaprotocol/vega/pull/4617) - Bug fix for incorrectly reporting auto delegation

## 0.47.4
*2022-01-05*

### 🐛 Fixes
- [4563](https://github.com/vegaprotocol/vega/pull/4563) - Send an epoch event when loaded from checkpoint

## 0.47.3
*2021-12-24*

### 🐛 Fixes
- [4529](https://github.com/vegaprotocol/vega/pull/4529) - Non determinism in checkpoint fixed

## 0.47.2
*2021-12-17*

### 🐛 Fixes
- [4500](https://github.com/vegaprotocol/vega/pull/4500) - Set minimum for validator power to avoid accidentally removing them
- [4503](https://github.com/vegaprotocol/vega/pull/4503) - Limit delegation epochs in core API
- [4504](https://github.com/vegaprotocol/vega/pull/4504) - Fix premature ending of epoch when loading from checkpoint

## 0.47.1
*2021-11-24*

### 🐛 Fixes
- [4488](https://github.com/vegaprotocol/vega/pull/4488) - Disable snapshots
- [4536](https://github.com/vegaprotocol/vega/pull/4536) - Fixed non determinism in topology checkpoint
- [4550](https://github.com/vegaprotocol/vega/pull/4550) - Do not validate assets when loading checkpoint from non-validators

## 0.47.0
*2021-11-24*

### 🛠 Improvements
- [4480](https://github.com/vegaprotocol/vega/pull/4480) - Update `CHANGELOG.md` since GH Action implemented
- [4439](https://github.com/vegaprotocol/vega/pull/4439) - Create `release_ticket.md` issue template
- [4456](https://github.com/vegaprotocol/vega/pull/4456) - Return 400 on bad mint amounts sent via the faucet
- [4434](https://github.com/vegaprotocol/vega/pull/4434) - Add free form governance net parameters to `allKeys` map
- [4436](https://github.com/vegaprotocol/vega/pull/4436) - Add ability for the null-blockchain to deliver transactions
- [4455](https://github.com/vegaprotocol/vega/pull/4455) - Introduce API to allow time-forwarding in the null-blockchain
- [4422](https://github.com/vegaprotocol/vega/pull/4422) - Add support for validator key rotation
- [4463](https://github.com/vegaprotocol/vega/pull/4463) - Remove the need for an Ethereum connection when using the null-blockchain
- [4477](https://github.com/vegaprotocol/vega/pull/4477) - Allow reloading of null-blockchain configuration while core is running
- [4468](https://github.com/vegaprotocol/vega/pull/4468) - Change validator weights to be based on validator score
- [4484](https://github.com/vegaprotocol/vega/pull/4484) - Add checkpoint validator key rotation
- [4459](https://github.com/vegaprotocol/vega/pull/4459) - Add network parameters overwrite from checkpoints
- [4070](https://github.com/vegaprotocol/vega/pull/4070) - Add calls to enable state-sync via tendermint
- [4465](https://github.com/vegaprotocol/vega/pull/4465) - Add events tags to the `ResponseDeliverTx`

### 🐛 Fixes
- [4435](https://github.com/vegaprotocol/vega/pull/4435) - Fix non determinism in deposits snapshot
- [4418](https://github.com/vegaprotocol/vega/pull/4418) - Add some logging + height/version handling fixes
- [4461](https://github.com/vegaprotocol/vega/pull/4461) - Fix problem where chain id was not present on event bus during checkpoint loading
- [4475](https://github.com/vegaprotocol/vega/pull/4475) - Fix rewards checkpoint not assigned to its correct place

## 0.46.2
*2021-11-24*

### 🐛 Fixes
- [4445](https://github.com/vegaprotocol/vega/pull/4445) - Limit the number of iterations for reward calculation for delegator and fix for division by zero

## 0.46.1
*2021-11-22*

### 🛠 Improvements
- [4437](https://github.com/vegaprotocol/vega/pull/4437) - Turn snapshots off for `v0.46.1` only


## 0.46.0
*2021-11-22*

### 🛠 Improvements
- [4431](https://github.com/vegaprotocol/vega/pull/4431) - Update Vega wallet to version 0.10.0
- [4406](https://github.com/vegaprotocol/vega/pull/4406) - Add changelog and project board Github actions and update linked PR action version
- [4328](https://github.com/vegaprotocol/vega/pull/4328) - Unwrap the timestamps in reward payout event
- [4330](https://github.com/vegaprotocol/vega/pull/4330) - Remove badger related code from the codebase
- [4336](https://github.com/vegaprotocol/vega/pull/4336) - Add oracle snapshot
- [4299](https://github.com/vegaprotocol/vega/pull/4299) - Add liquidity snapshot
- [4196](https://github.com/vegaprotocol/vega/pull/4196) - Experiment at removing the snapshot details from the engine
- [4338](https://github.com/vegaprotocol/vega/pull/4338) - Adding more error messages
- [4317](https://github.com/vegaprotocol/vega/pull/4317) - Extend integration tests with global check for net deposits
- [3616](https://github.com/vegaprotocol/vega/pull/3616) - Add tests to show margins not being released
- [4171](https://github.com/vegaprotocol/vega/pull/4171) - Add trading fees feature test
- [4348](https://github.com/vegaprotocol/vega/pull/4348) - Updating return codes
- [4346](https://github.com/vegaprotocol/vega/pull/4346) - Implement liquidity supplied snapshot
- [4351](https://github.com/vegaprotocol/vega/pull/4351) - Add target liquidity engine
- [4362](https://github.com/vegaprotocol/vega/pull/4362) - Remove staking of cache at the beginning of the epoch for spam protection
- [4364](https://github.com/vegaprotocol/vega/pull/4364) - Change spam error messages to debug and enabled reloading of configuration
- [4353](https://github.com/vegaprotocol/vega/pull/4353) - remove usage of `vegatime.Now` over the codebase
- [4382](https://github.com/vegaprotocol/vega/pull/4382) - Add Prometheus metrics on snapshots
- [4190](https://github.com/vegaprotocol/vega/pull/4190) - Add markets snapshot
- [4389](https://github.com/vegaprotocol/vega/pull/4389) - Update issue templates #4389
- [4392](https://github.com/vegaprotocol/vega/pull/4392) - Update `GETTING_STARTED.md` documentation
- [4391](https://github.com/vegaprotocol/vega/pull/4391) - Refactor delegation
- [4423](https://github.com/vegaprotocol/vega/pull/4423) - Add CLI options to start node with a null-blockchain
- [4400](https://github.com/vegaprotocol/vega/pull/4400) - Add transaction hash to `SubmitTransactionResponse`
- [4394](https://github.com/vegaprotocol/vega/pull/4394) - Add step to clear all events in integration tests
- [4403](https://github.com/vegaprotocol/vega/pull/4403) - Fully remove expiry from withdrawals #4403
- [4396](https://github.com/vegaprotocol/vega/pull/4396) - Add free form governance proposals
- [4413](https://github.com/vegaprotocol/vega/pull/4413) - Deploy to Devnet with Jenkins and remove drone
- [4429](https://github.com/vegaprotocol/vega/pull/4429) - Release version `v0.46.0`
- [4442](https://github.com/vegaprotocol/vega/pull/4442) - Reduce the number of iterations in reward calculation
- [4409](https://github.com/vegaprotocol/vega/pull/4409) - Include chain id in bus messages
- [4464](https://github.com/vegaprotocol/vega/pull/4466) - Update validator power in tendermint based on their staking

### 🐛 Fixes
- [4325](https://github.com/vegaprotocol/vega/pull/4325) - Remove state from the witness snapshot and infer it from votes
- [4334](https://github.com/vegaprotocol/vega/pull/4334) - Fix notary implementation
- [4343](https://github.com/vegaprotocol/vega/pull/4343) - Fix non deterministic test by using same `idGenerator`
- [4352](https://github.com/vegaprotocol/vega/pull/4352) - Remove usage of `time.Now()` in the auction state
- [4380](https://github.com/vegaprotocol/vega/pull/4380) - Implement Uint for network parameters and use it for monies values
- [4369](https://github.com/vegaprotocol/vega/pull/4369) - Fix orders still being accepted after market in trading terminated state
- [4395](https://github.com/vegaprotocol/vega/pull/4395) - Fix drone pipeline
- [4398](https://github.com/vegaprotocol/vega/pull/4398) - Fix to set proper status on withdrawal errors
- [4421](https://github.com/vegaprotocol/vega/issues/4421) - Fix to missing pending rewards in LNL checkpoint
- [4419](https://github.com/vegaprotocol/vega/pull/4419) - Fix snapshot cleanup, improve logging when specified block height could not be reloaded.
- [4444](https://github.com/vegaprotocol/vega/pull/4444) - Fix division by zero when all validator scores are 0
- [4467](https://github.com/vegaprotocol/vega/pull/4467) - Fix reward account balance not being saved/loaded to/from checkpoint
- [4474](https://github.com/vegaprotocol/vega/pull/4474) - Wire rewards checkpoint to checkpoint engine and store infrastructure fee accounts in collateral checkpoint

## 0.45.6
*2021-11-16*

### 🐛 Fixes
- [4506](https://github.com/vegaprotocol/vega/pull/4506) - Wire network parameters to time service to flush out pending changes

## 0.45.5
*2021-11-16*

### 🐛 Fixes
- [4403](https://github.com/vegaprotocol/vega/pull/4403) - Fully remove expiry from withdrawals and release version `v0.45.5`


## 0.45.4
*2021-11-05*

### 🐛 Fixes
- [4372](https://github.com/vegaprotocol/vega/pull/4372) - Fix, if all association is nominated, allow association to be unnominated and nominated again in the same epoch


## 0.45.3
*2021-11-04*

### 🐛 Fixes
- [4362](https://github.com/vegaprotocol/vega/pull/4362) - Remove staking of cache at the beginning of the epoch for spam protection


## 0.45.2
*2021-10-27*

### 🛠 Improvements
- [4308](https://github.com/vegaprotocol/vega/pull/4308) - Add Visual Studio Code configuration
- [4319](https://github.com/vegaprotocol/vega/pull/4319) - Add snapshot node topology
- [4321](https://github.com/vegaprotocol/vega/pull/4321) - Release version `v0.45.2` #4321

### 🐛 Fixes
- [4320](https://github.com/vegaprotocol/vega/pull/4320) - Implement retries for notary transactions
- [4312](https://github.com/vegaprotocol/vega/pull/4312) - Implement retries for witness transactions


## 0.45.1
*2021-10-23*

### 🛠 Improvements
- [4246](https://github.com/vegaprotocol/vega/pull/4246) - Add replay protection snapshot
- [4245](https://github.com/vegaprotocol/vega/pull/4245) - Add ABCI snapshot
- [4260](https://github.com/vegaprotocol/vega/pull/4260) - Reconcile delegation more frequently
- [4255](https://github.com/vegaprotocol/vega/pull/4255) - Add staking snapshot
- [4278](https://github.com/vegaprotocol/vega/pull/4278) - Add timestamps to rewards
- [4265](https://github.com/vegaprotocol/vega/pull/4265) - Add witness snapshot
- [4287](https://github.com/vegaprotocol/vega/pull/4287) - Add stake verifier snapshot
- [4292](https://github.com/vegaprotocol/vega/pull/4292) - Update the vega wallet version

### 🐛 Fixes
- [4280](https://github.com/vegaprotocol/vega/pull/4280) - Make event forwarder hashing result more random
- [4270](https://github.com/vegaprotocol/vega/pull/4270) - Prevent overflow with pending delegation
- [4274](https://github.com/vegaprotocol/vega/pull/4274) - Ensure sufficient balances when nominating multiple nodes
- [4286](https://github.com/vegaprotocol/vega/pull/4286) - Checkpoints fixes


## 0.45.0
*2021-10-19*

### 🛠 Improvements
- [4188](https://github.com/vegaprotocol/vega/pull/4188) - Add rewards snapshot
- [4191](https://github.com/vegaprotocol/vega/pull/4191) - Add limit snapshot
- [4192](https://github.com/vegaprotocol/vega/pull/4192) - Ask for passphrase confirmation on init and generate commands when applicable
- [4201](https://github.com/vegaprotocol/vega/pull/4201) - Implement spam snapshot
- [4214](https://github.com/vegaprotocol/vega/pull/4214) - Add golangci-lint to CI
- [4199](https://github.com/vegaprotocol/vega/pull/4199) - Add ERC20 logic signing
- [4211](https://github.com/vegaprotocol/vega/pull/4211) - Implement snapshot for notary
- [4219](https://github.com/vegaprotocol/vega/pull/4219) - Enable linters
- [4218](https://github.com/vegaprotocol/vega/pull/4218) - Run system-tests in separate build
- [4227](https://github.com/vegaprotocol/vega/pull/4227) - Ignore system-tests failures for non PR builds
- [4232](https://github.com/vegaprotocol/vega/pull/4232) - golangci-lint increase timeout
- [4229](https://github.com/vegaprotocol/vega/pull/4229) - Ensure the vega and Ethereum wallet are not nil before accessing
- [4230](https://github.com/vegaprotocol/vega/pull/4230) - Replay protection snapshot
- [4242](https://github.com/vegaprotocol/vega/pull/4242) - Set timeout for system-tests steps
- [4215](https://github.com/vegaprotocol/vega/pull/4215) - Improve handling of expected trades
- [4224](https://github.com/vegaprotocol/vega/pull/4224) - Make evt forward mode deterministic
- [4168](https://github.com/vegaprotocol/vega/pull/4168) - Update code still using uint64
- [4240](https://github.com/vegaprotocol/vega/pull/4240) - Add command to list and describe Vega paths

### 🐛 Fixes
- [4228](https://github.com/vegaprotocol/vega/pull/4228) - Fix readme updates
- [4210](https://github.com/vegaprotocol/vega/pull/4210) - Add min validators network parameter and bug fix for overflow reward


## 0.44.2
*2021-10-11*

### 🐛 Fixes
- [4195](https://github.com/vegaprotocol/vega/pull/4195) - Fix rewards payout with delay


## 0.44.1
*2021-10-08*

### 🐛 Fixes
- [4183](https://github.com/vegaprotocol/vega/pull/4183) - Fix `undelegateNow` to use the passed amount instead of 0
- [4184](https://github.com/vegaprotocol/vega/pull/4184) - Remove 0 balance events from checkpoint of delegations
- [4185](https://github.com/vegaprotocol/vega/pull/4185) - Fix event sent on reward pool creation + fix owner


## 0.44.0
*2021-10-07*

### 🛠 Improvements
- [4159](https://github.com/vegaprotocol/vega/pull/4159) - Clean-up and separate checkpoints and snapshots
- [4172](https://github.com/vegaprotocol/vega/pull/4172) - Added assetActions to banking snapshot
- [4173](https://github.com/vegaprotocol/vega/pull/4173) - Add tools and linting
- [4161](https://github.com/vegaprotocol/vega/pull/4161) - Assets snapshot implemented
- [4142](https://github.com/vegaprotocol/vega/pull/4142) - Add clef wallet
- [4160](https://github.com/vegaprotocol/vega/pull/4160) - Snapshot positions engine
- [4170](https://github.com/vegaprotocol/vega/pull/4170) - Update to latest proto and go mod tidy
- [4157](https://github.com/vegaprotocol/vega/pull/4157) - Adding IDGenerator types
- [4166](https://github.com/vegaprotocol/vega/pull/4166) - Banking snapshot
- [4133](https://github.com/vegaprotocol/vega/pull/4133) - Matching engine snapshots
- [4162](https://github.com/vegaprotocol/vega/pull/4162) - Add fields to validators genesis
- [4154](https://github.com/vegaprotocol/vega/pull/4154) - Port code to use last version of proto (layout change)
- [4141](https://github.com/vegaprotocol/vega/pull/4141) - Collateral snapshots
- [4131](https://github.com/vegaprotocol/vega/pull/4131) - Snapshot epoch engine
- [4143](https://github.com/vegaprotocol/vega/pull/4143) - Add delegation snapshot
- [4114](https://github.com/vegaprotocol/vega/pull/4114) - Document default file location
- [4130](https://github.com/vegaprotocol/vega/pull/4130) - Update proto dependencies to latest
- [4134](https://github.com/vegaprotocol/vega/pull/4134) - Checkpoints and snapshots are 2 different things
- [4121](https://github.com/vegaprotocol/vega/pull/4121) - Additional test scenarios for delegation & rewards
- [4111](https://github.com/vegaprotocol/vega/pull/4111) - Simplify nodewallet integration
- [4110](https://github.com/vegaprotocol/vega/pull/4110) - Auto delegation
- [4123](https://github.com/vegaprotocol/vega/pull/4123) - Add auto delegation to checkpoint
- [4120](https://github.com/vegaprotocol/vega/pull/4120) - Snapshot preparation
- [4060](https://github.com/vegaprotocol/vega/pull/4060) - Edge case scenarios delegation

### 🐛 Fixes
- [4156](https://github.com/vegaprotocol/vega/pull/4156) - Fix filename for checkpoints
- [4158](https://github.com/vegaprotocol/vega/pull/4158) - Remove delay in reward/delegation calculation
- [4150](https://github.com/vegaprotocol/vega/pull/4150) - De-duplicate stake linkings
- [4137](https://github.com/vegaprotocol/vega/pull/4137) - Add missing key to all network parameters key map
- [4132](https://github.com/vegaprotocol/vega/pull/4132) - Send delegation events
- [4128](https://github.com/vegaprotocol/vega/pull/4128) - Simplify checkpointing for network parameters and start fixing collateral checkpoint
- [4124](https://github.com/vegaprotocol/vega/pull/4124) - Fixed non-deterministic checkpoint and added auto delegation to checkpoint
- [4118](https://github.com/vegaprotocol/vega/pull/4118) - Fixed epoch issue


## 0.43.0
*2021-09-22*

### 🛠 Improvements
- [4051](https://github.com/vegaprotocol/vega/pull/4051) - New type to handle signed versions of the uint256 values we already support
- [4090](https://github.com/vegaprotocol/vega/pull/4090) - Update the proto repository dependencies
- [4023](https://github.com/vegaprotocol/vega/pull/4023) - Implement the spam protection engine
- [4063](https://github.com/vegaprotocol/vega/pull/4063) - Migrate to XDG structure
- [4075](https://github.com/vegaprotocol/vega/pull/4075) - Prefix checkpoint files with time and interval for automated tests
- [4050](https://github.com/vegaprotocol/vega/pull/4050) - Extend delegation feature test scenarios
- [4056](https://github.com/vegaprotocol/vega/pull/4056) - Improve message for genesis error with topology
- [4017](https://github.com/vegaprotocol/vega/pull/4017) - Migrate wallet to XGD file structure
- [4024](https://github.com/vegaprotocol/vega/pull/4024) - Extend delegation rewards feature test scenarios
- [4035](https://github.com/vegaprotocol/vega/pull/4035) - Implement multisig control signatures
- [4083](https://github.com/vegaprotocol/vega/pull/4083) - Remove expiry support for withdrawals
- [4068](https://github.com/vegaprotocol/vega/pull/4068) - Allow proposal votes to happen during the validation period
- [4088](https://github.com/vegaprotocol/vega/pull/4088) - Implements the simple JSON oracle source
- [4105](https://github.com/vegaprotocol/vega/pull/4105) - Add more hashes to the app state hash
- [4107](https://github.com/vegaprotocol/vega/pull/4107) - Remove the trading proxy service
- [4101](https://github.com/vegaprotocol/vega/pull/4101) - Remove dependency to the Ethereum client from the Ethereum wallet

### 🐛 Fixes
- [4053](https://github.com/vegaprotocol/vega/pull/4053) - Fix readme explanation for log levels
- [4054](https://github.com/vegaprotocol/vega/pull/4054) - Capture errors with Ethereum iterator and continue
- [4040](https://github.com/vegaprotocol/vega/pull/4040) - Fix bug where the withdrawal signature uses uint64
- [4042](https://github.com/vegaprotocol/vega/pull/4042) - Extended delegation rewards feature test scenario edits
- [4034](https://github.com/vegaprotocol/vega/pull/4034) - Update integration tests now TxErr events are not sent in the execution package
- [4106](https://github.com/vegaprotocol/vega/pull/4106) - Fix a panic when reloading checkpoints
- [4115](https://github.com/vegaprotocol/vega/pull/4115) - Use block height in checkpoint file names

## 0.42.0
*2021-09-10*

### 🛠 Improvements
- [3862](https://github.com/vegaprotocol/vega/pull/3862) - Collateral snapshot: Add checkpoints where needed, update processor (ABCI app) to write checkpoint data to file.
- [3926](https://github.com/vegaprotocol/vega/pull/3926) - Add epoch to delegation balance events and changes to the delegation / reward engines
- [3963](https://github.com/vegaprotocol/vega/pull/3963) - Load tendermint logger configuration
- [3958](https://github.com/vegaprotocol/vega/pull/3958) - Update istake ABI and run abigen
- [3933](https://github.com/vegaprotocol/vega/pull/3933) - Remove redundant API from Validator node
- [3971](https://github.com/vegaprotocol/vega/pull/3971) - Reinstate wallet subcommand tests
- [3961](https://github.com/vegaprotocol/vega/pull/3961) - Implemented feature test for delegation
- [3977](https://github.com/vegaprotocol/vega/pull/3977) - Add undelegate, delegate and register snapshot errors
- [3976](https://github.com/vegaprotocol/vega/pull/3976) - Add network parameter for competition level
- [3975](https://github.com/vegaprotocol/vega/pull/3975) - Add parties stake api
- [3978](https://github.com/vegaprotocol/vega/pull/3978) - Update dependencies
- [3980](https://github.com/vegaprotocol/vega/pull/3980) - Update protobuf dependencies
- [3910](https://github.com/vegaprotocol/vega/pull/3910) - Change all price, amounts, balances from uint64 to string
- [3969](https://github.com/vegaprotocol/vega/pull/3969) - Bump dlv and geth to latest versions
- [3925](https://github.com/vegaprotocol/vega/pull/3925) - Add command to sign a subset of network parameters
- [3981](https://github.com/vegaprotocol/vega/pull/3981) - Remove the `wallet-pubkey` flag on genesis sign command
- [3987](https://github.com/vegaprotocol/vega/pull/3987) - Add genesis verify command to verify signature against local genesis file
- [3984](https://github.com/vegaprotocol/vega/pull/3984) - Update the mainnet addresses in genesis generation command
- [3983](https://github.com/vegaprotocol/vega/pull/3983) - Added action field to epoch events
- [3988](https://github.com/vegaprotocol/vega/pull/3988) - Update the go-ethereum dependency
- [3991](https://github.com/vegaprotocol/vega/pull/3991) - Remove hardcoded address to the Ethereum node
- [3990](https://github.com/vegaprotocol/vega/pull/3990) - Network bootstrapping
- [3992](https://github.com/vegaprotocol/vega/pull/3992) - Check big int conversion from string in ERC20 code
- [3993](https://github.com/vegaprotocol/vega/pull/3993) - Use the vega public key as node id
- [3955](https://github.com/vegaprotocol/vega/pull/3955) - Use staking accounts in governance
- [4004](https://github.com/vegaprotocol/vega/pull/4004) - Broker configuration: change IP to address Address
- [4005](https://github.com/vegaprotocol/vega/pull/4005) - Add a simple subcommand to the vega binary to ease submitting transactions
- [3997](https://github.com/vegaprotocol/vega/pull/3997) - Do not require Ethereum client when starting the nodewallet
- [4009](https://github.com/vegaprotocol/vega/pull/4009) - Add delegation core APIs
- [4014](https://github.com/vegaprotocol/vega/pull/4014) - Implement delegation and epoch for Limited Network Life
- [3914](https://github.com/vegaprotocol/vega/pull/3914) - Implement staking event verification
- [3940](https://github.com/vegaprotocol/vega/pull/3940) - Remove validator signature from configuration and add network parameters
- [3938](https://github.com/vegaprotocol/vega/pull/3938) - Add more logging informations on the witness vote failures
- [3932](https://github.com/vegaprotocol/vega/pull/3932) - Adding asset details to reward events
- [3706](https://github.com/vegaprotocol/vega/pull/3706) - Remove startup markets workaround
- [3905](https://github.com/vegaprotocol/vega/pull/3905) - Add vega genesis new validator sub-command
- [3895](https://github.com/vegaprotocol/vega/pull/3895) - Add command to create a new genesis block with app_state
- [3900](https://github.com/vegaprotocol/vega/pull/3900) - Create reward engine
- [4847](https://github.com/vegaprotocol/vega/pull/3847) - Modified staking account to be backed by governance token account balance
- [3907](https://github.com/vegaprotocol/vega/pull/3907) - Tune system tests
- [3904](https://github.com/vegaprotocol/vega/pull/3904) - Update Jenkins file to run all System Tests
- [3795](https://github.com/vegaprotocol/vega/pull/3795) - Add capability to sent events to a socket stream
- [3832](https://github.com/vegaprotocol/vega/pull/3832) - Update the genesis topology map
- [3891](https://github.com/vegaprotocol/vega/pull/3891) - Verify transaction version 2 signature
- [3813](https://github.com/vegaprotocol/vega/pull/3813) - Implementing epoch time
- [4031](https://github.com/vegaprotocol/vega/pull/4031) - Send error events in processor through wrapper

### 🐛 Fixes
- [3950](https://github.com/vegaprotocol/vega/pull/3950) - `LoadGenesis` returns nil if checkpoint entry is empty
- [3960](https://github.com/vegaprotocol/vega/pull/3960) - Unstaking events are not seen by all validator nodes in DV
- [3973](https://github.com/vegaprotocol/vega/pull/3973) - Set ABCI client so it is possible to submit a transaction
- [3986](https://github.com/vegaprotocol/vega/pull/3986) - Emit Party event when stake link is accepted
- [3979](https://github.com/vegaprotocol/vega/pull/3979) - Add more delegation / reward scenarios and steps and a bug fix in emitted events
- [4007](https://github.com/vegaprotocol/vega/pull/4007) - Changed delegation balance event to use string
- [4006](https://github.com/vegaprotocol/vega/pull/4006) - Sort proposals by timestamp
- [4012](https://github.com/vegaprotocol/vega/pull/4012) - Fix panic with vega watch
- [3937](https://github.com/vegaprotocol/vega/pull/3937) - Include `TX_ERROR` events for type ALL subscribers
- [3930](https://github.com/vegaprotocol/vega/pull/3930) - Added missing function and updated readme with details
- [3918](https://github.com/vegaprotocol/vega/pull/3918) - Fix the build by updating the module version for the vegawallet
- [3901](https://github.com/vegaprotocol/vega/pull/3901) - Emit a `TxErrEvent` if withdraw submission is invalid
- [3874](https://github.com/vegaprotocol/vega/pull/3874) - Fix binary version
- [3884](https://github.com/vegaprotocol/vega/pull/3884) - Always async transaction
- [3877](https://github.com/vegaprotocol/vega/pull/3877) - Use a custom http client for the tendermint client


## 0.41.0
*2021-08-06*

### 🛠 Improvements
- [#3743](https://github.com/vegaprotocol/vega/pull/3743) - Refactor: Rename traders to parties
- [#3758](https://github.com/vegaprotocol/vega/pull/3758) - Refactor: Cleanup naming in the types package
- [#3789](https://github.com/vegaprotocol/vega/pull/3789) - Update ed25519-voi
- [#3589](https://github.com/vegaprotocol/vega/pull/3589) - Update tendermint to a newer version
- [#3591](https://github.com/vegaprotocol/vega/pull/3591) - Implemented market terminated, settled and suspended states via the oracle trigger
- [#3798](https://github.com/vegaprotocol/vega/pull/3798) - Update godog version to 11
- [#3793](https://github.com/vegaprotocol/vega/pull/3793) - Send Commander commands in a goroutine
- [#3805](https://github.com/vegaprotocol/vega/pull/3805) - Checkpoint engine hash and checkpoint creation
- [#3785](https://github.com/vegaprotocol/vega/pull/3785) - Implement delegation commands
- [#3714](https://github.com/vegaprotocol/vega/pull/3714) - Move protobufs into an external repository
- [#3719](https://github.com/vegaprotocol/vega/pull/3719) - Replace vega wallet with call to the vegawallet
- [#3762](https://github.com/vegaprotocol/vega/pull/3762) - Refactor: Cleanup markets in domains types
- [#3822](https://github.com/vegaprotocol/vega/pull/3822) - Testing: vega integration add subfolders for features
- [#3794](https://github.com/vegaprotocol/vega/pull/3794) - Implement rewards transfer
- [#3839](https://github.com/vegaprotocol/vega/pull/3839) - Implement a delegation engine
- [#3842](https://github.com/vegaprotocol/vega/pull/3842) - Imports need reformatting for core code base
- [#3849](https://github.com/vegaprotocol/vega/pull/3849) - Add limits engine + genesis loading
- [#3836](https://github.com/vegaprotocol/vega/pull/3836) - Add a first version of the accounting engine
- [#3859](https://github.com/vegaprotocol/vega/pull/3859) - Enable CGO in CI


### 🐛 Fixes
- [#3751](https://github.com/vegaprotocol/vega/pull/3751) - `Unparam` linting fixes
- [#3776](https://github.com/vegaprotocol/vega/pull/3776) - Ensure expired/settled markets are correctly recorded in app state
- [#3774](https://github.com/vegaprotocol/vega/pull/3774) - Change liquidity fees distribution to general account and not margin account of liquidity provider
- [#3801](https://github.com/vegaprotocol/vega/pull/3801) - Testing: Fixed setup of oracle spec step in integration
- [#3828](https://github.com/vegaprotocol/vega/pull/3828) - 🔥 Check if application context has been cancelled before writing to channel
- [#3838](https://github.com/vegaprotocol/vega/pull/3838) - 🔥 Fix panic on division by 0 with party voting and withdrawing funds

## 0.40.0
*2021-07-12*

### 🛠 Improvements
- [#3718](https://github.com/vegaprotocol/vega/pull/3718) - Run `unparam` over the codebase
- [#3705](https://github.com/vegaprotocol/vega/pull/3705) - Return theoretical target stake when in auction
- [#3703](https://github.com/vegaprotocol/vega/pull/3703) - Remove inefficient metrics calls
- [#3693](https://github.com/vegaprotocol/vega/pull/3693) - Calculation without Decimal in the liquidity target package
- [#3696](https://github.com/vegaprotocol/vega/pull/3696) - Remove some uint <-> Decimal conversion
- [#3689](https://github.com/vegaprotocol/vega/pull/3689) - Do not rely on proto conversion for `GetAsset`
- [#3676](https://github.com/vegaprotocol/vega/pull/3676) - Ad the `tm` subcommand
- [#3569](https://github.com/vegaprotocol/vega/pull/3569) - Migrate from uint64 to uint256 for all balances, amount, prices in the core
- [#3594](https://github.com/vegaprotocol/vega/pull/3594) - Improve probability of trading calculations
- [#3752](https://github.com/vegaprotocol/vega/pull/3752) - Update oracle engine to send events at the end of the block
- [#3745](https://github.com/vegaprotocol/vega/pull/3745) - Add loss socialization for final settlement

### 🐛 Fixes
- [#3722](https://github.com/vegaprotocol/vega/pull/3722) - Added sign to settle return values to allow to determine correctly win/loss
- [#3720](https://github.com/vegaprotocol/vega/pull/3720) - Tidy up max open interest calculations
- [#3704](https://github.com/vegaprotocol/vega/pull/3704) - Fix settlement with network orders
- [#3686](https://github.com/vegaprotocol/vega/pull/3686) -Fixes in the positions engine following migration to uint256
- [#3684](https://github.com/vegaprotocol/vega/pull/3684) - Fix the position engine hash state following migration to uint256
- [#3467](https://github.com/vegaprotocol/vega/pull/3647) - Ensure LP orders are not submitted during auction
- [#3736](https://github.com/vegaprotocol/vega/pull/3736) - Correcting event types and adding panics to catch mistakes


## 0.39.0
*2021-06-30*

### 🛠 Improvements
- [#3642](https://github.com/vegaprotocol/vega/pull/3642) - Refactor integration tests
- [#3637](https://github.com/vegaprotocol/vega/pull/3637) - Rewrite pegged / liquidity order control flow
- [#3635](https://github.com/vegaprotocol/vega/pull/3635) - Unified error system and strict parsing in feature tests
- [#3632](https://github.com/vegaprotocol/vega/pull/3632) - Add documentation on market instantiation in feature tests
- [#3599](https://github.com/vegaprotocol/vega/pull/3599) - Return better errors when replay protection happen

### 🐛 Fixes
- [#3640](https://github.com/vegaprotocol/vega/pull/3640) - Fix send on closed channel using timer (event bus)
- [#3638](https://github.com/vegaprotocol/vega/pull/3638) - Fix decimal instantiation in bond slashing
- [#3621](https://github.com/vegaprotocol/vega/pull/3621) - Remove pegged order from pegged list if order is aggressive and trade
- [#3612](https://github.com/vegaprotocol/vega/pull/3612) - Clean code in the wallet package


## 0.38.0
*2021-06-11*

### 🛠 Improvements
- [#3546](https://github.com/vegaprotocol/vega/pull/3546) - Add Auction Extension trigger field to market data
- [#3538](https://github.com/vegaprotocol/vega/pull/3538) - Testing: Add block time handling & block time variance
- [#3596](https://github.com/vegaprotocol/vega/pull/3596) - Enable replay protection
- [#3497](https://github.com/vegaprotocol/vega/pull/3497) - Implement new transaction format
- [#3461](https://github.com/vegaprotocol/vega/pull/3461) - Implement new commands validation

### 🐛 Fixes
- [#3528](https://github.com/vegaprotocol/vega/pull/3528) - Stop liquidity auctions from extending infinitely
- [#3567](https://github.com/vegaprotocol/vega/pull/3567) - Fix handling of Liquidity Commitments at price bounds
- [#3568](https://github.com/vegaprotocol/vega/pull/3568) - Fix potential nil pointer when fetching proposals
- [#3554](https://github.com/vegaprotocol/vega/pull/3554) - Fix package import for domain types
- [#3549](https://github.com/vegaprotocol/vega/pull/3549) - Remove Oracle prefix from files in the Oracle package
- [#3541](https://github.com/vegaprotocol/vega/pull/3541) - Ensure all votes have weight initialised to 0
- [#3539](https://github.com/vegaprotocol/vega/pull/3541) - Address flaky tests
- [#3540](https://github.com/vegaprotocol/vega/pull/3540) - Rename auction state methods
- [#3533](https://github.com/vegaprotocol/vega/pull/3533) - Refactor auction end logic to its own file
- [#3532](https://github.com/vegaprotocol/vega/pull/3532) - Fix Average Entry valuation during opening auctions
- [#3523](https://github.com/vegaprotocol/vega/pull/3523) - Improve nil pointer checks on proposal submissions
- [#3591](https://github.com/vegaprotocol/vega/pull/3591) - Avoid slice out of access bond in trades store


## 0.37.0
*2021-05-26*

### 🛠 Improvements
- [#3479](https://github.com/vegaprotocol/vega/pull/3479) - Add test coverage for auction interactions
- [#3494](https://github.com/vegaprotocol/vega/pull/3494) - Add `error_details` field to rejected proposals
- [#3491](https://github.com/vegaprotocol/vega/pull/3491) - Market Data no longer returns an error when no market data exists, as this is a valid situation
- [#3461](https://github.com/vegaprotocol/vega/pull/3461) - Optimise transaction format & improve validation
- [#3489](https://github.com/vegaprotocol/vega/pull/3489) - Run `buf breaking` at build time
- [#3487](https://github.com/vegaprotocol/vega/pull/3487) - Refactor `prepare*` command validation
- [#3516](https://github.com/vegaprotocol/vega/pull/3516) - New tests for distressed LP + use margin for bond slashing as fallback
- [#4921](https://github.com/vegaprotocol/vega/issues/4921) - Add comment to document behaviour on margin account in feature test (liquidity-provision-bond-account.feature)

### 🐛 Fixes
- [#3513](https://github.com/vegaprotocol/vega/pull/3513) - Fix reprice of pegged orders on every liquidity update
- [#3457](https://github.com/vegaprotocol/vega/pull/3457) - Fix probability of trading calculation for liquidity orders
- [#3515](https://github.com/vegaprotocol/vega/pull/3515) - Fixes for the resolve close out LP parties flow
- [#3513](https://github.com/vegaprotocol/vega/pull/3513) - Fix redeployment of LP orders
- [#3514](https://github.com/vegaprotocol/vega/pull/3513) - Fix price monitoring bounds

## 0.36.0
*2021-05-13*

### 🛠 Improvements
- [#3408](https://github.com/vegaprotocol/vega/pull/3408) - Add more information on token proportion/weight on proposal votes APIs
- [#3360](https://github.com/vegaprotocol/vega/pull/3360) - :fire: REST: Move deposits endpoint to `/parties/[partyId]/deposits`
- [#3431](https://github.com/vegaprotocol/vega/pull/3431) - Improve caching of values when exiting auctions
- [#3459](https://github.com/vegaprotocol/vega/pull/3459) - Add extra validation for Order, Vote, Withdrawal and LP transactions
- [#3433](https://github.com/vegaprotocol/vega/pull/3433) - Reject non-persistent orders that fall outside price monitoring bounds
- [#3443](https://github.com/vegaprotocol/vega/pull/3443) - Party is no longer required when submitting an order amendment
- [#3446](https://github.com/vegaprotocol/vega/pull/3443) - Party is no longer required when submitting an order cancellation
- [#3449](https://github.com/vegaprotocol/vega/pull/3449) - Party is no longer required when submitting an withdrawal request

### 🐛 Fixes
- [#3451](https://github.com/vegaprotocol/vega/pull/3451) - Remove float usage in liquidity engine
- [#3447](https://github.com/vegaprotocol/vega/pull/3447) - Clean up order submission code
- [#3436](https://github.com/vegaprotocol/vega/pull/3436) - Break up internal proposal definitions
- [#3452](https://github.com/vegaprotocol/vega/pull/3452) - Tidy up LP implementation internally
- [#3458](https://github.com/vegaprotocol/vega/pull/3458) - Fix spelling errors in GraphQL docs
- [#3434](https://github.com/vegaprotocol/vega/pull/3434) - Improve test coverage around Liquidity Provisions on auction close
- [#3411](https://github.com/vegaprotocol/vega/pull/3411) - Fix settlement tests
- [#3418](https://github.com/vegaprotocol/vega/pull/3418) - Rename External Resource Checker to Witness
- [#3419](https://github.com/vegaprotocol/vega/pull/3419) - Fix blank IDs on oracle specs in genesis markets
- [#3412](https://github.com/vegaprotocol/vega/pull/3412) - Refactor internal Vote Submission type to be separate from Vote type
- [#3421](https://github.com/vegaprotocol/vega/pull/3421) - Improve test coverage around order uncrossing
- [#3425](https://github.com/vegaprotocol/vega/pull/3425) - Remove debug steps from feature tests
- [#3430](https://github.com/vegaprotocol/vega/pull/3430) - Remove `LiquidityPoolBalance` from configuration
- [#3468](https://github.com/vegaprotocol/vega/pull/3468) - Increase rate limit that was causing mempools to fill up unnecessarily
- [#3438](https://github.com/vegaprotocol/vega/pull/3438) - Split protobuf definitions
- [#3450](https://github.com/vegaprotocol/vega/pull/3450) - Do not emit amendments from liquidity engine

## 0.35.0
*2021-04-21*

### 🛠 Improvements
- [#3341](https://github.com/vegaprotocol/vega/pull/3341) - Add logging for transactions rejected for having no accounts
- [#3339](https://github.com/vegaprotocol/vega/pull/3339) - Reimplement amending LPs not to be cancel and replace
- [#3371](https://github.com/vegaprotocol/vega/pull/3371) - Optimise calculation of cumulative price levels
- [#3339](https://github.com/vegaprotocol/vega/pull/3339) - Reuse LP orders IDs when they are re-created
- [#3385](https://github.com/vegaprotocol/vega/pull/3385) - Track the time spent in auction via Prometheus metrics
- [#3376](https://github.com/vegaprotocol/vega/pull/3376) - Implement a simple benchmarking framework for the core trading
- [#3371](https://github.com/vegaprotocol/vega/pull/3371) - Optimize indicative price and volume calculation

### 🐛 Fixes
- [#3356](https://github.com/vegaprotocol/vega/pull/3356) - Auctions are extended if exiting auction would leave either side of the book empty
- [#3348](https://github.com/vegaprotocol/vega/pull/3348) - Correctly set time when liquidity engine is created
- [#3321](https://github.com/vegaprotocol/vega/pull/3321) - Fix bond account use on LP submission
- [#3369](https://github.com/vegaprotocol/vega/pull/3369) - Reimplement amending LPs not to be cancel and replace
- [#3358](https://github.com/vegaprotocol/vega/pull/3358) - Improve event bus stability
- [#3363](https://github.com/vegaprotocol/vega/pull/3363) - Fix behaviour when leaving auctions
- [#3321](https://github.com/vegaprotocol/vega/pull/3321) - Do not slash bond accounts on LP submission
- [#3350](https://github.com/vegaprotocol/vega/pull/3350) - Fix equity like share in the market data
- [#3363](https://github.com/vegaprotocol/vega/pull/3363) - Ensure leaving an auction cannot trigger another auction / auction leave
- [#3369](https://github.com/vegaprotocol/vega/pull/3369) - Fix LP order deployments
- [#3366](https://github.com/vegaprotocol/vega/pull/3366) - Set the fee paid in uncrossing auction trades
- [#3364](https://github.com/vegaprotocol/vega/pull/3364) - Improve / fix positions tracking
- [#3358](https://github.com/vegaprotocol/vega/pull/3358) - Fix event bus by deep cloning all messages
- [#3374](https://github.com/vegaprotocol/vega/pull/3374) - Check trades in integration tests

## 0.34.1

*2021-04-08*

### 🐛 Fixes
- [#3324](https://github.com/vegaprotocol/vega/pull/3324) - CI: Fix multi-architecture build

## 0.34.0

*2021-04-07*

### 🛠 Improvements

- [#3302](https://github.com/vegaprotocol/vega/pull/3302) - Add reference to LP in orders created by LP
- [#3183](https://github.com/vegaprotocol/vega/pull/3183) - All orders from LP - including rejected orders - are now sent through the event bus
- [#3248](https://github.com/vegaprotocol/vega/pull/3248) - Store and propagate bond penalty
- [#3266](https://github.com/vegaprotocol/vega/pull/3266) - Add network parameters to control auction duration & extension
- [#3264](https://github.com/vegaprotocol/vega/pull/3264) - Add Liquidity Provision ID to orders created by LP commitments
- [#3126](https://github.com/vegaprotocol/vega/pull/3126) - Add transfer for bond slashing
- [#3281](https://github.com/vegaprotocol/vega/pull/3281) - Update scripts to go 1.16.2
- [#3280](https://github.com/vegaprotocol/vega/pull/3280) - Update to go 1.16.2
- [#3235](https://github.com/vegaprotocol/vega/pull/3235) - Extend unit test coverage for products
- [#3219](https://github.com/vegaprotocol/vega/pull/3219) - Remove `liquidityFee` network parameter
- [#3217](https://github.com/vegaprotocol/vega/pull/3217) - Add an event bus event when a market closes
- [#3214](https://github.com/vegaprotocol/vega/pull/3214) - Add arbitrary data signing wallet endpoint
- [#3316](https://github.com/vegaprotocol/vega/pull/3316) - Add tests for traders closing their own position
- [#3270](https://github.com/vegaprotocol/vega/pull/3270) - _Feature test refactor_: Add Liquidity Provision feature tests
- [#3289](https://github.com/vegaprotocol/vega/pull/3289) - _Feature test refactor_: Remove unused steps
- [#3275](https://github.com/vegaprotocol/vega/pull/3275) - _Feature test refactor_: Refactor order cancellation steps
- [#3230](https://github.com/vegaprotocol/vega/pull/3230) - _Feature test refactor_: Refactor trader amends step
- [#3226](https://github.com/vegaprotocol/vega/pull/3226) - _Feature test refactor_: Refactor features with invalid order specs
- [#3200](https://github.com/vegaprotocol/vega/pull/3200) - _Feature test refactor_: Add step to end opening auction
- [#3201](https://github.com/vegaprotocol/vega/pull/3201) - _Feature test refactor_: Add step to amend order by reference
- [#3204](https://github.com/vegaprotocol/vega/pull/3204) - _Feature test refactor_: Add step to place pegged orders
- [#3207](https://github.com/vegaprotocol/vega/pull/3207) - _Feature test refactor_: Add step to create Liquidity Provision
- [#3212](https://github.com/vegaprotocol/vega/pull/3212) - _Feature test refactor_: Remove unused settlement price step
- [#3203](https://github.com/vegaprotocol/vega/pull/3203) - _Feature test refactor_: Rework Submit Order step
- [#3251](https://github.com/vegaprotocol/vega/pull/3251) - _Feature test refactor_:  Split market declaration
- [#3314](https://github.com/vegaprotocol/vega/pull/3314) - _Feature test refactor_:  Apply naming convention to assertions
- [#3295](https://github.com/vegaprotocol/vega/pull/3295) - Refactor governance engine tests
- [#3298](https://github.com/vegaprotocol/vega/pull/3298) - Add order book caching
- [#3307](https://github.com/vegaprotocol/vega/pull/3307) - Use `UpdateNetworkParams` to validate network parameter updates
- [#3308](https://github.com/vegaprotocol/vega/pull/3308) - Add probability of trading

### 🐛 Fixes
- [#3249](https://github.com/vegaprotocol/vega/pull/3249) - GraphQL: `LiquidityProvision` is no longer missing from the `EventBus` union
- [#3253](https://github.com/vegaprotocol/vega/pull/3253) - Verify all properties on oracle specs
- [#3224](https://github.com/vegaprotocol/vega/pull/3224) - Check for wash trades when FOK orders uncross
- [#3257](https://github.com/vegaprotocol/vega/pull/3257) - Order Status is now only `Active` when it is submitted to the book
- [#3285](https://github.com/vegaprotocol/vega/pull/3285) - LP provisions are now properly stopped when a market is rejected
- [#3290](https://github.com/vegaprotocol/vega/pull/3290) - Update Market Value Proxy at the end of each block
- [#3267](https://github.com/vegaprotocol/vega/pull/3267) - Ensure Liquidity Auctions are not left if it would result in an empty book
- [#3286](https://github.com/vegaprotocol/vega/pull/3286) - Reduce some log levels
- [#3263](https://github.com/vegaprotocol/vega/pull/3263) - Fix incorrect context object in Liquidity Provisions
- [#3283](https://github.com/vegaprotocol/vega/pull/3283) - Remove debug code
- [#3198](https://github.com/vegaprotocol/vega/pull/3198) - chore: Add spell checking to build pipeline
- [#3303](https://github.com/vegaprotocol/vega/pull/3303) - Reduce market depth updates when nothing changes
- [#3310](https://github.com/vegaprotocol/vega/pull/3310) - Fees are no longer paid to inactive LPs
- [#3305](https://github.com/vegaprotocol/vega/pull/3305) - Fix validation of governance proposal terms
- [#3311](https://github.com/vegaprotocol/vega/pull/3311) - `targetStake` is now an unsigned integer
- [#3313](https://github.com/vegaprotocol/vega/pull/3313) - Fix invalid account wrapping

## 0.33.0

*2021-02-16*

As per the previous release notes, this release brings a lot of fixes, most of which aren't exciting new features but improve either the code quality or the developer experience. This release is pretty hefty, as the last few updates have been patch releases. It represents a lot of heavy testing and bug fixing on Liquidity Commitment orders. Alongside that, the feature test suite (we use [godog](https://github.com/cucumber/godog)) has seen some serious attention so that we can specify more complex scenarios easily.

### 🛠 Improvements
- [#3094](https://github.com/vegaprotocol/vega/pull/3094) - :fire: GraphQL: Use `ID` scalar for IDs, ensure capitalisation is correct (`marketID` -> `marketId`)
- [#3093](https://github.com/vegaprotocol/vega/pull/3093) - :fire: GraphQL: Add LP Commitment field to market proposal
- [#3061](https://github.com/vegaprotocol/vega/pull/3061) - GraphQL: Add market proposal to markets created via governance
- [#3060](https://github.com/vegaprotocol/vega/pull/3060) - Add maximum LP shape size limit network parameter
- [#3089](https://github.com/vegaprotocol/vega/pull/3089) - Add `OracleSpec` to market
- [#3148](https://github.com/vegaprotocol/vega/pull/3148) - Add GraphQL endpoints for oracle spec
- [#3179](https://github.com/vegaprotocol/vega/pull/3179) - Add metrics logging for LPs
- [#3127](https://github.com/vegaprotocol/vega/pull/3127) - Add validation for Oracle Specs on market proposals
- [#3129](https://github.com/vegaprotocol/vega/pull/3129) - Update transfers to use `uint256`
- [#3091](https://github.com/vegaprotocol/vega/pull/3091) - Refactor: Standardise how `InAuction` is detected in the core
- [#3133](https://github.com/vegaprotocol/vega/pull/3133) - Remove `log.error` when TX rate limit is hit
- [#3140](https://github.com/vegaprotocol/vega/pull/3140) - Remove `log.error` when cancel all orders fails
- [#3072](https://github.com/vegaprotocol/vega/pull/3072) - Re-enable disabled static analysis
- [#3068](https://github.com/vegaprotocol/vega/pull/3068) - Add `dlv` to docker container
- [#3067](https://github.com/vegaprotocol/vega/pull/3067) - Add more LP unit tests
- [#3066](https://github.com/vegaprotocol/vega/pull/3066) - Remove `devnet` specific wallet initialisation
- [#3041](https://github.com/vegaprotocol/vega/pull/3041) - Remove obsolete `InitialMarkPrice` network parameter
- [#3035](https://github.com/vegaprotocol/vega/pull/3035) - Documentation fixed for infrastructure fee field
- [#3034](https://github.com/vegaprotocol/vega/pull/3034) - Add `buf` to get tools script
- [#3032](https://github.com/vegaprotocol/vega/pull/3032) - Move documentation generation to [`vegaprotocol/api`](https://github.com/vegaprotocol/api) repository
- [#3030](https://github.com/vegaprotocol/vega/pull/3030) - Add more debug logging in execution engine
- [#3114](https://github.com/vegaprotocol/vega/pull/3114) - _Feature test refactor_: Standardise market definitions
- [#3122](https://github.com/vegaprotocol/vega/pull/3122) - _Feature test refactor_: Remove unused trading modes
- [#3124](https://github.com/vegaprotocol/vega/pull/3124) - _Feature test refactor_: Move submit order step to separate package
- [#3141](https://github.com/vegaprotocol/vega/pull/3141) - _Feature test refactor_: Move oracle data step to separate package
- [#3142](https://github.com/vegaprotocol/vega/pull/3142) - _Feature test refactor_: Move market steps to separate package
- [#3143](https://github.com/vegaprotocol/vega/pull/3143) - _Feature test refactor_: Move confirmed trades step to separate package
- [#3144](https://github.com/vegaprotocol/vega/pull/3144) - _Feature test refactor_: Move cancelled trades step to separate package
- [#3145](https://github.com/vegaprotocol/vega/pull/3145) - _Feature test refactor_: Move traders step to separate package
- [#3146](https://github.com/vegaprotocol/vega/pull/3146) - _Feature test refactor_: Create new step to verify margin accounts for a market
- [#3153](https://github.com/vegaprotocol/vega/pull/3153) - _Feature test refactor_: Create step to verify one account of each type per asset
- [#3152](https://github.com/vegaprotocol/vega/pull/3152) - _Feature test refactor_: Create step to deposit collateral
- [#3151](https://github.com/vegaprotocol/vega/pull/3151) - _Feature test refactor_: Create step to withdraw collateral
- [#3149](https://github.com/vegaprotocol/vega/pull/3149) - _Feature test refactor_: Merge deposit & verification steps
- [#3154](https://github.com/vegaprotocol/vega/pull/3154) - _Feature test refactor_: Create step to verify settlement balance for market
- [#3156](https://github.com/vegaprotocol/vega/pull/3156) - _Feature test refactor_: Rewrite margin levels step
- [#3178](https://github.com/vegaprotocol/vega/pull/3178) - _Feature test refactor_: Unify error handling steps
- [#3157](https://github.com/vegaprotocol/vega/pull/3157) - _Feature test refactor_: Various small fixes
- [#3101](https://github.com/vegaprotocol/vega/pull/3101) - _Feature test refactor_: Remove outdated feature tests
- [#3092](https://github.com/vegaprotocol/vega/pull/3092) - _Feature test refactor_: Add steps to test handling of LPs during auction
- [#3071](https://github.com/vegaprotocol/vega/pull/3071) - _Feature test refactor_: Fix typo

### 🐛 Fixes
- [#3018](https://github.com/vegaprotocol/vega/pull/3018) - Fix crash caused by distressed traders with LPs
- [#3029](https://github.com/vegaprotocol/vega/pull/3029) - API: LP orders were missing their reference data
- [#3031](https://github.com/vegaprotocol/vega/pull/3031) - Parties with cancelled LPs no longer receive fees
- [#3033](https://github.com/vegaprotocol/vega/pull/3033) - Improve handling of genesis block errors
- [#3036](https://github.com/vegaprotocol/vega/pull/3036) - Equity share is now correct when submitting initial order
- [#3048](https://github.com/vegaprotocol/vega/pull/3048) - LP submission now checks margin engine is started
- [#3070](https://github.com/vegaprotocol/vega/pull/3070) - Rewrite amending LPs
- [#3053](https://github.com/vegaprotocol/vega/pull/3053) - Rewrite cancel all order implementation
- [#3050](https://github.com/vegaprotocol/vega/pull/3050) - GraphQL: Order in `LiquidityOrder` is now nullable
- [#3056](https://github.com/vegaprotocol/vega/pull/3056) - Move `vegastream` to a separate repository
- [#3057](https://github.com/vegaprotocol/vega/pull/3057) - Ignore error if Tendermint stats is temporarily unavailable
- [#3058](https://github.com/vegaprotocol/vega/pull/3058) - Fix governance to use total supply rather than total deposited into network
- [#3062](https://github.com/vegaprotocol/vega/pull/3070) - Opening Auction no longer set to null on a market when auction completes
- [#3051](https://github.com/vegaprotocol/vega/pull/3051) - Rewrite LP refresh mechanism
- [#3080](https://github.com/vegaprotocol/vega/pull/3080) - Auctions now leave auction when `maximumDuration` is exceeded
- [#3075](https://github.com/vegaprotocol/vega/pull/3075) - Bond account is now correctly cleared when LPs are cancelled
- [#3074](https://github.com/vegaprotocol/vega/pull/3074) - Switch error reporting mechanism to stream error
- [#3069](https://github.com/vegaprotocol/vega/pull/3069) - Switch more error reporting mechanisms to stream error
- [#3081](https://github.com/vegaprotocol/vega/pull/3081) - Fix fee check for LP orders
- [#3087](https://github.com/vegaprotocol/vega/pull/3087) - GraphQL schema grammar & spelling fixes
- [#3185](https://github.com/vegaprotocol/vega/pull/3185) - LP orders are now accessed deterministically
- [#3131](https://github.com/vegaprotocol/vega/pull/3131) - GRPC api now shuts down gracefully
- [#3110](https://github.com/vegaprotocol/vega/pull/3110) - LP Bond is now returned if a market is rejected
- [#3115](https://github.com/vegaprotocol/vega/pull/3115) - Parties with closed out LPs can now submit new LPs
- [#3123](https://github.com/vegaprotocol/vega/pull/3123) - New market proposals with invalid Oracle definitions no longer crash core
- [#3131](https://github.com/vegaprotocol/vega/pull/3131) - GRPC api now shuts down gracefully
- [#3137](https://github.com/vegaprotocol/vega/pull/3137) - Pegged orders that fail to reprice correctly are now properly removed from the Market Depth API
- [#3168](https://github.com/vegaprotocol/vega/pull/3168) - Fix `intoProto` for `OracleSpecBinding`
- [#3106](https://github.com/vegaprotocol/vega/pull/3106) - Target Stake is now used as the Market Value Proxy during opening auction
- [#3103](https://github.com/vegaprotocol/vega/pull/3103) - Ensure all filled and partially filled orders are remove from the Market Depth API
- [#3095](https://github.com/vegaprotocol/vega/pull/3095) - GraphQL: Fix missing data in proposal subscription
- [#3085](https://github.com/vegaprotocol/vega/pull/3085) - Minor tidy-up of errors reported by `goland`

## 0.32.0

*2021-02-23*

More fixes, primarily related to liquidity provisioning (still disabled in this release) and asset withdrawals, which will soon be enabled in the UI.

Two minor breaking changes in the GraphQL API are included - one fixing a typo, the other changing the content of date fields on the withdrawal object - they're now date formatted.

### 🛠 Improvements
- [#3004](https://github.com/vegaprotocol/vega/pull/3004) - Incorporate `buf.yaml` tidy up submitted by `bufdev` on api-clients repo
- [#3002](https://github.com/vegaprotocol/vega/pull/3002) -🔥GraphQL: Withdrawal fields `expiry`, `createdAt` & `updatedAt` are now `RFC3339Nano` date formatted
- [#3000](https://github.com/vegaprotocol/vega/pull/3002) -🔥GraphQL: Fix typo in `prepareVote` mutation - `propopsalId` is now `proposalId`
- [#2957](https://github.com/vegaprotocol/vega/pull/2957) - REST: Add missing prepare endpoints (`PrepareProposal`, `PrepareVote`, `PrepareLiquiditySubmission`)

### 🐛 Fixes
- [#3011](https://github.com/vegaprotocol/vega/pull/3011) - Liquidity fees are distributed in to margin accounts, not general accounts
- [#2991](https://github.com/vegaprotocol/vega/pull/2991) - Liquidity Provisions are now rejected if there is not enough collateral
- [#2990](https://github.com/vegaprotocol/vega/pull/2990) - Fix a lock caused by GraphQL subscribers unsubscribing from certain endpoints
- [#2996](https://github.com/vegaprotocol/vega/pull/2986) - Liquidity Provisions are now parked when repricing fails
- [#2951](https://github.com/vegaprotocol/vega/pull/2951) - Store reference prices when parking pegs for auction
- [#2982](https://github.com/vegaprotocol/vega/pull/2982) - Fix withdrawal data availability before it is verified
- [#2981](https://github.com/vegaprotocol/vega/pull/2981) - Fix sending multisig bundle for withdrawals before threshold is reached
- [#2964](https://github.com/vegaprotocol/vega/pull/2964) - Extend auctions if uncrossing price is unreasonable
- [#2961](https://github.com/vegaprotocol/vega/pull/2961) - GraphQL: Fix incorrect market in bond account resolver
- [#2958](https://github.com/vegaprotocol/vega/pull/2958) - Create `third_party` folder to avoid excluding vendor protobuf files in build
- [#3009](https://github.com/vegaprotocol/vega/pull/3009) - Remove LP commitments when a trader is closed out
- [#3012](https://github.com/vegaprotocol/vega/pull/3012) - Remove LP commitments when a trader reduces their commitment to 0

## 0.31.0

*2021-02-09*

Many of the fixes below relate to Liquidity Commitments, which are still disabled in testnet, and Data Sourcing, which is also not enabled. Data Sourcing (a.k.a Oracles) is one of the last remaining pieces we need to complete settlement at instrument expiry, and Liquidity Commitment will be enabled when the functionality has been stabilised.

This release does improve protocol documentation, with all missing fields filled in and the explanations for Pegged Orders expanded. Two crashers have been fixed, although the first is already live as hotfix on testnet, and the other is in functionality that is not yet enabled.

This release also makes some major API changes:

- `api.TradingClient` -> `api.v1.TradingServiceClient`
- `api.TradingDataClient` -> `api.v1.TradingDataServiceClient`
- Fields have changed from camel-case to snake-cased (e.g. `someFieldName` is now `some_field_name`)
- All API calls now have request and response messages whose names match the API call name (e.g. `GetSomething` now has a request called `GetSomethingRequest` and a response called `GetSomethingResponse`)
- See [#2879](https://github.com/vegaprotocol/vega/pull/2879) for details

### 🛠 Improvements
- [#2879](https://github.com/vegaprotocol/vega/pull/2879) - 🔥Update all the protobuf files with Buf recommendations
- [#2847](https://github.com/vegaprotocol/vega/pull/2847) - Improve proto documentation, in particular for pegged orders
- [#2905](https://github.com/vegaprotocol/vega/pull/2905) - Update `vega verify` command to verify genesis block files
- [#2851](https://github.com/vegaprotocol/vega/pull/2851) - Enable distribution of liquidity fees to liquidity providers
- [#2871](https://github.com/vegaprotocol/vega/pull/2871) - Add `submitOracleData` command
- [#2887](https://github.com/vegaprotocol/vega/pull/2887) - Add Open Oracle data processing & data normalisation
- [#2915](https://github.com/vegaprotocol/vega/pull/2915) - Add Liquidity Commitments to API responses

### 🐛 Fixes
- [#2913](https://github.com/vegaprotocol/vega/pull/2913) - Fix market lifecycle events not being published through event bus API
- [#2906](https://github.com/vegaprotocol/vega/pull/2906) - Add new process for calculating margins for orders during auction
- [#2887](https://github.com/vegaprotocol/vega/pull/2887) - Liquidity Commitment fix-a-thon
- [#2879](https://github.com/vegaprotocol/vega/pull/2879) - Apply `Buf` lint recommendations
- [#2872](https://github.com/vegaprotocol/vega/pull/2872) - Improve field names in fee distribution package
- [#2867](https://github.com/vegaprotocol/vega/pull/2867) - Fix GraphQL bug: deposits `creditedAt` incorrectly showed `createdAt` time, not credit time
- [#2858](https://github.com/vegaprotocol/vega/pull/2858) - Fix crasher caused by parking pegged orders for auction
- [#2852](https://github.com/vegaprotocol/vega/pull/2852) - Remove unused binaries from CI builds
- [#2850](https://github.com/vegaprotocol/vega/pull/2850) - Fix bug that caused fees to be charged for pegged orders
- [#2893](https://github.com/vegaprotocol/vega/pull/2893) - Remove unused dependency in repricing
- [#2929](https://github.com/vegaprotocol/vega/pull/2929) - Refactor GraphQL resolver for withdrawals
- [#2939](https://github.com/vegaprotocol/vega/pull/2939) - Fix crasher caused by incorrectly loading Fee account for transfers

## 0.30.0

*2021-01-19*

This release enables (or more accurately, re-enables previously disabled) pegged orders, meaning they're finally here :tada:

The Ethereum bridge also received some work - in particular the number of confirmations we wait for on Ethereum is now controlled by a governance parameter. Being a governance parameter, that means that the value can be changed by a governance vote. Slightly related: You can now fetch active governance proposals via REST.

:one: We also switch to [Buf](https://buf.build/) for our protobuf workflow. This was one of the pre-requisites for opening up our api clients build process, and making the protobuf files open source. More on that soon!

:two: This fixes an issue on testnet where votes were not registered when voting on open governance proposals. The required number of Ropsten `VOTE` tokens was being calculated incorrectly on testnet, leading to all votes quietly being ignored. In 0.30.0, voting works as expected again.

### ✨ New
- [#2732](https://github.com/vegaprotocol/vega/pull/2732) Add REST endpoint to fetch all proposals (`/governance/proposals`)
- [#2735](https://github.com/vegaprotocol/vega/pull/2735) Add `FeeSplitter` to correctly split fee portion of an aggressive order
- [#2745](https://github.com/vegaprotocol/vega/pull/2745) Add transfer bus events for withdrawals and deposits
- [#2754](https://github.com/vegaprotocol/vega/pull/2754) Add New Market bus event
- [#2778](https://github.com/vegaprotocol/vega/pull/2778) Switch to [Buf](https://buf.build/) :one:
- [#2785](https://github.com/vegaprotocol/vega/pull/2785) Add configurable required confirmations for bridge transactions
- [#2791](https://github.com/vegaprotocol/vega/pull/2791) Add Supplied State to market data
- [#2793](https://github.com/vegaprotocol/vega/pull/2793) 🔥Rename `marketState` to `marketTradingMode`, add new `marketState` enum (`ACTIVE`, `SUSPENDED` or `PENDING`)
- [#2833](https://github.com/vegaprotocol/vega/pull/2833) Add fees estimate for pegged orders
- [#2838](https://github.com/vegaprotocol/vega/pull/2838) Add bond and fee transfers

### 🛠 Improvements
- [#2835](https://github.com/vegaprotocol/vega/pull/2835) Fix voting for proposals :two:
- [#2830](https://github.com/vegaprotocol/vega/pull/2830) Refactor pegged order repricing
- [#2827](https://github.com/vegaprotocol/vega/pull/2827) Refactor expiring orders lists
- [#2821](https://github.com/vegaprotocol/vega/pull/2821) Handle liquidity commitments on market proposals
- [#2816](https://github.com/vegaprotocol/vega/pull/2816) Add changing liquidity commitment when not enough stake
- [#2805](https://github.com/vegaprotocol/vega/pull/2805) Fix read nodes lagging if they receive votes but not a bridge event
- [#2804](https://github.com/vegaprotocol/vega/pull/2804) Fix various minor bridge confirmation bugs
- [#2800](https://github.com/vegaprotocol/vega/pull/2800) Fix removing pegged orders that are rejected when unparked
- [#2799](https://github.com/vegaprotocol/vega/pull/2799) Fix crasher when proposing an update to network parameters
- [#2797](https://github.com/vegaprotocol/vega/pull/2797) Update target stake to include mark price
- [#2783](https://github.com/vegaprotocol/vega/pull/2783) Fix price monitoring integration tests
- [#2780](https://github.com/vegaprotocol/vega/pull/2780) Add more unit tests for pegged order price amends
- [#2774](https://github.com/vegaprotocol/vega/pull/2774) Fix cancelling all orders
- [#2768](https://github.com/vegaprotocol/vega/pull/2768) Fix GraphQL: Allow `marketId` to be null when it is invalid
- [#2767](https://github.com/vegaprotocol/vega/pull/2767) Fix parked pegged orders to have a price of 0 explicitly
- [#2766](https://github.com/vegaprotocol/vega/pull/2766) Disallow GFN to GTC/GTT amends
- [#2765](https://github.com/vegaprotocol/vega/pull/2765) Fix New Market bus event being sent more than once
- [#2763](https://github.com/vegaprotocol/vega/pull/2763) Add rounding to pegged order mid prices that land on non integer values
- [#2795](https://github.com/vegaprotocol/vega/pull/2795) Fix typos in GraphQL schema documentation
- [#2762](https://github.com/vegaprotocol/vega/pull/2762) Fix more typos in GraphQL schema documentation
- [#2758](https://github.com/vegaprotocol/vega/pull/2758) Fix error handling when amending some pegged order types
- [#2757](https://github.com/vegaprotocol/vega/pull/2757) Remove order from pegged list when it becomes inactive
- [#2756](https://github.com/vegaprotocol/vega/pull/2756) Add more panics to the core
- [#2750](https://github.com/vegaprotocol/vega/pull/2750) Remove expiring orders when amending to non GTT
- [#2671](https://github.com/vegaprotocol/vega/pull/2671) Add extra integration tests for uncrossing at auction end
- [#2746](https://github.com/vegaprotocol/vega/pull/2746) Fix potential divide by 0 in position calculation
- [#2743](https://github.com/vegaprotocol/vega/pull/2743) Add check for pegged orders impacted by order expiry
- [#2737](https://github.com/vegaprotocol/vega/pull/2737) Remove the ability to amend a pegged order's price
- [#2724](https://github.com/vegaprotocol/vega/pull/2724) Add price monitoring tests for order amendment
- [#2723](https://github.com/vegaprotocol/vega/pull/2723) Fix fee monitoring values during auction
- [#2721](https://github.com/vegaprotocol/vega/pull/2721) Fix incorrect reference when amending pegged orders
- [#2717](https://github.com/vegaprotocol/vega/pull/2717) Fix incorrect error codes for IOC and FOK orders during auction
- [#2715](https://github.com/vegaprotocol/vega/pull/2715) Update price monitoring to use reference price when syncing with risk model
- [#2711](https://github.com/vegaprotocol/vega/pull/2711) Refactor governance event subscription

## 0.29.0

*2020-12-07*

Note that you'll see a lot of changes related to **Pegged Orders** and **Liquidity Commitments**. These are still in testing, so these two types cannot currently be used in _Testnet_.

### ✨ New
- [#2534](https://github.com/vegaprotocol/vega/pull/2534) Implements amends for pegged orders
- [#2493](https://github.com/vegaprotocol/vega/pull/2493) Calculate market target stake
- [#2649](https://github.com/vegaprotocol/vega/pull/2649) Add REST governance endpoints
- [#2429](https://github.com/vegaprotocol/vega/pull/2429) Replace inappropriate wording in the codebase
- [#2617](https://github.com/vegaprotocol/vega/pull/2617) Implements proposal to update network parameters
- [#2622](https://github.com/vegaprotocol/vega/pull/2622) Integrate the liquidity engine into the market
- [#2683](https://github.com/vegaprotocol/vega/pull/2683) Use the Ethereum block log index to de-duplicate Ethereum transactions
- [#2674](https://github.com/vegaprotocol/vega/pull/2674) Update ERC20 token and bridges ABIs / codegen
- [#2690](https://github.com/vegaprotocol/vega/pull/2690) Add instruction to debug integration tests with DLV
- [#2680](https://github.com/vegaprotocol/vega/pull/2680) Add price monitoring bounds to the market data API

### 🛠 Improvements
- [#2589](https://github.com/vegaprotocol/vega/pull/2589) Fix cancellation of pegged orders
- [#2659](https://github.com/vegaprotocol/vega/pull/2659) Fix panic in execution engine when GFN order are submit at auction start
- [#2661](https://github.com/vegaprotocol/vega/pull/2661) Handle missing error conversion in GraphQL API
- [#2621](https://github.com/vegaprotocol/vega/pull/2621) Fix pegged order creating duplicated order events
- [#2666](https://github.com/vegaprotocol/vega/pull/2666) Prevent the node to DDOS the Ethereum node when lots of deposits happen
- [#2653](https://github.com/vegaprotocol/vega/pull/2653) Fix indicative price and volume calculation
- [#2649](https://github.com/vegaprotocol/vega/pull/2649) Fix a typo in market price monitoring parameters API
- [#2650](https://github.com/vegaprotocol/vega/pull/2650) Change governance minimum proposer balance to be a minimum amount of token instead of a factor of the total supply
- [#2675](https://github.com/vegaprotocol/vega/pull/2675) Fix an GraphQL enum conversion
- [#2691](https://github.com/vegaprotocol/vega/pull/2691) Fix spelling in a network parameter
- [#2696](https://github.com/vegaprotocol/vega/pull/2696) Fix panic when uncrossing auction
- [#2984](https://github.com/vegaprotocol/vega/pull/2698) Fix price monitoring by feeding it the uncrossing price at end of opening auction
- [#2705](https://github.com/vegaprotocol/vega/pull/2705) Fix a bug related to order being sorted by creating time in the matching engine price levels

## 0.28.0

*2020-11-25*

Vega release logs contain a 🔥 emoji to denote breaking API changes. 🔥🔥 is a new combination denoting something that may significantly change your experience - from this release forward, transactions from keys that have no collateral on the network will *always* be rejected. As there are no transactions that don't either require collateral themselves, or an action to have been taken that already required collateral, we are now rejecting these as soon as possible.

We've also added support for synchronously submitting transactions. This can make error states easier to catch. Along with this you can now subscribe to error events in the event bus.

Also: Note that you'll see a lot of changes related to **Pegged Orders** and **Liquidity Commitments**. These are still in testing, so these two types cannot currently be used in _Testnet_.

### ✨ New
- [#2634](https://github.com/vegaprotocol/vega/pull/2634) Avoid caching transactions before they are rate/balance limited
- [#2626](https://github.com/vegaprotocol/vega/pull/2626) Add a transaction submit type to GraphQL
- [#2624](https://github.com/vegaprotocol/vega/pull/2624) Add mutexes to assets maps
- [#2593](https://github.com/vegaprotocol/vega/pull/2503) 🔥🔥 Reject transactions
- [#2453](https://github.com/vegaprotocol/vega/pull/2453) 🔥 Remove `baseName` field from markets
- [#2536](https://github.com/vegaprotocol/vega/pull/2536) Add Liquidity Measurement engine
- [#2539](https://github.com/vegaprotocol/vega/pull/2539) Add Liquidity Provisioning Commitment handling to markets
- [#2540](https://github.com/vegaprotocol/vega/pull/2540) Add support for amending pegged orders
- [#2549](https://github.com/vegaprotocol/vega/pull/2549) Add calculation for liquidity order sizes
- [#2553](https://github.com/vegaprotocol/vega/pull/2553) Allow pegged orders to have a price of 0
- [#2555](https://github.com/vegaprotocol/vega/pull/2555) Update Event stream votes to contain proposal ID
- [#2556](https://github.com/vegaprotocol/vega/pull/2556) Update Event stream to contain error events
- [#2560](https://github.com/vegaprotocol/vega/pull/2560) Add Pegged Order details to GraphQL
- [#2607](https://github.com/vegaprotocol/vega/pull/2807) Add support for parking orders during auction

### 🛠 Improvements
- [#2634](https://github.com/vegaprotocol/vega/pull/2634) Avoid caching transactions before they are rate/balance limited
- [#2626](https://github.com/vegaprotocol/vega/pull/2626) Add a transaction submit type to GraphQL
- [#2624](https://github.com/vegaprotocol/vega/pull/2624) Add mutexes to assets maps
- [#2623](https://github.com/vegaprotocol/vega/pull/2623) Fix concurrent map access in assets
- [#2608](https://github.com/vegaprotocol/vega/pull/2608) Add sync/async equivalents for `submitTX`
- [#2618](https://github.com/vegaprotocol/vega/pull/2618) Disable storing API-related data on validator nodes
- [#2615](https://github.com/vegaprotocol/vega/pull/2618) Expand static checks
- [#2613](https://github.com/vegaprotocol/vega/pull/2613) Remove unused internal `cancelOrderById` function
- [#2530](https://github.com/vegaprotocol/vega/pull/2530) Governance asset for the network is now set in the genesis block
- [#2533](https://github.com/vegaprotocol/vega/pull/2533) More efficiently close channels in subscriptions
- [#2554](https://github.com/vegaprotocol/vega/pull/2554) Fix mid-price to 0 when best bid and average are unavailable and pegged order price is 0
- [#2565](https://github.com/vegaprotocol/vega/pull/2565) Cancelled pegged orders now have the correct status
- [#2568](https://github.com/vegaprotocol/vega/pull/2568) Prevent pegged orders from being repriced
- [#2570](https://github.com/vegaprotocol/vega/pull/2570) Expose probability of trading
- [#2576](https://github.com/vegaprotocol/vega/pull/2576) Use static best bid/ask price for pegged order repricing
- [#2581](https://github.com/vegaprotocol/vega/pull/2581) Fix order of messages when cancelling a pegged order
- [#2586](https://github.com/vegaprotocol/vega/pull/2586) Fix blank `txHash` in deposit API types
- [#2591](https://github.com/vegaprotocol/vega/pull/2591) Pegged orders are now cancelled when all orders are cancelled
- [#2609](https://github.com/vegaprotocol/vega/pull/2609) Improve expiry of pegged orders
- [#2610](https://github.com/vegaprotocol/vega/pull/2609) Improve removal of liquidity commitment orders when manual orders satisfy liquidity provisioning commitments

## 0.27.0

*2020-10-30*

This release contains a fix (read: large reduction in memory use) around auction modes with particularly large order books that caused slow block times when handling orders placed during an opening auction. It also contains a lot of internal work related to the liquidity provision mechanics.

### ✨ New
- [#2498](https://github.com/vegaprotocol/vega/pull/2498) Automatically create a bond account for liquidity providers
- [#2596](https://github.com/vegaprotocol/vega/pull/2496) Create liquidity measurement API
- [#2490](https://github.com/vegaprotocol/vega/pull/2490) GraphQL: Add Withdrawal and Deposit events to event bus
- [#2476](https://github.com/vegaprotocol/vega/pull/2476) 🔥`MarketData` now uses RFC339 formatted times, not seconds
- [#2473](https://github.com/vegaprotocol/vega/pull/2473) Add network parameters related to target stake calculation
- [#2506](https://github.com/vegaprotocol/vega/pull/2506) Network parameters can now contain JSON configuration

### 🛠 Improvements
- [#2521](https://github.com/vegaprotocol/vega/pull/2521) Optimise memory usage when building cumulative price levels
- [#2520](https://github.com/vegaprotocol/vega/pull/2520) Fix indicative price calculation
- [#2517](https://github.com/vegaprotocol/vega/pull/2517) Improve command line for rate limiting in faucet & wallet
- [#2510](https://github.com/vegaprotocol/vega/pull/2510) Remove reference to external risk model
- [#2509](https://github.com/vegaprotocol/vega/pull/2509) Fix panic when loading an invalid genesis configuration
- [#2502](https://github.com/vegaprotocol/vega/pull/2502) Fix pointer when using amend in place
- [#2487](https://github.com/vegaprotocol/vega/pull/2487) Remove context from struct that didn't need it
- [#2485](https://github.com/vegaprotocol/vega/pull/2485) Refactor event bus event transmission
- [#2481](https://github.com/vegaprotocol/vega/pull/2481) Add `LiquidityProvisionSubmission` transaction
- [#2480](https://github.com/vegaprotocol/vega/pull/2480) Remove unused code
- [#2479](https://github.com/vegaprotocol/vega/pull/2479) Improve validation of external resources
- [#1936](https://github.com/vegaprotocol/vega/pull/1936) Upgrade to Tendermint 0.33.8

## 0.26.1

*2020-10-23*

Fixes a number of issues discovered during the testing of 0.26.0.

### 🛠 Improvements
- [#2463](https://github.com/vegaprotocol/vega/pull/2463) Further reliability fixes for the event bus
- [#2469](https://github.com/vegaprotocol/vega/pull/2469) Fix incorrect error returned when a trader places an order in an asset that they have no account for (was `InvalidPartyID`, now `InsufficientAssetBalance`)
- [#2458](https://github.com/vegaprotocol/vega/pull/2458) REST: Fix a crasher when a market is proposed without specifying auction times

## 0.26.0

*2020-10-20*

The events API added in 0.25.0 had some reliability issues when a large volume of events were being emitted. This release addresses that in two ways:
 - The gRPC event stream now takes a parameter that sets a batch size. A client will receive the events when the batch limit is hit.
 - GraphQL is now limited to one event type per subscription, and we also removed the ALL event type as an option. This was due to the GraphQL gateway layer taking too long to process the full event stream, leading to sporadic disconnections.

These two fixes combined make both the gRPC and GraphQL streams much more reliable under reasonably heavy load. Let us know if you see any other issues. The release also adds some performance improvements to the way the core processes Tendermint events, some documentation improvements, and some additional debug tools.

### ✨ New
- [#2319](https://github.com/vegaprotocol/vega/pull/2319) Add fee estimate API endpoints to remaining APIs
- [#2321](https://github.com/vegaprotocol/vega/pull/2321) 🔥 Change `estimateFee` to `estimateOrder` in GraphQL
- [#2327](https://github.com/vegaprotocol/vega/pull/2327) 🔥 GraphQL: Event bus API - remove ALL type & limit subscription to one event type
- [#2343](https://github.com/vegaprotocol/vega/pull/2343) 🔥 Add batching support to stream subscribers

### 🛠 Improvements
- [#2229](https://github.com/vegaprotocol/vega/pull/2229) Add Price Monitoring module
- [#2246](https://github.com/vegaprotocol/vega/pull/2246) Add new market depth subscription methods
- [#2298](https://github.com/vegaprotocol/vega/pull/2298) Improve error messages for Good For Auction/Good For Normal rejections
- [#2301](https://github.com/vegaprotocol/vega/pull/2301) Add validation for GFA/GFN orders
- [#2307](https://github.com/vegaprotocol/vega/pull/2307) Implement app state hash
- [#2312](https://github.com/vegaprotocol/vega/pull/2312) Add validation for market proposal risk parameters
- [#2313](https://github.com/vegaprotocol/vega/pull/2313) Add transaction replay protection
- [#2314](https://github.com/vegaprotocol/vega/pull/2314) GraphQL: Improve response when market does not exist
- [#2315](https://github.com/vegaprotocol/vega/pull/2315) GraphQL: Improve response when party does not exist
- [#2316](https://github.com/vegaprotocol/vega/pull/2316) Documentation: Improve documentation for fee estimate endpoint
- [#2318](https://github.com/vegaprotocol/vega/pull/2318) Documentation: Improve documentation for governance data endpoints
- [#2324](https://github.com/vegaprotocol/vega/pull/2324) Cache transactions already seen by `checkTX`
- [#2328](https://github.com/vegaprotocol/vega/pull/2328) Add test covering context cancellation mid data-sending
- [#2331](https://github.com/vegaprotocol/vega/pull/2331) Internal refactor of network parameter storage
- [#2334](https://github.com/vegaprotocol/vega/pull/2334) Rewrite `vegastream` to use the event bus
- [#2333](https://github.com/vegaprotocol/vega/pull/2333) Fix context for events, add block hash and event id
- [#2335](https://github.com/vegaprotocol/vega/pull/2335) Add ABCI event recorder
- [#2341](https://github.com/vegaprotocol/vega/pull/2341) Ensure event slices cannot be empty
- [#2345](https://github.com/vegaprotocol/vega/pull/2345) Handle filled orders in the market depth service before new orders are added
- [#2346](https://github.com/vegaprotocol/vega/pull/2346) CI: Add missing environment variables
- [#2348](https://github.com/vegaprotocol/vega/pull/2348) Use cached transactions in `checkTX`
- [#2349](https://github.com/vegaprotocol/vega/pull/2349) Optimise accounts map accesses
- [#2351](https://github.com/vegaprotocol/vega/pull/2351) Fix sequence ID related to market `OnChainTimeUpdate`
- [#2355](https://github.com/vegaprotocol/vega/pull/2355) Update coding style doc with info on log levels
- [#2358](https://github.com/vegaprotocol/vega/pull/2358) Add documentation and comments for `events.proto`
- [#2359](https://github.com/vegaprotocol/vega/pull/2359) Fix out of bounds index crash
- [#2364](https://github.com/vegaprotocol/vega/pull/2364) Add mutex to protect map access
- [#2366](https://github.com/vegaprotocol/vega/pull/2366) Auctions: Reject IOC/FOK orders
- [#2368](https://github.com/vegaprotocol/vega/pull/2370) Tidy up genesis market instantiation
- [#2369](https://github.com/vegaprotocol/vega/pull/2369) Optimise event bus to reduce CPU usage
- [#2370](https://github.com/vegaprotocol/vega/pull/2370) Event stream: Send batches instead of single events
- [#2376](https://github.com/vegaprotocol/vega/pull/2376) GraphQL: Remove verbose logging
- [#2377](https://github.com/vegaprotocol/vega/pull/2377) Update tendermint stats less frequently for Vega stats API endpoint
- [#2381](https://github.com/vegaprotocol/vega/pull/2381) Event stream: Reduce CPU load, depending on batch size
- [#2382](https://github.com/vegaprotocol/vega/pull/2382) GraphQL: Make event stream batch size mandatory
- [#2401](https://github.com/vegaprotocol/vega/pull/2401) Event stream: Fix CPU spinning after stream close
- [#2404](https://github.com/vegaprotocol/vega/pull/2404) Auctions: Add fix for crash during auction exit
- [#2419](https://github.com/vegaprotocol/vega/pull/2419) Make the price level wash trade check configurable
- [#2432](https://github.com/vegaprotocol/vega/pull/2432) Use `EmitDefaults` on `jsonpb.Marshaler`
- [#2431](https://github.com/vegaprotocol/vega/pull/2431) GraphQL: Add price monitoring
- [#2433](https://github.com/vegaprotocol/vega/pull/2433) Validate amend orders with GFN and GFA
- [#2436](https://github.com/vegaprotocol/vega/pull/2436) Return a permission denied error for a non-allowlisted public key
- [#2437](https://github.com/vegaprotocol/vega/pull/2437) Undo accidental code removal
- [#2438](https://github.com/vegaprotocol/vega/pull/2438) GraphQL: Fix a resolver error when markets are in auction mode
- [#2441](https://github.com/vegaprotocol/vega/pull/2441) GraphQL: Remove unnecessary validations
- [#2442](https://github.com/vegaprotocol/vega/pull/2442) GraphQL: Update library; improve error responses
- [#2447](https://github.com/vegaprotocol/vega/pull/2447) REST: Fix HTTP verb for network parameters query
- [#2443](https://github.com/vegaprotocol/vega/pull/2443) Auctions: Add check for opening auction duration during market creation

## 0.25.1

*2020-10-14*

This release backports two fixes from the forthcoming 0.26.0 release.

### 🛠 Improvements
- [#2354](https://github.com/vegaprotocol/vega/pull/2354) Update `OrderEvent` to copy by value
- [#2379](https://github.com/vegaprotocol/vega/pull/2379) Add missing `/governance/prepare/vote` REST endpoint

## 0.25.0

*2020-09-24*

This release adds the event bus API, allowing for much greater introspection in to the operation of a node. We've also re-enabled the order amends API, as well as a long list of fixes.

### ✨ New
- [#2281](https://github.com/vegaprotocol/vega/pull/2281) Enable opening auctions
- [#2205](https://github.com/vegaprotocol/vega/pull/2205) Add GraphQL event stream API
- [#2219](https://github.com/vegaprotocol/vega/pull/2219) Add deposits API
- [#2222](https://github.com/vegaprotocol/vega/pull/2222) Initial asset list is now loaded from genesis configuration, not external configuration
- [#2238](https://github.com/vegaprotocol/vega/pull/2238) Re-enable order amend API
- [#2249](https://github.com/vegaprotocol/vega/pull/2249) Re-enable TX rate limit by party ID
- [#2240](https://github.com/vegaprotocol/vega/pull/2240) Add time to position responses

### 🛠 Improvements
- [#2211](https://github.com/vegaprotocol/vega/pull/2211) 🔥 GraphQL: Field case change `proposalId` -> `proposalID`
- [#2218](https://github.com/vegaprotocol/vega/pull/2218) 🔥 GraphQL: Withdrawals now return a `Party`, not a party ID
- [#2202](https://github.com/vegaprotocol/vega/pull/2202) Fix time validation for proposals when all times are the same
- [#2206](https://github.com/vegaprotocol/vega/pull/2206) Reduce log noise from statistics endpoint
- [#2207](https://github.com/vegaprotocol/vega/pull/2207) Automatically reload node configuration
- [#2209](https://github.com/vegaprotocol/vega/pull/2209) GraphQL: fix proposal rejection enum
- [#2210](https://github.com/vegaprotocol/vega/pull/2210) Refactor order service to not require blockchain client
- [#2213](https://github.com/vegaprotocol/vega/pull/2213) Improve error clarity for invalid proposals
- [#2216](https://github.com/vegaprotocol/vega/pulls/2216) Ensure all GRPC endpoints use real time, not Vega time
- [#2231](https://github.com/vegaprotocol/vega/pull/2231) Refactor processor to no longer require collateral
- [#2232](https://github.com/vegaprotocol/vega/pull/2232) Clean up logs that dumped raw bytes
- [#2233](https://github.com/vegaprotocol/vega/pull/2233) Remove generate method from execution engine
- [#2234](https://github.com/vegaprotocol/vega/pull/2234) Remove `authEnabled` setting
- [#2236](https://github.com/vegaprotocol/vega/pull/2236) Simply order amendment logging
- [#2237](https://github.com/vegaprotocol/vega/pull/2237) Clarify fees attribution in transfers
- [#2239](https://github.com/vegaprotocol/vega/pull/2239) Ensure margin is released immediately, not on next mark to market
- [#2241](https://github.com/vegaprotocol/vega/pull/2241) Load log level in processor app
- [#2245](https://github.com/vegaprotocol/vega/pull/2245) Fix a concurrent map access in positions API
- [#2247](https://github.com/vegaprotocol/vega/pull/2247) Improve logging on a TX with an invalid signature
- [#2252](https://github.com/vegaprotocol/vega/pull/2252) Fix incorrect order count in Market Depth API
- [#2254](https://github.com/vegaprotocol/vega/pull/2254) Fix concurrent map access in Market Depth API
- [#2269](https://github.com/vegaprotocol/vega/pull/2269) GraphQL: Fix party filtering for event bus API
- [#2266](https://github.com/vegaprotocol/vega/pull/2266) Refactor transaction codec
- [#2275](https://github.com/vegaprotocol/vega/pull/2275) Prevent opening auctions from closing early
- [#2262](https://github.com/vegaprotocol/vega/pull/2262) Clear potential position properly when an order is cancelled for self trading
- [#2286](https://github.com/vegaprotocol/vega/pull/2286) Add sequence ID to event bus events
- [#2288](https://github.com/vegaprotocol/vega/pull/2288) Fix auction events not appearing in GraphQL event bus
- [#2294](https://github.com/vegaprotocol/vega/pull/2294) Fixing incorrect order iteration in auctions
- [#2285](https://github.com/vegaprotocol/vega/pull/2285) Check auction times
- [#2283](https://github.com/vegaprotocol/vega/pull/2283) Better handling of 0 `expiresAt`

## 0.24.0

*2020-09-04*

One new API endpoint allows cancelling multiple orders simultaneously, either all orders by market, a single order in a specific market, or just all open orders.

Other than that it's mainly bugfixes, many of which fix subtly incorrect API output.

### ✨ New

- [#2107](https://github.com/vegaprotocol/vega/pull/2107) Support for cancelling multiple orders at once
- [#2186](https://github.com/vegaprotocol/vega/pull/2186) Add per-party rate-limit of 50 requests over 3 blocks

### 🛠 Improvements

- [#2177](https://github.com/vegaprotocol/vega/pull/2177) GraphQL: Add Governance proposal metadata
- [#2098](https://github.com/vegaprotocol/vega/pull/2098) Fix crashed in event bus
- [#2041](https://github.com/vegaprotocol/vega/pull/2041) Fix a rounding error in the output of Positions API
- [#1934](https://github.com/vegaprotocol/vega/pull/1934) Improve API documentation
- [#2110](https://github.com/vegaprotocol/vega/pull/2110) Send Infrastructure fees to the correct account
- [#2117](https://github.com/vegaprotocol/vega/pull/2117) Prevent creation of withdrawal requests for more than the available balance
- [#2136](https://github.com/vegaprotocol/vega/pull/2136) gRPC: Fetch all accounts for a market did not return all accounts
- [#2151](https://github.com/vegaprotocol/vega/pull/2151) Prevent wasteful event bus subscriptions
- [#2167](https://github.com/vegaprotocol/vega/pull/2167) Ensure events in the event bus maintain their order
- [#2178](https://github.com/vegaprotocol/vega/pull/2178) Fix API returning incorrectly formatted orders when a party has no collateral

## 0.23.1

*2020-08-27*

This release backports a fix from the forthcoming 0.24.0 release that fixes a GraphQL issue with the new `Asset` type. When fetching the Assets from the top level, all the details came through. When fetching them as a nested property, only the ID was filled in. This is now fixed.

### 🛠 Improvements

- [#2140](https://github.com/vegaprotocol/vega/pull/2140) GraphQL fix for fetching assets as nested properties

## 0.23.0

*2020-08-10*

This release contains a lot of groundwork for Fees and Auction mode.

**Fees** are incurred on every trade on Vega. Those fees are divided between up to three recipient types, but traders will only see one collective fee charged. The fees reward liquidity providers, infrastructure providers and market makers.

* The liquidity portion of the fee is paid to market makers for providing liquidity, and is transferred to the market-maker fee pool for the market.
* The infrastructure portion of the fee, which is paid to validators as a reward for running the infrastructure of the network, is transferred to the infrastructure fee pool for that asset. It is then periodically distributed to the validators.
* The maker portion of the fee is transferred to the non-aggressive, or passive party in the trade (the maker, as opposed to the taker).

**Auction mode** is not enabled in this release, but the work is nearly complete for Opening Auctions on new markets.

💥 Please note, **this release disables order amends**. The team uncovered an issue in the Market Depth API output that is caused by order amends, so rather than give incorrect output, we've temporarily disabled the amendment of orders. They will return when the Market Depth API is fixed. For now, *amends will return an error*.

### ✨ New

- 💥 [#2092](https://github.com/vegaprotocol/vega/pull/2092) Disable order amends
- [#2027](https://github.com/vegaprotocol/vega/pull/2027) Add built in asset faucet endpoint
- [#2075](https://github.com/vegaprotocol/vega/pull/2075), [#2086](https://github.com/vegaprotocol/vega/pull/2086), [#2083](https://github.com/vegaprotocol/vega/pull/2083), [#2078](https://github.com/vegaprotocol/vega/pull/2078) Add time & size limits to faucet requests
- [#2068](https://github.com/vegaprotocol/vega/pull/2068) Add REST endpoint to fetch governance proposals by Party
- [#2058](https://github.com/vegaprotocol/vega/pull/2058) Add REST endpoints for fees
- [#2047](https://github.com/vegaprotocol/vega/pull/2047) Add `prepareWithdraw` endpoint

### 🛠 Improvements

- [#2061](https://github.com/vegaprotocol/vega/pull/2061) Fix Network orders being left as active
- [#2034](https://github.com/vegaprotocol/vega/pull/2034) Send `KeepAlive` messages on GraphQL subscriptions
- [#2031](https://github.com/vegaprotocol/vega/pull/2031) Add proto fields required for auctions
- [#2025](https://github.com/vegaprotocol/vega/pull/2025) Add auction mode (currently never triggered)
- [#2013](https://github.com/vegaprotocol/vega/pull/2013) Add Opening Auctions support to market framework
- [#2010](https://github.com/vegaprotocol/vega/pull/2010) Add documentation for Order Errors to proto source files
- [#2003](https://github.com/vegaprotocol/vega/pull/2003) Add fees support
- [#2004](https://github.com/vegaprotocol/vega/pull/2004) Remove @deprecated field from GraphQL input types (as it’s invalid)
- [#2000](https://github.com/vegaprotocol/vega/pull/2000) Fix `rejectionReason` for trades stopped for self trading
- [#1990](https://github.com/vegaprotocol/vega/pull/1990) Remove specified `tickSize` from market
- [#2066](https://github.com/vegaprotocol/vega/pull/2066) Fix validation of proposal timestamps to ensure that datestamps specify events in the correct order
- [#2043](https://github.com/vegaprotocol/vega/pull/2043) Track Event Queue events to avoid processing events from other chains twice

## 0.22.0

### 🐛 Bugfixes
- [#2096](https://github.com/vegaprotocol/vega/pull/2096) Fix concurrent map access in event forward

*2020-07-20*

This release primarily focuses on setting up Vega nodes to deal correctly with events sourced from other chains, working towards bridging assets from Ethereum. This includes responding to asset events from Ethereum, and support for validator nodes notarising asset movements and proposals.

It also contains a lot of bug fixes and improvements, primarily around an internal refactor to using an event bus to communicate between packages. Also included are some corrections for order statuses that were incorrectly being reported or left outdated on the APIs.

### ✨ New

- [#1825](https://github.com/vegaprotocol/vega/pull/1825) Add new Notary package for tracking multisig decisions for governance
- [#1837](https://github.com/vegaprotocol/vega/pull/1837) Add support for two-step governance processes such as asset proposals
- [#1856](https://github.com/vegaprotocol/vega/pull/1856) Implement handling of external chain events from the Event Queue
- [#1927](https://github.com/vegaprotocol/vega/pull/1927) Support ERC20 deposits
- [#1987](https://github.com/vegaprotocol/vega/pull/1987) Add `OpenInterest` field to markets
- [#1949](https://github.com/vegaprotocol/vega/pull/1949) Add `RejectionReason` field to rejected governance proposals

### 🛠 Improvements
- 💥 [#1988](https://github.com/vegaprotocol/vega/pull/1988) REST: Update orders endpoints to use POST, not PUT or DELETE
- 💥 [#1957](https://github.com/vegaprotocol/vega/pull/1957) GraphQL: Some endpoints returned a nullable array of Strings. Now they return an array of nullable strings
- 💥 [#1928](https://github.com/vegaprotocol/vega/pull/1928) GraphQL & GRPC: Remove broken `open` parameter from Orders endpoints. It returned ambiguous results
- 💥 [#1858](https://github.com/vegaprotocol/vega/pull/1858) Fix outdated order details for orders amended by cancel-and-replace
- 💥 [#1849](https://github.com/vegaprotocol/vega/pull/1849) Fix incorrect status on partially filled trades that would have matched with another order by the same user. Was `stopped`, now `rejected`
- 💥 [#1883](https://github.com/vegaprotocol/vega/pull/1883) REST & GraphQL: Market name is now based on the instrument name rather than being set separately
- [#1699](https://github.com/vegaprotocol/vega/pull/1699) Migrate Margin package to event bus
- [#1853](https://github.com/vegaprotocol/vega/pull/1853) Migrate Market package to event bus
- [#1844](https://github.com/vegaprotocol/vega/pull/1844) Migrate Governance package to event
- [#1877](https://github.com/vegaprotocol/vega/pull/1877) Migrate Position package to event
- [#1838](https://github.com/vegaprotocol/vega/pull/1838) GraphQL: Orders now include their `version` and `updatedAt`, which are useful when dealing with amended orders
- [#1841](https://github.com/vegaprotocol/vega/pull/1841) Fix: `expiresAt` on orders was validated at submission time, this has been moved to post-chain validation
- [#1849](https://github.com/vegaprotocol/vega/pull/1849) Improve Order documentation for `Status` and `TimeInForce`
- [#1861](https://github.com/vegaprotocol/vega/pull/1861) Remove single mutex in event bus
- [#1866](https://github.com/vegaprotocol/vega/pull/1866) Add mutexes for event bus access
- [#1889](https://github.com/vegaprotocol/vega/pull/1889) Improve event broker performance
- [#1891](https://github.com/vegaprotocol/vega/pull/1891) Fix context for event subscribers
- [#1889](https://github.com/vegaprotocol/vega/pull/1889) Address event bus performance issues
- [#1892](https://github.com/vegaprotocol/vega/pull/1892) Improve handling for new chain connection proposal
- [#1903](https://github.com/vegaprotocol/vega/pull/1903) Fix regressions in Candles API introduced by event bus
- [#1940](https://github.com/vegaprotocol/vega/pull/1940) Add new asset proposals to GraphQL API
- [#1943](https://github.com/vegaprotocol/vega/pull/1943) Validate list of allowed assets

## 0.21.0

*2020-06-18*

A follow-on from 0.20.1, this release includes a fix for the GraphQL API returning inconsistent values for the `side` field on orders, leading to Vega Console failing to submit orders. As a bonus there is another GraphQL improvement, and two fixes that return more correct values for filled network orders and expired orders.

### 🛠 Improvements

- 💥 [#1820](https://github.com/vegaprotocol/vega/pull/1820) GraphQL: Non existent parties no longer return a GraphQL error
- 💥 [#1784](https://github.com/vegaprotocol/vega/pull/1784) GraphQL: Update schema and fix enum mappings from Proto
- 💥 [#1761](https://github.com/vegaprotocol/vega/pull/1761) Governance: Improve processing of Proposals
- [#1822](https://github.com/vegaprotocol/vega/pull/1822) Remove duplicate updates to `createdAt`
- [#1818](https://github.com/vegaprotocol/vega/pull/1818) Trades: Replace buffer with events
- [#1812](https://github.com/vegaprotocol/vega/pull/1812) Governance: Improve logging
- [#1810](https://github.com/vegaprotocol/vega/pull/1810) Execution: Set order status for fully filled network orders to be `FILLED`
- [#1803](https://github.com/vegaprotocol/vega/pull/1803) Matching: Set `updatedAt` when orders expire
- [#1780](https://github.com/vegaprotocol/vega/pull/1780) APIs: Reject `NETWORK` orders
- [#1792](https://github.com/vegaprotocol/vega/pull/1792) Update Golang to 1.14 and tendermint to 0.33.5

## 0.20.1

*2020-06-18*

This release fixes one small bug that was causing many closed streams, which was a problem for API clients.

## 🛠 Improvements

- [#1813](https://github.com/vegaprotocol/vega/pull/1813) Set `PartyEvent` type to party event

## 0.20.0

*2020-06-15*

This release contains a lot of fixes to APIs, and a minor new addition to the statistics endpoint. Potentially breaking changes are now labelled with 💥. If you have implemented a client that fetches candles, places orders or amends orders, please check below.

### ✨ Features
- [#1730](https://github.com/vegaprotocol/vega/pull/1730) `ChainID` added to statistics endpoint
- 💥 [#1734](https://github.com/vegaprotocol/vega/pull/1734) Start adding `TraceID` to core events

### 🛠 Improvements
- 💥 [#1721](https://github.com/vegaprotocol/vega/pull/1721) Improve API responses for `GetProposalById`
- 💥 [#1724](https://github.com/vegaprotocol/vega/pull/1724) New Order: Type no longer defaults to LIMIT orders
- 💥 [#1728](https://github.com/vegaprotocol/vega/pull/1728) `PrepareAmend` no longer accepts expiry time
- 💥 [#1760](https://github.com/vegaprotocol/vega/pull/1760) Add proto enum zero value "unspecified" to Side
- 💥 [#1764](https://github.com/vegaprotocol/vega/pull/1764) Candles: Interval no longer defaults to 1 minute
- 💥 [#1773](https://github.com/vegaprotocol/vega/pull/1773) Add proto enum zero value "unspecified" to `Order.Status`
- 💥 [#1776](https://github.com/vegaprotocol/vega/pull/1776) Add prefixes to enums, add proto zero value "unspecified" to `Trade.Type`
- 💥 [#1781](https://github.com/vegaprotocol/vega/pull/1781) Add prefix and UNSPECIFIED to `ChainStatus`, `AccountType`, `TransferType`
- [#1714](https://github.com/vegaprotocol/vega/pull/1714) Extend governance error handling
- [#1726](https://github.com/vegaprotocol/vega/pull/1726) Mark Price was not always correctly updated on a partial fill
- [#1734](https://github.com/vegaprotocol/vega/pull/1734) Feature/1577 hash context propagation
- [#1741](https://github.com/vegaprotocol/vega/pull/1741) Fix incorrect timestamps for proposals retrieved by GraphQL
- [#1743](https://github.com/vegaprotocol/vega/pull/1743) Orders amended to be GTT now return GTT in the response
- [#1745](https://github.com/vegaprotocol/vega/pull/1745) Votes blob is now base64 encoded
- [#1747](https://github.com/vegaprotocol/vega/pull/1747) Markets created from proposals now have the same ID as the proposal that created them
- [#1750](https://github.com/vegaprotocol/vega/pull/1750) Added datetime to governance votes
- [#1751](https://github.com/vegaprotocol/vega/pull/1751) Fix a bug in governance vote counting
- [#1752](https://github.com/vegaprotocol/vega/pull/1752) Fix incorrect validation on new orders
- [#1757](https://github.com/vegaprotocol/vega/pull/1757) Fix incorrect party ID validation on new orders
- [#1758](https://github.com/vegaprotocol/vega/pull/1758) Fix issue where markets created via governance were not tradable
- [#1763](https://github.com/vegaprotocol/vega/pull/1763) Expiration settlement date for market changed to 30/10/2020-22:59:59
- [#1777](https://github.com/vegaprotocol/vega/pull/1777) Create `README.md`
- [#1764](https://github.com/vegaprotocol/vega/pull/1764) Add proto enum zero value "unspecified" to Interval
- [#1767](https://github.com/vegaprotocol/vega/pull/1767) Feature/1692 order event
- [#1787](https://github.com/vegaprotocol/vega/pull/1787) Feature/1697 account event
- [#1788](https://github.com/vegaprotocol/vega/pull/1788) Check for unspecified Vote value
- [#1794](https://github.com/vegaprotocol/vega/pull/1794) Feature/1696 party event

## 0.19.0

*2020-05-26*

This release fixes a handful of bugs, primarily around order amends and new market governance proposals.

### ✨ Features

- [#1658](https://github.com/vegaprotocol/vega/pull/1658) Add timestamps to proposal API responses
- [#1656](https://github.com/vegaprotocol/vega/pull/1656) Add margin checks to amends
- [#1679](https://github.com/vegaprotocol/vega/pull/1679) Add topology package to map Validator nodes to Vega keypairs

### 🛠 Improvements
- [#1718](https://github.com/vegaprotocol/vega/pull/1718) Fix a case where a party can cancel another party's orders
- [#1662](https://github.com/vegaprotocol/vega/pull/1662) Start moving to event-based architecture internally
- [#1684](https://github.com/vegaprotocol/vega/pull/1684) Fix order expiry handling when `expiresAt` is amended
- [#1686](https://github.com/vegaprotocol/vega/pull/1686) Fix participation stake to have a maximum of 100%
- [#1607](https://github.com/vegaprotocol/vega/pull/1607) Update `gqlgen` dependency to 0.11.3
- [#1711](https://github.com/vegaprotocol/vega/pull/1711) Remove ID from market proposal input
- [#1712](https://github.com/vegaprotocol/vega/pull/1712) `prepareProposal` no longer returns an ID on market proposals
- [#1707](https://github.com/vegaprotocol/vega/pull/1707) Allow overriding default governance parameters via `ldflags`.
- [#1715](https://github.com/vegaprotocol/vega/pull/1715) Compile testing binary with short-lived governance periods

## 0.18.1

*2020-05-13*

### 🛠 Improvements
- [#1649](https://github.com/vegaprotocol/vega/pull/1649)
    Fix github artefact upload CI configuration

## 0.18.0

*2020-05-12*

From this release forward, compiled binaries for multiple platforms will be attached to the release on GitHub.

### ✨ Features

- [#1636](https://github.com/vegaprotocol/vega/pull/1636)
    Add a default GraphQL query complexity limit of 5. Currently configured to 17 on testnet to support Console.
- [#1656](https://github.com/vegaprotocol/vega/pull/1656)
    Add GraphQL queries for governance proposals
- [#1596](https://github.com/vegaprotocol/vega/pull/1596)
    Add builds for multiple architectures to GitHub releases

### 🛠 Improvements
- [#1630](https://github.com/vegaprotocol/vega/pull/1630)
    Fix amends triggering multiple updates to the same order
- [#1564](https://github.com/vegaprotocol/vega/pull/1564)
    Hex encode keys

## 0.17.0

*2020-04-21*

### ✨ Features

- [#1458](https://github.com/vegaprotocol/vega/issues/1458) Add root GraphQL Orders query.
- [#1457](https://github.com/vegaprotocol/vega/issues/1457) Add GraphQL query to list all known parties.
- [#1455](https://github.com/vegaprotocol/vega/issues/1455) Remove party list from stats endpoint.
- [#1448](https://github.com/vegaprotocol/vega/issues/1448) Add `updatedAt` field to orders.

### 🛠 Improvements

- [#1102](https://github.com/vegaprotocol/vega/issues/1102) Return full Market details in nested GraphQL queries.
- [#1466](https://github.com/vegaprotocol/vega/issues/1466) Flush orders before trades. This fixes a rare scenario where a trade can be available through the API, but not the order that triggered it.
- [#1491](https://github.com/vegaprotocol/vega/issues/1491) Fix `OrdersByMarket` and `OrdersByParty` 'Open' parameter.
- [#1472](https://github.com/vegaprotocol/vega/issues/1472) Fix Orders by the same party matching.

### Upcoming changes

This release contains the initial partial implementation of Governance. This will be finished and documented in 0.18.0.

## 0.16.2

*2020-04-16*

### 🛠 Improvements

- [#1545](https://github.com/vegaprotocol/vega/pull/1545) Improve error handling in `Prepare*Order` requests

## 0.16.1

*2020-04-15*

### 🛠 Improvements

- [!651](https://gitlab.com/vega-protocol/trading-core/-/merge_requests/651) Prevent bad ED25519 key length causing node panic.

## 0.16.0

*2020-03-02*

### ✨ Features

- The new authentication service is in place. The existing authentication service is now deprecated and will be removed in the next release.

### 🛠 Improvements

- [!609](https://gitlab.com/vega-protocol/trading-core/-/merge_requests/609) Show trades resulting from Orders created by the network (for example close outs) in the API.
- [!604](https://gitlab.com/vega-protocol/trading-core/-/merge_requests/604) Add `lastMarketPrice` settlement.
- [!614](https://gitlab.com/vega-protocol/trading-core/-/merge_requests/614) Fix casing of Order parameter `timeInForce`.
- [!615](https://gitlab.com/vega-protocol/trading-core/-/merge_requests/615) Add new order statuses, `Rejected` and `PartiallyFilled`.
- [!622](https://gitlab.com/vega-protocol/trading-core/-/merge_requests/622) GraphQL: Change Buyer and Seller properties on Trades from string to Party.
- [!599](https://gitlab.com/vega-protocol/trading-core/-/merge_requests/599) Pin Market IDs to fixed values.
- [!603](https://gitlab.com/vega-protocol/trading-core/-/merge_requests/603), [!611](https://gitlab.com/vega-protocol/trading-core/-/merge_requests/611) Remove `NotifyTraderAccount` from API documentation.
- [!624](https://gitlab.com/vega-protocol/trading-core/-/merge_requests/624) Add protobuf validators to API requests.
- [!595](https://gitlab.com/vega-protocol/trading-core/-/merge_requests/595), [!621](https://gitlab.com/vega-protocol/trading-core/-/merge_requests/621), [!623](https://gitlab.com/vega-protocol/trading-core/-/merge_requests/623) Fix a flaky integration test.
- [!601](https://gitlab.com/vega-protocol/trading-core/-/merge_requests/601) Improve matching engine coverage.
- [!612](https://gitlab.com/vega-protocol/trading-core/-/merge_requests/612) Improve collateral engine test coverage.<|MERGE_RESOLUTION|>--- conflicted
+++ resolved
@@ -15,15 +15,13 @@
 - [6126](https://github.com/vegaprotocol/vega/issues/6126) - Don't generate market depth subscription messages if nothing has changed
 
 ### 🐛 Fixes
-<<<<<<< HEAD
 - [6296](https://github.com/vegaprotocol/vega/issues/6296) - Add `assetId` as a field to the `GraphQL UpdateAsset` type
 - [6324](https://github.com/vegaprotocol/vega/issues/6324) - Ensure all `datanode` insert points use dedicated connection
 - [6273](https://github.com/vegaprotocol/vega/issues/6273) - Deposits return an empty list when no party is provided
 - [6307](https://github.com/vegaprotocol/vega/issues/6307) - Emit an event with status rejected if a protocol upgrade proposal has no validator behind it
-=======
 - [6307](https://github.com/vegaprotocol/vega/issues/6307) - Emit an event with status rejected if a protocol upgrade proposal has no validator behind it
 - [5305](https://github.com/vegaprotocol/vega/issues/5305) - Handle market updates changing price monitoring parameters correctly.
->>>>>>> 6967151c
+
 
 ## 0.56.0
 
