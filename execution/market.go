package execution

import (
	"context"
	"crypto/sha256"
	"encoding/base32"
	"encoding/binary"
	"fmt"
	"math"
	"sync"
	"time"

	"code.vegaprotocol.io/vega/collateral"
	"code.vegaprotocol.io/vega/events"
	"code.vegaprotocol.io/vega/logging"
	"code.vegaprotocol.io/vega/markets"
	"code.vegaprotocol.io/vega/matching"
	"code.vegaprotocol.io/vega/metrics"
	"code.vegaprotocol.io/vega/positions"
	types "code.vegaprotocol.io/vega/proto"
	"code.vegaprotocol.io/vega/risk"
	"code.vegaprotocol.io/vega/settlement"

	"github.com/golang/protobuf/proto"
	"github.com/pkg/errors"
)

var (
	// ErrMarketClosed signals that an action have been tried to be applied on a closed market
	ErrMarketClosed = errors.New("market closed")
	// ErrTraderDoNotExists signals that the trader used does not exists
	ErrTraderDoNotExists = errors.New("trader does not exist")
	// ErrMarginCheckFailed signals that a margin check for a position failed
	ErrMarginCheckFailed = errors.New("margin check failed")
	// ErrMarginCheckInsufficient signals that a margin had not enough funds
	ErrMarginCheckInsufficient = errors.New("insufficient margin")
	// ErrInvalidInitialMarkPrice signals that the initial mark price for a market is invalid
	ErrInvalidInitialMarkPrice = errors.New("invalid initial mark price (mkprice <= 0)")

	networkPartyID = "network"
)

// Market represents an instance of a market in vega and is in charge of calling
// the engines in order to process all transctiona
type Market struct {
	log   *logging.Logger
	idgen *IDgenerator

	riskConfig       risk.Config
	positionConfig   positions.Config
	settlementConfig settlement.Config
	matchingConfig   matching.Config

	mkt         *types.Market
	closingAt   time.Time
	currentTime time.Time
	mu          sync.Mutex

	markPrice uint64

	// own engines
	matching           *matching.OrderBook
	tradableInstrument *markets.TradableInstrument
	risk               *risk.Engine
	position           *positions.Engine
	settlement         *settlement.Engine

	// deps engines
	collateral  *collateral.Engine
	partyEngine *Party

	// buffers
	orderBuf    OrderBuf
	partyBuf    PartyBuf
	tradeBuf    TradeBuf
	transferBuf TransferBuf
	candleBuf   CandleBuf

	closed bool
}

// SetMarketID assigns a deterministic pseudo-random ID to a Market
func SetMarketID(marketcfg *types.Market, seq uint64) error {
	marketcfg.Id = ""
	marketbytes, err := proto.Marshal(marketcfg)
	if err != nil {
		return err
	}
	if len(marketbytes) == 0 {
		return errors.New("failed to marshal market")
	}

	seqbytes := make([]byte, 8)
	binary.LittleEndian.PutUint64(seqbytes, seq)

	h := sha256.New()
	h.Write(marketbytes)
	h.Write(seqbytes)

	d := h.Sum(nil)
	d = d[:20]
	marketcfg.Id = base32.StdEncoding.EncodeToString(d)
	return nil
}

// NewMarket creates a new market using the market framework configuration and creates underlying engines.
func NewMarket(
	log *logging.Logger,
	riskConfig risk.Config,
	positionConfig positions.Config,
	settlementConfig settlement.Config,
	matchingConfig matching.Config,
	collateralEngine *collateral.Engine,
	partyEngine *Party,
	mkt *types.Market,
	candleBuf CandleBuf,
	orderBuf OrderBuf,
	partyBuf PartyBuf,
	tradeBuf TradeBuf,
	transferBuf TransferBuf,
	now time.Time,
	idgen *IDgenerator,
) (*Market, error) {

	tradableInstrument, err := markets.NewTradableInstrument(log, mkt.TradableInstrument)
	if err != nil {
		return nil, errors.Wrap(err, "unable to instantiate a new market")
	}

	if tradableInstrument.Instrument.InitialMarkPrice == 0 {
		return nil, ErrInvalidInitialMarkPrice
	}

	closingAt, err := tradableInstrument.Instrument.GetMarketClosingTime()
	if err != nil {
		return nil, errors.Wrap(err, "unable to get market closing time")
	}

	book := matching.NewOrderBook(log, matchingConfig, mkt.Id,
		tradableInstrument.Instrument.InitialMarkPrice, false)

	asset := tradableInstrument.Instrument.Product.GetAsset()
	riskEngine := risk.NewEngine(log, riskConfig, tradableInstrument.MarginCalculator,
		tradableInstrument.RiskModel, getInitialFactors(log, mkt, asset), book)
	positionEngine := positions.New(log, positionConfig)
	settleEngine := settlement.New(log, settlementConfig, tradableInstrument.Instrument.Product, mkt.Id)

	// start first candle
	candleBuf.Start(mkt.Id, now)

	market := &Market{
		log:                log,
		idgen:              idgen,
		mkt:                mkt,
		closingAt:          closingAt,
		currentTime:        now,
		markPrice:          tradableInstrument.Instrument.InitialMarkPrice,
		matching:           book,
		tradableInstrument: tradableInstrument,
		risk:               riskEngine,
		position:           positionEngine,
		settlement:         settleEngine,
		collateral:         collateralEngine,
		partyEngine:        partyEngine,
		orderBuf:           orderBuf,
		partyBuf:           partyBuf,
		tradeBuf:           tradeBuf,
		candleBuf:          candleBuf,
		transferBuf:        transferBuf,
	}

	return market, nil
}

// GetMarkPrice - quick fix add this here to ensure the mark price has indeed updated
func (m *Market) GetMarkPrice() uint64 {
	return m.markPrice
}

// ReloadConf will trigger a reload of all the config settings in the market and all underlying engines
// this is required when hot-reloading any config changes, eg. logger level.
func (m *Market) ReloadConf(
	matchingConfig matching.Config,
	riskConfig risk.Config,
	collateralConfig collateral.Config,
	positionConfig positions.Config,
	settlementConfig settlement.Config,
) {
	m.log.Info("reloading configuration")
	m.matching.ReloadConf(matchingConfig)
	m.risk.ReloadConf(riskConfig)
	m.position.ReloadConf(positionConfig)
	m.settlement.ReloadConf(settlementConfig)
	m.collateral.ReloadConf(collateralConfig)
}

// GetID returns the id of the given market
func (m *Market) GetID() string {
	return m.mkt.Id
}

// OnChainTimeUpdate notifies the market of a new time event/update.
// todo: make this a more generic function name e.g. OnTimeUpdateEvent
func (m *Market) OnChainTimeUpdate(t time.Time) (closed bool) {
	timer := metrics.NewTimeCounter(m.mkt.Id, "market", "OnChainTimeUpdate")

	m.mu.Lock()
	defer m.mu.Unlock()

	closed = t.After(m.closingAt)
	m.closed = closed

	m.currentTime = t

	// TODO(): handle market start time

	m.log.Debug("Calculating risk factors (if required)",
		logging.String("market-id", m.mkt.Id))

	m.risk.CalculateFactors(t)

	m.log.Debug("Calculated risk factors and updated positions (maybe)",
		logging.String("market-id", m.mkt.Id))

	err := m.candleBuf.Flush(m.mkt.Id, t)
	if err != nil {
		m.log.Error("Failed to flush candles from buffer for market",
			logging.String("market-id", m.mkt.Id),
			logging.Error(err),
		)
	}

	if closed {
		// call settlement and stuff
		positions, err := m.settlement.Settle(t)
		if err != nil {
			m.log.Error(
				"Failed to get settle positions on market close",
				logging.Error(err),
			)
		} else {
			transfers, err := m.collateral.Transfer(m.GetID(), positions)
			if err != nil {
				m.log.Error(
					"Failed to get ledger movements after settling closed market",
					logging.String("market-id", m.GetID()),
					logging.Error(err),
				)
			} else {
				m.transferBuf.Add(transfers)
				if m.log.GetLevel() == logging.DebugLevel {
					// use transfers, unused var thingy
					for _, v := range transfers {
						m.log.Debug(
							"Got transfers on market close",
							logging.String("transfer", fmt.Sprintf("%v", *v)),
							logging.String("market-id", m.GetID()),
						)
					}
				}

				asset, _ := m.mkt.GetAsset()
				parties := m.partyEngine.GetForMarket(m.GetID())
				clearMarketTransfers, err := m.collateral.ClearMarket(m.GetID(), asset, parties)
				if err != nil {
					m.log.Error("Clear market error",
						logging.String("market-id", m.GetID()),
						logging.Error(err))
				} else {
					m.transferBuf.Add(clearMarketTransfers)
					if m.log.GetLevel() == logging.DebugLevel {
						// use transfers, unused var thingy
						for _, v := range clearMarketTransfers {
							m.log.Debug(
								"Market cleared with success",
								logging.String("transfer", fmt.Sprintf("%v", *v)),
								logging.String("market-id", m.GetID()),
							)
						}
					}
				}

			}
		}
	}

	timer.EngineTimeCounterAdd()
	return
}

// SubmitOrder submits the given order
func (m *Market) SubmitOrder(order *types.Order) (*types.OrderConfirmation, error) {
	timer := metrics.NewTimeCounter(m.mkt.Id, "market", "SubmitOrder")
	orderValidity := "invalid"
	defer func() {
		timer.EngineTimeCounterAdd()
		metrics.OrderCounterInc(m.mkt.Id, orderValidity)
	}()

	if m.closed {
		return nil, ErrMarketClosed
	}

	// Validate market
	if order.MarketID != m.mkt.Id {
		m.log.Error("Market ID mismatch",
			logging.Order(*order),
			logging.String("market", m.mkt.Id))

		return nil, types.ErrInvalidMarketID
	}

	// Verify and add new parties
	// party, _ := m.parties.GetByID(order.PartyID)
	party, _ := m.partyEngine.GetByMarketAndID(m.GetID(), order.PartyID)
	if party == nil {
		// trader should be created before even trying to post order
		return nil, ErrTraderDoNotExists
	}

	// if this is a market order, let's set the price to it now.
	if order.Type == types.Order_MARKET {
		order.Price = m.matching.MarketOrderPrice(order.Side)
	}

	// Register order as potential positions
	pos, err := m.position.RegisterOrder(order)
	if err != nil {
		m.log.Error("Unable to register potential trader position",
			logging.String("market-id", m.GetID()),
			logging.Error(err))
		return nil, ErrMarginCheckFailed
	}

	// Perform check and allocate margin
	if err = m.checkMarginForOrder(pos, order); err != nil {
		_, err1 := m.position.UnregisterOrder(order)
		if err1 != nil {
			m.log.Error("Unable to unregister potential trader positions",
				logging.String("market-id", m.GetID()),
				logging.Error(err1))
		}
		m.log.Error("Unable to check/add margin for trader",
			logging.String("market-id", m.GetID()),
			logging.Error(err))
		return nil, ErrMarginCheckFailed
	}

	// set order ID
	m.idgen.SetID(order)
	order.CreatedAt = m.currentTime.UnixNano()

	// Send the aggressive order into matching engine
	confirmation, err := m.matching.SubmitOrder(order)
	if confirmation == nil || err != nil {
		m.log.Error("Failure after submitting order to matching engine",
			logging.Order(*order),
			logging.Error(err))

		return nil, err
	}

	// Insert aggressive remaining order
	m.orderBuf.Add(*order)

	if confirmation.PassiveOrdersAffected != nil {
		// Insert or update passive orders siting on the book
		for _, order := range confirmation.PassiveOrdersAffected {
			m.orderBuf.Add(*order)
		}
	}

	if len(confirmation.Trades) > 0 {

		// Calculate and set current mark price
		m.setMarkPrice(confirmation.Trades[len(confirmation.Trades)-1])

		// Insert all trades resulted from the executed order
		for idx, trade := range confirmation.Trades {
			trade.Id = fmt.Sprintf("%s-%010d", order.Id, idx)
			if order.Side == types.Side_Buy {
				trade.BuyOrder = order.Id
				trade.SellOrder = confirmation.PassiveOrdersAffected[idx].Id
			} else {
				trade.SellOrder = order.Id
				trade.BuyOrder = confirmation.PassiveOrdersAffected[idx].Id
			}

			m.tradeBuf.Add(*trade)

			// Save to trade buffer for generating candles etc
			err := m.candleBuf.AddTrade(*trade)
			if err != nil {
				m.log.Error("Failure adding trade to candle buffer after submit order",
					logging.Trade(*trade),
					logging.Error(err))
			}

			// Update positions (this communicates with settlement via channel)
			m.position.Update(trade)
			// add trade to settlement engine for correct MTM settlement of individual trades
			m.settlement.AddTrade(trade)
		}

		// now let's get the transfers for MTM settlement
		events := m.position.UpdateMarkPrice(m.markPrice)
		settle := m.settlement.SettleMTM(m.markPrice, events)

		// Only process collateral and risk once per order, not for every trade
		margins := m.collateralAndRisk(settle)
		if len(margins) > 0 {
			transfers, closed, err := m.collateral.MarginUpdate(m.GetID(), margins)
			if m.log.GetLevel() == logging.DebugLevel {
				m.log.Debug(
					"Updated margin balances",
					logging.Int("transfer-count", len(transfers)),
					logging.Int("closed-count", len(closed)),
					logging.Error(err),
				)
				for _, tr := range transfers {
					for _, v := range tr.GetTransfers() {
						m.log.Debug(
							"Ensured margin on order with success",
							logging.String("transfer", fmt.Sprintf("%v", *v)),
							logging.String("market-id", m.GetID()),
						)
					}
				}
			}
			if err != nil && 0 != len(transfers) {
				m.transferBuf.Add(transfers)
			}
			err = m.resolveClosedOutTraders(closed, order)
			if err != nil {
				m.log.Error("unable to close out traders",
					logging.String("market-id", m.GetID()),
					logging.Error(err))
			}
		}
	}

	orderValidity = "valid" // used in deferred func.
	return confirmation, nil
}

// resolveClosedOutTraders - the traders with the given market position who haven't got sufficient collateral
// need to be closed out -> the network buys/sells the open volume, and trades with the rest of the network
// this flow is similar to the SubmitOrder bit where trades are made, with fewer checks (e.g. no MTM settlement, no risk checks)
// pass in the order which caused traders to be distressed
func (m *Market) resolveClosedOutTraders(distressedMarginEvts []events.Margin, o *types.Order) error {
	if len(distressedMarginEvts) == 0 {
		return nil
	}
	timer := metrics.NewTimeCounter(m.mkt.Id, "market", "resolveClosedOutTraders")
	defer timer.EngineTimeCounterAdd()

	distressedPos := make([]events.MarketPosition, 0, len(distressedMarginEvts))
	for _, v := range distressedMarginEvts {
		distressedPos = append(distressedPos, v)
	}
	// cancel pending orders for traders
	rmorders, err := m.matching.RemoveDistressedOrders(distressedPos)
	if err != nil {
		m.log.Error(
			"Failed to remove distressed traders from the orderbook",
			logging.Error(err),
		)
		return err
	}
	if len(rmorders) == 0 {
		return nil
	}

	mktID := m.GetID()
	// remove the orders from the positions engine
	for _, v := range rmorders {
		_, err = m.position.UnregisterOrder(v)
		if err != nil {
			m.log.Error("unable to unregister order for a distressed party",
				logging.String("party-id", v.PartyID),
				logging.String("market-id", mktID),
				logging.String("order-id", v.Id),
			)
		}
	}

	// then remove potentials buys/sell in all the distressed, and recalculate risks
	for _, v := range distressedMarginEvts {
		v.ClearPotentials()
	}

	// now that we closed orders, let's run the risk engine again
	// so it'll separate the positions still in distress from the
	// which have acceptable margins
	okPos, closed := m.risk.ExpectMargins(distressedMarginEvts, m.markPrice)

	if m.log.GetLevel() == logging.DebugLevel {
		for _, v := range okPos {
			m.log.Debug("previously distressed party have now an acceptable margin",
				logging.String("market-id", mktID),
				logging.String("party-id", v.Party()),
			)
		}
	}

	// get the actual position, so we can work out what the total position of the market is going to be
	var networkPos int64
	for _, pos := range closed {
		networkPos += pos.Size()
	}
	if networkPos == 0 {
		// remove accounts, positions and return
		// from settlement engine first
		m.settlement.RemoveDistressed(closed)
		// then from positions
		closed = m.position.RemoveDistressed(closed)
		asset, _ := m.mkt.GetAsset()
		// finally remove from collateral (moving funds where needed)
		var movements *types.TransferResponse
		movements, err = m.collateral.RemoveDistressed(closed, m.GetID(), asset)
		if err != nil {
			m.log.Error(
				"Failed to remove distressed accounts cleanly",
				logging.Error(err),
			)
			return err
		}
		// currently just logging ledger movements, will be added to a stream storage engine in time
		if m.log.GetLevel() == logging.DebugLevel {
			m.log.Debug(
				"Ledger movements after removing distressed traders",
				logging.String("ledger-dump", fmt.Sprintf("%#v", movements.Transfers)),
			)
		}
		return nil
	}
	// network order
	// @TODO this order is more of a placeholder than an actual final version
	// of the network order we'll be using
	size := uint64(math.Abs(float64(networkPos)))
	no := types.Order{
		MarketID:    m.GetID(),
		Remaining:   size,
		Status:      types.Order_Active,
		PartyID:     networkPartyID,  // network is not a party as such
		Side:        types.Side_Sell, // assume sell, price is zero in that case anyway
		CreatedAt:   m.currentTime.UnixNano(),
		Reference:   fmt.Sprintf("LS-%s", o.Id), // liquidity sourcing, reference the order which caused the problem
		TimeInForce: types.Order_FOK,            // this is an all-or-nothing order, so TIF == FOK
		Type:        types.Order_NETWORK,
	}
	no.Size = no.Remaining
	m.idgen.SetID(&no)
	// we need to buy, specify side + max price
	if networkPos < 0 {
		no.Side = types.Side_Buy
	}
	// Send the aggressive order into matching engine
	confirmation, err := m.matching.SubmitOrder(&no)
	if err != nil {
		m.log.Error("Failure after submitting order to matching engine",
			logging.Order(no),
			logging.Error(err))

		return err
	}
	// @NOTE: At this point, the network order was updated by the orderbook
	// the price field now contains the average trade price at which the order was fulfilled
<<<<<<< HEAD
	if err = m.orders.Post(no); err != nil {
		m.log.Error("Failure storing new order in submit order", logging.Error(err))
	}
=======
	m.orderBuf.Add(no)
	// if err := m.orders.Post(no); err != nil {
	// 	m.log.Error("Failure storing new order in submit order", logging.Error(err))
	// }
>>>>>>> 399b2085

	if confirmation.PassiveOrdersAffected != nil {
		// Insert or update passive orders siting on the book
		for _, order := range confirmation.PassiveOrdersAffected {
<<<<<<< HEAD
			err = m.orders.Put(*order)
			if err != nil {
				m.log.Fatal("Failure storing order update in submit order",
					logging.Order(*order),
					logging.Error(err))
			}
=======
			m.orderBuf.Add(*order)
>>>>>>> 399b2085
		}
	}

	if confirmation.Trades != nil {
		// Insert all trades resulted from the executed order
		for idx, trade := range confirmation.Trades {
			trade.Id = fmt.Sprintf("%s-%010d", no.Id, idx)
			if no.Side == types.Side_Buy {
				trade.BuyOrder = no.Id
				trade.SellOrder = confirmation.PassiveOrdersAffected[idx].Id
			} else {
				trade.SellOrder = no.Id
				trade.BuyOrder = confirmation.PassiveOrdersAffected[idx].Id
			}

<<<<<<< HEAD
			if err = m.trades.Post(trade); err != nil {
				m.log.Error("Failure storing new trade in submit order",
					logging.Trade(*trade),
					logging.Error(err))
			}

			// Save to trade buffer for generating candles etc
			err = m.candlesBuf.AddTrade(*trade)
=======
			m.tradeBuf.Add(*trade)

			// Save to trade buffer for generating candles etc
			err := m.candleBuf.AddTrade(*trade)
>>>>>>> 399b2085
			if err != nil {
				m.log.Error("Failure adding trade to candle buffer after submit order",
					logging.Trade(*trade),
					logging.Error(err))
			}
			// we skip setting the mark price when the network is trading

			// Update positions (this communicates with settlement via channel)
			m.position.Update(trade)
		}
	}

	if err = m.zeroOutNetwork(size, closed, &no, o); err != nil {
		m.log.Error(
			"Failed to create closing order with distressed traders",
			logging.Error(err),
		)
		return err
	}
	// remove accounts, positions, any funds left on the distressed accounts will be moved to the
	// insurance pool, which needs to happen before we settle the non-distressed traders
	closed = m.position.RemoveDistressed(closed)
	asset, _ := m.mkt.GetAsset()
	movements, err := m.collateral.RemoveDistressed(closed, m.GetID(), asset)
	if err != nil {
		m.log.Error(
			"Failed to remove distressed accounts cleanly",
			logging.Error(err),
		)
		return err
	}
	// currently just logging ledger movements, will be added to a stream storage engine in time
	// only actually perform the Sprintf call if we're running on debug level
	if m.log.GetLevel() == logging.DebugLevel {
		m.log.Debug(
			"Ledger movements after removing distressed traders",
			logging.String("ledger-dump", fmt.Sprintf("%#v", movements.Transfers)),
		)
	}
	// get the updated positions
	evt := m.position.Positions()
	// settle MTM, the positions have changed
	settle := m.settlement.SettleMTM(m.markPrice, evt)
	// we're not interested in the events here, they're used for margin updates
	// we know the margin requirements will be met, and come the next block
	// margins will automatically be checked anyway
	_, errCh := m.collateral.TransferCh(m.GetID(), settle)
	// return an error if an error was pushed onto the channel
	return <-errCh
}

func (m *Market) zeroOutNetwork(size uint64, traders []events.MarketPosition, settleOrder, initial *types.Order) error {
	timer := metrics.NewTimeCounter(m.mkt.Id, "market", "zeroOutNetwork")
	defer timer.EngineTimeCounterAdd()

	tmpOrderBook := matching.NewOrderBook(m.log, m.matchingConfig, m.GetID(), m.markPrice, false)
	side := types.Side_Sell
	if settleOrder.Side == side {
		side = types.Side_Buy
	}
	order := types.Order{
		MarketID:    m.GetID(),
		Remaining:   size,
		Status:      types.Order_Active,
		PartyID:     networkPartyID,
		Side:        side, // assume sell, price is zero in that case anyway
		Price:       settleOrder.Price,
		CreatedAt:   m.currentTime.UnixNano(),
		Reference:   "close-out distressed",
		TimeInForce: types.Order_FOK, // this is an all-or-nothing order, so TIF == FOK
		Type:        types.Order_NETWORK,
	}
	order.Size = order.Remaining
	if _, err := tmpOrderBook.SubmitOrder(&order); err != nil {
		return err
	}
	m.orderBuf.Add(order)
	// traders need to take the opposing side
	side = settleOrder.Side
	// @TODO get trader positions, submit orders for each
	for i, trader := range traders {
		to := types.Order{
			MarketID:    m.GetID(),
			Remaining:   uint64(math.Abs(float64(trader.Size()))),
			Status:      types.Order_Active,
			PartyID:     trader.Party(),
			Side:        side,              // assume sell, price is zero in that case anyway
			Price:       settleOrder.Price, // average price
			CreatedAt:   m.currentTime.UnixNano(),
			Reference:   fmt.Sprintf("distressed-%d-%s", i, initial.Id),
			TimeInForce: types.Order_FOK, // this is an all-or-nothing order, so TIF == FOK
			Type:        types.Order_LIMIT,
		}
		to.Size = to.Remaining
		m.idgen.SetID(&to)
		// store the trader order, too
		m.orderBuf.Add(to)
		res, err := tmpOrderBook.SubmitOrder(&to)
		if err != nil {
			return err
		}
		// now store the resulting trades:
		for _, trade := range res.Trades {
			m.tradeBuf.Add(*trade)
		}
	}
	return nil
}

func (m *Market) checkMarginForOrder(pos *positions.MarketPosition, order *types.Order) error {
	timer := metrics.NewTimeCounter(m.mkt.Id, "market", "checkMarginForOrder")
	defer timer.EngineTimeCounterAdd()

	asset, err := m.mkt.GetAsset()
	if err != nil {
		return errors.Wrap(err, "unable to get risk updates")
	}

	e, err := m.collateral.GetPartyMargin(pos, asset, m.GetID())
	if err != nil {
		return err
	}

	riskUpdate := m.collateralAndRiskForOrder(e, m.markPrice)
	if riskUpdate == nil {
		if m.log.GetLevel() == logging.DebugLevel {
			m.log.Debug("No risk updates",
				logging.String("market-id", m.GetID()))
		}
	} else {
		// this should always be a increase to the InitialMargin
		// if it does fail, we need to return an error straight away
		transferResps, closePositions, err := m.collateral.MarginUpdate(m.GetID(), []events.Risk{riskUpdate})
		if err != nil {
			return errors.Wrap(err, "unable to get risk updates")
		}
		m.transferBuf.Add(transferResps)

		if 0 != len(closePositions) {

			// if closeout list is != 0 then we return an error as well, it means the trader did not have enough
			// monies to reach the InitialMargin

			m.log.Error("party did not have enough collateral to reach the InitialMargin",
				logging.Order(*order),
				logging.String("market-id", m.GetID()))

			return ErrMarginCheckInsufficient
		}

		if m.log.GetLevel() == logging.DebugLevel {
			m.log.Debug("Transfers applied for ")
			for _, tr := range transferResps {
				for _, v := range tr.GetTransfers() {
					m.log.Debug(
						"Ensured margin on order with success",
						logging.String("transfer", fmt.Sprintf("%v", *v)),
						logging.String("market-id", m.GetID()),
					)
				}
			}
		}
	}

	return nil
}

// this function handles moving money after settle MTM + risk margin updates
// but does not move the money between trader accounts (ie not to/from margin accounts after risk)
func (m *Market) collateralAndRiskForOrder(e events.Margin, price uint64) events.Risk {
	timer := metrics.NewTimeCounter(m.mkt.Id, "market", "collateralAndRiskForOrder")
	defer timer.EngineTimeCounterAdd()

	// transferCh, _ := m.collateral.TransferCh(m.GetID(), settle)
	// e := <-transferCh

	// let risk engine do its thing here - it returns a slice of money that needs
	// to be moved to and from margin accounts
	riskUpdate := m.risk.UpdateMarginOnNewOrder(e, price)
	if riskUpdate == nil {
		m.log.Debug("No risk updates after call to Update Margins in collateralAndRisk()")
		return nil
	}
	if m.log.GetLevel() == logging.DebugLevel {
		m.log.Debug("Got margins transfer on new order")
		transfer := riskUpdate.Transfer()
		m.log.Debug(
			"New margin transfer on order submit",
			logging.String("transfer", fmt.Sprintf("%v", *transfer)),
			logging.String("market-id", m.GetID()),
		)
	}

	return riskUpdate
}

func (m *Market) setMarkPrice(trade *types.Trade) {
	// The current mark price calculation is simply the last trade
	// in the future this will use varying logic based on market config
	// the responsibility for calculation could be elsewhere for testability
	m.markPrice = trade.Price
}

// this function handles moving money after settle MTM + risk margin updates
// but does not move the money between trader accounts (ie not to/from margin accounts after risk)
func (m *Market) collateralAndRisk(settle []events.Transfer) []events.Risk {
	timer := metrics.NewTimeCounter(m.mkt.Id, "market", "collateralAndRisk")
	ctx, cancel := context.WithCancel(context.Background())
	defer cancel()
	transferCh, errCh := m.collateral.TransferCh(m.GetID(), settle)
	go func() {
		err := <-errCh
		if err != nil {
			m.log.Error(
				"Some error in collateral when processing settle MTM transfers",
				logging.Error(err),
			)
			cancel()
		}
	}()

	evts := []events.Margin{}
	// iterate over all events until channel close
	for e := range transferCh {
		evts = append(evts, e)
	}

	// let risk engine do its thing here - it returns a slice of money that needs
	// to be moved to and from margin accounts
	riskUpdates := m.risk.UpdateMarginsOnSettlement(ctx, evts, m.markPrice)
	if len(riskUpdates) == 0 {
		if m.log.GetLevel() == logging.DebugLevel {
			m.log.Debug("No risk updates after call to Update Margins in collateralAndRisk()")
		}
		return nil
	}
	timer.EngineTimeCounterAdd()
	return riskUpdates
}

// CancelOrder cancels the given order
func (m *Market) CancelOrder(order *types.Order) (*types.OrderCancellationConfirmation, error) {
	timer := metrics.NewTimeCounter(m.mkt.Id, "market", "CancelOrder")
	defer timer.EngineTimeCounterAdd()

	if m.closed {
		return nil, ErrMarketClosed
	}

	// Validate Market
	if order.MarketID != m.mkt.Id {
		m.log.Error("Market ID mismatch",
			logging.Order(*order),
			logging.String("market", m.mkt.Id))

		return nil, types.ErrInvalidMarketID
	}

	cancellation, err := m.matching.CancelOrder(order)
	if cancellation == nil || err != nil {
		m.log.Error("Failure after cancel order from matching engine",
			logging.Order(*order),
			logging.Error(err))
		return nil, err
	}

	// Update the order in our stores (will be marked as cancelled)
	m.orderBuf.Add(*order)
	_, err = m.position.UnregisterOrder(order)
	if err != nil {
		m.log.Error("Failure unregistering order in positions engine (cancel)",
			logging.Order(*order),
			logging.Error(err))
	}

	return cancellation, nil
}

// DeleteOrder delete the given order from the order book
func (m *Market) DeleteOrder(order *types.Order) (err error) {
	timer := metrics.NewTimeCounter(m.mkt.Id, "market", "DeleteOrder")

	// Validate Market
	if order.MarketID != m.mkt.Id {
		m.log.Error("Market ID mismatch",
			logging.Order(*order),
			logging.String("market", m.mkt.Id))

		err = types.ErrInvalidMarketID
	} else {
		err = m.matching.DeleteOrder(order)
	}
	timer.EngineTimeCounterAdd()
	return
}

// AmendOrder amend an existing order from the order book
func (m *Market) AmendOrder(orderAmendment *types.OrderAmendment) (*types.OrderConfirmation, error) {
	timer := metrics.NewTimeCounter(m.mkt.Id, "market", "AmendOrder")
	defer timer.EngineTimeCounterAdd()

	if m.closed {
		return nil, ErrMarketClosed
	}

	// try to get the order first
	// order, err := e.order.GetByPartyAndID(
	// context.Background(), orderAmendment.PartyID, orderAmendment.OrderID)
	existingOrder, err := m.matching.GetOrderByPartyAndID(
		orderAmendment.PartyID, orderAmendment.OrderID, orderAmendment.Side)
	if err != nil {
		m.log.Error("Invalid order reference",
			logging.String("id", existingOrder.Id),
			logging.String("party", existingOrder.PartyID),
			logging.String("market", existingOrder.MarketID),
			logging.Error(err))

		return nil, types.ErrInvalidOrderReference
	}

	// Validate Market
	if existingOrder.MarketID != m.mkt.Id {
		m.log.Error("Market ID mismatch",
			logging.Order(*existingOrder),
			logging.String("market", m.mkt.Id))
		return &types.OrderConfirmation{}, types.ErrInvalidMarketID
	}

	m.mu.Lock()
	currentTime := m.currentTime
	m.mu.Unlock()

	newOrder := &types.Order{
		Id:          existingOrder.Id,
		MarketID:    existingOrder.MarketID,
		PartyID:     existingOrder.PartyID,
		Side:        existingOrder.Side,
		Price:       existingOrder.Price,
		Size:        existingOrder.Size,
		Remaining:   existingOrder.Remaining,
		TimeInForce: existingOrder.TimeInForce,
		CreatedAt:   currentTime.UnixNano(),
		Status:      existingOrder.Status,
		ExpiresAt:   existingOrder.ExpiresAt,
		Reference:   existingOrder.Reference,
	}
	var (
		priceShift, sizeIncrease, sizeDecrease, expiryChange = false, false, false, false
	)

	if orderAmendment.Price != 0 && existingOrder.Price != orderAmendment.Price {
		newOrder.Price = orderAmendment.Price
		priceShift = true
	}

	if orderAmendment.Size != 0 {
		newOrder.Size = orderAmendment.Size
		newOrder.Remaining = orderAmendment.Size
		if orderAmendment.Size > existingOrder.Size {
			sizeIncrease = true
		}
		if orderAmendment.Size < existingOrder.Size {
			sizeDecrease = true
		}
	}

	if newOrder.TimeInForce == types.Order_GTT && orderAmendment.ExpiresAt != 0 {
		newOrder.ExpiresAt = orderAmendment.ExpiresAt
		expiryChange = true
	}

	// if increase in size or change in price
	// ---> DO atomic cancel and submit
	if priceShift || sizeIncrease {
		ret, err := m.orderCancelReplace(existingOrder, newOrder)
		return ret, err
	}

	// if decrease in size or change in expiration date
	// ---> DO amend in place in matching engine
	if expiryChange || sizeDecrease {
		return m.orderAmendInPlace(newOrder)
	}

	m.log.Error("Order amendment not allowed", logging.Order(*existingOrder))
	return &types.OrderConfirmation{}, types.ErrEditNotAllowed

}

func (m *Market) orderCancelReplace(existingOrder, newOrder *types.Order) (conf *types.OrderConfirmation, err error) {
	timer := metrics.NewTimeCounter(m.mkt.Id, "market", "orderCancelReplace")

	m.log.Debug("Cancel/replace order")

	cancellation, err := m.CancelOrder(existingOrder)
	if err != nil || cancellation == nil {
		if err == nil {
			err = fmt.Errorf("order cancellation failed (no error given)")
		}
		m.log.Error("Failed to cancel order from matching engine during CancelReplace",
			logging.OrderWithTag(*existingOrder, "existing-order"),
			logging.OrderWithTag(*newOrder, "new-order"),
			logging.Error(err))
	} else {
		conf, err = m.SubmitOrder(newOrder)
	}

	timer.EngineTimeCounterAdd()
	return
}

func (m *Market) orderAmendInPlace(newOrder *types.Order) (*types.OrderConfirmation, error) {
	timer := metrics.NewTimeCounter(m.mkt.Id, "market", "orderAmendInPlace")
	defer timer.EngineTimeCounterAdd()

	_, err := m.position.RegisterOrder(newOrder)
	if err != nil {
		return &types.OrderConfirmation{}, err
	}

	err = m.matching.AmendOrder(newOrder)
	if err != nil {
		m.log.Error("Failure after amend order from matching engine (amend-in-place)",
			logging.OrderWithTag(*newOrder, "new-order"),
			logging.Error(err))
		return &types.OrderConfirmation{}, err
	}
	m.orderBuf.Add(*newOrder)
	return &types.OrderConfirmation{}, nil
}

// RemoveExpiredOrders remove all expired orders from the order book
func (m *Market) RemoveExpiredOrders(timestamp int64) (orderList []types.Order, err error) {
	timer := metrics.NewTimeCounter(m.mkt.Id, "market", "RemoveExpiredOrders")

	if m.closed {
		err = ErrMarketClosed
	} else {
		orderList = m.matching.RemoveExpiredOrders(timestamp)
		// need to remove the expired orders from the potentials positions
		for _, order := range orderList {
			order := order
			_, err = m.position.UnregisterOrder(&order)
			if err != nil {
				m.log.Error("Failure unregistering order in positions engine (cancel)",
					logging.Order(order),
					logging.Error(err))
			}
		}

	}

	timer.EngineTimeCounterAdd()
	return
}

// create an actual risk model, and calculate the risk factors
// if something goes wrong, return the hard-coded values of old
func getInitialFactors(log *logging.Logger, mkt *types.Market, asset string) *types.RiskResult {
	rm, err := risk.NewModel(log, mkt.TradableInstrument.RiskModel, asset)
	// @TODO log this error
	if err != nil {
		return nil
	}
	if ok, fact := rm.CalculateRiskFactors(nil); ok {
		return fact
	}
	// default to hard-coded risk factors
	return &types.RiskResult{
		RiskFactors: map[string]*types.RiskFactor{
			asset: {Long: 0.15, Short: 0.25},
		},
		PredictedNextRiskFactors: map[string]*types.RiskFactor{
			asset: {Long: 0.15, Short: 0.25},
		},
	}
}<|MERGE_RESOLUTION|>--- conflicted
+++ resolved
@@ -566,30 +566,15 @@
 	}
 	// @NOTE: At this point, the network order was updated by the orderbook
 	// the price field now contains the average trade price at which the order was fulfilled
-<<<<<<< HEAD
-	if err = m.orders.Post(no); err != nil {
-		m.log.Error("Failure storing new order in submit order", logging.Error(err))
-	}
-=======
 	m.orderBuf.Add(no)
 	// if err := m.orders.Post(no); err != nil {
 	// 	m.log.Error("Failure storing new order in submit order", logging.Error(err))
 	// }
->>>>>>> 399b2085
 
 	if confirmation.PassiveOrdersAffected != nil {
 		// Insert or update passive orders siting on the book
 		for _, order := range confirmation.PassiveOrdersAffected {
-<<<<<<< HEAD
-			err = m.orders.Put(*order)
-			if err != nil {
-				m.log.Fatal("Failure storing order update in submit order",
-					logging.Order(*order),
-					logging.Error(err))
-			}
-=======
 			m.orderBuf.Add(*order)
->>>>>>> 399b2085
 		}
 	}
 
@@ -605,21 +590,10 @@
 				trade.BuyOrder = confirmation.PassiveOrdersAffected[idx].Id
 			}
 
-<<<<<<< HEAD
-			if err = m.trades.Post(trade); err != nil {
-				m.log.Error("Failure storing new trade in submit order",
-					logging.Trade(*trade),
-					logging.Error(err))
-			}
-
-			// Save to trade buffer for generating candles etc
-			err = m.candlesBuf.AddTrade(*trade)
-=======
 			m.tradeBuf.Add(*trade)
 
 			// Save to trade buffer for generating candles etc
 			err := m.candleBuf.AddTrade(*trade)
->>>>>>> 399b2085
 			if err != nil {
 				m.log.Error("Failure adding trade to candle buffer after submit order",
 					logging.Trade(*trade),
