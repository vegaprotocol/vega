# Changelog

## Unreleased 0.71.0

### 🚨 Breaking changes
- [](https://github.com/vegaprotocol/vega/issues/xxxx) -

### 🗑️ Deprecation
- [](https://github.com/vegaprotocol/vega/issues/xxxx) -

### 🛠 Improvements
- [7943](https://github.com/vegaprotocol/vega/issues/7943) - Add version to network file to be future-proof.

### 🐛 Fixes
- [7944](https://github.com/vegaprotocol/vega/issues/7944) - Better error message if we fail to parse the network configuration in wallet
- [7899](https://github.com/vegaprotocol/vega/issues/7899) - Fixes inconsistency in the `HTTP` status codes returned when rate limited
<<<<<<< HEAD
- [7950](https://github.com/vegaprotocol/vega/issues/7950) - Fix the restore of deposits from checkpoint
=======
- [7933](https://github.com/vegaprotocol/vega/issues/7933) - Ensure the wallet store is closed to avoid "too many opened files" error
>>>>>>> fa370aad


## 0.70.0

### 🚨 Breaking changes
- [7794](https://github.com/vegaprotocol/vega/issues/7794) - Add `marketIds` and `partyIds` to orders queries' filter.
- [7876](https://github.com/vegaprotocol/vega/issues/7876) - Change `DeliverOn` on one-off transfer to be in nanoseconds as everything else.
- [7326](https://github.com/vegaprotocol/vega/issues/7326) - Rename table `current liquidity provisions` to `live liquiditiy provisions` and add a `live` option

### 🛠 Improvements
- [7862](https://github.com/vegaprotocol/vega/issues/7862) - Add per table statistics for network history segment creation
- [7834](https://github.com/vegaprotocol/vega/issues/7834) - Support TLS connection for gRPC endpoints in wallet when prefixed with `tls://`
- [7851](https://github.com/vegaprotocol/vega/issues/7851) - Implement post only and reduce only orders
- [7768](https://github.com/vegaprotocol/vega/issues/7768) - Set sensible defaults for the IPFS resource manager
- [7863](https://github.com/vegaprotocol/vega/issues/7863) - Rework positions indexes so that snapshot creation does not slow down
- [7829](https://github.com/vegaprotocol/vega/issues/7829) - Get precision for reference price from price monitoring bounds when getting market data
- [7670](https://github.com/vegaprotocol/vega/issues/7670) - Removes the need for the buffered event source to hold a large buffer of sequence numbers
- [7904](https://github.com/vegaprotocol/vega/issues/7904) - Add a default system test template for integration tests
- [7894](https://github.com/vegaprotocol/vega/issues/7894) - Use slippage cap when market is in auction mode
- [7923](https://github.com/vegaprotocol/vega/issues/7923) - Subscription rate limiter is enabled on `gRPC` and `REST` subscriptions

### 🐛 Fixes
- [7910](https://github.com/vegaprotocol/vega/issues/7910) - Store heartbeats in the checkpoint so that validator sets do not reorder unexpectedly after loading
- [7835](https://github.com/vegaprotocol/vega/issues/7835) - Ensure the command errors have the same format on arrays
- [7871](https://github.com/vegaprotocol/vega/issues/7871) - Bad `SQL` generated when paginating reward summaries
- [7908](https://github.com/vegaprotocol/vega/issues/7908) - Expired `heartbeats` no longer invalidate subsequent `heartbeats`
- [7880](https://github.com/vegaprotocol/vega/issues/7880) - Update volume-weighted average price party's of open orders after a trade
- [7883](https://github.com/vegaprotocol/vega/issues/7883) - Fix snapshot issue with witness on accounting
- [7921](https://github.com/vegaprotocol/vega/issues/7921) - Fix streams batches
- [7895](https://github.com/vegaprotocol/vega/issues/7895) - Fix margin calculation during auction
- [7940](https://github.com/vegaprotocol/vega/issues/7940) - Enhance validation of tendermint public keys



## 0.69.0

### 🚨 Breaking changes
- [7798](https://github.com/vegaprotocol/vega/issues/7798) - Remove redundant headers from the rate limiter response.
- [7710](https://github.com/vegaprotocol/vega/issues/7710) - Rename "token dApp" to "governance"
- [6905](https://github.com/vegaprotocol/vega/issues/6905) - Deprecated `Version` field removed from `admin.import_wallet`
- [6905](https://github.com/vegaprotocol/vega/issues/6905) - References to file paths have been removed from `admin.import_wallet`, `admin.import_network`, `admin.create_wallet` and `admin.isolate_key` API
- [7731](https://github.com/vegaprotocol/vega/issues/7731) - Upgrade the interplanetary file system library to latest release
- [7802](https://github.com/vegaprotocol/vega/issues/7802) - Split liquidity auction trigger into two cases
- [7728](https://github.com/vegaprotocol/vega/issues/7728) - Remove current order flag from table - adds restrictions to how orders can be paged
- [7816](https://github.com/vegaprotocol/vega/issues/7816) - Require slippage factors to always be set

### 🛠 Improvements
- [6942](https://github.com/vegaprotocol/vega/issues/6942) - Add `admin.rename_network` with `vega wallet network rename`
- [7656](https://github.com/vegaprotocol/vega/issues/7656) - Add `vega wallet service config locate` CLI that returns the location of the service configuration file.
- [7656](https://github.com/vegaprotocol/vega/issues/7656) - Add `vega wallet service config describe` CLI that display the service configuration.
- [7656](https://github.com/vegaprotocol/vega/issues/7656) - Add `vega wallet service config reset` CLI that reset the service configuration to its default state.
- [7681](https://github.com/vegaprotocol/vega/issues/7681) - Remove unnecessary `protobuf` marshalling in event pipeline
- [7288](https://github.com/vegaprotocol/vega/issues/7288) - Add `block` interval for trade candles
- [7696](https://github.com/vegaprotocol/vega/issues/7696) - Cache `ListMarket` store queries
- [7532](https://github.com/vegaprotocol/vega/issues/7532) - Load network history in a transaction
- [7413](https://github.com/vegaprotocol/vega/issues/7413) - Add foreign block height to stake linkings in `GraphQL`
- [7675](https://github.com/vegaprotocol/vega/issues/7675) - Migrate to comet `bft`
- [7792](https://github.com/vegaprotocol/vega/issues/7792) - An attempt to import a network when the `url` is to `github` and not the raw file contents is caught early with a suggested `url`
- [7722](https://github.com/vegaprotocol/vega/issues/7722) - Send a reason for a passphrase request through the wallet's `interactor`
- [5967](https://github.com/vegaprotocol/vega/issues/5967) - Do not ask for wallet passphrase if it has already been unlocked.
- [5967](https://github.com/vegaprotocol/vega/issues/5967) - Preselect the wallet during connection is there is only one.
- [7723](https://github.com/vegaprotocol/vega/issues/7723) - Make the `SessionBegan` interaction easy to identify using a `WorkflowType`
- [7724](https://github.com/vegaprotocol/vega/issues/7724) - Add steps number to interactions to convey a progression feeling.
- [7353](https://github.com/vegaprotocol/vega/issues/7353) - Improve query setting current orders to only the most recent row after snapshot restore.
- [7763](https://github.com/vegaprotocol/vega/issues/7763) - Remove separate LP close out code path.
- [7686](https://github.com/vegaprotocol/vega/issues/7686) - Network History load will retry when IPFS cannot connect to peers.
- [7804](https://github.com/vegaprotocol/vega/issues/7804) - Headers include `Retry-After` when banned for exceeding rate limit.
- [7840](https://github.com/vegaprotocol/vega/issues/7840) - Make chunk time interval configurable.

### 🐛 Fixes
- [7688](https://github.com/vegaprotocol/vega/issues/7688) - Fix `BlockExplorer` case insensitive transaction retrieval.
- [7695](https://github.com/vegaprotocol/vega/issues/7695) - Fix `create_hypertable` in migrations.
- [7596](https://github.com/vegaprotocol/vega/issues/7596) - Slippage factors not persisted in database
- [7535](https://github.com/vegaprotocol/vega/issues/7535) - Fix network history load takes an increasingly long time to complete
- [7517](https://github.com/vegaprotocol/vega/issues/7517) - Add buffer files event source
- [7720](https://github.com/vegaprotocol/vega/issues/7720) - Return an empty slice instead of nil when describing a wallet network
- [7517](https://github.com/vegaprotocol/vega/issues/7517) - Add buffer files event source
- [7659](https://github.com/vegaprotocol/vega/issues/7659) - Tidy up REST documentation for consistency
- [7563](https://github.com/vegaprotocol/vega/issues/7563) - Let the wallet work again with null `blockchain`
- [7692](https://github.com/vegaprotocol/vega/issues/7692) - Fix network history load hanging after protocol upgrade
- [7751](https://github.com/vegaprotocol/vega/issues/7751) - Store the block height of the last seen `ERC20` event in the snapshot so deposits are not lost when the network is down
- [7778](https://github.com/vegaprotocol/vega/issues/7778) - Store the block height of the last seen `ERC20` event in the checkpoint so deposits are not lost when the network is down
- [7713](https://github.com/vegaprotocol/vega/issues/7713) - Fix PnL values on trade in the positions API
- [7726](https://github.com/vegaprotocol/vega/issues/7726) - Add market data current state table to ensure node restored from network history has latest market data
- [7673](https://github.com/vegaprotocol/vega/issues/7673) - Accept internal data sources without signers
- [7483](https://github.com/vegaprotocol/vega/issues/7483) - Fix market data history returning 0 values for price monitoring bounds
- [7732](https://github.com/vegaprotocol/vega/issues/7732) - Fix panic when amending orders
- [7588](https://github.com/vegaprotocol/vega/issues/7588) - Fix margin calculations when missing exit price
- [7766](https://github.com/vegaprotocol/vega/issues/7766) - Fix orders from new parties not being included in the nearest MTM
- [7499](https://github.com/vegaprotocol/vega/issues/7499) - Implement transaction check functionality to wallet
- [7745](https://github.com/vegaprotocol/vega/issues/7745) - Use margin after the application of a bond penalty to assess LP solvency
- [7765](https://github.com/vegaprotocol/vega/issues/7765) - Assure pegged order won't get deployed with insufficient margin
- [7786](https://github.com/vegaprotocol/vega/issues/7786) - Fix validation of order amendments (check for negative pegged offset)
- [7750](https://github.com/vegaprotocol/vega/issues/7750) - Fix not all paths cleanly close network history index store.
- [7805](https://github.com/vegaprotocol/vega/issues/7805) - Fix re-announcing node in the same epoch kills data node.
- [7820](https://github.com/vegaprotocol/vega/issues/7820) - Remove the check for past date in limits engine
- [7822](https://github.com/vegaprotocol/vega/issues/7822) - Fix get last epoch query
- [7823](https://github.com/vegaprotocol/vega/issues/7823) - Fix validation of liquidity provisions shapes references

## 0.68.0

### 🚨 Breaking changes
- [7304](https://github.com/vegaprotocol/vega/issues/7304) - In the `datanode` `GraphQL` schema, move `fromEpoch` and `toEpoch` into a new `filter` for `epochRewardSummaries` query. Also add `assetIds` and `marketIds` to the same filter.
- [7419](https://github.com/vegaprotocol/vega/issues/7419) - Remove the deprecated headers with the `Grpc-Metadata-` prefix in `datanode` `API` and `REST` and `GraphQL` gateways.
- [6963](https://github.com/vegaprotocol/vega/issues/6963) - Remove the legacy fields from network API
- [7361](https://github.com/vegaprotocol/vega/issues/7361) - Network history loading and current order set tracking - database requires database to be dropped
- [6963](https://github.com/vegaprotocol/vega/issues/7382) - `IssueSignatures` is no longer a validator command and is now protected by the spam engine
- [7445](https://github.com/vegaprotocol/vega/issues/7445) - Added rate limiting to `GRPC`, `Rest` and `GraphQL` `APIs`
- [7614](https://github.com/vegaprotocol/vega/issues/7614) - Market parties added to snapshot state to ensure proper restoration
- [7542](https://github.com/vegaprotocol/vega/issues/7542) - Add optional slippage factors to market proposal and use them to cap slippage component of maintenance margin

### 🗑️ Deprecation
- [7385](https://github.com/vegaprotocol/vega/issues/7385) - Deprecating the `X-Vega-Connection` HTTP header in `datanode` `API` and `REST` and `GraphQL` gateways.

### 🛠 Improvements
- [7501](https://github.com/vegaprotocol/vega/issues/7501) - Make logs more clear
- [7555](https://github.com/vegaprotocol/vega/issues/7555) - Clean up code, add missing metrics and comments
- [7477](https://github.com/vegaprotocol/vega/issues/7477) - Improve `gRPC` service error handling and formatting
- [7386](https://github.com/vegaprotocol/vega/issues/7386) - Add indexed filtering by command type to block explorer
- [6962](https://github.com/vegaprotocol/vega/issues/6962) - Add a dedicated configuration for the wallet service
- [7434](https://github.com/vegaprotocol/vega/issues/7434) - Update design architecture diagram
- [7517](https://github.com/vegaprotocol/vega/issues/7517) - Archive and roll event buffer files
- [7429](https://github.com/vegaprotocol/vega/issues/7429) - Do not mark wallet and network as incompatible when the patch version doesn't match
- [6650](https://github.com/vegaprotocol/vega/issues/6650) - Add ability to filter rewards with `fromEpoch` and `toEpoch`
- [7429](https://github.com/vegaprotocol/vega/issues/7359) - `vega wallet` will not send in a transaction if it will result in a party becoming banned
- [7289](https://github.com/vegaprotocol/vega/issues/7289) - `positionsConnection` query added to `GraphQL`root query with filter for multiple parties and markets
- [7454](https://github.com/vegaprotocol/vega/issues/7454) - Retention policies for new types do not honour the `lite` or `archive` when added after `init`
- [7469](https://github.com/vegaprotocol/vega/issues/7469) - Sanitize `Prometheus` labels for `HTTP API` requests
- [7495](https://github.com/vegaprotocol/vega/issues/7495) - Upgrade `tendermint` to 0.34.25
- [7496](https://github.com/vegaprotocol/vega/issues/7496) - Enforce using priority `mempool` and max packet size in `tendermint config`
- [5987](https://github.com/vegaprotocol/vega/issues/5987) - Pick up the wallet changes when the service is started
- [7450](https://github.com/vegaprotocol/vega/issues/7450) - Positions API reporting close-out information and loss socialisation data.
- [7538](https://github.com/vegaprotocol/vega/issues/7538) - Add node information to the wallet response when sending the transaction
- [7550](https://github.com/vegaprotocol/vega/issues/7550) - Update feature tests to use specify explicitly linear and quadratic slippage factors
- [7558](https://github.com/vegaprotocol/vega/issues/7558) - Add `hypertable` for rewards
- [7509](https://github.com/vegaprotocol/vega/issues/7509) - Automatically reconcile account balance changes with transfer events after each integration test step
- [7564](https://github.com/vegaprotocol/vega/issues/7564) - Add logging when database migrations are run
- [7546](https://github.com/vegaprotocol/vega/issues/7546) - Visor automatically uses snapshot on core based on latest data node snapshot.
- [7576](https://github.com/vegaprotocol/vega/issues/7576) - include the application version in the block hash
- [7605](https://github.com/vegaprotocol/vega/issues/7605) - Return better error text when the wallet blocks a transaction due to spam rules
- [7591](https://github.com/vegaprotocol/vega/issues/7591) - Add metadata and links to app to the network configuration
- [7632](https://github.com/vegaprotocol/vega/issues/7632) - Make the wallet change events JSON friendly
- [7601](https://github.com/vegaprotocol/vega/issues/7601) - introduce the expired orders event for optimisation.
- [7655](https://github.com/vegaprotocol/vega/issues/7655) - Require initial margin level to be met on new orders

### 🐛 Fixes
- [7422](https://github.com/vegaprotocol/vega/issues/7422) - Fix missing `priceMonitoringParameters` and `liquidityMonitoringParameters` in `GraphQL` schema
- [7462](https://github.com/vegaprotocol/vega/issues/7462) - Fix `BlockExplorer` `API` not returning details on transactions.
- [7407](https://github.com/vegaprotocol/vega/issues/7407) - fix `ethereum` timestamp in stake linking in `graphql`
- [7494](https://github.com/vegaprotocol/vega/issues/7494) - fix memory leak in event bus stream subscriber when consumer is slow
- [7420](https://github.com/vegaprotocol/vega/issues/7420) - `clearFeeActivity` now clears fee activity
- [7420](https://github.com/vegaprotocol/vega/issues/7420) - set seed nonce for joining and leaving signatures during begin block
- [7420](https://github.com/vegaprotocol/vega/issues/7515) - protect `vegawallet` with recovers to shield against file system oddities
- [7399](https://github.com/vegaprotocol/vega/issues/7399) - Fix issue where market cache not working after restoring from network history
- [7410](https://github.com/vegaprotocol/vega/issues/7410) - Return underlying error when parsing a command failed in the wallet API version 2
- [7169](https://github.com/vegaprotocol/vega/issues/7169) - Fix migration, account for existing position data
- [7427](https://github.com/vegaprotocol/vega/issues/7427) - Fix nil pointer panic on settlement of restored markets.
- [7438](https://github.com/vegaprotocol/vega/issues/7438) - Update JSON-RPC documentation with all wallet errors
- [7451](https://github.com/vegaprotocol/vega/issues/7451) - Fix floating point consensus to use voting power rather than node count
- [7399](https://github.com/vegaprotocol/vega/issues/7399) - Revert previous fix
- [7399](https://github.com/vegaprotocol/vega/issues/7399) - Add option to filter out settled markets when listing markets in `API` requests
- [7559](https://github.com/vegaprotocol/vega/issues/7559) - Workaround `leveldb` issue and open `db` in write mode when listing using `vega tools snapshot`
- [7417](https://github.com/vegaprotocol/vega/issues/7417) - Missing entries in default data retention configuration for `datanode`
- [7504](https://github.com/vegaprotocol/vega/issues/7504) - Fixed panic in collateral engine when trying to clear a market
- [7468](https://github.com/vegaprotocol/vega/issues/7468) - `Datanode` network history load command only prompts when run from a terminal
- [7164](https://github.com/vegaprotocol/vega/issues/7164) - The command `vega wallet transaction send` now returns verbose errors
- [7514](https://github.com/vegaprotocol/vega/issues/7514) - Network names cannot contain `/`, `\` or start with a `.`
- [7519](https://github.com/vegaprotocol/vega/issues/7519) - Fix memory leak and increased CPU usage when streaming data.
- [7536](https://github.com/vegaprotocol/vega/issues/7536) - Ensure all errors are displayed when the wallet service cannot bind
- [7540](https://github.com/vegaprotocol/vega/issues/7540) - Prevent the double appending of the `http` scheme when ensuring port binding
- [7549](https://github.com/vegaprotocol/vega/issues/7549) - Switch proof-of-work ban error from an internal error to an application error on the wallet API
- [7543](https://github.com/vegaprotocol/vega/issues/7543) - Initiate post-auction close out only when all the parked orders get redeployed
- [7508](https://github.com/vegaprotocol/vega/issues/7508) - Assure transfer events always sent after margin recheck
- [7492](https://github.com/vegaprotocol/vega/issues/7492) - Send market depth events at the end of each block
- [7582](https://github.com/vegaprotocol/vega/issues/7582) - Validate transfer amount in `checkTx`
- [7582](https://github.com/vegaprotocol/vega/issues/7625) - Add validation to wallet's server configuration
- [7577](https://github.com/vegaprotocol/vega/issues/7577) - Use correct trade size when calculating pending open volume
- [7598](https://github.com/vegaprotocol/vega/issues/7598) - Set up log for rate limiter
- [7629](https://github.com/vegaprotocol/vega/issues/7629) - Handle error from `e.initialiseTree()` in the snapshot engine
- [7607](https://github.com/vegaprotocol/vega/issues/7607) - Fix handling of removed transfers
- [7622](https://github.com/vegaprotocol/vega/issues/7622) - Fix cleaning path for Visor when restarting data node
- [7638](https://github.com/vegaprotocol/vega/issues/7638) - Add missing fields to position update resolver
- [7647](https://github.com/vegaprotocol/vega/issues/7647) - Assure LP orders never trade on entry

## 0.67.2

### 🐛 Fixes
- [7387](https://github.com/vegaprotocol/vega/issues/7387) - Allow authorization headers in wallet service


## 0.67.1

### 🛠 Improvements
- [7374](https://github.com/vegaprotocol/vega/issues/7374) - Add `TLS` support to the `REST` `api`
- [7349](https://github.com/vegaprotocol/vega/issues/7349) - Add `Access-Control-Max-Age` header with configurable value for the in `core`, `datanode` and `blockexplorer` HTTP `APIs`
- [7381](https://github.com/vegaprotocol/vega/pull/7381) - Allow target stake to drop within auction once the time window elapses

### 🐛 Fixes
- [7366](https://github.com/vegaprotocol/vega/issues/7366) - Fix typos in the API descriptions
- [7335](https://github.com/vegaprotocol/vega/issues/7335) - Fix custom http headers not being returned - add configurable `CORS` headers to `core`, `datanode` and `blockexplorer` HTTP `APIs`


## 0.67.0

### 🚨 Breaking changes
- [6895](https://github.com/vegaprotocol/vega/issues/6895) - Move the authentication of wallet API version 2 to the transport layer (HTTP). This brings several breaking changes:
  - A unified HTTP response payload has been introduced for structured response and error handling for data coming from the HTTP layer.
  - the `/api/v2/methods` endpoints now uses the new HTTP response payload.
  - the `/api/v2/requests` endpoint can either return the HTTP or the JSON-RPC response payload depending on the situation.
  - the token has been moved out of the JSON-RPC requests, to HTTP `Authorization` header.
- [7293](https://github.com/vegaprotocol/vega/issues/7293) - Rename restricted keys to allowed keys
- [7211](https://github.com/vegaprotocol/vega/issues/7211) - Add sender and receiver balances in ledger entries
- [7255](https://github.com/vegaprotocol/vega/issues/7255) - Rename `dehistory` to network history

### 🛠 Improvements
- [7317](https://github.com/vegaprotocol/vega/issues/7317) - Add database schema docs
- [7279](https://github.com/vegaprotocol/vega/issues/7279) - Add `--archive` and `--lite` to `datanode init`
- [7302](https://github.com/vegaprotocol/vega/issues/7302) - Add withdrawal minimal amount
- [5487](https://github.com/vegaprotocol/vega/issues/5487) - Add `UPGRADING.md`
- [7358](https://github.com/vegaprotocol/vega/issues/7358) - Improve `datanode init` and `vega init` help text
- [7114](https://github.com/vegaprotocol/vega/issues/7114) - Expose user spam statistics via `API`
- [7316](https://github.com/vegaprotocol/vega/issues/7316) - Add a bunch of database indexes following audit of queries
- [7331](https://github.com/vegaprotocol/vega/issues/7331) - Control the decrease of the number of validators when network parameter is decreased
- [6754](https://github.com/vegaprotocol/vega/issues/6754) - Add `csv` export for ledger entries
- [7093](https://github.com/vegaprotocol/vega/issues/7093) - Pick up the long-living tokens after the wallet service is started
- [7328](https://github.com/vegaprotocol/vega/issues/7328) - Add missing documentation of JSON-RPC methods `admin.update_passphrase`

### 🐛 Fixes
- [7260](https://github.com/vegaprotocol/vega/issues/7260) - Fix bug where pagination `before` or `after` cursors were ignored if `first` or `last` not set
- [7281](https://github.com/vegaprotocol/vega/issues/7281) - Fix formatting of status enum for `dataSourceSpec` in `GraphQL`
- [7283](https://github.com/vegaprotocol/vega/issues/7283) - Fix validation of future product oracles signers
- [7306](https://github.com/vegaprotocol/vega/issues/7306) - Improve speed of querying deposits and withdrawals by party
- [7337](https://github.com/vegaprotocol/vega/issues/7337) - Add `UpdateAsset` change types to proposal terms `GraphQL` resolver
- [7278](https://github.com/vegaprotocol/vega/issues/7278) - Use `Informal systems` fork of Tendermint
- [7294](https://github.com/vegaprotocol/vega/issues/7294) - Submission of `OpenOracle` data is broken
- [7286](https://github.com/vegaprotocol/vega/issues/7286) - Fix serialisation of `oracle specs`
- [7327](https://github.com/vegaprotocol/vega/issues/7327) - Improve and add API info, remove unused `AccountField` enum in `GraphQL`
- [7345](https://github.com/vegaprotocol/vega/issues/7345) - Cache account lookup by id


## 0.66.1
- [7269](https://github.com/vegaprotocol/vega/pull/7269) - Fix wallet release pipeline

## 0.66.0

### 🚨 Breaking changes
- [6957](https://github.com/vegaprotocol/vega/issues/6957) - Remove `client.<get|request>_permissions` endpoints on the wallet.
- [7079](https://github.com/vegaprotocol/vega/issues/7079) - Remove deprecated `version` property from wallet API.
- [7067](https://github.com/vegaprotocol/vega/issues/7067) - Remove legacy technical commands on the wallet command line.
- [7069](https://github.com/vegaprotocol/vega/issues/7069) - Remove deprecated `vegawallet info` command line.
- [7010](https://github.com/vegaprotocol/vega/issues/7010) - Remove the deprecated `encodedTransaction` fields on wallet API endpoints.
- [7232](https://github.com/vegaprotocol/vega/issues/7232) - Rename `stakeToCcySiskas` network parameter to `stakeToCcyVolume`
- [7171](https://github.com/vegaprotocol/vega/issues/7171) - Change liquidity triggering ratio value type from float to string

### 🛠 Improvements
- [7216](https://github.com/vegaprotocol/vega/issues/7216) - Support filtering by market for `ordersConnection` under party queries.
- [7252](https://github.com/vegaprotocol/vega/issues/7252) - Add limits to `MarkPriceUpdateMaximumFrequency` network parameter
- [7169](https://github.com/vegaprotocol/vega/issues/7169) - Handle events to update PnL on trade, instead of waiting for MTM settlements.

### 🐛 Fixes
- [7207](https://github.com/vegaprotocol/vega/issues/7207) - Fix panic, return on error in pool configuration
- [7213](https://github.com/vegaprotocol/vega/issues/7213) - Implement separate `DB` for snapshots `metadata`
- [7220](https://github.com/vegaprotocol/vega/issues/7220) - Fix panic when LP is closed out
- [7235](https://github.com/vegaprotocol/vega/issues/7235) - Do not update existing markets when changing global default `LiquidityMonitoringParameters`
- [7029](https://github.com/vegaprotocol/vega/issues/7029) - Added admin `API` for Data Node to secure some `dehistory` commands
- [7239](https://github.com/vegaprotocol/vega/issues/7239) - Added upper and lower bounds for floating point engine updates
- [7253](https://github.com/vegaprotocol/vega/issues/7253) - improve the adjustment of delegator weight to avoid overflow
- [7075](https://github.com/vegaprotocol/vega/issues/7075) - Remove unused expiry field in withdrawal

## 0.65.1

### 🛠 Improvements
- [6574](https://github.com/vegaprotocol/vega/issues/6574) - Use same default for the probability of trading for floating point consensus as we do for the value between best bid and ask.

### 🐛 Fixes
- [7188](https://github.com/vegaprotocol/vega/issues/7188) - Reset liquidity score even if fees accrued in a period were 0.
- [7189](https://github.com/vegaprotocol/vega/issues/7189) - Include LP orders outside PM price range but within LP price in the liquidity score.
- [7195](https://github.com/vegaprotocol/vega/issues/7195) - Ignore oracle messages while market is in proposed state
- [7198](https://github.com/vegaprotocol/vega/issues/7198) - Reduce `RAM` usage when tendermint calls list snapshot
- [6996](https://github.com/vegaprotocol/vega/issues/6996) - Add Visor docs

## 0.65.0

### 🚨 Breaking changes
- [6955](https://github.com/vegaprotocol/vega/issues/6955) - Market definition extended with the new field for LP price range across the API.
- [6645](https://github.com/vegaprotocol/vega/issues/6645) - Set decimal number value to be used from oracle instead of from tradable instruments

### 🗑️ Deprecation
- [7068](https://github.com/vegaprotocol/vega/issues/7068) - Alias `vegawallet info` to `vegawallet describe`, before definitive renaming.

### 🛠 Improvements
- [7032](https://github.com/vegaprotocol/vega/issues/7032) - Make deposits and withdrawals `hypertables` and change `deposits_current` and `withdrawals_current` into views to improve resource usage
- [7136](https://github.com/vegaprotocol/vega/issues/7136) - Update ban duration to 30 minutes for spam
- [7026](https://github.com/vegaprotocol/vega/issues/7026) - Let decentralised history use the snapshot event from the core as an indication for snapshot rather than doing the calculation based on the interval network parameter.
- [7108](https://github.com/vegaprotocol/vega/issues/7108) - Return `ArgumentError` if candle id not supplied to `ListCandleData`
- [7098](https://github.com/vegaprotocol/vega/issues/7098) - Add an event when the core is taking a snapshot
- [7028](https://github.com/vegaprotocol/vega/issues/7028) - Add `JSON` output for `dehistory` commands; fix `config` override on command line
- [7122](https://github.com/vegaprotocol/vega/issues/7122) - Allow for tolerance in validator performance calculation
- [7104](https://github.com/vegaprotocol/vega/issues/7104) - Provide a better error message when party has insufficient balance of an asset
- [7143](https://github.com/vegaprotocol/vega/issues/7143) - Update `grpc-rest-bindings` for Oracle `API`
- [7027](https://github.com/vegaprotocol/vega/issues/7027) - `Dehistory` store does not clean up resources after a graceful shutdown
- [7157](https://github.com/vegaprotocol/vega/issues/7157) - Core waits for data node and shuts down gracefully during protocol upgrade
- [7113](https://github.com/vegaprotocol/vega/issues/7113) - Added API for epoch summaries of rewards distributed
- [6956](https://github.com/vegaprotocol/vega/issues/6956) - Include liquidity measure of deployed orders in the fees distribution
- [7168](https://github.com/vegaprotocol/vega/issues/7168) - Expose liquidity score on on market data `API`

### 🐛 Fixes
- [7040](https://github.com/vegaprotocol/vega/issues/7040) - Block explorer use different codes than 500 on error
- [7099](https://github.com/vegaprotocol/vega/issues/7099) - Remove undelegate method `IN_ANGER`
- [7021](https://github.com/vegaprotocol/vega/issues/7021) - MTM settlement on trading terminated fix.
- [7102](https://github.com/vegaprotocol/vega/issues/7102) - Ensure the `api-token init -f` wipes the tokens file
- [7106](https://github.com/vegaprotocol/vega/issues/7106) - Properties of oracle data sent in non-deterministic order
- [7000](https://github.com/vegaprotocol/vega/issues/7000) - Wallet honours proof of work difficulty increases
- [7029](https://github.com/vegaprotocol/vega/issues/7029) - Remove unsafe `GRPC` endpoint in data node
- [7116](https://github.com/vegaprotocol/vega/issues/7116) - Fix MTM trade price check when trading is terminated.
- [7173](https://github.com/vegaprotocol/vega/issues/7173) - Fix deterministic order of price bounds on market data events
- [7112](https://github.com/vegaprotocol/vega/issues/7112) - Restore order's original price when restoring from a snapshot
- [6955](https://github.com/vegaprotocol/vega/issues/6955) - Remove scaling by probability when implying LP volumes. Only change the LP order price if it’s outside the new “valid LP price range” - move it to the bound in that case.
- [7132](https://github.com/vegaprotocol/vega/issues/7132) - Make the recovery phrase import white space resistant
- [7150](https://github.com/vegaprotocol/vega/issues/7150) - Avoid taking 2 snapshots upon protocol upgrade block
- [7142](https://github.com/vegaprotocol/vega/issues/7142) - Do not recalculate margins based on potential positions when market is terminated.
- [7172](https://github.com/vegaprotocol/vega/issues/7172) - Make markets table a hyper table and update queries.

## 0.64.0

### 🗑️ Deprecation
- [7065](https://github.com/vegaprotocol/vega/issues/7065) - Scope technical commands on wallet command line
- [7066](https://github.com/vegaprotocol/vega/issues/7066) - Move network compatibility check to a dedicated wallet command line

### 🛠 Improvements
- [7052](https://github.com/vegaprotocol/vega/issues/7052) - Add a specific error message when trying to access administrative endpoints on wallet API
- [7064](https://github.com/vegaprotocol/vega/issues/7064) - Make `SQL` store tests run in temporary transactions instead of truncating all tables for each test
- [7053](https://github.com/vegaprotocol/vega/issues/7053) - Add info endpoint for the block explorer

### 🐛 Fixes
- [7011](https://github.com/vegaprotocol/vega/issues/7011) - Incorrect flagging of live orders when multiple updates in the same block
- [7037](https://github.com/vegaprotocol/vega/issues/7037) - Reinstate permissions endpoints on the wallet API
- [7034](https://github.com/vegaprotocol/vega/issues/7034) - Rename `network` to `name` in `admin.remove_network`
- [7031](https://github.com/vegaprotocol/vega/issues/7031) - `datanode` expects protocol upgrade event in the right sequence
- [7072](https://github.com/vegaprotocol/vega/issues/7072) - Check if event forwarding engine is started before reloading
- [7017](https://github.com/vegaprotocol/vega/issues/7017) - Fix issue with market update during opening auction


## 0.63.1

### 🛠 Improvements
- [7003](https://github.com/vegaprotocol/vega/pull/7003) - Expose bus event stream on the `REST` API
- [7044](https://github.com/vegaprotocol/vega/issues/7044) - Proof of work improvements
- [7041](https://github.com/vegaprotocol/vega/issues/7041) - Change witness vote count to be based on voting power
- [7073](https://github.com/vegaprotocol/vega/issues/7073) - Upgrade `btcd` library

## 0.63.0

### 🚨 Breaking changes
- [6898](https://github.com/vegaprotocol/vega/issues/6795) - allow `-snapshot.load-from-block-height=` to apply to `statesync` snapshots
- [6716](https://github.com/vegaprotocol/vega/issues/6716) - Use timestamp on all times fields
- [6887](https://github.com/vegaprotocol/vega/issues/6716) - `client.get_permissions` and `client.request_permissions` have been removed from Wallet service V2 with permissions now asked during `client.list_keys`
- [6725](https://github.com/vegaprotocol/vega/issues/6725) - Fix inconsistent use of node field on `GraphQL` connection edges
- [6746](https://github.com/vegaprotocol/vega/issues/6746) - The `validating_nodes` has been removed from `NodeData` and replaced with details of each node set

### 🛠 Improvements
- [6898](https://github.com/vegaprotocol/vega/issues/6898) - allow `-snapshot.load-from-block-height=` to apply to `statesync` snapshots
- [6871](https://github.com/vegaprotocol/vega/issues/6871) - Assure integration test framework throws an error when no watchers specified for a network parameter being set/updated
- [6795](https://github.com/vegaprotocol/vega/issues/6795) - max gas implementation
- [6641](https://github.com/vegaprotocol/vega/issues/6641) - network wide limits
- [6731](https://github.com/vegaprotocol/vega/issues/6731) - standardize on 'network' and '' for network party and no market identifiers
- [6792](https://github.com/vegaprotocol/vega/issues/6792) - Better handling of panics when moving time with `nullchain`, add endpoint to query whether `nullchain` is replaying
- [6753](https://github.com/vegaprotocol/vega/issues/6753) - Filter votes per party and/or proposal
- [6959](https://github.com/vegaprotocol/vega/issues/6959) - Fix listing transactions by block height in block explorer back end
- [6832](https://github.com/vegaprotocol/vega/issues/6832) - Add signature to transaction information returned by block explorer API
- [6884](https://github.com/vegaprotocol/vega/issues/6884) - Specify transaction as `JSON` rather than a base64 encoded string in `client_{sign|send}_transaction`
- [6975](https://github.com/vegaprotocol/vega/issues/6975) - Implement `admin.sign_transaction` in the wallet
- [6974](https://github.com/vegaprotocol/vega/issues/6974) - Make names in wallet admin `API` consistent
- [6642](https://github.com/vegaprotocol/vega/issues/6642) - Add methods to manage the wallet service and its connections on wallet API version 2
- [6853](https://github.com/vegaprotocol/vega/issues/6853) - Max gas and priority improvements
- [6782](https://github.com/vegaprotocol/vega/issues/6782) - Bump embedded `postgres` version to hopefully fix `CI` instability
- [6880](https://github.com/vegaprotocol/vega/issues/6880) - Omit transactions we can't decode in block explorer transaction list
- [6640](https://github.com/vegaprotocol/vega/issues/6640) - Mark to market to happen every N seconds.
- [6827](https://github.com/vegaprotocol/vega/issues/6827) - Add `LastTradedPrice` field in market data
- [6871](https://github.com/vegaprotocol/vega/issues/6871) - Assure integration test framework throws an error when no watchers specified for a network parameter being set/updated
- [6908](https://github.com/vegaprotocol/vega/issues/6871) - Update default retention policy
- [6827](https://github.com/vegaprotocol/vega/issues/6615) - Add filters to `ordersConnection`
- [6910](https://github.com/vegaprotocol/vega/issues/6910) - Separate settled position from position
- [6988](https://github.com/vegaprotocol/vega/issues/6988) - Handle 0 timestamps in `graphql` marshaller
- [6910](https://github.com/vegaprotocol/vega/issues/6910) - Separate settled position from position
- [6949](https://github.com/vegaprotocol/vega/issues/6949) - Mark positions to market at the end of the block.
- [6819](https://github.com/vegaprotocol/vega/issues/6819) - Support long-living token in wallet client API
- [6964](https://github.com/vegaprotocol/vega/issues/6964) - Add support for long living tokens with expiry
- [6991](https://github.com/vegaprotocol/vega/issues/6991) - Expose error field in explorer API
- [5769](https://github.com/vegaprotocol/vega/issues/5769) - Automatically resolve the host name in the client wallet API
- [6910](https://github.com/vegaprotocol/vega/issues/6910) - Separate settled position from position

### 🐛 Fixes
- [6758](https://github.com/vegaprotocol/vega/issues/6758) - Fix first and last block not returned on querying epoch
- [6924](https://github.com/vegaprotocol/vega/issues/6924) - Fix deterministic sorting when nodes have equal scores and we have to choose who is in the signer set
- [6812](https://github.com/vegaprotocol/vega/issues/6812) - Network name is derived solely from the filename to cause less confusion if the network `config` is renamed
- [6831](https://github.com/vegaprotocol/vega/issues/6831) - Fix settlement state in snapshots and market settlement.
- [6856](https://github.com/vegaprotocol/vega/issues/6856) - When creating liquidity provision, seed dummy orders in order to prevent broken references when querying the market later
- [6801](https://github.com/vegaprotocol/vega/issues/6801) - Fix internal data source validations
- [6766](https://github.com/vegaprotocol/vega/issues/6766) - Handle relative vega home path being passed in `postgres` snapshots
- [6885](https://github.com/vegaprotocol/vega/issues/6885) - Don't ignore 'bootstrap peers' `IPFS` configuration setting in `datanode`
- [6799](https://github.com/vegaprotocol/vega/issues/6799) - Move LP fees in transit to the network treasury
- [6781](https://github.com/vegaprotocol/vega/issues/6781) - Fix bug where only first 32 characters of the `IPFS` identity seed were used.
- [6824](https://github.com/vegaprotocol/vega/issues/6824) - Respect `VEGA_HOME` for embedded `postgres` log location
- [6843](https://github.com/vegaprotocol/vega/issues/6843) - Fix Visor runner keys
- [6934](https://github.com/vegaprotocol/vega/issues/6934) - from/to accounts for ledger entries in database were reversed
- [6826](https://github.com/vegaprotocol/vega/issues/6826) - Update `spam.pow.numberOfPastBlocks` range values
- [6332](https://github.com/vegaprotocol/vega/issues/6332) - Standardise `graphql` responses
- [6862](https://github.com/vegaprotocol/vega/issues/6862) - Add party in account update
- [6888](https://github.com/vegaprotocol/vega/issues/6888) - Errors on accepted transaction with an invalid state are correctly handled in the wallet API version 2
- [6899](https://github.com/vegaprotocol/vega/issues/6899) - Upgrade to tendermint 0.34.24
- [6894](https://github.com/vegaprotocol/vega/issues/6894) - Finer error code returned to the third-party application
- [6849](https://github.com/vegaprotocol/vega/issues/6849) - Ensure the positions are remove from the positions engine when they are closed
- [6767](https://github.com/vegaprotocol/vega/issues/6767) - Protocol upgrade rejected events fail to write in the database
- [6896](https://github.com/vegaprotocol/vega/issues/6896) - Fix timestamps in proposals (`GQL`)
- [6844](https://github.com/vegaprotocol/vega/issues/6844) - Use proper type in `GQL` for transfer types and some types rename
- [6783](https://github.com/vegaprotocol/vega/issues/6783) - Unstable `CI` tests for `dehistory`
- [6844](https://github.com/vegaprotocol/vega/issues/6844) - Unstable `CI` tests for `dehistory`
- [6844](https://github.com/vegaprotocol/vega/issues/6844) - Add API descriptions, remove unused ledger entries and fix typos
- [6960](https://github.com/vegaprotocol/vega/issues/6960) - Infer has traded from settlement engine rather than from an unsaved-to-snapshot flag
- [6941](https://github.com/vegaprotocol/vega/issues/6941) - Rename `admin.describe_network` parameter to `name`
- [6976](https://github.com/vegaprotocol/vega/issues/6976) - Recalculate margins on MTM anniversary even if there were no trades.
- [6977](https://github.com/vegaprotocol/vega/issues/6977) - Prior to final settlement, perform MTM on unsettled trades.
- [6569](https://github.com/vegaprotocol/vega/issues/6569) - Fix margin calculations during auctions.
- [7001](https://github.com/vegaprotocol/vega/issues/7001) - Set mark price on final settlement.


## 0.62.1

### 🛠 Improvements
- [6726](https://github.com/vegaprotocol/vega/issues/6726) - Talk to embedded `postgres` via a `UNIX` domain socket in tests.

### 🐛 Fixes
- [6759](https://github.com/vegaprotocol/vega/issues/6759) - Send events when liquidity provisions are `undeployed`
- [6764](https://github.com/vegaprotocol/vega/issues/6764) - If a trading terminated oracle changes after trading already terminated do not subscribe to it
- [6775](https://github.com/vegaprotocol/vega/issues/6775) - Fix oracle spec identifiers
- [6762](https://github.com/vegaprotocol/vega/issues/6762) - Fix one off transfer events serialization
- [6747](https://github.com/vegaprotocol/vega/issues/6747) - Ensure proposal with no participation does not get enacted
- [6757](https://github.com/vegaprotocol/vega/issues/6655) - Fix oracle spec resolvers in Gateway
- [6952](https://github.com/vegaprotocol/vega/issues/6757) - Fix signers resolvers in Gateway


## 0.62.0

### 🚨 Breaking changes
- [6598](https://github.com/vegaprotocol/vega/issues/6598) - Rework `vega tools snapshot` command to be more consistent with other CLI options

### 🛠 Improvements
- [6681](https://github.com/vegaprotocol/vega/issues/6681) - Add indexes to improve balance history query
- [6682](https://github.com/vegaprotocol/vega/issues/6682) - Add indexes to orders by reference query
- [6668](https://github.com/vegaprotocol/vega/issues/6668) - Add indexes to trades by buyer/seller
- [6628](https://github.com/vegaprotocol/vega/issues/6628) - Improve node health check in the wallet
- [6711](https://github.com/vegaprotocol/vega/issues/6711) - `Anti-whale ersatz` validators reward stake scores

### 🐛 Fixes
- [6701](https://github.com/vegaprotocol/vega/issues/6701) - Fix `GraphQL` `API` not returning `x-vega-*` headers
- [6563](https://github.com/vegaprotocol/vega/issues/6563) - Liquidity engine reads orders directly from the matching engine
- [6696](https://github.com/vegaprotocol/vega/issues/6696) - New nodes are now visible from the epoch they announced and not epoch they become active
- [6661](https://github.com/vegaprotocol/vega/issues/6661) - Scale price to asset decimal in estimate orders
- [6685](https://github.com/vegaprotocol/vega/issues/6685) - `vega announce_node` now returns a `txHash` when successful or errors from `CheckTx`
- [6687](https://github.com/vegaprotocol/vega/issues/6687) - Expose `admin.update_passphrase` in admin wallet API
- [6686](https://github.com/vegaprotocol/vega/issues/6686) - Expose `admin.rename_wallet` in admin wallet API
- [6496](https://github.com/vegaprotocol/vega/issues/6496) - Fix margin calculation for pegged and liquidity orders
- [6670](https://github.com/vegaprotocol/vega/issues/6670) - Add governance by `ID` endpoint to `REST` bindings
- [6679](https://github.com/vegaprotocol/vega/issues/6679) - Permit `GFN` pegged orders
- [6707](https://github.com/vegaprotocol/vega/issues/6707) - Fix order event for liquidity provisions
- [6699](https://github.com/vegaprotocol/vega/issues/6699) - `orders` and `orders_current` view uses a redundant union causing performance issues
- [6721](https://github.com/vegaprotocol/vega/issues/6721) - Visor fix if condition for `maxNumberOfFirstConnectionRetries`
- [6655](https://github.com/vegaprotocol/vega/issues/6655) - Fix market query by `ID`
- [6656](https://github.com/vegaprotocol/vega/issues/6656) - Fix data sources to handle opening with internal source
- [6722](https://github.com/vegaprotocol/vega/issues/6722) - Fix get market response to contain oracle id


## 0.61.0

### 🚨 Breaking changes
- [5674](https://github.com/vegaprotocol/vega/issues/5674) - Remove `V1` data node `API`
- [5714](https://github.com/vegaprotocol/vega/issues/5714) - Update data sourcing types

### 🛠 Improvements
- [6603](https://github.com/vegaprotocol/vega/issues/6603) - Put embedded `postgres` files in proper state directory
- [6552](https://github.com/vegaprotocol/vega/issues/6552) - Add `datanode` `API` for querying protocol upgrade proposals
- [6613](https://github.com/vegaprotocol/vega/issues/6613) - Add file buffering to datanode
- [6602](https://github.com/vegaprotocol/vega/issues/6602) - Panic if data node receives events in unexpected order
- [6595](https://github.com/vegaprotocol/vega/issues/6595) - Support for cross network parameter dependency and validation
- [6627](https://github.com/vegaprotocol/vega/issues/6627) - Fix order estimates
- [6604](https://github.com/vegaprotocol/vega/issues/6604) - Fix transfer funds documentations in `protos`
- [6463](https://github.com/vegaprotocol/vega/issues/6463) - Implement chain replay and snapshot restore for the `nullblockchain`
- [6652](https://github.com/vegaprotocol/vega/issues/6652) - Change protocol upgrade consensus do be based on voting power

### 🐛 Fixes
- [6356](https://github.com/vegaprotocol/vega/issues/6356) - When querying for proposals from `GQL` return votes.
- [6623](https://github.com/vegaprotocol/vega/issues/6623) - Fix `nil` pointer panic in `datanode` for race condition in `recvEventRequest`
- [6601](https://github.com/vegaprotocol/vega/issues/6601) - Removed resend event when the socket client fails
- [5715](https://github.com/vegaprotocol/vega/issues/5715) - Fix documentation for Oracle Submission elements
- [5770](https://github.com/vegaprotocol/vega/issues/5770) - Fix Nodes data query returns incorrect results


## 0.60.0

### 🚨 Breaking changes
- [6227](https://github.com/vegaprotocol/vega/issues/6227) - Datanode Decentralized History - datanode init command now requires the chain id as a parameter

### 🛠 Improvements
- [6530](https://github.com/vegaprotocol/vega/issues/6530) - Add command to rename a wallet
- [6531](https://github.com/vegaprotocol/vega/issues/6531) - Add command to update the passphrase of a wallet
- [6482](https://github.com/vegaprotocol/vega/issues/6482) - Improve `TransferType` mapping usage
- [6546](https://github.com/vegaprotocol/vega/issues/6546) - Add a separate README for datanode/api gRPC handling principles
- [6582](https://github.com/vegaprotocol/vega/issues/6582) - Match validation to the required ranges
- [6596](https://github.com/vegaprotocol/vega/issues/6596) - Add market risk parameter validation

### 🐛 Fixes
- [6410](https://github.com/vegaprotocol/vega/issues/6410) - Add input validation for the `EstimateFee` endpoint.
- [6556](https://github.com/vegaprotocol/vega/issues/6556) - Limit ledger entries filtering complexity and potential number of items.
- [6539](https://github.com/vegaprotocol/vega/issues/6539) - Fix total fee calculation in estimate order
- [6584](https://github.com/vegaprotocol/vega/issues/6584) - Simplify `ListBalanceChanges`, removing aggregation and forward filling for now
- [6583](https://github.com/vegaprotocol/vega/issues/6583) - Cancel wallet connection request if no wallet


## 0.59.0

### 🚨 Breaking changes
- [6505](https://github.com/vegaprotocol/vega/issues/6505) - Allow negative position decimal places for market
- [6477](https://github.com/vegaprotocol/vega/issues/6477) - Allow the user to specify a different passphrase when isolating a key
- [6549](https://github.com/vegaprotocol/vega/issues/6549) - Output from `nodewallet reload` is now more useful `json`
- [6458](https://github.com/vegaprotocol/vega/issues/6458) - Rename `GetMultiSigSigner...Bundles API` functions to `ListMultiSigSigner...Bundles` to be consistent with `v2 APIs`
- [6506](https://github.com/vegaprotocol/vega/issues/6506) - Swap places of PID and date in log files in the wallet service

### 🛠 Improvements
- [6080](https://github.com/vegaprotocol/vega/issues/6080) - Data-node handles upgrade block and ensures data is persisted before upgrade
- [6527](https://github.com/vegaprotocol/vega/issues/6527) - Add `last-block` sub-command to `datanode CLI`
- [6529](https://github.com/vegaprotocol/vega/issues/6529) - Added reason to transfer to explain why it was stopped or rejected
- [6513](https://github.com/vegaprotocol/vega/issues/6513) - Refactor `datanode` `api` for getting balance history

### 🐛 Fixes
- [6480](https://github.com/vegaprotocol/vega/issues/6480) - Wallet `openrpc.json` is now a valid OpenRPC file
- [6473](https://github.com/vegaprotocol/vega/issues/6473) - Infrastructure Fee Account returns error when asset is pending listing
- [5690](https://github.com/vegaprotocol/vega/issues/5690) - Markets query now excludes rejected markets
- [5479](https://github.com/vegaprotocol/vega/issues/5479) - Fix inconsistent naming in API error
- [6525](https://github.com/vegaprotocol/vega/issues/6525) - Round the right way when restoring the integer representation of cached price ranges from a snapshot
- [6011](https://github.com/vegaprotocol/vega/issues/6011) - Fix data node fails when `Postgres` starts slowly
- [6341](https://github.com/vegaprotocol/vega/issues/6341) - Embedded `Postgres` should only capture logs during testing
- [6511](https://github.com/vegaprotocol/vega/issues/6511) - Do not check writer interface for null when starting embedded `Postgres`
- [6510](https://github.com/vegaprotocol/vega/issues/6510) - Filter parties with 0 reward from reward payout event
- [6471](https://github.com/vegaprotocol/vega/issues/6471) - Fix potential nil reference when owner is system for ledger entries
- [6519](https://github.com/vegaprotocol/vega/issues/6519) - Fix errors in the ledger entries `GraphQL` query.
- [6515](https://github.com/vegaprotocol/vega/issues/6515) - Required properties in OpenRPC documentation are marked as such
- [6234](https://github.com/vegaprotocol/vega/issues/6234) - Fix response in query for oracle data spec by id
- [6294](https://github.com/vegaprotocol/vega/issues/6294) - Fix response for query for non-existing market
- [6508](https://github.com/vegaprotocol/vega/issues/6508) - Fix data node starts slowly when the database is not empty
- [6532](https://github.com/vegaprotocol/vega/issues/6532) - Add current totals to the vote events

## 0.58.0

### 🚨 Breaking changes
- [6271](https://github.com/vegaprotocol/vega/issues/6271) - Require signature from new Ethereum key to validate key rotation submission
- [6364](https://github.com/vegaprotocol/vega/issues/6364) - Rename `oracleSpecForSettlementPrice` to `oracleSpecForSettlementData`
- [6401](https://github.com/vegaprotocol/vega/issues/6401) - Fix estimate fees and margin `APis`
- [6428](https://github.com/vegaprotocol/vega/issues/6428) - Update the wallet connection decision for future work
- [6429](https://github.com/vegaprotocol/vega/issues/6429) - Rename pipeline to interactor for better understanding
- [6430](https://github.com/vegaprotocol/vega/issues/6430) - Split the transaction status interaction depending on success and failure

### 🛠 Improvements
- [6399](https://github.com/vegaprotocol/vega/issues/6399) - Add `init-db` and `unsafe-reset-all` commands to block explorer
- [6348](https://github.com/vegaprotocol/vega/issues/6348) - Reduce pool size to leave more available `Postgres` connections
- [6453](https://github.com/vegaprotocol/vega/issues/6453) - Add ability to write `pprofs` at intervals to core
- [6312](https://github.com/vegaprotocol/vega/issues/6312) - Add back amended balance tests and correct ordering
- [6320](https://github.com/vegaprotocol/vega/issues/6320) - Use `Account` type without internal `id` in `datanode`
- [6461](https://github.com/vegaprotocol/vega/issues/6461) - Occasionally close `postgres` pool connections
- [6435](https://github.com/vegaprotocol/vega/issues/6435) - Add `GetTransaction` `API` call for block explorer
- [6464](https://github.com/vegaprotocol/vega/issues/6464) - Improve block explorer performance when filtering by submitter
- [6211](https://github.com/vegaprotocol/vega/issues/6211) - Handle `BeginBlock` and `EndBlock` events
- [6361](https://github.com/vegaprotocol/vega/issues/6361) - Remove unnecessary logging in market
- [6378](https://github.com/vegaprotocol/vega/issues/6378) - Migrate remaining views of current data to tables with current data
- [6425](https://github.com/vegaprotocol/vega/issues/6425) - Introduce interaction for beginning and ending of request
- [6308](https://github.com/vegaprotocol/vega/issues/6308) - Support parallel requests in wallet API version 2
- [6426](https://github.com/vegaprotocol/vega/issues/6426) - Add a name field on interaction to know what they are when JSON
- [6427](https://github.com/vegaprotocol/vega/issues/6427) - Improve interactions documentation
- [6431](https://github.com/vegaprotocol/vega/issues/6431) - Pass a human-readable input data in Transaction Succeeded and Failed notifications
- [6448](https://github.com/vegaprotocol/vega/issues/6448) - Improve wallet interaction JSON conversion
- [6454](https://github.com/vegaprotocol/vega/issues/6454) - Improve test coverage for setting fees and rewarding LPs
- [6458](https://github.com/vegaprotocol/vega/issues/6458) - Return a context aware message in `RequestSuccessful` interaction
- [6451](https://github.com/vegaprotocol/vega/issues/6451) - Improve interaction error message
- [6432](https://github.com/vegaprotocol/vega/issues/6432) - Use optionals for order error and proposal error
- [6368](https://github.com/vegaprotocol/vega/pull/6368) - Add Ledger Entry API

### 🐛 Fixes
- [6444](https://github.com/vegaprotocol/vega/issues/6444) - Send a transaction error if the same node announces itself twice
- [6388](https://github.com/vegaprotocol/vega/issues/6388) - Do not transfer stake and delegations after a key rotation
- [6266](https://github.com/vegaprotocol/vega/issues/6266) - Do not take a snapshot at block height 1 and handle increase of interval appropriately
- [6338](https://github.com/vegaprotocol/vega/issues/6338) - Fix validation for update an new asset proposals
- [6357](https://github.com/vegaprotocol/vega/issues/6357) - Fix potential panic in `gql` resolvers
- [6391](https://github.com/vegaprotocol/vega/issues/6391) - Fix dropped connection between core and data node when large `(>1mb)` messages are sent.
- [6358](https://github.com/vegaprotocol/vega/issues/6358) - Do not show hidden files nor directories as wallet
- [6374](https://github.com/vegaprotocol/vega/issues/6374) - Fix panic with the metrics
- [6373](https://github.com/vegaprotocol/vega/issues/6373) - Fix panic with the metrics as well
- [6238](https://github.com/vegaprotocol/vega/issues/6238) - Return empty string for `multisig` bundle, not `0x` when asset doesn't have one
- [6236](https://github.com/vegaprotocol/vega/issues/6236) - Make `erc20ListAssetBundle` `nullable` in `GraphQL`
- [6395](https://github.com/vegaprotocol/vega/issues/6395) - Wallet selection doesn't lower case the wallet name during input verification
- [6408](https://github.com/vegaprotocol/vega/issues/6408) - Initialise observer in liquidity provision `sql` store
- [6406](https://github.com/vegaprotocol/vega/issues/6406) - Fix invalid tracking of cumulative volume and price
- [6387](https://github.com/vegaprotocol/vega/issues/6387) - Fix max open interest calculation
- [6416](https://github.com/vegaprotocol/vega/issues/6416) - Prevent submission of `erc20` address already used by another asset
- [6375](https://github.com/vegaprotocol/vega/issues/6375) - If there is one unit left over at the end of final market settlement - transfer it to the network treasury. if there is more than one, log all transfers and panic.
- [6456](https://github.com/vegaprotocol/vega/issues/6456) - Assure liquidity fee gets update when target stake drops (even in the absence of trades)
- [6459](https://github.com/vegaprotocol/vega/issues/6459) - Send lifecycle notifications after parameters validation
- [6420](https://github.com/vegaprotocol/vega/issues/6420) - Support cancellation of a request during a wallet interaction

## 0.57.0

### 🚨 Breaking changes
- [6291](https://github.com/vegaprotocol/vega/issues/6291) - Remove `Nodewallet.ETH` configuration and add flags to supply `clef` addresses when importing or generating accounts
- [6314](https://github.com/vegaprotocol/vega/issues/6314) - Rename session namespace to client in wallet API version 2

### 🛠 Improvements
- [6283](https://github.com/vegaprotocol/vega/issues/6283) - Add commit hash to version if is development version
- [6321](https://github.com/vegaprotocol/vega/issues/6321) - Get rid of the `HasChanged` check in snapshot engines
- [6126](https://github.com/vegaprotocol/vega/issues/6126) - Don't generate market depth subscription messages if nothing has changed

### 🐛 Fixes
- [6287](https://github.com/vegaprotocol/vega/issues/6287) - Fix GraphQL `proposals` API `proposalType` filter
- [6307](https://github.com/vegaprotocol/vega/issues/6307) - Emit an event with status rejected if a protocol upgrade proposal has no validator behind it
- [5305](https://github.com/vegaprotocol/vega/issues/5305) - Handle market updates changing price monitoring parameters correctly.

## 0.56.0

### 🚨 Breaking changes
- [6196](https://github.com/vegaprotocol/vega/pull/6196) - Remove unused network parameters network end of life and market freeze date
- [6155](https://github.com/vegaprotocol/vega/issues/6155) - Rename "Client" to "User" in wallet API version 2
- [5641](https://github.com/vegaprotocol/vega/issues/5641) - Rename `SettlementPriceDecimals` to `SettlementDataDecimals`

### 🛠 Improvements
- [6103](hhttps://github.com/vegaprotocol/vega/issues/6103) - Verify that order amendment has the desired effect on opening auction
- [6170](https://github.com/vegaprotocol/vega/pull/6170) - Order GraphQL schema (query and subscription types) alphabetically
- [6163](https://github.com/vegaprotocol/vega/issues/6163) - Add block explorer back end
- [6153](https://github.com/vegaprotocol/vega/issues/6153) - Display UI friendly logs when calling `session.send_transaction`
- [6063](https://github.com/vegaprotocol/vega/pull/6063) - Update average entry valuation calculation according to spec change.
- [6191](https://github.com/vegaprotocol/vega/pull/6191) - Remove the retry on node health check in the wallet API version 2
- [6221](https://github.com/vegaprotocol/vega/pull/6221) - Add documentation for new `GraphQL endpoints`
- [6498](https://github.com/vegaprotocol/vega/pull/6498) - Fix incorrectly encoded account id
- [5600](https://github.com/vegaprotocol/vega/issues/5600) - Migrate all wallet capabilities to V2 api
- [6077](https://github.com/vegaprotocol/vega/issues/6077) - Add proof-of-work to transaction when using `vegawallet command sign`
- [6203](https://github.com/vegaprotocol/vega/issues/6203) - Support automatic consent for transactions sent through the wallet API version 2
- [6203](https://github.com/vegaprotocol/vega/issues/6203) - Log node selection process on the wallet CLI
- [5925](https://github.com/vegaprotocol/vega/issues/5925) - Clean transfer response API, now ledger movements
- [6254](https://github.com/vegaprotocol/vega/issues/6254) - Reject Ethereum configuration update via proposals
- [5706](https://github.com/vegaprotocol/vega/issues/5076) - Datanode snapshot create and restore support

### 🐛 Fixes
- [6255](https://github.com/vegaprotocol/vega/issues/6255) - Fix `WebSocket` upgrading when setting headers in HTTP middleware.
- [6101](https://github.com/vegaprotocol/vega/issues/6101) - Fix Nodes API not returning new `ethereumAdress` after `EthereumKeyRotation` event.
- [6183](https://github.com/vegaprotocol/vega/issues/6183) - Shutdown blockchain before protocol services
- [6148](https://github.com/vegaprotocol/vega/issues/6148) - Fix API descriptions for typos
- [6187](https://github.com/vegaprotocol/vega/issues/6187) - Not hash message before signing if using clef for validator heartbeats
- [6138](https://github.com/vegaprotocol/vega/issues/6138) - Return more useful information when a transaction submitted to a node contains validation errors
- [6156](https://github.com/vegaprotocol/vega/issues/6156) - Return only delegations for the specific node in `graphql` node delegation query
- [6233](https://github.com/vegaprotocol/vega/issues/6233) - Fix `GetNodeSignatures` GRPC api
- [6175](https://github.com/vegaprotocol/vega/issues/6175) - Fix `datanode` updating node public key on key rotation
- [5948](https://github.com/vegaprotocol/vega/issues/5948) - Shutdown node gracefully when panics or `sigterm` during chain-replay
- [6109](https://github.com/vegaprotocol/vega/issues/6109) - Candle query returns unexpected data.
- [5988](https://github.com/vegaprotocol/vega/issues/5988) - Exclude tainted keys from `session.list_keys` endpoint
- [5164](https://github.com/vegaprotocol/vega/issues/5164) - Distribute LP fees on settlement
- [6212](https://github.com/vegaprotocol/vega/issues/6212) - Change the error for protocol upgrade request for block 0
- [6242](https://github.com/vegaprotocol/vega/issues/6242) - Allow migrate between wallet types during Ethereum key rotation reload
- [6202](https://github.com/vegaprotocol/vega/issues/6202) - Always update margins for parties on amend
- [6228](https://github.com/vegaprotocol/vega/issues/6228) - Reject protocol upgrade downgrades
- [6245](https://github.com/vegaprotocol/vega/issues/6245) - Recalculate equity values when virtual stake changes
- [6260](https://github.com/vegaprotocol/vega/issues/6260) - Prepend `chainID` to input data only when signing the transaction
- [6036](https://github.com/vegaprotocol/vega/issues/6036) - Fix `protobuf<->swagger` generation
- [6248](https://github.com/vegaprotocol/vega/issues/6245) - Candles connection is not returning any candle data
- [6037](https://github.com/vegaprotocol/vega/issues/6037) - Fix auction events.
- [6061](https://github.com/vegaprotocol/vega/issues/6061) - Attempt at stabilizing the tests on the broker in the core
- [6178](https://github.com/vegaprotocol/vega/issues/6178) - Historical balances fails with `scany` error
- [6193](https://github.com/vegaprotocol/vega/issues/6193) - Use Data field from transaction successfully sent but that were rejected
- [6230](https://github.com/vegaprotocol/vega/issues/6230) - Node Signature Connection should return a list or an appropriate error message
- [5998](https://github.com/vegaprotocol/vega/issues/5998) - Positions should be zero when markets are closed and settled
- [6297](https://github.com/vegaprotocol/vega/issues/6297) - Historic Balances fails if `MarketId` is used in `groupBy`

## 0.55.0

### 🚨 Breaking changes
- [5989](https://github.com/vegaprotocol/vega/issues/5989) - Remove liquidity commitment from market proposal
- [6031](https://github.com/vegaprotocol/vega/issues/6031) - Remove market name from `graphql` market type
- [6095](https://github.com/vegaprotocol/vega/issues/6095) - Rename taker fees to maker paid fees
- [5442](https://github.com/vegaprotocol/vega/issues/5442) - Default behaviour when starting to node is to use the latest local snapshot if it exists
- [6139](https://github.com/vegaprotocol/vega/issues/6139) - Return the key on `session.list_keys` endpoint on wallet API version 2

### 🛠 Improvements
- [5971](https://github.com/vegaprotocol/vega/issues/5971) - Add headers `X-Block-Height`, `X-Block-Timestamp` and `X-Vega-Connection` to all API responses
- [5694](https://github.com/vegaprotocol/vega/issues/5694) - Add field `settlementPriceDecimals` to GraphQL `Future` and `FutureProduct` types
- [6048](https://github.com/vegaprotocol/vega/issues/6048) - Upgrade `golangci-lint` to `1.49.0` and implement its suggestions
- [5807](https://github.com/vegaprotocol/vega/issues/5807) - Add Vega tools: `stream`, `snapshot` and `checkpoint`
- [5678](https://github.com/vegaprotocol/vega/issues/5678) - Add GraphQL endpoints for Ethereum bundles: `listAsset`, `updateAsset`, `addSigner` and `removeSigner`
- [5881](https://github.com/vegaprotocol/vega/issues/5881) - Return account subscription as a list
- [5766](https://github.com/vegaprotocol/vega/issues/5766) - Better notification for version update on the wallet
- [5841](https://github.com/vegaprotocol/vega/issues/5841) - Add transaction to request `multisigControl` signatures on demand
- [5937](https://github.com/vegaprotocol/vega/issues/5937) - Add more flexibility to market creation bonus
- [5932](https://github.com/vegaprotocol/vega/issues/5932) - Remove Name and Symbol from update asset proposal
- [5880](https://github.com/vegaprotocol/vega/issues/5880) - Send initial image with subscriptions to positions, orders & accounts
- [5878](https://github.com/vegaprotocol/vega/issues/5878) - Add option to return only live orders in `ListOrders` `API`
- [5937](https://github.com/vegaprotocol/vega/issues/5937) - Add more flexibility to market creation bonus
- [5708](https://github.com/vegaprotocol/vega/issues/5708) - Use market price when reporting average trade price
- [5949](https://github.com/vegaprotocol/vega/issues/5949) - Transfers processed in the order they were received
- [5966](https://github.com/vegaprotocol/vega/issues/5966) - Do not send transaction from wallet if `chainID` is empty
- [5675](https://github.com/vegaprotocol/vega/issues/5675) - Add transaction information to all database tables
- [6004](https://github.com/vegaprotocol/vega/issues/6004) - Probability of trading refactoring
- [5849](https://github.com/vegaprotocol/vega/issues/5849) - Use network parameter from creation time of the proposal for requirements
- [5846](https://github.com/vegaprotocol/vega/issues/5846) - Expose network parameter from creation time of the proposal through `APIs`.
- [5999](https://github.com/vegaprotocol/vega/issues/5999) - Recalculate margins after risk parameters are updated.
- [5682](https://github.com/vegaprotocol/vega/issues/5682) - Expose equity share weight in the API
- [5684](https://github.com/vegaprotocol/vega/issues/5684) - Added date range to a number of historic balances, deposits, withdrawals, orders and trades queries
- [6071](https://github.com/vegaprotocol/vega/issues/6071) - Allow for empty settlement asset in recurring transfer metric definition for market proposer bonus
- [6042](https://github.com/vegaprotocol/vega/issues/6042) - Set GraphQL query complexity limit
- [6106](https://github.com/vegaprotocol/vega/issues/6106) - Returned signed transaction in wallet API version 2 `session.send_transaction`
- [6105](https://github.com/vegaprotocol/vega/issues/6105) - Add `session.sign_transaction` endpoint on wallet API version 2
- [6042](https://github.com/vegaprotocol/vega/issues/5270) - Set GraphQL query complexity limit
- [5888](https://github.com/vegaprotocol/vega/issues/5888) - Add Liquidity Provision subscription to GraphQL
- [5961](https://github.com/vegaprotocol/vega/issues/5961) - Add batch market instructions command
- [5974](https://github.com/vegaprotocol/vega/issues/5974) - Flatten subscription in `Graphql`
- [6146](https://github.com/vegaprotocol/vega/issues/6146) - Add version command to Vega Visor
- [6671](https://github.com/vegaprotocol/vega/issues/6671) - Vega Visor allows to postpone first failure when Core node is slow to startup

### 🐛 Fixes
- [5934](https://github.com/vegaprotocol/vega/issues/5934) - Ensure wallet without permissions can be read
- [5950](https://github.com/vegaprotocol/vega/issues/5934) - Fix documentation for new wallet command
- [5687](https://github.com/vegaprotocol/vega/issues/5934) - Asset cache was returning stale data
- [6032](https://github.com/vegaprotocol/vega/issues/6032) - Risk factors store errors after update to a market
- [5986](https://github.com/vegaprotocol/vega/issues/5986) - Error string on failed transaction is sent in the plain, no need to decode
- [5860](https://github.com/vegaprotocol/vega/issues/5860) - Enacted but unlisted new assets are now included in checkpoints
- [6023](https://github.com/vegaprotocol/vega/issues/6023) - Tell the `datanode` when a genesis validator does not exist in a `checkpoint`
- [5963](https://github.com/vegaprotocol/vega/issues/5963) - Check other nodes during version check if the first one is unavailable
- [6002](https://github.com/vegaprotocol/vega/issues/6002) - Do not emit events for unmatched oracle data and unsubscribe market as soon as oracle data is received
- [6008](https://github.com/vegaprotocol/vega/issues/6008) - Fix equity like share and average trade value calculation with opening auctions
- [6040](https://github.com/vegaprotocol/vega/issues/6040) - Fix protocol upgrade transaction submission and small Visor improvements
- [5977](https://github.com/vegaprotocol/vega/issues/5977) - Fix missing block height and block time on stake linking API
- [6054](https://github.com/vegaprotocol/vega/issues/6054) - Fix panic on settlement
- [6060](https://github.com/vegaprotocol/vega/issues/6060) - Fix connection results should not be declared as mandatory in GQL schema.
- [6097](https://github.com/vegaprotocol/vega/issues/6067) - Fix incorrect asset (metric asset) used for checking market proposer eligibility
- [6099](https://github.com/vegaprotocol/vega/issues/6099) - Allow recurring transfers with the same to and from but with different asset
- [6067](https://github.com/vegaprotocol/vega/issues/6067) - Verify global reward is transferred to party address 0
- [6131](https://github.com/vegaprotocol/vega/issues/6131) - `nullblockchain` should call Tendermint Info `abci` to match real flow
- [6119](https://github.com/vegaprotocol/vega/issues/6119) - Correct order in which market event is emitted
- [5890](https://github.com/vegaprotocol/vega/issues/5890) - Margin breach during amend doesn't cancel order
- [6144](https://github.com/vegaprotocol/vega/issues/6144) - Price and Pegged Offset in orders are Decimals
- [6111](https://github.com/vegaprotocol/vega/issues/5890) - Handle candles transient failure and prevent subscription blocking
- [6204](https://github.com/vegaprotocol/vega/issues/6204) - Data Node add Ethereum Key Rotations subscriber and rest binding

## 0.54.0

### 🚨 Breaking changes
With this release a few breaking changes are introduced.
The Vega application is now a built-in application. This means that Tendermint doesn't need to be started separately any more.
The `vega node` command has been renamed `vega start`.
The `vega tm` command has been renamed `vega tendermint`.
The `Blockchain.Tendermint.ClientAddr` configuration field have been renamed `Blockchain.Tendermint.RPCAddr`.
The init command now also generate the configuration for tendermint, the flags `--no-tendermint`, `--tendermint-home` and `--tendermint-key` have been introduced

- [5579](https://github.com/vegaprotocol/vega/issues/5579) - Make vega a built-in Tendermint application
- [5249](https://github.com/vegaprotocol/vega/issues/5249) - Migrate to Tendermint version 0.35.8
- [5624](https://github.com/vegaprotocol/vega/issues/5624) - Get rid of `updateFrequency` in price monitoring definition
- [5601](https://github.com/vegaprotocol/vega/issues/5601) - Remove support for launching a proxy in front of console and token dApp
- [5872](https://github.com/vegaprotocol/vega/issues/5872) - Remove console and token dApp from networks
- [5802](https://github.com/vegaprotocol/vega/issues/5802) - Remove support for transaction version 1

### 🗑️ Deprecation
- [4655](https://github.com/vegaprotocol/vega/issues/4655) - Move Ethereum `RPC` endpoint configuration from `Nodewallet` section to `Ethereum` section

### 🛠 Improvements
- [5589](https://github.com/vegaprotocol/vega/issues/5589) - Used custom version of Clef
- [5541](https://github.com/vegaprotocol/vega/issues/5541) - Support permissions in wallets
- [5439](https://github.com/vegaprotocol/vega/issues/5439) - `vegwallet` returns better responses when a transaction fails
- [5465](https://github.com/vegaprotocol/vega/issues/5465) - Verify `bytecode` of smart-contracts on startup
- [5608](https://github.com/vegaprotocol/vega/issues/5608) - Ignore stale price monitoring trigger when market is already in auction
- [5673](https://github.com/vegaprotocol/vega/issues/5673) - Add support for `ethereum` key rotations to `datanode`
- [5639](https://github.com/vegaprotocol/vega/issues/5639) - Move all core code in the core directory
- [5613](https://github.com/vegaprotocol/vega/issues/5613) - Import the `datanode` in the vega repo
- [5660](https://github.com/vegaprotocol/vega/issues/5660) - Migrate subscription `apis` from `datanode v1 api` to `datanode v2 api`
- [5636](https://github.com/vegaprotocol/vega/issues/5636) - Assure no false positives in cucumber steps
- [5011](https://github.com/vegaprotocol/vega/issues/5011) - Import the `protos` repo in the vega repo
- [5774](https://github.com/vegaprotocol/vega/issues/5774) - Use `generics` for `ID` types
- [5785](https://github.com/vegaprotocol/vega/issues/5785) - Add support form `ERC20` bridge stopped and resumed events
- [5712](https://github.com/vegaprotocol/vega/issues/5712) - Configurable `graphql` endpoint
- [5689](https://github.com/vegaprotocol/vega/issues/5689) - Support `UpdateAsset` proposal in APIs
- [5685](https://github.com/vegaprotocol/vega/issues/5685) - Migrated `apis` from `datanode v1` to `datanode v2`
- [5760](https://github.com/vegaprotocol/vega/issues/5760) - Map all `GRPC` to `REST`
- [5804](https://github.com/vegaprotocol/vega/issues/5804) - Rollback Tendermint to version `0.34.20`
- [5503](https://github.com/vegaprotocol/vega/issues/5503) - Introduce wallet API version 2 based on JSON-RPC with new authentication workflow
- [5822](https://github.com/vegaprotocol/vega/issues/5822) - Rename `Graphql` enums
- [5618](https://github.com/vegaprotocol/vega/issues/5618) - Add wallet JSON-RPC documentation
- [5776](https://github.com/vegaprotocol/vega/issues/5776) - Add endpoint to get a single network parameter
- [5685](https://github.com/vegaprotocol/vega/issues/5685) - Migrated `apis` from `datanode v1` to `datanode v2`
- [5761](https://github.com/vegaprotocol/vega/issues/5761) - Transfers connection make direction optional
- [5762](https://github.com/vegaprotocol/vega/issues/5762) - Transfers connection add under `party` type
- [5685](https://github.com/vegaprotocol/vega/issues/5685) - Migrated `apis` from `datanode v1` to `datanode v2`
- [5705](https://github.com/vegaprotocol/vega/issues/5705) - Use enum for validator status
- [5685](https://github.com/vegaprotocol/vega/issues/5685) - Migrated `apis` from `datanode v1` to `datanode v2`
- [5834](https://github.com/vegaprotocol/vega/issues/5834) - Avoid saving proposals of terminated/cancelled/rejected/settled markets in checkpoint
- [5619](https://github.com/vegaprotocol/vega/issues/5619) - Add wallet HTTP API version 2 documentation
- [5823](https://github.com/vegaprotocol/vega/issues/5823) - Add endpoint to wallet HTTP API version 2 to list available RPC methods
- [5814](https://github.com/vegaprotocol/vega/issues/5815) - Add proposal validation date time to `graphql`
- [5865](https://github.com/vegaprotocol/vega/issues/5865) - Allow a validator to withdraw their protocol upgrade proposal
- [5803](https://github.com/vegaprotocol/vega/issues/5803) - Update cursor pagination to use new method from [5784](https://github.com/vegaprotocol/vega/pull/5784)
- [5862](https://github.com/vegaprotocol/vega/issues/5862) - Add base `URL` in `swagger`
- [5817](https://github.com/vegaprotocol/vega/issues/5817) - Add validation error on asset proposal when rejected
- [5816](https://github.com/vegaprotocol/vega/issues/5816) - Set proper status to rejected asset proposal
- [5893](https://github.com/vegaprotocol/vega/issues/5893) - Remove total supply from assets
- [5752](https://github.com/vegaprotocol/vega/issues/5752) - Remove URL and Hash from proposal rationale, add Title
- [5802](https://github.com/vegaprotocol/vega/issues/5802) - Introduce transaction version 3 that encode the chain ID in its input data to protect against transaction replay
- [5358](https://github.com/vegaprotocol/vega/issues/5358) - Port equity like shares update to new structure
- [5926](https://github.com/vegaprotocol/vega/issues/5926) - Check for liquidity auction at the end of a block instead of after every trade

### 🐛 Fixes
- [5571](https://github.com/vegaprotocol/vega/issues/5571) - Restore pending assets status correctly after snapshot restore
- [5857](https://github.com/vegaprotocol/vega/issues/5857) - Fix panic when calling `ListAssets` `grpc` end point with no arguments
- [5572](https://github.com/vegaprotocol/vega/issues/5572) - Add validation on `IDs` and public keys
- [5348](https://github.com/vegaprotocol/vega/issues/5348) - Restore markets from checkpoint proposal
- [5279](https://github.com/vegaprotocol/vega/issues/5279) - Fix loading of proposals from checkpoint
- [5598](https://github.com/vegaprotocol/vega/issues/5598) - Remove `currentTime` from topology engine to ease snapshot restoration
- [5836](https://github.com/vegaprotocol/vega/issues/5836) - Add missing `GetMarket` `GRPC` end point
- [5609](https://github.com/vegaprotocol/vega/issues/5609) - Set event forwarder last seen height after snapshot restore
- [5782](https://github.com/vegaprotocol/vega/issues/5782) - `Pagination` with a cursor was returning incorrect results
- [5629](https://github.com/vegaprotocol/vega/issues/5629) - Fixes for loading voting power from checkpoint with non genesis validators
- [5626](https://github.com/vegaprotocol/vega/issues/5626) - Update `protos`, remove optional types
- [5665](https://github.com/vegaprotocol/vega/issues/5665) - Binary version hash always contain `-modified` suffix
- [5633](https://github.com/vegaprotocol/vega/issues/5633) - Allow `minProposerEquityLikeShare` to accept 0
- [5672](https://github.com/vegaprotocol/vega/issues/5672) - Typo fixed in datanode `ethereum` address
- [5863](https://github.com/vegaprotocol/vega/issues/5863) - Fix panic when calling `VegaTime` on `v2 api`
- [5683](https://github.com/vegaprotocol/vega/issues/5683) - Made market mandatory in `GraphQL` for order
- [5789](https://github.com/vegaprotocol/vega/issues/5789) - Fix performance issue with position query
- [5677](https://github.com/vegaprotocol/vega/issues/5677) - Fixed trading mode status
- [5663](https://github.com/vegaprotocol/vega/issues/5663) - Fixed panic with de-registering positions
- [5781](https://github.com/vegaprotocol/vega/issues/5781) - Make enactment timestamp optional in proposal for `graphql`
- [5767](https://github.com/vegaprotocol/vega/issues/5767) - Fix typo in command validation
- [5900](https://github.com/vegaprotocol/vega/issues/5900) - Add missing `/api/v2/parties/{party_id}/stake` `REST` end point
- [5825](https://github.com/vegaprotocol/vega/issues/5825) - Fix panic in pegged orders when going into auction
- [5763](https://github.com/vegaprotocol/vega/issues/5763) - Transfers connection rename `pubkey` to `partyId`
- [5486](https://github.com/vegaprotocol/vega/issues/5486) - Fix amend order expiring
- [5809](https://github.com/vegaprotocol/vega/issues/5809) - Remove state variables when a market proposal is rejected
- [5329](https://github.com/vegaprotocol/vega/issues/5329) - Fix checks for market enactment and termination
- [5837](https://github.com/vegaprotocol/vega/issues/5837) - Allow a promotion due to increased slots and a swap to happen in the same epoch
- [5819](https://github.com/vegaprotocol/vega/issues/5819) - Add new asset proposal validation timestamp validation
- [5897](https://github.com/vegaprotocol/vega/issues/5897) - Return uptime of 0, rather than error, when querying for `NodeData` before end of first epoch
- [5811](https://github.com/vegaprotocol/vega/issues/5811) - Do not overwrite local changes when updating wallet through JSON-RPC API
- [5868](https://github.com/vegaprotocol/vega/issues/5868) - Clarify the error for insufficient token to submit proposal or vote
- [5867](https://github.com/vegaprotocol/vega/issues/5867) - Fix witness check for majority
- [5853](https://github.com/vegaprotocol/vega/issues/5853) - Do not ignore market update proposals when loading from checkpoint
- [5648](https://github.com/vegaprotocol/vega/issues/5648) - Ethereum key rotation - search validators by Vega pub key and listen to rotation events in core API
- [5648](https://github.com/vegaprotocol/vega/issues/5648) - Search validator by vega pub key and update the core validators API

## 0.53.0

### 🗑️ Deprecation
- [5513](https://github.com/vegaprotocol/vega/issues/5513) - Remove all checkpoint restore command

### 🛠 Improvements
- [5428](https://github.com/vegaprotocol/vega/pull/5428) - Update contributor information
- [5519](https://github.com/vegaprotocol/vega/pull/5519) - Add `--genesis-file` option to the `load_checkpoint` command
- [5538](https://github.com/vegaprotocol/vega/issues/5538) - Core side implementation of protocol upgrade
- [5525](https://github.com/vegaprotocol/vega/pull/5525) - Release `vegawallet` from the core
- [5524](https://github.com/vegaprotocol/vega/pull/5524) - Align `vegawallet` and core versions
- [5524](https://github.com/vegaprotocol/vega/pull/5549) - Add endpoint for getting the network's `chain-id`
- [5524](https://github.com/vegaprotocol/vega/pull/5552) - Handle tendermint demotion and `ersatz` slot reduction at the same time

### 🐛 Fixes
- [5476](https://github.com/vegaprotocol/vega/issues/5476) - Include settlement price in snapshot
- [5476](https://github.com/vegaprotocol/vega/issues/5314) - Fix validation of checkpoint file
- [5499](https://github.com/vegaprotocol/vega/issues/5499) - Add error from app specific validation to check transaction response
- [5508](https://github.com/vegaprotocol/vega/issues/5508) - Fix duplicated staking events
- [5514](https://github.com/vegaprotocol/vega/issues/5514) - Emit `rewardScore` event correctly after loading from checkpoint
- [5520](https://github.com/vegaprotocol/vega/issues/5520) - Do not fail silently when wallet fails to start
- [5521](https://github.com/vegaprotocol/vega/issues/5521) - Fix asset bundle and add asset status
- [5546](https://github.com/vegaprotocol/vega/issues/5546) - Fix collateral checkpoint to unlock locked reward account balance
- [5194](https://github.com/vegaprotocol/vega/issues/5194) - Fix market trading mode vs market state
- [5432](https://github.com/vegaprotocol/vega/issues/5431) - Do not accept transaction with unexpected public keys
- [5478](https://github.com/vegaprotocol/vega/issues/5478) - Assure uncross and fake uncross are in line with each other
- [5480](https://github.com/vegaprotocol/vega/issues/5480) - Assure indicative trades are in line with actual uncrossing trades
- [5556](https://github.com/vegaprotocol/vega/issues/5556) - Fix id generation seed
- [5361](https://github.com/vegaprotocol/vega/issues/5361) - Fix limits for proposals
- [5557](https://github.com/vegaprotocol/vega/issues/5427) - Fix oracle status at market settlement

## 0.52.0

### 🛠 Improvements
- [5421](https://github.com/vegaprotocol/vega/issues/5421) - Fix notary snapshot determinism when no signature are generated yet
- [5415](https://github.com/vegaprotocol/vega/issues/5415) - Regenerate smart contracts code
- [5434](https://github.com/vegaprotocol/vega/issues/5434) - Add health check for faucet
- [5412](https://github.com/vegaprotocol/vega/issues/5412) - Proof of work improvement to support history of changes to network parameters
- [5378](https://github.com/vegaprotocol/vega/issues/5278) - Allow new market proposals without LP

### 🐛 Fixes
- [5438](https://github.com/vegaprotocol/vega/issues/5438) - Evaluate all trades resulting from an aggressive orders in one call to price monitoring engine
- [5444](https://github.com/vegaprotocol/vega/issues/5444) - Merge both checkpoints and genesis asset on startup
- [5446](https://github.com/vegaprotocol/vega/issues/5446) - Cover liquidity monitoring acceptance criteria relating to aggressive order removing best bid or ask from the book
- [5457](https://github.com/vegaprotocol/vega/issues/5457) - Fix sorting of validators for demotion check
- [5460](https://github.com/vegaprotocol/vega/issues/5460) - Fix theoretical open interest calculation
- [5477](https://github.com/vegaprotocol/vega/issues/5477) - Pass a clone of the liquidity commitment offset to pegged orders
- [5468](https://github.com/vegaprotocol/vega/issues/5468) - Bring indicative trades inline with actual auction uncrossing trades in presence of wash trades
- [5419](https://github.com/vegaprotocol/vega/issues/5419) - Fix listeners ordering and state updates

## 0.51.1

### 🛠 Improvements
- [5395](https://github.com/vegaprotocol/vega/issues/5395) - Add `burn_nonce` bridge tool
- [5403](https://github.com/vegaprotocol/vega/issues/5403) - Allow spam free / proof of work free running of null blockchain
- [5175](https://github.com/vegaprotocol/vega/issues/5175) - Validation free transactions (including signature verification) for null blockchain
- [5371](https://github.com/vegaprotocol/vega/issues/5371) - Ensure threshold is not breached in ERC20 withdrawal
- [5358](https://github.com/vegaprotocol/vega/issues/5358) - Update equity shares following updated spec.

### 🐛 Fixes
- [5362](https://github.com/vegaprotocol/vega/issues/5362) - Liquidity and order book point to same underlying order after restore
- [5367](https://github.com/vegaprotocol/vega/issues/5367) - better serialisation for party orders in liquidity snapshot
- [5377](https://github.com/vegaprotocol/vega/issues/5377) - Serialise state var internal state
- [5388](https://github.com/vegaprotocol/vega/issues/5388) - State variable snapshot now works as intended
- [5388](https://github.com/vegaprotocol/vega/issues/5388) - Repopulate cached order-book after snapshot restore
- [5203](https://github.com/vegaprotocol/vega/issues/5203) - Market liquidity monitor parameters trump network parameters on market creation
- [5297](https://github.com/vegaprotocol/vega/issues/5297) - Assure min/max price always accurate
- [4223](https://github.com/vegaprotocol/vega/issues/4223) - Use uncrossing price for target stake calculation during auction
- [3047](https://github.com/vegaprotocol/vega/issues/3047) - Improve interaction between liquidity and price monitoring auctions
- [3570](https://github.com/vegaprotocol/vega/issues/3570) - Set extension trigger during opening auction with insufficient liquidity
- [3362](https://github.com/vegaprotocol/vega/issues/3362) - Stop non-persistent orders from triggering auctions
- [5388](https://github.com/vegaprotocol/vega/issues/5388) - Use `UnixNano()` to snapshot price monitor times
- [5237](https://github.com/vegaprotocol/vega/issues/5237) - Trigger state variable calculation first time indicative uncrossing price is available
- [5397](https://github.com/vegaprotocol/vega/issues/5397) - Bring indicative trades price inline with that of actual auction uncrossing trades

## 0.51.0

### 🚨 Breaking changes
- [5192](https://github.com/vegaprotocol/vega/issues/5192) - Require a rationale on proposals

### 🛠 Improvements
- [5318](https://github.com/vegaprotocol/vega/issues/5318) - Automatically dispatch reward pool into markets in recurring transfers
- [5333](https://github.com/vegaprotocol/vega/issues/5333) - Run snapshot generation for all providers in parallel
- [5343](https://github.com/vegaprotocol/vega/issues/5343) - Snapshot optimisation part II - get rid of `getHash`
- [5324](https://github.com/vegaprotocol/vega/issues/5324) -  Send event when oracle data doesn't match
- [5140](https://github.com/vegaprotocol/vega/issues/5140) - Move limits (enabled market / assets from) to network parameters
- [5360](https://github.com/vegaprotocol/vega/issues/5360) - rewards test coverage

### 🐛 Fixes
- [5338](https://github.com/vegaprotocol/vega/issues/5338) - Checking a transaction should return proper success code
- [5277](https://github.com/vegaprotocol/vega/issues/5277) - Updating a market should default auction extension to 1
- [5284](https://github.com/vegaprotocol/vega/issues/5284) - price monitoring past prices are now included in the snapshot
- [5294](https://github.com/vegaprotocol/vega/issues/5294) - Parse timestamps oracle in market proposal validation
- [5292](https://github.com/vegaprotocol/vega/issues/5292) - Internal time oracle broadcasts timestamp without nanoseconds
- [5297](https://github.com/vegaprotocol/vega/issues/5297) - Assure min/max price always accurate
- [5286](https://github.com/vegaprotocol/vega/issues/5286) - Ensure liquidity fees are updated when updating the market
- [5322](https://github.com/vegaprotocol/vega/issues/5322) - Change vega pub key hashing in topology to fix key rotation submission.
- [5313](https://github.com/vegaprotocol/vega/issues/5313) - Future update was using oracle spec for settlement price as trading termination spec
- [5304](https://github.com/vegaprotocol/vega/issues/5304) - Fix bug causing trade events at auction end showing the wrong price.
- [5345](https://github.com/vegaprotocol/vega/issues/5345) - Fix issue with state variable transactions assumed gone missing
- [5351](https://github.com/vegaprotocol/vega/issues/5351) - Fix panic when node is interrupted before snapshot engine gets cleared and initialised
- [5972](https://github.com/vegaprotocol/vega/issues/5972) - Allow submitting a market update with termination oracle ticking before enactment of the update

## 0.50.2

### 🛠 Improvements
- [5001](https://github.com/vegaprotocol/vega/issues/5001) - Set and increment LP version field correctly
- [5001](https://github.com/vegaprotocol/vega/issues/5001) - Add integration test for LP versioning
- [3372](https://github.com/vegaprotocol/vega/issues/3372) - Add integration test making sure margin is released when an LP is cancelled.
- [5235](https://github.com/vegaprotocol/vega/issues/5235) - Use `BroadcastTxSync` instead of async for submitting transactions to `tendermint`
- [5268](https://github.com/vegaprotocol/vega/issues/5268) - Make validator heartbeat frequency a function of the epoch duration.
- [5271](https://github.com/vegaprotocol/vega/issues/5271) - Make generated hex IDs lower case
- [5273](https://github.com/vegaprotocol/vega/issues/5273) - Reward / Transfer to allow payout of reward in an arbitrary asset unrelated to the settlement and by market.
- [5207](https://github.com/vegaprotocol/vega/issues/5206) - Add integration tests to ensure price bounds and decimal places work as expected
- [5243](https://github.com/vegaprotocol/vega/issues/5243) - Update equity like share according to spec changes.
- [5249](https://github.com/vegaprotocol/vega/issues/5249) - Upgrade to tendermint 0.35.6

### 🐛 Fixes
- [4798](https://github.com/vegaprotocol/vega/issues/4978) - Set market pending timestamp to the time at which the market is created.
- [5222](https://github.com/vegaprotocol/vega/issues/5222) - Do not panic when admin server stops.
- [5103](https://github.com/vegaprotocol/vega/issues/5103) - Fix invalid http status set in faucet
- [5239](https://github.com/vegaprotocol/vega/issues/5239) - Always call `StartAggregate()` when signing validators joining and leaving even if not a validator
- [5128](https://github.com/vegaprotocol/vega/issues/5128) - Fix wrong http rate limit for faucet
- [5231](https://github.com/vegaprotocol/vega/issues/5231) - Fix pegged orders to be reset to the order pointer after snapshot loading
- [5247](https://github.com/vegaprotocol/vega/issues/5247) - Fix the check for overflow in scaling settlement price
- [5250](https://github.com/vegaprotocol/vega/issues/5250) - Fixed panic in loading validator checkpoint
- [5260](https://github.com/vegaprotocol/vega/issues/5260) - Process recurring transfer before rewards
- [5262](https://github.com/vegaprotocol/vega/issues/5262) - Allow recurring transfers to start during the current epoch
- [5267](https://github.com/vegaprotocol/vega/issues/5267) - Do not check commitment on `UpdateMarket` proposals

## 0.50.1

### 🐛 Fixes
- [5226](https://github.com/vegaprotocol/vega/issues/5226) - Add support for settlement price decimal place in governance


## 0.50.0

### 🚨 Breaking changes
- [5197](https://github.com/vegaprotocol/vega/issues/5197) - Scale settlement price based on oracle definition

### 🛠 Improvements
- [5055](https://github.com/vegaprotocol/vega/issues/5055) - Ensure at most 5 triggers are used in price monitoring settings
- [5100](https://github.com/vegaprotocol/vega/issues/5100) - add a new scenario into feature test, auction folder, leaving auction when liquidity provider provides a limit order
- [4919](https://github.com/vegaprotocol/vega/issues/4919) - Feature tests for 0011 check order allocate margin
- [4922](https://github.com/vegaprotocol/vega/issues/4922) - Feature tests for 0015 market insurance pool collateral
- [4926](https://github.com/vegaprotocol/vega/issues/4926) - Feature tests for 0019 margin calculator scenarios
- [5119](https://github.com/vegaprotocol/vega/issues/5119) - Add Ethereum key rotation support
- [5209](https://github.com/vegaprotocol/vega/issues/5209) - Add retries to floating point consensus engine to work around tendermint missing transactions
- [5219](https://github.com/vegaprotocol/vega/issues/5219) - Remove genesis sign command.

### 🐛 Fixes
- [5078](https://github.com/vegaprotocol/vega/issues/5078) - Unwrap properly position decimal place from payload
- [5076](https://github.com/vegaprotocol/vega/issues/5076) - Set last mark price to settlement price when market is settled
- [5038](https://github.com/vegaprotocol/vega/issues/5038) - Send proof-of-work when when announcing node
- [5034](https://github.com/vegaprotocol/vega/issues/5034) - Ensure to / from in transfers payloads are vega public keys
- [5111](https://github.com/vegaprotocol/vega/issues/5111) - Stop updating the market's initial configuration when an opening auction is extended
- [5066](https://github.com/vegaprotocol/vega/issues/5066) - Return an error if market decimal place > to asset decimal place
- [5095](https://github.com/vegaprotocol/vega/issues/5095) - Stabilise state sync restore and restore block height in the topology engine
- [5204](https://github.com/vegaprotocol/vega/issues/5204) - Mark a snapshot state change when liquidity provision state changes
- [4870](https://github.com/vegaprotocol/vega/issues/5870) - Add missing commands to the `TxError` event
- [5136](https://github.com/vegaprotocol/vega/issues/5136) - Fix banking snapshot for transfers, risk factor restoration, and `statevar` handling of settled markets
- [5088](https://github.com/vegaprotocol/vega/issues/5088) - Fixed MTM bug where settlement balance would not be zero when loss amount was 1.
- [5093](https://github.com/vegaprotocol/vega/issues/5093) - Fixed proof of engine end of block callback never called to clear up state
- [4996](https://github.com/vegaprotocol/vega/issues/4996) - Fix positions engines `vwBuys` and `vwSell` when amending, send events on `Update` and `UpdateNetwork`
- [5016](https://github.com/vegaprotocol/vega/issues/5016) - Target stake in asset decimal place in Market Data
- [5109](https://github.com/vegaprotocol/vega/issues/5109) - Fixed promotion of ersatz to tendermint validator
- [5110](https://github.com/vegaprotocol/vega/issues/5110) - Fixed wrong tick size used for calculating probability of trading
- [5144](https://github.com/vegaprotocol/vega/issues/5144) - Fixed the default voting power in case there is stake in the network
- [5124](https://github.com/vegaprotocol/vega/issues/5124) - Add proto serialization for update market proposal
- [5124](https://github.com/vegaprotocol/vega/issues/5124) - Ensure update market proposal compute a proper auction duration
- [5172](https://github.com/vegaprotocol/vega/issues/5172) - Add replay protection for validator commands
- [5181](https://github.com/vegaprotocol/vega/issues/5181) - Ensure Oracle specs handle numbers using `num.Decimal` and `num.Int`
- [5059](https://github.com/vegaprotocol/vega/issues/5059) - Validators without tendermint status vote in the witness and notary engine but their votes do not count
- [5190](https://github.com/vegaprotocol/vega/issues/5190) - Fix settlement at expiry to scale the settlement price from market decimals to asset decimals
- [5185](https://github.com/vegaprotocol/vega/issues/5185) - Fix MTM settlement where win transfers get truncated resulting in settlement balance not being zero after settlement.
- [4943](https://github.com/vegaprotocol/vega/issues/4943) - Fix bug where amending orders in opening auctions did not work as expected

## 0.49.8

### 🛠 Improvements
- [4814](https://github.com/vegaprotocol/vega/issues/4814) - Review fees tests
- [5067](https://github.com/vegaprotocol/vega/pull/5067) - Adding acceptance codes and tidy up tests
- [5052](https://github.com/vegaprotocol/vega/issues/5052) - Adding acceptance criteria tests for market decimal places
- [5138](https://github.com/vegaprotocol/vega/issues/5038) - Adding feature test for "0032-PRIM-price_monitoring.md"
- [4753](https://github.com/vegaprotocol/vega/issues/4753) - Adding feature test for oracle spec public key validation
- [4559](https://github.com/vegaprotocol/vega/issues/4559) - Small fixes to the amend order flow

### 🐛 Fixes
- [5064](https://github.com/vegaprotocol/vega/issues/5064) - Send order event on settlement
- [5068](https://github.com/vegaprotocol/vega/issues/5068) - Use settlement price if exists when received trading terminated event


## 0.49.7

### 🚨 Breaking changes
- [4985](https://github.com/vegaprotocol/vega/issues/4985) - Proof of work spam protection

### 🛠 Improvements
- [5007](https://github.com/vegaprotocol/vega/issues/5007) - Run approbation as part of the CI pipeline
- [5019](https://github.com/vegaprotocol/vega/issues/5019) - Label Price Monitoring tests
- [5022](https://github.com/vegaprotocol/vega/issues/5022) - CI: Run approbation for main/master/develop branches only
- [5017](https://github.com/vegaprotocol/vega/issues/5017) - Added access functions to `PositionState` type
- [5049](https://github.com/vegaprotocol/vega/issues/5049) - Liquidity Provision test coverage for 0034 spec
- [5022](https://github.com/vegaprotocol/vega/issues/5022) - CI: Run approbation for main/master/develop branches
only
- [4916](https://github.com/vegaprotocol/vega/issues/4916) - Add acceptance criteria number in the existing feature tests to address acceptance criteria in `0008-TRAD-trading_workflow.md`
- [5061](https://github.com/vegaprotocol/vega/issues/5061) - Add a test scenario using log normal risk model into feature test "insurance-pool-balance-test.feature"


### 🐛 Fixes
- [5025](https://github.com/vegaprotocol/vega/issues/5025) - Witness snapshot breaking consensus
- [5046](https://github.com/vegaprotocol/vega/issues/5046) - Save all events in `ERC20` topology snapshot


## 0.49.4
### 🛠 Improvements
- [2585](https://github.com/vegaprotocol/vega/issues/2585) - Adding position state event to event bus
- [4952](https://github.com/vegaprotocol/vega/issues/4952) - Add checkpoints for staking and `multisig control`
- [4923](https://github.com/vegaprotocol/vega/issues/4923) - Add checkpoint state in the genesis file + add subcommand to do it.

### 🐛 Fixes
- [4983](https://github.com/vegaprotocol/vega/issues/4983) - Set correct event type for positions state event
- [4989](https://github.com/vegaprotocol/vega/issues/4989) - Fixing incorrect overflow logic
- [5036](https://github.com/vegaprotocol/vega/issues/5036) - Fix the `nullblockchain`
- [4981](https://github.com/vegaprotocol/vega/issues/4981) - Fix bug causing LP orders to uncross at auction end.

## 0.49.2

### 🛠 Improvements
- [4951](https://github.com/vegaprotocol/vega/issues/4951) - Add ability to stream events to a file
- [4953](https://github.com/vegaprotocol/vega/issues/4953) - Add block hash to statistics and to block height request
- [4961](https://github.com/vegaprotocol/vega/issues/4961) - Extend auction feature tests
- [4832](https://github.com/vegaprotocol/vega/issues/4832) - Add validation of update market proposals.
- [4971](https://github.com/vegaprotocol/vega/issues/4971) - Add acceptance criteria to auction tests
- [4833](https://github.com/vegaprotocol/vega/issues/4833) - Propagate market update to other engines

### 🐛 Fixes
- [4947](https://github.com/vegaprotocol/vega/issues/4947) - Fix time formatting problem that was breaking consensus on nodes in different time zones
- [4956](https://github.com/vegaprotocol/vega/issues/4956) - Fix concurrent write to price monitoring ref price cache
- [4987](https://github.com/vegaprotocol/vega/issues/4987) - Include the witness engine in snapshots
- [4957](https://github.com/vegaprotocol/vega/issues/4957) - Fix `vega announce_node` to work with `--home` and `--passphrase-file`
- [4964](https://github.com/vegaprotocol/vega/issues/4964) - Fix price monitoring snapshot
- [4974](https://github.com/vegaprotocol/vega/issues/4974) - Fix panic when checkpointing staking accounts if there are no events
- [4888](https://github.com/vegaprotocol/vega/issues/4888) - Fix memory leak when loading snapshots.
- [4993](https://github.com/vegaprotocol/vega/issues/4993) - Stop snapshots thinking we've loaded via `statesync` when we just lost connection to TM
- [4981](https://github.com/vegaprotocol/vega/issues/4981) - Fix bug causing LP orders to uncross at auction end.


## 0.49.1

### 🛠 Improvements
- [4895](https://github.com/vegaprotocol/vega/issues/4895) - Emit validators signature when a validator is added or remove from the set
- [4901](https://github.com/vegaprotocol/vega/issues/4901) - Update the decimal library
- [4906](https://github.com/vegaprotocol/vega/issues/4906) - Get rid of unnecessary `ToDecimal` conversions (no functional change)
- [4838](https://github.com/vegaprotocol/vega/issues/4838) - Implement governance vote based on equity-like share for market update

### 🐛 Fixes
- [4877](https://github.com/vegaprotocol/vega/issues/4877) - Fix topology and `erc20` topology snapshots
- [4890](https://github.com/vegaprotocol/vega/issues/4890) - epoch service now notifies other engines when it has restored from a snapshot
- [4879](https://github.com/vegaprotocol/vega/issues/4879) - Fixes for invalid data types in the `MarketData` proto message.
- [4881](https://github.com/vegaprotocol/vega/issues/4881) - Set tendermint validators' voting power when loading from snapshot
- [4915](https://github.com/vegaprotocol/vega/issues/4915) - Take full snapshot of collateral engine, always read epoch length from network parameters, use back-off on heartbeats
- [4882](https://github.com/vegaprotocol/vega/issues/4882) - Fixed tracking of liquidity fee received and added feature tests for the fee based rewards
- [4898](https://github.com/vegaprotocol/vega/issues/4898) - Add ranking score information to checkpoint and snapshot and emit an event when loaded
- [4932](https://github.com/vegaprotocol/vega/issues/4932) - Fix the string used for resource id of stake total supply to be stable to fix the replay of non validator node locally

## 0.49.0

### 🚨 Breaking changes
- [4900](https://github.com/vegaprotocol/vega/issues/4809) - Review LP fee tests, and move to VEGA repo
- [4844](https://github.com/vegaprotocol/vega/issues/4844) - Add endpoints for checking transactions raw transactions
- [4515](https://github.com/vegaprotocol/vega/issues/4615) - Add snapshot options description and check provided storage method
- [4581](https://github.com/vegaprotocol/vega/issues/4561) - Separate endpoints for liquidity provision submissions, amendment and cancellation
- [4390](https://github.com/vegaprotocol/vega/pull/4390) - Introduce node mode, `vega init` now require a mode: full or validator
- [4383](https://github.com/vegaprotocol/vega/pull/4383) - Rename flag `--tm-root` to `--tm-home`
- [4588](https://github.com/vegaprotocol/vega/pull/4588) - Remove the outdated `--network` flag on `vega genesis generate` and `vega genesis update`
- [4605](https://github.com/vegaprotocol/vega/pull/4605) - Use new format for `EthereumConfig` in network parameters.
- [4508](https://github.com/vegaprotocol/vega/pull/4508) - Disallow negative offset for pegged orders
- [4465](https://github.com/vegaprotocol/vega/pull/4465) - Update to tendermint `v0.35.0`
- [4594](https://github.com/vegaprotocol/vega/issues/4594) - Add support for decimal places specific to markets. This means market price values and position events can have different values. Positions will be expressed in asset decimal places, market specific data events will list prices in market precision.
- [4660](https://github.com/vegaprotocol/vega/pull/4660) - Add tendermint transaction hash to events
- [4670](https://github.com/vegaprotocol/vega/pull/4670) - Rework `freeform proposal` structure so that they align with other proposals
- [4681](https://github.com/vegaprotocol/vega/issues/4681) - Remove tick size from market
- [4698](https://github.com/vegaprotocol/vega/issues/4698) - Remove maturity field from future
- [4699](https://github.com/vegaprotocol/vega/issues/4699) - Remove trading mode one off from market proposal
- [4790](https://github.com/vegaprotocol/vega/issues/4790) - Fix core to work with `protos` generated by newer versions of `protoc-gen-xxx`
- [4856](https://github.com/vegaprotocol/vega/issues/4856) - Fractional orders and positions

### 🗑️ Deprecation

### 🛠 Improvements
- [4793](https://github.com/vegaprotocol/vega/issues/4793) - Add specific insurance pool balance test
- [4633](https://github.com/vegaprotocol/vega/pull/4633) - Add possibility to list snapshots from the vega command line
- [4640](https://github.com/vegaprotocol/vega/pull/4640) - Update feature tests related to liquidity provision following integration of probability of trading with floating point consensus
- [4558](https://github.com/vegaprotocol/vega/pull/4558) - Add MacOS install steps and information required to use `dockerisedvega.sh` script with private docker repository
- [4496](https://github.com/vegaprotocol/vega/pull/4496) - State variable engine for floating point consensus
- [4481](https://github.com/vegaprotocol/vega/pull/4481) - Add an example client application that uses the null-blockchain
- [4514](https://github.com/vegaprotocol/vega/pull/4514) - Add network limits service and events
- [4516](https://github.com/vegaprotocol/vega/pull/4516) - Add a command to cleanup all vega node state
- [4531](https://github.com/vegaprotocol/vega/pull/4531) - Remove Float from network parameters, use `num.Decimal` instead
- [4537](https://github.com/vegaprotocol/vega/pull/4537) - Send staking asset total supply through consensus
- [4540](https://github.com/vegaprotocol/vega/pull/4540) - Require Go minimum version 1.17
- [4530](https://github.com/vegaprotocol/vega/pull/4530) - Integrate risk factors with floating point consensus engine
- [4485](https://github.com/vegaprotocol/vega/pull/4485) - Change snapshot interval default to 1000 blocks
- [4505](https://github.com/vegaprotocol/vega/pull/4505) - Fast forward epochs when loading from checkpoint to trigger payouts for the skipped time
- [4554](https://github.com/vegaprotocol/vega/pull/4554) - Integrate price ranges with floating point consensus engine
- [4544](https://github.com/vegaprotocol/vega/pull/4544) - Ensure validators are started with the right set of keys
- [4569](https://github.com/vegaprotocol/vega/pull/4569) - Move to `ghcr.io` docker container registry
- [4571](https://github.com/vegaprotocol/vega/pull/4571) - Update `CHANGELOG.md` for `0.47.x`
- [4577](https://github.com/vegaprotocol/vega/pull/4577) - Update `CHANGELOG.md` for `0.45.6` patch
- [4573](https://github.com/vegaprotocol/vega/pull/4573) - Remove execution configuration duplication from configuration root
- [4555](https://github.com/vegaprotocol/vega/issues/4555) - Probability of trading integrated into floating point consensus engine
- [4592](https://github.com/vegaprotocol/vega/pull/4592) - Update instructions on how to use docker without `sudo`
- [4491](https://github.com/vegaprotocol/vega/issues/4491) - Measure validator performance and use to penalise rewards
- [4599](https://github.com/vegaprotocol/vega/pull/4599) - Allow raw private keys for bridges functions
- [4588](https://github.com/vegaprotocol/vega/pull/4588) - Add `--update` and `--replace` flags on `vega genesis new validator`
- [4522](https://github.com/vegaprotocol/vega/pull/4522) - Add `--network-url` option to `vega tm`
- [4580](https://github.com/vegaprotocol/vega/pull/4580) - Add transfer command support (one off transfers)
- [4636](https://github.com/vegaprotocol/vega/pull/4636) - Update the Core Team DoD and issue templates
- [4629](https://github.com/vegaprotocol/vega/pull/4629) - Update `CHANGELOG.md` to include `0.47.5` changes
- [4580](https://github.com/vegaprotocol/vega/pull/4580) - Add transfer command support (recurring transfers)
- [4643](https://github.com/vegaprotocol/vega/issues/4643) - Add noise to floating point consensus variables in QA
- [4639](https://github.com/vegaprotocol/vega/pull/4639) - Add cancel transfer command
- [4750](https://github.com/vegaprotocol/vega/pull/4750) - Fix null blockchain by forcing it to always be a non-validator node
- [4754](https://github.com/vegaprotocol/vega/pull/4754) - Fix null blockchain properly this time
- [4754](https://github.com/vegaprotocol/vega/pull/4754) - Remove old id generator fields from execution engine's snapshot
- [4830](https://github.com/vegaprotocol/vega/pull/4830) - Reward refactoring for network treasury
- [4647](https://github.com/vegaprotocol/vega/pull/4647) - Added endpoint `SubmitRawTransaction` to provide support for different transaction request message versions
- [4653](https://github.com/vegaprotocol/vega/issues/4653) - Replace asset insurance pool with network treasury
- [4638](https://github.com/vegaprotocol/vega/pull/4638) - CI add option to specify connected changes in other repos
- [4650](https://github.com/vegaprotocol/vega/pull/4650) - Restore code from rebase and ensure node retries connection with application
- [4570](https://github.com/vegaprotocol/vega/pull/4570) - Internalize Ethereum Event Forwarder
- [4663](https://github.com/vegaprotocol/vega/issues/4663) - CI set `qa` build tag when running system tests
- [4709](https://github.com/vegaprotocol/vega/issues/4709) - Make `BlockNr` part of event interface
- [4657](https://github.com/vegaprotocol/vega/pull/4657) - Rename `min_lp_stake` to quantum + use it in liquidity provisions
- [4672](https://github.com/vegaprotocol/vega/issues/4672) - Update Jenkinsfile
- [4712](https://github.com/vegaprotocol/vega/issues/4712) - Check smart contract hash on startup to ensure the correct version is being used
- [4594](https://github.com/vegaprotocol/vega/issues/4594) - Add integration test ensuring positions plug-in calculates P&L accurately.
- [4689](https://github.com/vegaprotocol/vega/issues/4689) - Validators joining and leaving the network
- [4680](https://github.com/vegaprotocol/vega/issues/4680) - Add `totalTokenSupplyStake` to the snapshots
- [4645](https://github.com/vegaprotocol/vega/pull/4645) - Add transfers snapshots
- [4707](https://github.com/vegaprotocol/vega/pull/4707) - Serialize timestamp in time update message as number of nano seconds instead of seconds
- [4595](https://github.com/vegaprotocol/vega/pull/4595) - Add internal oracle supplying vega time data for time-triggered events
- [4737](https://github.com/vegaprotocol/vega/pull/4737) - Use a deterministic generator for order ids, set new order ids to the transaction hash of the Submit transaction
- [4741](https://github.com/vegaprotocol/vega/pull/4741) - Hash again list of hash from engines
- [4751](https://github.com/vegaprotocol/vega/pull/4751) - Make trade ids unique using the deterministic id generator
- [4766](https://github.com/vegaprotocol/vega/issues/4766) - Added feature tests and integration steps for transfers
- [4771](https://github.com/vegaprotocol/vega/issues/4771) - Small fixes and conformance update for transfers
- [4785](https://github.com/vegaprotocol/vega/issues/4785) - Implement feature tests given the acceptance criteria for transfers
- [4784](https://github.com/vegaprotocol/vega/issues/4784) - Moving feature tests from specs internal to verified folder
- [4797](https://github.com/vegaprotocol/vega/issues/4784) - Update `CODEOWNERS` for research to review verified feature files
- [4801](https://github.com/vegaprotocol/vega/issues/4801) - added acceptance criteria codes to feature tests for Settlement at expiry spec
- [4823](https://github.com/vegaprotocol/vega/issues/4823) - simplified performance score
- [4805](https://github.com/vegaprotocol/vega/issues/4805) - Add command line tool to sign for the asset pool method `set_bridge_address`
- [4839](https://github.com/vegaprotocol/vega/issues/4839) - Send governance events when restoring proposals on checkpoint reload.
- [4829](https://github.com/vegaprotocol/vega/issues/4829) - Fix margins calculations for positions with a size of 0 but with a non zero potential sell or buy
- [4826](https://github.com/vegaprotocol/vega/issues/4826) - Tidying up feature tests in verified folder
- [4843](https://github.com/vegaprotocol/vega/issues/4843) - Make snapshot engine aware of local storage old versions, and manage them accordingly to stop growing disk usage.
- [4863](https://github.com/vegaprotocol/vega/issues/4863) - Improve replay protection
- [4867](https://github.com/vegaprotocol/vega/issues/4867) - Optimise replay protection
- [4865](https://github.com/vegaprotocol/vega/issues/4865) - Fix: issue with project board automation action and update commit checker action
- [4674](https://github.com/vegaprotocol/vega/issues/4674) - Add Ethereum events reconciliation for `multisig control`
- [4886](https://github.com/vegaprotocol/vega/pull/4886) - Add more integration tests around order amends and fees.
- [4885](https://github.com/vegaprotocol/vega/pull/4885) - Update amend orders scenario to have fees transfers in int tests

### 🐛 Fixes
- [4842](https://github.com/vegaprotocol/vega/pull/4842) - Fix margin balance not being released after close-out.
- [4798](https://github.com/vegaprotocol/vega/pull/4798) - Fix panic in loading topology from snapshot
- [4521](https://github.com/vegaprotocol/vega/pull/4521) - Better error when trying to use the null-blockchain with an ERC20 asset
- [4692](https://github.com/vegaprotocol/vega/pull/4692) - Set statistics block height after a snapshot reload
- [4702](https://github.com/vegaprotocol/vega/pull/4702) - User tree importer and exporter to transfer snapshots via `statesync`
- [4516](https://github.com/vegaprotocol/vega/pull/4516) - Fix release number title typo - 0.46.1 > 0.46.2
- [4524](https://github.com/vegaprotocol/vega/pull/4524) - Updated `vega verify genesis` to understand new `app_state` layout
- [4515](https://github.com/vegaprotocol/vega/pull/4515) - Set log level in snapshot engine
- [4721](https://github.com/vegaprotocol/vega/pull/4721) - Save checkpoint with `UnixNano` when taking a snapshot
- [4728](https://github.com/vegaprotocol/vega/pull/4728) - Fix restoring markets from snapshot by handling generated providers properly
- [4742](https://github.com/vegaprotocol/vega/pull/4742) - `corestate` endpoints are now populated after a snapshot restore
- [4847](https://github.com/vegaprotocol/vega/pull/4847) - save state of the `feesplitter` in the execution snapshot
- [4782](https://github.com/vegaprotocol/vega/pull/4782) - Fix restoring markets from snapshot in an auction with orders
- [4522](https://github.com/vegaprotocol/vega/pull/4522) - Set transfer responses event when paying rewards
- [4566](https://github.com/vegaprotocol/vega/pull/4566) - Withdrawal fails should return a status rejected rather than cancelled
- [4582](https://github.com/vegaprotocol/vega/pull/4582) - Deposits stayed in memory indefinitely, and withdrawal keys were not being sorted to ensure determinism.
- [4588](https://github.com/vegaprotocol/vega/pull/4588) - Fail when missing tendermint home and public key in `nodewallet import` command
- [4623](https://github.com/vegaprotocol/vega/pull/4623) - Bug fix for `--snapshot.db-path` parameter not being used if it is set
- [4634](https://github.com/vegaprotocol/vega/pull/4634) - Bug fix for `--snapshot.max-retries` parameter not working correctly
- [4775](https://github.com/vegaprotocol/vega/pull/4775) - Restore all market fields when restoring from a snapshot
- [4845](https://github.com/vegaprotocol/vega/pull/4845) - Fix restoring rejected markets by signalling to the generated providers that their parent is dead
- [4651](https://github.com/vegaprotocol/vega/pull/4651) - An array of fixes in the snapshot code path
- [4658](https://github.com/vegaprotocol/vega/pull/4658) - Allow replaying a chain from zero when old snapshots exist
- [4659](https://github.com/vegaprotocol/vega/pull/4659) - Fix liquidity provision commands decode
- [4665](https://github.com/vegaprotocol/vega/pull/4665) - Remove all references to `TxV2`
- [4686](https://github.com/vegaprotocol/vega/pull/4686) - Fix commit hash problem when checkpoint and snapshot overlap. Ensure the snapshot contains the correct checkpoint state.
- [4691](https://github.com/vegaprotocol/vega/pull/4691) - Handle undelegate stake with no balances gracefully
- [4716](https://github.com/vegaprotocol/vega/pull/4716) - Fix protobuf conversion in orders
- [4861](https://github.com/vegaprotocol/vega/pull/4861) - Set a protocol version and properly send it to `Tendermint` in all cases
- [4732](https://github.com/vegaprotocol/vega/pull/4732) - `TimeUpdate` is now first event sent
- [4714](https://github.com/vegaprotocol/vega/pull/4714) - Ensure EEF doesn't process the current block multiple times
- [4700](https://github.com/vegaprotocol/vega/pull/4700) - Ensure verification of type between oracle spec binding and oracle spec
- [4738](https://github.com/vegaprotocol/vega/pull/4738) - Add vesting contract as part of the Ethereum event forwarder
- [4747](https://github.com/vegaprotocol/vega/pull/4747) - Dispatch network parameter updates at the same block when loaded from checkpoint
- [4732](https://github.com/vegaprotocol/vega/pull/4732) - Revert tendermint to version 0.34.14
- [4756](https://github.com/vegaprotocol/vega/pull/4756) - Fix for markets loaded from snapshot not terminated by their oracle
- [4776](https://github.com/vegaprotocol/vega/pull/4776) - Add testing for auction state changes and remove unnecessary market state change
- [4590](https://github.com/vegaprotocol/vega/pull/4590) - Added verification of uint market data in integration test
- [4749](https://github.com/vegaprotocol/vega/pull/4794) - Fixed issue where LP orders did not get redeployed
- [4820](https://github.com/vegaprotocol/vega/pull/4820) - Snapshot fixes for market + update market tracker on trades
- [4854](https://github.com/vegaprotocol/vega/pull/4854) - Snapshot fixes for the `statevar` engine
- [3919](https://github.com/vegaprotocol/vega/pull/3919) - Fixed panic in `maybeInvalidateDuringAuction`
- [4849](https://github.com/vegaprotocol/vega/pull/4849) - Fixed liquidity auction trigger for certain cancel & replace amends.

## 0.47.6
*2022-02-01*

### 🐛 Fixes
- [4691](https://github.com/vegaprotocol/vega/pull/4691) - Handle undelegate stake with no balances gracefully

## 0.47.5
*2022-01-20*

### 🐛 Fixes
- [4617](https://github.com/vegaprotocol/vega/pull/4617) - Bug fix for incorrectly reporting auto delegation

## 0.47.4
*2022-01-05*

### 🐛 Fixes
- [4563](https://github.com/vegaprotocol/vega/pull/4563) - Send an epoch event when loaded from checkpoint

## 0.47.3
*2021-12-24*

### 🐛 Fixes
- [4529](https://github.com/vegaprotocol/vega/pull/4529) - Non determinism in checkpoint fixed

## 0.47.2
*2021-12-17*

### 🐛 Fixes
- [4500](https://github.com/vegaprotocol/vega/pull/4500) - Set minimum for validator power to avoid accidentally removing them
- [4503](https://github.com/vegaprotocol/vega/pull/4503) - Limit delegation epochs in core API
- [4504](https://github.com/vegaprotocol/vega/pull/4504) - Fix premature ending of epoch when loading from checkpoint

## 0.47.1
*2021-11-24*

### 🐛 Fixes
- [4488](https://github.com/vegaprotocol/vega/pull/4488) - Disable snapshots
- [4536](https://github.com/vegaprotocol/vega/pull/4536) - Fixed non determinism in topology checkpoint
- [4550](https://github.com/vegaprotocol/vega/pull/4550) - Do not validate assets when loading checkpoint from non-validators

## 0.47.0
*2021-11-24*

### 🛠 Improvements
- [4480](https://github.com/vegaprotocol/vega/pull/4480) - Update `CHANGELOG.md` since GH Action implemented
- [4439](https://github.com/vegaprotocol/vega/pull/4439) - Create `release_ticket.md` issue template
- [4456](https://github.com/vegaprotocol/vega/pull/4456) - Return 400 on bad mint amounts sent via the faucet
- [4434](https://github.com/vegaprotocol/vega/pull/4434) - Add free form governance net parameters to `allKeys` map
- [4436](https://github.com/vegaprotocol/vega/pull/4436) - Add ability for the null-blockchain to deliver transactions
- [4455](https://github.com/vegaprotocol/vega/pull/4455) - Introduce API to allow time-forwarding in the null-blockchain
- [4422](https://github.com/vegaprotocol/vega/pull/4422) - Add support for validator key rotation
- [4463](https://github.com/vegaprotocol/vega/pull/4463) - Remove the need for an Ethereum connection when using the null-blockchain
- [4477](https://github.com/vegaprotocol/vega/pull/4477) - Allow reloading of null-blockchain configuration while core is running
- [4468](https://github.com/vegaprotocol/vega/pull/4468) - Change validator weights to be based on validator score
- [4484](https://github.com/vegaprotocol/vega/pull/4484) - Add checkpoint validator key rotation
- [4459](https://github.com/vegaprotocol/vega/pull/4459) - Add network parameters overwrite from checkpoints
- [4070](https://github.com/vegaprotocol/vega/pull/4070) - Add calls to enable state-sync via tendermint
- [4465](https://github.com/vegaprotocol/vega/pull/4465) - Add events tags to the `ResponseDeliverTx`

### 🐛 Fixes
- [4435](https://github.com/vegaprotocol/vega/pull/4435) - Fix non determinism in deposits snapshot
- [4418](https://github.com/vegaprotocol/vega/pull/4418) - Add some logging + height/version handling fixes
- [4461](https://github.com/vegaprotocol/vega/pull/4461) - Fix problem where chain id was not present on event bus during checkpoint loading
- [4475](https://github.com/vegaprotocol/vega/pull/4475) - Fix rewards checkpoint not assigned to its correct place

## 0.46.2
*2021-11-24*

### 🐛 Fixes
- [4445](https://github.com/vegaprotocol/vega/pull/4445) - Limit the number of iterations for reward calculation for delegator and fix for division by zero

## 0.46.1
*2021-11-22*

### 🛠 Improvements
- [4437](https://github.com/vegaprotocol/vega/pull/4437) - Turn snapshots off for `v0.46.1` only


## 0.46.0
*2021-11-22*

### 🛠 Improvements
- [4431](https://github.com/vegaprotocol/vega/pull/4431) - Update Vega wallet to version 0.10.0
- [4406](https://github.com/vegaprotocol/vega/pull/4406) - Add changelog and project board Github actions and update linked PR action version
- [4328](https://github.com/vegaprotocol/vega/pull/4328) - Unwrap the timestamps in reward payout event
- [4330](https://github.com/vegaprotocol/vega/pull/4330) - Remove badger related code from the codebase
- [4336](https://github.com/vegaprotocol/vega/pull/4336) - Add oracle snapshot
- [4299](https://github.com/vegaprotocol/vega/pull/4299) - Add liquidity snapshot
- [4196](https://github.com/vegaprotocol/vega/pull/4196) - Experiment at removing the snapshot details from the engine
- [4338](https://github.com/vegaprotocol/vega/pull/4338) - Adding more error messages
- [4317](https://github.com/vegaprotocol/vega/pull/4317) - Extend integration tests with global check for net deposits
- [3616](https://github.com/vegaprotocol/vega/pull/3616) - Add tests to show margins not being released
- [4171](https://github.com/vegaprotocol/vega/pull/4171) - Add trading fees feature test
- [4348](https://github.com/vegaprotocol/vega/pull/4348) - Updating return codes
- [4346](https://github.com/vegaprotocol/vega/pull/4346) - Implement liquidity supplied snapshot
- [4351](https://github.com/vegaprotocol/vega/pull/4351) - Add target liquidity engine
- [4362](https://github.com/vegaprotocol/vega/pull/4362) - Remove staking of cache at the beginning of the epoch for spam protection
- [4364](https://github.com/vegaprotocol/vega/pull/4364) - Change spam error messages to debug and enabled reloading of configuration
- [4353](https://github.com/vegaprotocol/vega/pull/4353) - remove usage of `vegatime.Now` over the codebase
- [4382](https://github.com/vegaprotocol/vega/pull/4382) - Add Prometheus metrics on snapshots
- [4190](https://github.com/vegaprotocol/vega/pull/4190) - Add markets snapshot
- [4389](https://github.com/vegaprotocol/vega/pull/4389) - Update issue templates #4389
- [4392](https://github.com/vegaprotocol/vega/pull/4392) - Update `GETTING_STARTED.md` documentation
- [4391](https://github.com/vegaprotocol/vega/pull/4391) - Refactor delegation
- [4423](https://github.com/vegaprotocol/vega/pull/4423) - Add CLI options to start node with a null-blockchain
- [4400](https://github.com/vegaprotocol/vega/pull/4400) - Add transaction hash to `SubmitTransactionResponse`
- [4394](https://github.com/vegaprotocol/vega/pull/4394) - Add step to clear all events in integration tests
- [4403](https://github.com/vegaprotocol/vega/pull/4403) - Fully remove expiry from withdrawals #4403
- [4396](https://github.com/vegaprotocol/vega/pull/4396) - Add free form governance proposals
- [4413](https://github.com/vegaprotocol/vega/pull/4413) - Deploy to Devnet with Jenkins and remove drone
- [4429](https://github.com/vegaprotocol/vega/pull/4429) - Release version `v0.46.0`
- [4442](https://github.com/vegaprotocol/vega/pull/4442) - Reduce the number of iterations in reward calculation
- [4409](https://github.com/vegaprotocol/vega/pull/4409) - Include chain id in bus messages
- [4464](https://github.com/vegaprotocol/vega/pull/4466) - Update validator power in tendermint based on their staking

### 🐛 Fixes
- [4325](https://github.com/vegaprotocol/vega/pull/4325) - Remove state from the witness snapshot and infer it from votes
- [4334](https://github.com/vegaprotocol/vega/pull/4334) - Fix notary implementation
- [4343](https://github.com/vegaprotocol/vega/pull/4343) - Fix non deterministic test by using same `idGenerator`
- [4352](https://github.com/vegaprotocol/vega/pull/4352) - Remove usage of `time.Now()` in the auction state
- [4380](https://github.com/vegaprotocol/vega/pull/4380) - Implement Uint for network parameters and use it for monies values
- [4369](https://github.com/vegaprotocol/vega/pull/4369) - Fix orders still being accepted after market in trading terminated state
- [4395](https://github.com/vegaprotocol/vega/pull/4395) - Fix drone pipeline
- [4398](https://github.com/vegaprotocol/vega/pull/4398) - Fix to set proper status on withdrawal errors
- [4421](https://github.com/vegaprotocol/vega/issues/4421) - Fix to missing pending rewards in LNL checkpoint
- [4419](https://github.com/vegaprotocol/vega/pull/4419) - Fix snapshot cleanup, improve logging when specified block height could not be reloaded.
- [4444](https://github.com/vegaprotocol/vega/pull/4444) - Fix division by zero when all validator scores are 0
- [4467](https://github.com/vegaprotocol/vega/pull/4467) - Fix reward account balance not being saved/loaded to/from checkpoint
- [4474](https://github.com/vegaprotocol/vega/pull/4474) - Wire rewards checkpoint to checkpoint engine and store infrastructure fee accounts in collateral checkpoint

## 0.45.6
*2021-11-16*

### 🐛 Fixes
- [4506](https://github.com/vegaprotocol/vega/pull/4506) - Wire network parameters to time service to flush out pending changes

## 0.45.5
*2021-11-16*

### 🐛 Fixes
- [4403](https://github.com/vegaprotocol/vega/pull/4403) - Fully remove expiry from withdrawals and release version `v0.45.5`


## 0.45.4
*2021-11-05*

### 🐛 Fixes
- [4372](https://github.com/vegaprotocol/vega/pull/4372) - Fix, if all association is nominated, allow association to be unnominated and nominated again in the same epoch


## 0.45.3
*2021-11-04*

### 🐛 Fixes
- [4362](https://github.com/vegaprotocol/vega/pull/4362) - Remove staking of cache at the beginning of the epoch for spam protection


## 0.45.2
*2021-10-27*

### 🛠 Improvements
- [4308](https://github.com/vegaprotocol/vega/pull/4308) - Add Visual Studio Code configuration
- [4319](https://github.com/vegaprotocol/vega/pull/4319) - Add snapshot node topology
- [4321](https://github.com/vegaprotocol/vega/pull/4321) - Release version `v0.45.2` #4321

### 🐛 Fixes
- [4320](https://github.com/vegaprotocol/vega/pull/4320) - Implement retries for notary transactions
- [4312](https://github.com/vegaprotocol/vega/pull/4312) - Implement retries for witness transactions


## 0.45.1
*2021-10-23*

### 🛠 Improvements
- [4246](https://github.com/vegaprotocol/vega/pull/4246) - Add replay protection snapshot
- [4245](https://github.com/vegaprotocol/vega/pull/4245) - Add ABCI snapshot
- [4260](https://github.com/vegaprotocol/vega/pull/4260) - Reconcile delegation more frequently
- [4255](https://github.com/vegaprotocol/vega/pull/4255) - Add staking snapshot
- [4278](https://github.com/vegaprotocol/vega/pull/4278) - Add timestamps to rewards
- [4265](https://github.com/vegaprotocol/vega/pull/4265) - Add witness snapshot
- [4287](https://github.com/vegaprotocol/vega/pull/4287) - Add stake verifier snapshot
- [4292](https://github.com/vegaprotocol/vega/pull/4292) - Update the vega wallet version

### 🐛 Fixes
- [4280](https://github.com/vegaprotocol/vega/pull/4280) - Make event forwarder hashing result more random
- [4270](https://github.com/vegaprotocol/vega/pull/4270) - Prevent overflow with pending delegation
- [4274](https://github.com/vegaprotocol/vega/pull/4274) - Ensure sufficient balances when nominating multiple nodes
- [4286](https://github.com/vegaprotocol/vega/pull/4286) - Checkpoints fixes


## 0.45.0
*2021-10-19*

### 🛠 Improvements
- [4188](https://github.com/vegaprotocol/vega/pull/4188) - Add rewards snapshot
- [4191](https://github.com/vegaprotocol/vega/pull/4191) - Add limit snapshot
- [4192](https://github.com/vegaprotocol/vega/pull/4192) - Ask for passphrase confirmation on init and generate commands when applicable
- [4201](https://github.com/vegaprotocol/vega/pull/4201) - Implement spam snapshot
- [4214](https://github.com/vegaprotocol/vega/pull/4214) - Add golangci-lint to CI
- [4199](https://github.com/vegaprotocol/vega/pull/4199) - Add ERC20 logic signing
- [4211](https://github.com/vegaprotocol/vega/pull/4211) - Implement snapshot for notary
- [4219](https://github.com/vegaprotocol/vega/pull/4219) - Enable linters
- [4218](https://github.com/vegaprotocol/vega/pull/4218) - Run system-tests in separate build
- [4227](https://github.com/vegaprotocol/vega/pull/4227) - Ignore system-tests failures for non PR builds
- [4232](https://github.com/vegaprotocol/vega/pull/4232) - golangci-lint increase timeout
- [4229](https://github.com/vegaprotocol/vega/pull/4229) - Ensure the vega and Ethereum wallet are not nil before accessing
- [4230](https://github.com/vegaprotocol/vega/pull/4230) - Replay protection snapshot
- [4242](https://github.com/vegaprotocol/vega/pull/4242) - Set timeout for system-tests steps
- [4215](https://github.com/vegaprotocol/vega/pull/4215) - Improve handling of expected trades
- [4224](https://github.com/vegaprotocol/vega/pull/4224) - Make evt forward mode deterministic
- [4168](https://github.com/vegaprotocol/vega/pull/4168) - Update code still using uint64
- [4240](https://github.com/vegaprotocol/vega/pull/4240) - Add command to list and describe Vega paths

### 🐛 Fixes
- [4228](https://github.com/vegaprotocol/vega/pull/4228) - Fix readme updates
- [4210](https://github.com/vegaprotocol/vega/pull/4210) - Add min validators network parameter and bug fix for overflow reward


## 0.44.2
*2021-10-11*

### 🐛 Fixes
- [4195](https://github.com/vegaprotocol/vega/pull/4195) - Fix rewards payout with delay


## 0.44.1
*2021-10-08*

### 🐛 Fixes
- [4183](https://github.com/vegaprotocol/vega/pull/4183) - Fix `undelegateNow` to use the passed amount instead of 0
- [4184](https://github.com/vegaprotocol/vega/pull/4184) - Remove 0 balance events from checkpoint of delegations
- [4185](https://github.com/vegaprotocol/vega/pull/4185) - Fix event sent on reward pool creation + fix owner


## 0.44.0
*2021-10-07*

### 🛠 Improvements
- [4159](https://github.com/vegaprotocol/vega/pull/4159) - Clean-up and separate checkpoints and snapshots
- [4172](https://github.com/vegaprotocol/vega/pull/4172) - Added assetActions to banking snapshot
- [4173](https://github.com/vegaprotocol/vega/pull/4173) - Add tools and linting
- [4161](https://github.com/vegaprotocol/vega/pull/4161) - Assets snapshot implemented
- [4142](https://github.com/vegaprotocol/vega/pull/4142) - Add clef wallet
- [4160](https://github.com/vegaprotocol/vega/pull/4160) - Snapshot positions engine
- [4170](https://github.com/vegaprotocol/vega/pull/4170) - Update to latest proto and go mod tidy
- [4157](https://github.com/vegaprotocol/vega/pull/4157) - Adding IDGenerator types
- [4166](https://github.com/vegaprotocol/vega/pull/4166) - Banking snapshot
- [4133](https://github.com/vegaprotocol/vega/pull/4133) - Matching engine snapshots
- [4162](https://github.com/vegaprotocol/vega/pull/4162) - Add fields to validators genesis
- [4154](https://github.com/vegaprotocol/vega/pull/4154) - Port code to use last version of proto (layout change)
- [4141](https://github.com/vegaprotocol/vega/pull/4141) - Collateral snapshots
- [4131](https://github.com/vegaprotocol/vega/pull/4131) - Snapshot epoch engine
- [4143](https://github.com/vegaprotocol/vega/pull/4143) - Add delegation snapshot
- [4114](https://github.com/vegaprotocol/vega/pull/4114) - Document default file location
- [4130](https://github.com/vegaprotocol/vega/pull/4130) - Update proto dependencies to latest
- [4134](https://github.com/vegaprotocol/vega/pull/4134) - Checkpoints and snapshots are 2 different things
- [4121](https://github.com/vegaprotocol/vega/pull/4121) - Additional test scenarios for delegation & rewards
- [4111](https://github.com/vegaprotocol/vega/pull/4111) - Simplify nodewallet integration
- [4110](https://github.com/vegaprotocol/vega/pull/4110) - Auto delegation
- [4123](https://github.com/vegaprotocol/vega/pull/4123) - Add auto delegation to checkpoint
- [4120](https://github.com/vegaprotocol/vega/pull/4120) - Snapshot preparation
- [4060](https://github.com/vegaprotocol/vega/pull/4060) - Edge case scenarios delegation

### 🐛 Fixes
- [4156](https://github.com/vegaprotocol/vega/pull/4156) - Fix filename for checkpoints
- [4158](https://github.com/vegaprotocol/vega/pull/4158) - Remove delay in reward/delegation calculation
- [4150](https://github.com/vegaprotocol/vega/pull/4150) - De-duplicate stake linkings
- [4137](https://github.com/vegaprotocol/vega/pull/4137) - Add missing key to all network parameters key map
- [4132](https://github.com/vegaprotocol/vega/pull/4132) - Send delegation events
- [4128](https://github.com/vegaprotocol/vega/pull/4128) - Simplify checkpointing for network parameters and start fixing collateral checkpoint
- [4124](https://github.com/vegaprotocol/vega/pull/4124) - Fixed non-deterministic checkpoint and added auto delegation to checkpoint
- [4118](https://github.com/vegaprotocol/vega/pull/4118) - Fixed epoch issue


## 0.43.0
*2021-09-22*

### 🛠 Improvements
- [4051](https://github.com/vegaprotocol/vega/pull/4051) - New type to handle signed versions of the uint256 values we already support
- [4090](https://github.com/vegaprotocol/vega/pull/4090) - Update the proto repository dependencies
- [4023](https://github.com/vegaprotocol/vega/pull/4023) - Implement the spam protection engine
- [4063](https://github.com/vegaprotocol/vega/pull/4063) - Migrate to XDG structure
- [4075](https://github.com/vegaprotocol/vega/pull/4075) - Prefix checkpoint files with time and interval for automated tests
- [4050](https://github.com/vegaprotocol/vega/pull/4050) - Extend delegation feature test scenarios
- [4056](https://github.com/vegaprotocol/vega/pull/4056) - Improve message for genesis error with topology
- [4017](https://github.com/vegaprotocol/vega/pull/4017) - Migrate wallet to XGD file structure
- [4024](https://github.com/vegaprotocol/vega/pull/4024) - Extend delegation rewards feature test scenarios
- [4035](https://github.com/vegaprotocol/vega/pull/4035) - Implement multisig control signatures
- [4083](https://github.com/vegaprotocol/vega/pull/4083) - Remove expiry support for withdrawals
- [4068](https://github.com/vegaprotocol/vega/pull/4068) - Allow proposal votes to happen during the validation period
- [4088](https://github.com/vegaprotocol/vega/pull/4088) - Implements the simple JSON oracle source
- [4105](https://github.com/vegaprotocol/vega/pull/4105) - Add more hashes to the app state hash
- [4107](https://github.com/vegaprotocol/vega/pull/4107) - Remove the trading proxy service
- [4101](https://github.com/vegaprotocol/vega/pull/4101) - Remove dependency to the Ethereum client from the Ethereum wallet

### 🐛 Fixes
- [4053](https://github.com/vegaprotocol/vega/pull/4053) - Fix readme explanation for log levels
- [4054](https://github.com/vegaprotocol/vega/pull/4054) - Capture errors with Ethereum iterator and continue
- [4040](https://github.com/vegaprotocol/vega/pull/4040) - Fix bug where the withdrawal signature uses uint64
- [4042](https://github.com/vegaprotocol/vega/pull/4042) - Extended delegation rewards feature test scenario edits
- [4034](https://github.com/vegaprotocol/vega/pull/4034) - Update integration tests now TxErr events are not sent in the execution package
- [4106](https://github.com/vegaprotocol/vega/pull/4106) - Fix a panic when reloading checkpoints
- [4115](https://github.com/vegaprotocol/vega/pull/4115) - Use block height in checkpoint file names

## 0.42.0
*2021-09-10*

### 🛠 Improvements
- [3862](https://github.com/vegaprotocol/vega/pull/3862) - Collateral snapshot: Add checkpoints where needed, update processor (ABCI app) to write checkpoint data to file.
- [3926](https://github.com/vegaprotocol/vega/pull/3926) - Add epoch to delegation balance events and changes to the delegation / reward engines
- [3963](https://github.com/vegaprotocol/vega/pull/3963) - Load tendermint logger configuration
- [3958](https://github.com/vegaprotocol/vega/pull/3958) - Update istake ABI and run abigen
- [3933](https://github.com/vegaprotocol/vega/pull/3933) - Remove redundant API from Validator node
- [3971](https://github.com/vegaprotocol/vega/pull/3971) - Reinstate wallet subcommand tests
- [3961](https://github.com/vegaprotocol/vega/pull/3961) - Implemented feature test for delegation
- [3977](https://github.com/vegaprotocol/vega/pull/3977) - Add undelegate, delegate and register snapshot errors
- [3976](https://github.com/vegaprotocol/vega/pull/3976) - Add network parameter for competition level
- [3975](https://github.com/vegaprotocol/vega/pull/3975) - Add parties stake api
- [3978](https://github.com/vegaprotocol/vega/pull/3978) - Update dependencies
- [3980](https://github.com/vegaprotocol/vega/pull/3980) - Update protobuf dependencies
- [3910](https://github.com/vegaprotocol/vega/pull/3910) - Change all price, amounts, balances from uint64 to string
- [3969](https://github.com/vegaprotocol/vega/pull/3969) - Bump dlv and geth to latest versions
- [3925](https://github.com/vegaprotocol/vega/pull/3925) - Add command to sign a subset of network parameters
- [3981](https://github.com/vegaprotocol/vega/pull/3981) - Remove the `wallet-pubkey` flag on genesis sign command
- [3987](https://github.com/vegaprotocol/vega/pull/3987) - Add genesis verify command to verify signature against local genesis file
- [3984](https://github.com/vegaprotocol/vega/pull/3984) - Update the mainnet addresses in genesis generation command
- [3983](https://github.com/vegaprotocol/vega/pull/3983) - Added action field to epoch events
- [3988](https://github.com/vegaprotocol/vega/pull/3988) - Update the go-ethereum dependency
- [3991](https://github.com/vegaprotocol/vega/pull/3991) - Remove hardcoded address to the Ethereum node
- [3990](https://github.com/vegaprotocol/vega/pull/3990) - Network bootstrapping
- [3992](https://github.com/vegaprotocol/vega/pull/3992) - Check big int conversion from string in ERC20 code
- [3993](https://github.com/vegaprotocol/vega/pull/3993) - Use the vega public key as node id
- [3955](https://github.com/vegaprotocol/vega/pull/3955) - Use staking accounts in governance
- [4004](https://github.com/vegaprotocol/vega/pull/4004) - Broker configuration: change IP to address Address
- [4005](https://github.com/vegaprotocol/vega/pull/4005) - Add a simple subcommand to the vega binary to ease submitting transactions
- [3997](https://github.com/vegaprotocol/vega/pull/3997) - Do not require Ethereum client when starting the nodewallet
- [4009](https://github.com/vegaprotocol/vega/pull/4009) - Add delegation core APIs
- [4014](https://github.com/vegaprotocol/vega/pull/4014) - Implement delegation and epoch for Limited Network Life
- [3914](https://github.com/vegaprotocol/vega/pull/3914) - Implement staking event verification
- [3940](https://github.com/vegaprotocol/vega/pull/3940) - Remove validator signature from configuration and add network parameters
- [3938](https://github.com/vegaprotocol/vega/pull/3938) - Add more logging informations on the witness vote failures
- [3932](https://github.com/vegaprotocol/vega/pull/3932) - Adding asset details to reward events
- [3706](https://github.com/vegaprotocol/vega/pull/3706) - Remove startup markets workaround
- [3905](https://github.com/vegaprotocol/vega/pull/3905) - Add vega genesis new validator sub-command
- [3895](https://github.com/vegaprotocol/vega/pull/3895) - Add command to create a new genesis block with app_state
- [3900](https://github.com/vegaprotocol/vega/pull/3900) - Create reward engine
- [4847](https://github.com/vegaprotocol/vega/pull/3847) - Modified staking account to be backed by governance token account balance
- [3907](https://github.com/vegaprotocol/vega/pull/3907) - Tune system tests
- [3904](https://github.com/vegaprotocol/vega/pull/3904) - Update Jenkins file to run all System Tests
- [3795](https://github.com/vegaprotocol/vega/pull/3795) - Add capability to sent events to a socket stream
- [3832](https://github.com/vegaprotocol/vega/pull/3832) - Update the genesis topology map
- [3891](https://github.com/vegaprotocol/vega/pull/3891) - Verify transaction version 2 signature
- [3813](https://github.com/vegaprotocol/vega/pull/3813) - Implementing epoch time
- [4031](https://github.com/vegaprotocol/vega/pull/4031) - Send error events in processor through wrapper

### 🐛 Fixes
- [3950](https://github.com/vegaprotocol/vega/pull/3950) - `LoadGenesis` returns nil if checkpoint entry is empty
- [3960](https://github.com/vegaprotocol/vega/pull/3960) - Unstaking events are not seen by all validator nodes in DV
- [3973](https://github.com/vegaprotocol/vega/pull/3973) - Set ABCI client so it is possible to submit a transaction
- [3986](https://github.com/vegaprotocol/vega/pull/3986) - Emit Party event when stake link is accepted
- [3979](https://github.com/vegaprotocol/vega/pull/3979) - Add more delegation / reward scenarios and steps and a bug fix in emitted events
- [4007](https://github.com/vegaprotocol/vega/pull/4007) - Changed delegation balance event to use string
- [4006](https://github.com/vegaprotocol/vega/pull/4006) - Sort proposals by timestamp
- [4012](https://github.com/vegaprotocol/vega/pull/4012) - Fix panic with vega watch
- [3937](https://github.com/vegaprotocol/vega/pull/3937) - Include `TX_ERROR` events for type ALL subscribers
- [3930](https://github.com/vegaprotocol/vega/pull/3930) - Added missing function and updated readme with details
- [3918](https://github.com/vegaprotocol/vega/pull/3918) - Fix the build by updating the module version for the vegawallet
- [3901](https://github.com/vegaprotocol/vega/pull/3901) - Emit a `TxErrEvent` if withdraw submission is invalid
- [3874](https://github.com/vegaprotocol/vega/pull/3874) - Fix binary version
- [3884](https://github.com/vegaprotocol/vega/pull/3884) - Always async transaction
- [3877](https://github.com/vegaprotocol/vega/pull/3877) - Use a custom http client for the tendermint client


## 0.41.0
*2021-08-06*

### 🛠 Improvements
- [#3743](https://github.com/vegaprotocol/vega/pull/3743) - Refactor: Rename traders to parties
- [#3758](https://github.com/vegaprotocol/vega/pull/3758) - Refactor: Cleanup naming in the types package
- [#3789](https://github.com/vegaprotocol/vega/pull/3789) - Update ed25519-voi
- [#3589](https://github.com/vegaprotocol/vega/pull/3589) - Update tendermint to a newer version
- [#3591](https://github.com/vegaprotocol/vega/pull/3591) - Implemented market terminated, settled and suspended states via the oracle trigger
- [#3798](https://github.com/vegaprotocol/vega/pull/3798) - Update godog version to 11
- [#3793](https://github.com/vegaprotocol/vega/pull/3793) - Send Commander commands in a goroutine
- [#3805](https://github.com/vegaprotocol/vega/pull/3805) - Checkpoint engine hash and checkpoint creation
- [#3785](https://github.com/vegaprotocol/vega/pull/3785) - Implement delegation commands
- [#3714](https://github.com/vegaprotocol/vega/pull/3714) - Move protobufs into an external repository
- [#3719](https://github.com/vegaprotocol/vega/pull/3719) - Replace vega wallet with call to the vegawallet
- [#3762](https://github.com/vegaprotocol/vega/pull/3762) - Refactor: Cleanup markets in domains types
- [#3822](https://github.com/vegaprotocol/vega/pull/3822) - Testing: vega integration add subfolders for features
- [#3794](https://github.com/vegaprotocol/vega/pull/3794) - Implement rewards transfer
- [#3839](https://github.com/vegaprotocol/vega/pull/3839) - Implement a delegation engine
- [#3842](https://github.com/vegaprotocol/vega/pull/3842) - Imports need reformatting for core code base
- [#3849](https://github.com/vegaprotocol/vega/pull/3849) - Add limits engine + genesis loading
- [#3836](https://github.com/vegaprotocol/vega/pull/3836) - Add a first version of the accounting engine
- [#3859](https://github.com/vegaprotocol/vega/pull/3859) - Enable CGO in CI


### 🐛 Fixes
- [#3751](https://github.com/vegaprotocol/vega/pull/3751) - `Unparam` linting fixes
- [#3776](https://github.com/vegaprotocol/vega/pull/3776) - Ensure expired/settled markets are correctly recorded in app state
- [#3774](https://github.com/vegaprotocol/vega/pull/3774) - Change liquidity fees distribution to general account and not margin account of liquidity provider
- [#3801](https://github.com/vegaprotocol/vega/pull/3801) - Testing: Fixed setup of oracle spec step in integration
- [#3828](https://github.com/vegaprotocol/vega/pull/3828) - 🔥 Check if application context has been cancelled before writing to channel
- [#3838](https://github.com/vegaprotocol/vega/pull/3838) - 🔥 Fix panic on division by 0 with party voting and withdrawing funds

## 0.40.0
*2021-07-12*

### 🛠 Improvements
- [#3718](https://github.com/vegaprotocol/vega/pull/3718) - Run `unparam` over the codebase
- [#3705](https://github.com/vegaprotocol/vega/pull/3705) - Return theoretical target stake when in auction
- [#3703](https://github.com/vegaprotocol/vega/pull/3703) - Remove inefficient metrics calls
- [#3693](https://github.com/vegaprotocol/vega/pull/3693) - Calculation without Decimal in the liquidity target package
- [#3696](https://github.com/vegaprotocol/vega/pull/3696) - Remove some uint <-> Decimal conversion
- [#3689](https://github.com/vegaprotocol/vega/pull/3689) - Do not rely on proto conversion for `GetAsset`
- [#3676](https://github.com/vegaprotocol/vega/pull/3676) - Ad the `tm` subcommand
- [#3569](https://github.com/vegaprotocol/vega/pull/3569) - Migrate from uint64 to uint256 for all balances, amount, prices in the core
- [#3594](https://github.com/vegaprotocol/vega/pull/3594) - Improve probability of trading calculations
- [#3752](https://github.com/vegaprotocol/vega/pull/3752) - Update oracle engine to send events at the end of the block
- [#3745](https://github.com/vegaprotocol/vega/pull/3745) - Add loss socialization for final settlement

### 🐛 Fixes
- [#3722](https://github.com/vegaprotocol/vega/pull/3722) - Added sign to settle return values to allow to determine correctly win/loss
- [#3720](https://github.com/vegaprotocol/vega/pull/3720) - Tidy up max open interest calculations
- [#3704](https://github.com/vegaprotocol/vega/pull/3704) - Fix settlement with network orders
- [#3686](https://github.com/vegaprotocol/vega/pull/3686) -Fixes in the positions engine following migration to uint256
- [#3684](https://github.com/vegaprotocol/vega/pull/3684) - Fix the position engine hash state following migration to uint256
- [#3467](https://github.com/vegaprotocol/vega/pull/3647) - Ensure LP orders are not submitted during auction
- [#3736](https://github.com/vegaprotocol/vega/pull/3736) - Correcting event types and adding panics to catch mistakes


## 0.39.0
*2021-06-30*

### 🛠 Improvements
- [#3642](https://github.com/vegaprotocol/vega/pull/3642) - Refactor integration tests
- [#3637](https://github.com/vegaprotocol/vega/pull/3637) - Rewrite pegged / liquidity order control flow
- [#3635](https://github.com/vegaprotocol/vega/pull/3635) - Unified error system and strict parsing in feature tests
- [#3632](https://github.com/vegaprotocol/vega/pull/3632) - Add documentation on market instantiation in feature tests
- [#3599](https://github.com/vegaprotocol/vega/pull/3599) - Return better errors when replay protection happen

### 🐛 Fixes
- [#3640](https://github.com/vegaprotocol/vega/pull/3640) - Fix send on closed channel using timer (event bus)
- [#3638](https://github.com/vegaprotocol/vega/pull/3638) - Fix decimal instantiation in bond slashing
- [#3621](https://github.com/vegaprotocol/vega/pull/3621) - Remove pegged order from pegged list if order is aggressive and trade
- [#3612](https://github.com/vegaprotocol/vega/pull/3612) - Clean code in the wallet package


## 0.38.0
*2021-06-11*

### 🛠 Improvements
- [#3546](https://github.com/vegaprotocol/vega/pull/3546) - Add Auction Extension trigger field to market data
- [#3538](https://github.com/vegaprotocol/vega/pull/3538) - Testing: Add block time handling & block time variance
- [#3596](https://github.com/vegaprotocol/vega/pull/3596) - Enable replay protection
- [#3497](https://github.com/vegaprotocol/vega/pull/3497) - Implement new transaction format
- [#3461](https://github.com/vegaprotocol/vega/pull/3461) - Implement new commands validation

### 🐛 Fixes
- [#3528](https://github.com/vegaprotocol/vega/pull/3528) - Stop liquidity auctions from extending infinitely
- [#3567](https://github.com/vegaprotocol/vega/pull/3567) - Fix handling of Liquidity Commitments at price bounds
- [#3568](https://github.com/vegaprotocol/vega/pull/3568) - Fix potential nil pointer when fetching proposals
- [#3554](https://github.com/vegaprotocol/vega/pull/3554) - Fix package import for domain types
- [#3549](https://github.com/vegaprotocol/vega/pull/3549) - Remove Oracle prefix from files in the Oracle package
- [#3541](https://github.com/vegaprotocol/vega/pull/3541) - Ensure all votes have weight initialised to 0
- [#3539](https://github.com/vegaprotocol/vega/pull/3541) - Address flaky tests
- [#3540](https://github.com/vegaprotocol/vega/pull/3540) - Rename auction state methods
- [#3533](https://github.com/vegaprotocol/vega/pull/3533) - Refactor auction end logic to its own file
- [#3532](https://github.com/vegaprotocol/vega/pull/3532) - Fix Average Entry valuation during opening auctions
- [#3523](https://github.com/vegaprotocol/vega/pull/3523) - Improve nil pointer checks on proposal submissions
- [#3591](https://github.com/vegaprotocol/vega/pull/3591) - Avoid slice out of access bond in trades store


## 0.37.0
*2021-05-26*

### 🛠 Improvements
- [#3479](https://github.com/vegaprotocol/vega/pull/3479) - Add test coverage for auction interactions
- [#3494](https://github.com/vegaprotocol/vega/pull/3494) - Add `error_details` field to rejected proposals
- [#3491](https://github.com/vegaprotocol/vega/pull/3491) - Market Data no longer returns an error when no market data exists, as this is a valid situation
- [#3461](https://github.com/vegaprotocol/vega/pull/3461) - Optimise transaction format & improve validation
- [#3489](https://github.com/vegaprotocol/vega/pull/3489) - Run `buf breaking` at build time
- [#3487](https://github.com/vegaprotocol/vega/pull/3487) - Refactor `prepare*` command validation
- [#3516](https://github.com/vegaprotocol/vega/pull/3516) - New tests for distressed LP + use margin for bond slashing as fallback
- [#4921](https://github.com/vegaprotocol/vega/issues/4921) - Add comment to document behaviour on margin account in feature test (liquidity-provision-bond-account.feature)

### 🐛 Fixes
- [#3513](https://github.com/vegaprotocol/vega/pull/3513) - Fix reprice of pegged orders on every liquidity update
- [#3457](https://github.com/vegaprotocol/vega/pull/3457) - Fix probability of trading calculation for liquidity orders
- [#3515](https://github.com/vegaprotocol/vega/pull/3515) - Fixes for the resolve close out LP parties flow
- [#3513](https://github.com/vegaprotocol/vega/pull/3513) - Fix redeployment of LP orders
- [#3514](https://github.com/vegaprotocol/vega/pull/3513) - Fix price monitoring bounds

## 0.36.0
*2021-05-13*

### 🛠 Improvements
- [#3408](https://github.com/vegaprotocol/vega/pull/3408) - Add more information on token proportion/weight on proposal votes APIs
- [#3360](https://github.com/vegaprotocol/vega/pull/3360) - :fire: REST: Move deposits endpoint to `/parties/[partyId]/deposits`
- [#3431](https://github.com/vegaprotocol/vega/pull/3431) - Improve caching of values when exiting auctions
- [#3459](https://github.com/vegaprotocol/vega/pull/3459) - Add extra validation for Order, Vote, Withdrawal and LP transactions
- [#3433](https://github.com/vegaprotocol/vega/pull/3433) - Reject non-persistent orders that fall outside price monitoring bounds
- [#3443](https://github.com/vegaprotocol/vega/pull/3443) - Party is no longer required when submitting an order amendment
- [#3446](https://github.com/vegaprotocol/vega/pull/3443) - Party is no longer required when submitting an order cancellation
- [#3449](https://github.com/vegaprotocol/vega/pull/3449) - Party is no longer required when submitting an withdrawal request

### 🐛 Fixes
- [#3451](https://github.com/vegaprotocol/vega/pull/3451) - Remove float usage in liquidity engine
- [#3447](https://github.com/vegaprotocol/vega/pull/3447) - Clean up order submission code
- [#3436](https://github.com/vegaprotocol/vega/pull/3436) - Break up internal proposal definitions
- [#3452](https://github.com/vegaprotocol/vega/pull/3452) - Tidy up LP implementation internally
- [#3458](https://github.com/vegaprotocol/vega/pull/3458) - Fix spelling errors in GraphQL docs
- [#3434](https://github.com/vegaprotocol/vega/pull/3434) - Improve test coverage around Liquidity Provisions on auction close
- [#3411](https://github.com/vegaprotocol/vega/pull/3411) - Fix settlement tests
- [#3418](https://github.com/vegaprotocol/vega/pull/3418) - Rename External Resource Checker to Witness
- [#3419](https://github.com/vegaprotocol/vega/pull/3419) - Fix blank IDs on oracle specs in genesis markets
- [#3412](https://github.com/vegaprotocol/vega/pull/3412) - Refactor internal Vote Submission type to be separate from Vote type
- [#3421](https://github.com/vegaprotocol/vega/pull/3421) - Improve test coverage around order uncrossing
- [#3425](https://github.com/vegaprotocol/vega/pull/3425) - Remove debug steps from feature tests
- [#3430](https://github.com/vegaprotocol/vega/pull/3430) - Remove `LiquidityPoolBalance` from configuration
- [#3468](https://github.com/vegaprotocol/vega/pull/3468) - Increase rate limit that was causing mempools to fill up unnecessarily
- [#3438](https://github.com/vegaprotocol/vega/pull/3438) - Split protobuf definitions
- [#3450](https://github.com/vegaprotocol/vega/pull/3450) - Do not emit amendments from liquidity engine

## 0.35.0
*2021-04-21*

### 🛠 Improvements
- [#3341](https://github.com/vegaprotocol/vega/pull/3341) - Add logging for transactions rejected for having no accounts
- [#3339](https://github.com/vegaprotocol/vega/pull/3339) - Reimplement amending LPs not to be cancel and replace
- [#3371](https://github.com/vegaprotocol/vega/pull/3371) - Optimise calculation of cumulative price levels
- [#3339](https://github.com/vegaprotocol/vega/pull/3339) - Reuse LP orders IDs when they are re-created
- [#3385](https://github.com/vegaprotocol/vega/pull/3385) - Track the time spent in auction via Prometheus metrics
- [#3376](https://github.com/vegaprotocol/vega/pull/3376) - Implement a simple benchmarking framework for the core trading
- [#3371](https://github.com/vegaprotocol/vega/pull/3371) - Optimize indicative price and volume calculation

### 🐛 Fixes
- [#3356](https://github.com/vegaprotocol/vega/pull/3356) - Auctions are extended if exiting auction would leave either side of the book empty
- [#3348](https://github.com/vegaprotocol/vega/pull/3348) - Correctly set time when liquidity engine is created
- [#3321](https://github.com/vegaprotocol/vega/pull/3321) - Fix bond account use on LP submission
- [#3369](https://github.com/vegaprotocol/vega/pull/3369) - Reimplement amending LPs not to be cancel and replace
- [#3358](https://github.com/vegaprotocol/vega/pull/3358) - Improve event bus stability
- [#3363](https://github.com/vegaprotocol/vega/pull/3363) - Fix behaviour when leaving auctions
- [#3321](https://github.com/vegaprotocol/vega/pull/3321) - Do not slash bond accounts on LP submission
- [#3350](https://github.com/vegaprotocol/vega/pull/3350) - Fix equity like share in the market data
- [#3363](https://github.com/vegaprotocol/vega/pull/3363) - Ensure leaving an auction cannot trigger another auction / auction leave
- [#3369](https://github.com/vegaprotocol/vega/pull/3369) - Fix LP order deployments
- [#3366](https://github.com/vegaprotocol/vega/pull/3366) - Set the fee paid in uncrossing auction trades
- [#3364](https://github.com/vegaprotocol/vega/pull/3364) - Improve / fix positions tracking
- [#3358](https://github.com/vegaprotocol/vega/pull/3358) - Fix event bus by deep cloning all messages
- [#3374](https://github.com/vegaprotocol/vega/pull/3374) - Check trades in integration tests

## 0.34.1

*2021-04-08*

### 🐛 Fixes
- [#3324](https://github.com/vegaprotocol/vega/pull/3324) - CI: Fix multi-architecture build

## 0.34.0

*2021-04-07*

### 🛠 Improvements

- [#3302](https://github.com/vegaprotocol/vega/pull/3302) - Add reference to LP in orders created by LP
- [#3183](https://github.com/vegaprotocol/vega/pull/3183) - All orders from LP - including rejected orders - are now sent through the event bus
- [#3248](https://github.com/vegaprotocol/vega/pull/3248) - Store and propagate bond penalty
- [#3266](https://github.com/vegaprotocol/vega/pull/3266) - Add network parameters to control auction duration & extension
- [#3264](https://github.com/vegaprotocol/vega/pull/3264) - Add Liquidity Provision ID to orders created by LP commitments
- [#3126](https://github.com/vegaprotocol/vega/pull/3126) - Add transfer for bond slashing
- [#3281](https://github.com/vegaprotocol/vega/pull/3281) - Update scripts to go 1.16.2
- [#3280](https://github.com/vegaprotocol/vega/pull/3280) - Update to go 1.16.2
- [#3235](https://github.com/vegaprotocol/vega/pull/3235) - Extend unit test coverage for products
- [#3219](https://github.com/vegaprotocol/vega/pull/3219) - Remove `liquidityFee` network parameter
- [#3217](https://github.com/vegaprotocol/vega/pull/3217) - Add an event bus event when a market closes
- [#3214](https://github.com/vegaprotocol/vega/pull/3214) - Add arbitrary data signing wallet endpoint
- [#3316](https://github.com/vegaprotocol/vega/pull/3316) - Add tests for traders closing their own position
- [#3270](https://github.com/vegaprotocol/vega/pull/3270) - _Feature test refactor_: Add Liquidity Provision feature tests
- [#3289](https://github.com/vegaprotocol/vega/pull/3289) - _Feature test refactor_: Remove unused steps
- [#3275](https://github.com/vegaprotocol/vega/pull/3275) - _Feature test refactor_: Refactor order cancellation steps
- [#3230](https://github.com/vegaprotocol/vega/pull/3230) - _Feature test refactor_: Refactor trader amends step
- [#3226](https://github.com/vegaprotocol/vega/pull/3226) - _Feature test refactor_: Refactor features with invalid order specs
- [#3200](https://github.com/vegaprotocol/vega/pull/3200) - _Feature test refactor_: Add step to end opening auction
- [#3201](https://github.com/vegaprotocol/vega/pull/3201) - _Feature test refactor_: Add step to amend order by reference
- [#3204](https://github.com/vegaprotocol/vega/pull/3204) - _Feature test refactor_: Add step to place pegged orders
- [#3207](https://github.com/vegaprotocol/vega/pull/3207) - _Feature test refactor_: Add step to create Liquidity Provision
- [#3212](https://github.com/vegaprotocol/vega/pull/3212) - _Feature test refactor_: Remove unused settlement price step
- [#3203](https://github.com/vegaprotocol/vega/pull/3203) - _Feature test refactor_: Rework Submit Order step
- [#3251](https://github.com/vegaprotocol/vega/pull/3251) - _Feature test refactor_:  Split market declaration
- [#3314](https://github.com/vegaprotocol/vega/pull/3314) - _Feature test refactor_:  Apply naming convention to assertions
- [#3295](https://github.com/vegaprotocol/vega/pull/3295) - Refactor governance engine tests
- [#3298](https://github.com/vegaprotocol/vega/pull/3298) - Add order book caching
- [#3307](https://github.com/vegaprotocol/vega/pull/3307) - Use `UpdateNetworkParams` to validate network parameter updates
- [#3308](https://github.com/vegaprotocol/vega/pull/3308) - Add probability of trading

### 🐛 Fixes
- [#3249](https://github.com/vegaprotocol/vega/pull/3249) - GraphQL: `LiquidityProvision` is no longer missing from the `EventBus` union
- [#3253](https://github.com/vegaprotocol/vega/pull/3253) - Verify all properties on oracle specs
- [#3224](https://github.com/vegaprotocol/vega/pull/3224) - Check for wash trades when FOK orders uncross
- [#3257](https://github.com/vegaprotocol/vega/pull/3257) - Order Status is now only `Active` when it is submitted to the book
- [#3285](https://github.com/vegaprotocol/vega/pull/3285) - LP provisions are now properly stopped when a market is rejected
- [#3290](https://github.com/vegaprotocol/vega/pull/3290) - Update Market Value Proxy at the end of each block
- [#3267](https://github.com/vegaprotocol/vega/pull/3267) - Ensure Liquidity Auctions are not left if it would result in an empty book
- [#3286](https://github.com/vegaprotocol/vega/pull/3286) - Reduce some log levels
- [#3263](https://github.com/vegaprotocol/vega/pull/3263) - Fix incorrect context object in Liquidity Provisions
- [#3283](https://github.com/vegaprotocol/vega/pull/3283) - Remove debug code
- [#3198](https://github.com/vegaprotocol/vega/pull/3198) - chore: Add spell checking to build pipeline
- [#3303](https://github.com/vegaprotocol/vega/pull/3303) - Reduce market depth updates when nothing changes
- [#3310](https://github.com/vegaprotocol/vega/pull/3310) - Fees are no longer paid to inactive LPs
- [#3305](https://github.com/vegaprotocol/vega/pull/3305) - Fix validation of governance proposal terms
- [#3311](https://github.com/vegaprotocol/vega/pull/3311) - `targetStake` is now an unsigned integer
- [#3313](https://github.com/vegaprotocol/vega/pull/3313) - Fix invalid account wrapping

## 0.33.0

*2021-02-16*

As per the previous release notes, this release brings a lot of fixes, most of which aren't exciting new features but improve either the code quality or the developer experience. This release is pretty hefty, as the last few updates have been patch releases. It represents a lot of heavy testing and bug fixing on Liquidity Commitment orders. Alongside that, the feature test suite (we use [godog](https://github.com/cucumber/godog)) has seen some serious attention so that we can specify more complex scenarios easily.

### 🛠 Improvements
- [#3094](https://github.com/vegaprotocol/vega/pull/3094) - :fire: GraphQL: Use `ID` scalar for IDs, ensure capitalisation is correct (`marketID` -> `marketId`)
- [#3093](https://github.com/vegaprotocol/vega/pull/3093) - :fire: GraphQL: Add LP Commitment field to market proposal
- [#3061](https://github.com/vegaprotocol/vega/pull/3061) - GraphQL: Add market proposal to markets created via governance
- [#3060](https://github.com/vegaprotocol/vega/pull/3060) - Add maximum LP shape size limit network parameter
- [#3089](https://github.com/vegaprotocol/vega/pull/3089) - Add `OracleSpec` to market
- [#3148](https://github.com/vegaprotocol/vega/pull/3148) - Add GraphQL endpoints for oracle spec
- [#3179](https://github.com/vegaprotocol/vega/pull/3179) - Add metrics logging for LPs
- [#3127](https://github.com/vegaprotocol/vega/pull/3127) - Add validation for Oracle Specs on market proposals
- [#3129](https://github.com/vegaprotocol/vega/pull/3129) - Update transfers to use `uint256`
- [#3091](https://github.com/vegaprotocol/vega/pull/3091) - Refactor: Standardise how `InAuction` is detected in the core
- [#3133](https://github.com/vegaprotocol/vega/pull/3133) - Remove `log.error` when TX rate limit is hit
- [#3140](https://github.com/vegaprotocol/vega/pull/3140) - Remove `log.error` when cancel all orders fails
- [#3072](https://github.com/vegaprotocol/vega/pull/3072) - Re-enable disabled static analysis
- [#3068](https://github.com/vegaprotocol/vega/pull/3068) - Add `dlv` to docker container
- [#3067](https://github.com/vegaprotocol/vega/pull/3067) - Add more LP unit tests
- [#3066](https://github.com/vegaprotocol/vega/pull/3066) - Remove `devnet` specific wallet initialisation
- [#3041](https://github.com/vegaprotocol/vega/pull/3041) - Remove obsolete `InitialMarkPrice` network parameter
- [#3035](https://github.com/vegaprotocol/vega/pull/3035) - Documentation fixed for infrastructure fee field
- [#3034](https://github.com/vegaprotocol/vega/pull/3034) - Add `buf` to get tools script
- [#3032](https://github.com/vegaprotocol/vega/pull/3032) - Move documentation generation to [`vegaprotocol/api`](https://github.com/vegaprotocol/api) repository
- [#3030](https://github.com/vegaprotocol/vega/pull/3030) - Add more debug logging in execution engine
- [#3114](https://github.com/vegaprotocol/vega/pull/3114) - _Feature test refactor_: Standardise market definitions
- [#3122](https://github.com/vegaprotocol/vega/pull/3122) - _Feature test refactor_: Remove unused trading modes
- [#3124](https://github.com/vegaprotocol/vega/pull/3124) - _Feature test refactor_: Move submit order step to separate package
- [#3141](https://github.com/vegaprotocol/vega/pull/3141) - _Feature test refactor_: Move oracle data step to separate package
- [#3142](https://github.com/vegaprotocol/vega/pull/3142) - _Feature test refactor_: Move market steps to separate package
- [#3143](https://github.com/vegaprotocol/vega/pull/3143) - _Feature test refactor_: Move confirmed trades step to separate package
- [#3144](https://github.com/vegaprotocol/vega/pull/3144) - _Feature test refactor_: Move cancelled trades step to separate package
- [#3145](https://github.com/vegaprotocol/vega/pull/3145) - _Feature test refactor_: Move traders step to separate package
- [#3146](https://github.com/vegaprotocol/vega/pull/3146) - _Feature test refactor_: Create new step to verify margin accounts for a market
- [#3153](https://github.com/vegaprotocol/vega/pull/3153) - _Feature test refactor_: Create step to verify one account of each type per asset
- [#3152](https://github.com/vegaprotocol/vega/pull/3152) - _Feature test refactor_: Create step to deposit collateral
- [#3151](https://github.com/vegaprotocol/vega/pull/3151) - _Feature test refactor_: Create step to withdraw collateral
- [#3149](https://github.com/vegaprotocol/vega/pull/3149) - _Feature test refactor_: Merge deposit & verification steps
- [#3154](https://github.com/vegaprotocol/vega/pull/3154) - _Feature test refactor_: Create step to verify settlement balance for market
- [#3156](https://github.com/vegaprotocol/vega/pull/3156) - _Feature test refactor_: Rewrite margin levels step
- [#3178](https://github.com/vegaprotocol/vega/pull/3178) - _Feature test refactor_: Unify error handling steps
- [#3157](https://github.com/vegaprotocol/vega/pull/3157) - _Feature test refactor_: Various small fixes
- [#3101](https://github.com/vegaprotocol/vega/pull/3101) - _Feature test refactor_: Remove outdated feature tests
- [#3092](https://github.com/vegaprotocol/vega/pull/3092) - _Feature test refactor_: Add steps to test handling of LPs during auction
- [#3071](https://github.com/vegaprotocol/vega/pull/3071) - _Feature test refactor_: Fix typo

### 🐛 Fixes
- [#3018](https://github.com/vegaprotocol/vega/pull/3018) - Fix crash caused by distressed traders with LPs
- [#3029](https://github.com/vegaprotocol/vega/pull/3029) - API: LP orders were missing their reference data
- [#3031](https://github.com/vegaprotocol/vega/pull/3031) - Parties with cancelled LPs no longer receive fees
- [#3033](https://github.com/vegaprotocol/vega/pull/3033) - Improve handling of genesis block errors
- [#3036](https://github.com/vegaprotocol/vega/pull/3036) - Equity share is now correct when submitting initial order
- [#3048](https://github.com/vegaprotocol/vega/pull/3048) - LP submission now checks margin engine is started
- [#3070](https://github.com/vegaprotocol/vega/pull/3070) - Rewrite amending LPs
- [#3053](https://github.com/vegaprotocol/vega/pull/3053) - Rewrite cancel all order implementation
- [#3050](https://github.com/vegaprotocol/vega/pull/3050) - GraphQL: Order in `LiquidityOrder` is now nullable
- [#3056](https://github.com/vegaprotocol/vega/pull/3056) - Move `vegastream` to a separate repository
- [#3057](https://github.com/vegaprotocol/vega/pull/3057) - Ignore error if Tendermint stats is temporarily unavailable
- [#3058](https://github.com/vegaprotocol/vega/pull/3058) - Fix governance to use total supply rather than total deposited into network
- [#3062](https://github.com/vegaprotocol/vega/pull/3070) - Opening Auction no longer set to null on a market when auction completes
- [#3051](https://github.com/vegaprotocol/vega/pull/3051) - Rewrite LP refresh mechanism
- [#3080](https://github.com/vegaprotocol/vega/pull/3080) - Auctions now leave auction when `maximumDuration` is exceeded
- [#3075](https://github.com/vegaprotocol/vega/pull/3075) - Bond account is now correctly cleared when LPs are cancelled
- [#3074](https://github.com/vegaprotocol/vega/pull/3074) - Switch error reporting mechanism to stream error
- [#3069](https://github.com/vegaprotocol/vega/pull/3069) - Switch more error reporting mechanisms to stream error
- [#3081](https://github.com/vegaprotocol/vega/pull/3081) - Fix fee check for LP orders
- [#3087](https://github.com/vegaprotocol/vega/pull/3087) - GraphQL schema grammar & spelling fixes
- [#3185](https://github.com/vegaprotocol/vega/pull/3185) - LP orders are now accessed deterministically
- [#3131](https://github.com/vegaprotocol/vega/pull/3131) - GRPC api now shuts down gracefully
- [#3110](https://github.com/vegaprotocol/vega/pull/3110) - LP Bond is now returned if a market is rejected
- [#3115](https://github.com/vegaprotocol/vega/pull/3115) - Parties with closed out LPs can now submit new LPs
- [#3123](https://github.com/vegaprotocol/vega/pull/3123) - New market proposals with invalid Oracle definitions no longer crash core
- [#3131](https://github.com/vegaprotocol/vega/pull/3131) - GRPC api now shuts down gracefully
- [#3137](https://github.com/vegaprotocol/vega/pull/3137) - Pegged orders that fail to reprice correctly are now properly removed from the Market Depth API
- [#3168](https://github.com/vegaprotocol/vega/pull/3168) - Fix `intoProto` for `OracleSpecBinding`
- [#3106](https://github.com/vegaprotocol/vega/pull/3106) - Target Stake is now used as the Market Value Proxy during opening auction
- [#3103](https://github.com/vegaprotocol/vega/pull/3103) - Ensure all filled and partially filled orders are remove from the Market Depth API
- [#3095](https://github.com/vegaprotocol/vega/pull/3095) - GraphQL: Fix missing data in proposal subscription
- [#3085](https://github.com/vegaprotocol/vega/pull/3085) - Minor tidy-up of errors reported by `goland`

## 0.32.0

*2021-02-23*

More fixes, primarily related to liquidity provisioning (still disabled in this release) and asset withdrawals, which will soon be enabled in the UI.

Two minor breaking changes in the GraphQL API are included - one fixing a typo, the other changing the content of date fields on the withdrawal object - they're now date formatted.

### 🛠 Improvements
- [#3004](https://github.com/vegaprotocol/vega/pull/3004) - Incorporate `buf.yaml` tidy up submitted by `bufdev` on api-clients repo
- [#3002](https://github.com/vegaprotocol/vega/pull/3002) -🔥GraphQL: Withdrawal fields `expiry`, `createdAt` & `updatedAt` are now `RFC3339Nano` date formatted
- [#3000](https://github.com/vegaprotocol/vega/pull/3002) -🔥GraphQL: Fix typo in `prepareVote` mutation - `propopsalId` is now `proposalId`
- [#2957](https://github.com/vegaprotocol/vega/pull/2957) - REST: Add missing prepare endpoints (`PrepareProposal`, `PrepareVote`, `PrepareLiquiditySubmission`)

### 🐛 Fixes
- [#3011](https://github.com/vegaprotocol/vega/pull/3011) - Liquidity fees are distributed in to margin accounts, not general accounts
- [#2991](https://github.com/vegaprotocol/vega/pull/2991) - Liquidity Provisions are now rejected if there is not enough collateral
- [#2990](https://github.com/vegaprotocol/vega/pull/2990) - Fix a lock caused by GraphQL subscribers unsubscribing from certain endpoints
- [#2996](https://github.com/vegaprotocol/vega/pull/2986) - Liquidity Provisions are now parked when repricing fails
- [#2951](https://github.com/vegaprotocol/vega/pull/2951) - Store reference prices when parking pegs for auction
- [#2982](https://github.com/vegaprotocol/vega/pull/2982) - Fix withdrawal data availability before it is verified
- [#2981](https://github.com/vegaprotocol/vega/pull/2981) - Fix sending multisig bundle for withdrawals before threshold is reached
- [#2964](https://github.com/vegaprotocol/vega/pull/2964) - Extend auctions if uncrossing price is unreasonable
- [#2961](https://github.com/vegaprotocol/vega/pull/2961) - GraphQL: Fix incorrect market in bond account resolver
- [#2958](https://github.com/vegaprotocol/vega/pull/2958) - Create `third_party` folder to avoid excluding vendor protobuf files in build
- [#3009](https://github.com/vegaprotocol/vega/pull/3009) - Remove LP commitments when a trader is closed out
- [#3012](https://github.com/vegaprotocol/vega/pull/3012) - Remove LP commitments when a trader reduces their commitment to 0

## 0.31.0

*2021-02-09*

Many of the fixes below relate to Liquidity Commitments, which are still disabled in testnet, and Data Sourcing, which is also not enabled. Data Sourcing (a.k.a Oracles) is one of the last remaining pieces we need to complete settlement at instrument expiry, and Liquidity Commitment will be enabled when the functionality has been stabilised.

This release does improve protocol documentation, with all missing fields filled in and the explanations for Pegged Orders expanded. Two crashers have been fixed, although the first is already live as hotfix on testnet, and the other is in functionality that is not yet enabled.

This release also makes some major API changes:

- `api.TradingClient` -> `api.v1.TradingServiceClient`
- `api.TradingDataClient` -> `api.v1.TradingDataServiceClient`
- Fields have changed from camel-case to snake-cased (e.g. `someFieldName` is now `some_field_name`)
- All API calls now have request and response messages whose names match the API call name (e.g. `GetSomething` now has a request called `GetSomethingRequest` and a response called `GetSomethingResponse`)
- See [#2879](https://github.com/vegaprotocol/vega/pull/2879) for details

### 🛠 Improvements
- [#2879](https://github.com/vegaprotocol/vega/pull/2879) - 🔥Update all the protobuf files with Buf recommendations
- [#2847](https://github.com/vegaprotocol/vega/pull/2847) - Improve proto documentation, in particular for pegged orders
- [#2905](https://github.com/vegaprotocol/vega/pull/2905) - Update `vega verify` command to verify genesis block files
- [#2851](https://github.com/vegaprotocol/vega/pull/2851) - Enable distribution of liquidity fees to liquidity providers
- [#2871](https://github.com/vegaprotocol/vega/pull/2871) - Add `submitOracleData` command
- [#2887](https://github.com/vegaprotocol/vega/pull/2887) - Add Open Oracle data processing & data normalisation
- [#2915](https://github.com/vegaprotocol/vega/pull/2915) - Add Liquidity Commitments to API responses

### 🐛 Fixes
- [#2913](https://github.com/vegaprotocol/vega/pull/2913) - Fix market lifecycle events not being published through event bus API
- [#2906](https://github.com/vegaprotocol/vega/pull/2906) - Add new process for calculating margins for orders during auction
- [#2887](https://github.com/vegaprotocol/vega/pull/2887) - Liquidity Commitment fix-a-thon
- [#2879](https://github.com/vegaprotocol/vega/pull/2879) - Apply `Buf` lint recommendations
- [#2872](https://github.com/vegaprotocol/vega/pull/2872) - Improve field names in fee distribution package
- [#2867](https://github.com/vegaprotocol/vega/pull/2867) - Fix GraphQL bug: deposits `creditedAt` incorrectly showed `createdAt` time, not credit time
- [#2858](https://github.com/vegaprotocol/vega/pull/2858) - Fix crasher caused by parking pegged orders for auction
- [#2852](https://github.com/vegaprotocol/vega/pull/2852) - Remove unused binaries from CI builds
- [#2850](https://github.com/vegaprotocol/vega/pull/2850) - Fix bug that caused fees to be charged for pegged orders
- [#2893](https://github.com/vegaprotocol/vega/pull/2893) - Remove unused dependency in repricing
- [#2929](https://github.com/vegaprotocol/vega/pull/2929) - Refactor GraphQL resolver for withdrawals
- [#2939](https://github.com/vegaprotocol/vega/pull/2939) - Fix crasher caused by incorrectly loading Fee account for transfers

## 0.30.0

*2021-01-19*

This release enables (or more accurately, re-enables previously disabled) pegged orders, meaning they're finally here :tada:

The Ethereum bridge also received some work - in particular the number of confirmations we wait for on Ethereum is now controlled by a governance parameter. Being a governance parameter, that means that the value can be changed by a governance vote. Slightly related: You can now fetch active governance proposals via REST.

:one: We also switch to [Buf](https://buf.build/) for our protobuf workflow. This was one of the pre-requisites for opening up our api clients build process, and making the protobuf files open source. More on that soon!

:two: This fixes an issue on testnet where votes were not registered when voting on open governance proposals. The required number of Ropsten `VOTE` tokens was being calculated incorrectly on testnet, leading to all votes quietly being ignored. In 0.30.0, voting works as expected again.

### ✨ New
- [#2732](https://github.com/vegaprotocol/vega/pull/2732) Add REST endpoint to fetch all proposals (`/governance/proposals`)
- [#2735](https://github.com/vegaprotocol/vega/pull/2735) Add `FeeSplitter` to correctly split fee portion of an aggressive order
- [#2745](https://github.com/vegaprotocol/vega/pull/2745) Add transfer bus events for withdrawals and deposits
- [#2754](https://github.com/vegaprotocol/vega/pull/2754) Add New Market bus event
- [#2778](https://github.com/vegaprotocol/vega/pull/2778) Switch to [Buf](https://buf.build/) :one:
- [#2785](https://github.com/vegaprotocol/vega/pull/2785) Add configurable required confirmations for bridge transactions
- [#2791](https://github.com/vegaprotocol/vega/pull/2791) Add Supplied State to market data
- [#2793](https://github.com/vegaprotocol/vega/pull/2793) 🔥Rename `marketState` to `marketTradingMode`, add new `marketState` enum (`ACTIVE`, `SUSPENDED` or `PENDING`)
- [#2833](https://github.com/vegaprotocol/vega/pull/2833) Add fees estimate for pegged orders
- [#2838](https://github.com/vegaprotocol/vega/pull/2838) Add bond and fee transfers

### 🛠 Improvements
- [#2835](https://github.com/vegaprotocol/vega/pull/2835) Fix voting for proposals :two:
- [#2830](https://github.com/vegaprotocol/vega/pull/2830) Refactor pegged order repricing
- [#2827](https://github.com/vegaprotocol/vega/pull/2827) Refactor expiring orders lists
- [#2821](https://github.com/vegaprotocol/vega/pull/2821) Handle liquidity commitments on market proposals
- [#2816](https://github.com/vegaprotocol/vega/pull/2816) Add changing liquidity commitment when not enough stake
- [#2805](https://github.com/vegaprotocol/vega/pull/2805) Fix read nodes lagging if they receive votes but not a bridge event
- [#2804](https://github.com/vegaprotocol/vega/pull/2804) Fix various minor bridge confirmation bugs
- [#2800](https://github.com/vegaprotocol/vega/pull/2800) Fix removing pegged orders that are rejected when unparked
- [#2799](https://github.com/vegaprotocol/vega/pull/2799) Fix crasher when proposing an update to network parameters
- [#2797](https://github.com/vegaprotocol/vega/pull/2797) Update target stake to include mark price
- [#2783](https://github.com/vegaprotocol/vega/pull/2783) Fix price monitoring integration tests
- [#2780](https://github.com/vegaprotocol/vega/pull/2780) Add more unit tests for pegged order price amends
- [#2774](https://github.com/vegaprotocol/vega/pull/2774) Fix cancelling all orders
- [#2768](https://github.com/vegaprotocol/vega/pull/2768) Fix GraphQL: Allow `marketId` to be null when it is invalid
- [#2767](https://github.com/vegaprotocol/vega/pull/2767) Fix parked pegged orders to have a price of 0 explicitly
- [#2766](https://github.com/vegaprotocol/vega/pull/2766) Disallow GFN to GTC/GTT amends
- [#2765](https://github.com/vegaprotocol/vega/pull/2765) Fix New Market bus event being sent more than once
- [#2763](https://github.com/vegaprotocol/vega/pull/2763) Add rounding to pegged order mid prices that land on non integer values
- [#2795](https://github.com/vegaprotocol/vega/pull/2795) Fix typos in GraphQL schema documentation
- [#2762](https://github.com/vegaprotocol/vega/pull/2762) Fix more typos in GraphQL schema documentation
- [#2758](https://github.com/vegaprotocol/vega/pull/2758) Fix error handling when amending some pegged order types
- [#2757](https://github.com/vegaprotocol/vega/pull/2757) Remove order from pegged list when it becomes inactive
- [#2756](https://github.com/vegaprotocol/vega/pull/2756) Add more panics to the core
- [#2750](https://github.com/vegaprotocol/vega/pull/2750) Remove expiring orders when amending to non GTT
- [#2671](https://github.com/vegaprotocol/vega/pull/2671) Add extra integration tests for uncrossing at auction end
- [#2746](https://github.com/vegaprotocol/vega/pull/2746) Fix potential divide by 0 in position calculation
- [#2743](https://github.com/vegaprotocol/vega/pull/2743) Add check for pegged orders impacted by order expiry
- [#2737](https://github.com/vegaprotocol/vega/pull/2737) Remove the ability to amend a pegged order's price
- [#2724](https://github.com/vegaprotocol/vega/pull/2724) Add price monitoring tests for order amendment
- [#2723](https://github.com/vegaprotocol/vega/pull/2723) Fix fee monitoring values during auction
- [#2721](https://github.com/vegaprotocol/vega/pull/2721) Fix incorrect reference when amending pegged orders
- [#2717](https://github.com/vegaprotocol/vega/pull/2717) Fix incorrect error codes for IOC and FOK orders during auction
- [#2715](https://github.com/vegaprotocol/vega/pull/2715) Update price monitoring to use reference price when syncing with risk model
- [#2711](https://github.com/vegaprotocol/vega/pull/2711) Refactor governance event subscription

## 0.29.0

*2020-12-07*

Note that you'll see a lot of changes related to **Pegged Orders** and **Liquidity Commitments**. These are still in testing, so these two types cannot currently be used in _Testnet_.

### ✨ New
- [#2534](https://github.com/vegaprotocol/vega/pull/2534) Implements amends for pegged orders
- [#2493](https://github.com/vegaprotocol/vega/pull/2493) Calculate market target stake
- [#2649](https://github.com/vegaprotocol/vega/pull/2649) Add REST governance endpoints
- [#2429](https://github.com/vegaprotocol/vega/pull/2429) Replace inappropriate wording in the codebase
- [#2617](https://github.com/vegaprotocol/vega/pull/2617) Implements proposal to update network parameters
- [#2622](https://github.com/vegaprotocol/vega/pull/2622) Integrate the liquidity engine into the market
- [#2683](https://github.com/vegaprotocol/vega/pull/2683) Use the Ethereum block log index to de-duplicate Ethereum transactions
- [#2674](https://github.com/vegaprotocol/vega/pull/2674) Update ERC20 token and bridges ABIs / codegen
- [#2690](https://github.com/vegaprotocol/vega/pull/2690) Add instruction to debug integration tests with DLV
- [#2680](https://github.com/vegaprotocol/vega/pull/2680) Add price monitoring bounds to the market data API

### 🛠 Improvements
- [#2589](https://github.com/vegaprotocol/vega/pull/2589) Fix cancellation of pegged orders
- [#2659](https://github.com/vegaprotocol/vega/pull/2659) Fix panic in execution engine when GFN order are submit at auction start
- [#2661](https://github.com/vegaprotocol/vega/pull/2661) Handle missing error conversion in GraphQL API
- [#2621](https://github.com/vegaprotocol/vega/pull/2621) Fix pegged order creating duplicated order events
- [#2666](https://github.com/vegaprotocol/vega/pull/2666) Prevent the node to DDOS the Ethereum node when lots of deposits happen
- [#2653](https://github.com/vegaprotocol/vega/pull/2653) Fix indicative price and volume calculation
- [#2649](https://github.com/vegaprotocol/vega/pull/2649) Fix a typo in market price monitoring parameters API
- [#2650](https://github.com/vegaprotocol/vega/pull/2650) Change governance minimum proposer balance to be a minimum amount of token instead of a factor of the total supply
- [#2675](https://github.com/vegaprotocol/vega/pull/2675) Fix an GraphQL enum conversion
- [#2691](https://github.com/vegaprotocol/vega/pull/2691) Fix spelling in a network parameter
- [#2696](https://github.com/vegaprotocol/vega/pull/2696) Fix panic when uncrossing auction
- [#2984](https://github.com/vegaprotocol/vega/pull/2698) Fix price monitoring by feeding it the uncrossing price at end of opening auction
- [#2705](https://github.com/vegaprotocol/vega/pull/2705) Fix a bug related to order being sorted by creating time in the matching engine price levels

## 0.28.0

*2020-11-25*

Vega release logs contain a 🔥 emoji to denote breaking API changes. 🔥🔥 is a new combination denoting something that may significantly change your experience - from this release forward, transactions from keys that have no collateral on the network will *always* be rejected. As there are no transactions that don't either require collateral themselves, or an action to have been taken that already required collateral, we are now rejecting these as soon as possible.

We've also added support for synchronously submitting transactions. This can make error states easier to catch. Along with this you can now subscribe to error events in the event bus.

Also: Note that you'll see a lot of changes related to **Pegged Orders** and **Liquidity Commitments**. These are still in testing, so these two types cannot currently be used in _Testnet_.

### ✨ New
- [#2634](https://github.com/vegaprotocol/vega/pull/2634) Avoid caching transactions before they are rate/balance limited
- [#2626](https://github.com/vegaprotocol/vega/pull/2626) Add a transaction submit type to GraphQL
- [#2624](https://github.com/vegaprotocol/vega/pull/2624) Add mutexes to assets maps
- [#2593](https://github.com/vegaprotocol/vega/pull/2503) 🔥🔥 Reject transactions
- [#2453](https://github.com/vegaprotocol/vega/pull/2453) 🔥 Remove `baseName` field from markets
- [#2536](https://github.com/vegaprotocol/vega/pull/2536) Add Liquidity Measurement engine
- [#2539](https://github.com/vegaprotocol/vega/pull/2539) Add Liquidity Provisioning Commitment handling to markets
- [#2540](https://github.com/vegaprotocol/vega/pull/2540) Add support for amending pegged orders
- [#2549](https://github.com/vegaprotocol/vega/pull/2549) Add calculation for liquidity order sizes
- [#2553](https://github.com/vegaprotocol/vega/pull/2553) Allow pegged orders to have a price of 0
- [#2555](https://github.com/vegaprotocol/vega/pull/2555) Update Event stream votes to contain proposal ID
- [#2556](https://github.com/vegaprotocol/vega/pull/2556) Update Event stream to contain error events
- [#2560](https://github.com/vegaprotocol/vega/pull/2560) Add Pegged Order details to GraphQL
- [#2607](https://github.com/vegaprotocol/vega/pull/2807) Add support for parking orders during auction

### 🛠 Improvements
- [#2634](https://github.com/vegaprotocol/vega/pull/2634) Avoid caching transactions before they are rate/balance limited
- [#2626](https://github.com/vegaprotocol/vega/pull/2626) Add a transaction submit type to GraphQL
- [#2624](https://github.com/vegaprotocol/vega/pull/2624) Add mutexes to assets maps
- [#2623](https://github.com/vegaprotocol/vega/pull/2623) Fix concurrent map access in assets
- [#2608](https://github.com/vegaprotocol/vega/pull/2608) Add sync/async equivalents for `submitTX`
- [#2618](https://github.com/vegaprotocol/vega/pull/2618) Disable storing API-related data on validator nodes
- [#2615](https://github.com/vegaprotocol/vega/pull/2618) Expand static checks
- [#2613](https://github.com/vegaprotocol/vega/pull/2613) Remove unused internal `cancelOrderById` function
- [#2530](https://github.com/vegaprotocol/vega/pull/2530) Governance asset for the network is now set in the genesis block
- [#2533](https://github.com/vegaprotocol/vega/pull/2533) More efficiently close channels in subscriptions
- [#2554](https://github.com/vegaprotocol/vega/pull/2554) Fix mid-price to 0 when best bid and average are unavailable and pegged order price is 0
- [#2565](https://github.com/vegaprotocol/vega/pull/2565) Cancelled pegged orders now have the correct status
- [#2568](https://github.com/vegaprotocol/vega/pull/2568) Prevent pegged orders from being repriced
- [#2570](https://github.com/vegaprotocol/vega/pull/2570) Expose probability of trading
- [#2576](https://github.com/vegaprotocol/vega/pull/2576) Use static best bid/ask price for pegged order repricing
- [#2581](https://github.com/vegaprotocol/vega/pull/2581) Fix order of messages when cancelling a pegged order
- [#2586](https://github.com/vegaprotocol/vega/pull/2586) Fix blank `txHash` in deposit API types
- [#2591](https://github.com/vegaprotocol/vega/pull/2591) Pegged orders are now cancelled when all orders are cancelled
- [#2609](https://github.com/vegaprotocol/vega/pull/2609) Improve expiry of pegged orders
- [#2610](https://github.com/vegaprotocol/vega/pull/2609) Improve removal of liquidity commitment orders when manual orders satisfy liquidity provisioning commitments

## 0.27.0

*2020-10-30*

This release contains a fix (read: large reduction in memory use) around auction modes with particularly large order books that caused slow block times when handling orders placed during an opening auction. It also contains a lot of internal work related to the liquidity provision mechanics.

### ✨ New
- [#2498](https://github.com/vegaprotocol/vega/pull/2498) Automatically create a bond account for liquidity providers
- [#2596](https://github.com/vegaprotocol/vega/pull/2496) Create liquidity measurement API
- [#2490](https://github.com/vegaprotocol/vega/pull/2490) GraphQL: Add Withdrawal and Deposit events to event bus
- [#2476](https://github.com/vegaprotocol/vega/pull/2476) 🔥`MarketData` now uses RFC339 formatted times, not seconds
- [#2473](https://github.com/vegaprotocol/vega/pull/2473) Add network parameters related to target stake calculation
- [#2506](https://github.com/vegaprotocol/vega/pull/2506) Network parameters can now contain JSON configuration

### 🛠 Improvements
- [#2521](https://github.com/vegaprotocol/vega/pull/2521) Optimise memory usage when building cumulative price levels
- [#2520](https://github.com/vegaprotocol/vega/pull/2520) Fix indicative price calculation
- [#2517](https://github.com/vegaprotocol/vega/pull/2517) Improve command line for rate limiting in faucet & wallet
- [#2510](https://github.com/vegaprotocol/vega/pull/2510) Remove reference to external risk model
- [#2509](https://github.com/vegaprotocol/vega/pull/2509) Fix panic when loading an invalid genesis configuration
- [#2502](https://github.com/vegaprotocol/vega/pull/2502) Fix pointer when using amend in place
- [#2487](https://github.com/vegaprotocol/vega/pull/2487) Remove context from struct that didn't need it
- [#2485](https://github.com/vegaprotocol/vega/pull/2485) Refactor event bus event transmission
- [#2481](https://github.com/vegaprotocol/vega/pull/2481) Add `LiquidityProvisionSubmission` transaction
- [#2480](https://github.com/vegaprotocol/vega/pull/2480) Remove unused code
- [#2479](https://github.com/vegaprotocol/vega/pull/2479) Improve validation of external resources
- [#1936](https://github.com/vegaprotocol/vega/pull/1936) Upgrade to Tendermint 0.33.8

## 0.26.1

*2020-10-23*

Fixes a number of issues discovered during the testing of 0.26.0.

### 🛠 Improvements
- [#2463](https://github.com/vegaprotocol/vega/pull/2463) Further reliability fixes for the event bus
- [#2469](https://github.com/vegaprotocol/vega/pull/2469) Fix incorrect error returned when a trader places an order in an asset that they have no account for (was `InvalidPartyID`, now `InsufficientAssetBalance`)
- [#2458](https://github.com/vegaprotocol/vega/pull/2458) REST: Fix a crasher when a market is proposed without specifying auction times

## 0.26.0

*2020-10-20*

The events API added in 0.25.0 had some reliability issues when a large volume of events were being emitted. This release addresses that in two ways:
 - The gRPC event stream now takes a parameter that sets a batch size. A client will receive the events when the batch limit is hit.
 - GraphQL is now limited to one event type per subscription, and we also removed the ALL event type as an option. This was due to the GraphQL gateway layer taking too long to process the full event stream, leading to sporadic disconnections.

These two fixes combined make both the gRPC and GraphQL streams much more reliable under reasonably heavy load. Let us know if you see any other issues. The release also adds some performance improvements to the way the core processes Tendermint events, some documentation improvements, and some additional debug tools.

### ✨ New
- [#2319](https://github.com/vegaprotocol/vega/pull/2319) Add fee estimate API endpoints to remaining APIs
- [#2321](https://github.com/vegaprotocol/vega/pull/2321) 🔥 Change `estimateFee` to `estimateOrder` in GraphQL
- [#2327](https://github.com/vegaprotocol/vega/pull/2327) 🔥 GraphQL: Event bus API - remove ALL type & limit subscription to one event type
- [#2343](https://github.com/vegaprotocol/vega/pull/2343) 🔥 Add batching support to stream subscribers

### 🛠 Improvements
- [#2229](https://github.com/vegaprotocol/vega/pull/2229) Add Price Monitoring module
- [#2246](https://github.com/vegaprotocol/vega/pull/2246) Add new market depth subscription methods
- [#2298](https://github.com/vegaprotocol/vega/pull/2298) Improve error messages for Good For Auction/Good For Normal rejections
- [#2301](https://github.com/vegaprotocol/vega/pull/2301) Add validation for GFA/GFN orders
- [#2307](https://github.com/vegaprotocol/vega/pull/2307) Implement app state hash
- [#2312](https://github.com/vegaprotocol/vega/pull/2312) Add validation for market proposal risk parameters
- [#2313](https://github.com/vegaprotocol/vega/pull/2313) Add transaction replay protection
- [#2314](https://github.com/vegaprotocol/vega/pull/2314) GraphQL: Improve response when market does not exist
- [#2315](https://github.com/vegaprotocol/vega/pull/2315) GraphQL: Improve response when party does not exist
- [#2316](https://github.com/vegaprotocol/vega/pull/2316) Documentation: Improve documentation for fee estimate endpoint
- [#2318](https://github.com/vegaprotocol/vega/pull/2318) Documentation: Improve documentation for governance data endpoints
- [#2324](https://github.com/vegaprotocol/vega/pull/2324) Cache transactions already seen by `checkTX`
- [#2328](https://github.com/vegaprotocol/vega/pull/2328) Add test covering context cancellation mid data-sending
- [#2331](https://github.com/vegaprotocol/vega/pull/2331) Internal refactor of network parameter storage
- [#2334](https://github.com/vegaprotocol/vega/pull/2334) Rewrite `vegastream` to use the event bus
- [#2333](https://github.com/vegaprotocol/vega/pull/2333) Fix context for events, add block hash and event id
- [#2335](https://github.com/vegaprotocol/vega/pull/2335) Add ABCI event recorder
- [#2341](https://github.com/vegaprotocol/vega/pull/2341) Ensure event slices cannot be empty
- [#2345](https://github.com/vegaprotocol/vega/pull/2345) Handle filled orders in the market depth service before new orders are added
- [#2346](https://github.com/vegaprotocol/vega/pull/2346) CI: Add missing environment variables
- [#2348](https://github.com/vegaprotocol/vega/pull/2348) Use cached transactions in `checkTX`
- [#2349](https://github.com/vegaprotocol/vega/pull/2349) Optimise accounts map accesses
- [#2351](https://github.com/vegaprotocol/vega/pull/2351) Fix sequence ID related to market `OnChainTimeUpdate`
- [#2355](https://github.com/vegaprotocol/vega/pull/2355) Update coding style doc with info on log levels
- [#2358](https://github.com/vegaprotocol/vega/pull/2358) Add documentation and comments for `events.proto`
- [#2359](https://github.com/vegaprotocol/vega/pull/2359) Fix out of bounds index crash
- [#2364](https://github.com/vegaprotocol/vega/pull/2364) Add mutex to protect map access
- [#2366](https://github.com/vegaprotocol/vega/pull/2366) Auctions: Reject IOC/FOK orders
- [#2368](https://github.com/vegaprotocol/vega/pull/2370) Tidy up genesis market instantiation
- [#2369](https://github.com/vegaprotocol/vega/pull/2369) Optimise event bus to reduce CPU usage
- [#2370](https://github.com/vegaprotocol/vega/pull/2370) Event stream: Send batches instead of single events
- [#2376](https://github.com/vegaprotocol/vega/pull/2376) GraphQL: Remove verbose logging
- [#2377](https://github.com/vegaprotocol/vega/pull/2377) Update tendermint stats less frequently for Vega stats API endpoint
- [#2381](https://github.com/vegaprotocol/vega/pull/2381) Event stream: Reduce CPU load, depending on batch size
- [#2382](https://github.com/vegaprotocol/vega/pull/2382) GraphQL: Make event stream batch size mandatory
- [#2401](https://github.com/vegaprotocol/vega/pull/2401) Event stream: Fix CPU spinning after stream close
- [#2404](https://github.com/vegaprotocol/vega/pull/2404) Auctions: Add fix for crash during auction exit
- [#2419](https://github.com/vegaprotocol/vega/pull/2419) Make the price level wash trade check configurable
- [#2432](https://github.com/vegaprotocol/vega/pull/2432) Use `EmitDefaults` on `jsonpb.Marshaler`
- [#2431](https://github.com/vegaprotocol/vega/pull/2431) GraphQL: Add price monitoring
- [#2433](https://github.com/vegaprotocol/vega/pull/2433) Validate amend orders with GFN and GFA
- [#2436](https://github.com/vegaprotocol/vega/pull/2436) Return a permission denied error for a non-allowlisted public key
- [#2437](https://github.com/vegaprotocol/vega/pull/2437) Undo accidental code removal
- [#2438](https://github.com/vegaprotocol/vega/pull/2438) GraphQL: Fix a resolver error when markets are in auction mode
- [#2441](https://github.com/vegaprotocol/vega/pull/2441) GraphQL: Remove unnecessary validations
- [#2442](https://github.com/vegaprotocol/vega/pull/2442) GraphQL: Update library; improve error responses
- [#2447](https://github.com/vegaprotocol/vega/pull/2447) REST: Fix HTTP verb for network parameters query
- [#2443](https://github.com/vegaprotocol/vega/pull/2443) Auctions: Add check for opening auction duration during market creation

## 0.25.1

*2020-10-14*

This release backports two fixes from the forthcoming 0.26.0 release.

### 🛠 Improvements
- [#2354](https://github.com/vegaprotocol/vega/pull/2354) Update `OrderEvent` to copy by value
- [#2379](https://github.com/vegaprotocol/vega/pull/2379) Add missing `/governance/prepare/vote` REST endpoint

## 0.25.0

*2020-09-24*

This release adds the event bus API, allowing for much greater introspection in to the operation of a node. We've also re-enabled the order amends API, as well as a long list of fixes.

### ✨ New
- [#2281](https://github.com/vegaprotocol/vega/pull/2281) Enable opening auctions
- [#2205](https://github.com/vegaprotocol/vega/pull/2205) Add GraphQL event stream API
- [#2219](https://github.com/vegaprotocol/vega/pull/2219) Add deposits API
- [#2222](https://github.com/vegaprotocol/vega/pull/2222) Initial asset list is now loaded from genesis configuration, not external configuration
- [#2238](https://github.com/vegaprotocol/vega/pull/2238) Re-enable order amend API
- [#2249](https://github.com/vegaprotocol/vega/pull/2249) Re-enable TX rate limit by party ID
- [#2240](https://github.com/vegaprotocol/vega/pull/2240) Add time to position responses

### 🛠 Improvements
- [#2211](https://github.com/vegaprotocol/vega/pull/2211) 🔥 GraphQL: Field case change `proposalId` -> `proposalID`
- [#2218](https://github.com/vegaprotocol/vega/pull/2218) 🔥 GraphQL: Withdrawals now return a `Party`, not a party ID
- [#2202](https://github.com/vegaprotocol/vega/pull/2202) Fix time validation for proposals when all times are the same
- [#2206](https://github.com/vegaprotocol/vega/pull/2206) Reduce log noise from statistics endpoint
- [#2207](https://github.com/vegaprotocol/vega/pull/2207) Automatically reload node configuration
- [#2209](https://github.com/vegaprotocol/vega/pull/2209) GraphQL: fix proposal rejection enum
- [#2210](https://github.com/vegaprotocol/vega/pull/2210) Refactor order service to not require blockchain client
- [#2213](https://github.com/vegaprotocol/vega/pull/2213) Improve error clarity for invalid proposals
- [#2216](https://github.com/vegaprotocol/vega/pulls/2216) Ensure all GRPC endpoints use real time, not Vega time
- [#2231](https://github.com/vegaprotocol/vega/pull/2231) Refactor processor to no longer require collateral
- [#2232](https://github.com/vegaprotocol/vega/pull/2232) Clean up logs that dumped raw bytes
- [#2233](https://github.com/vegaprotocol/vega/pull/2233) Remove generate method from execution engine
- [#2234](https://github.com/vegaprotocol/vega/pull/2234) Remove `authEnabled` setting
- [#2236](https://github.com/vegaprotocol/vega/pull/2236) Simply order amendment logging
- [#2237](https://github.com/vegaprotocol/vega/pull/2237) Clarify fees attribution in transfers
- [#2239](https://github.com/vegaprotocol/vega/pull/2239) Ensure margin is released immediately, not on next mark to market
- [#2241](https://github.com/vegaprotocol/vega/pull/2241) Load log level in processor app
- [#2245](https://github.com/vegaprotocol/vega/pull/2245) Fix a concurrent map access in positions API
- [#2247](https://github.com/vegaprotocol/vega/pull/2247) Improve logging on a TX with an invalid signature
- [#2252](https://github.com/vegaprotocol/vega/pull/2252) Fix incorrect order count in Market Depth API
- [#2254](https://github.com/vegaprotocol/vega/pull/2254) Fix concurrent map access in Market Depth API
- [#2269](https://github.com/vegaprotocol/vega/pull/2269) GraphQL: Fix party filtering for event bus API
- [#2266](https://github.com/vegaprotocol/vega/pull/2266) Refactor transaction codec
- [#2275](https://github.com/vegaprotocol/vega/pull/2275) Prevent opening auctions from closing early
- [#2262](https://github.com/vegaprotocol/vega/pull/2262) Clear potential position properly when an order is cancelled for self trading
- [#2286](https://github.com/vegaprotocol/vega/pull/2286) Add sequence ID to event bus events
- [#2288](https://github.com/vegaprotocol/vega/pull/2288) Fix auction events not appearing in GraphQL event bus
- [#2294](https://github.com/vegaprotocol/vega/pull/2294) Fixing incorrect order iteration in auctions
- [#2285](https://github.com/vegaprotocol/vega/pull/2285) Check auction times
- [#2283](https://github.com/vegaprotocol/vega/pull/2283) Better handling of 0 `expiresAt`

## 0.24.0

*2020-09-04*

One new API endpoint allows cancelling multiple orders simultaneously, either all orders by market, a single order in a specific market, or just all open orders.

Other than that it's mainly bugfixes, many of which fix subtly incorrect API output.

### ✨ New

- [#2107](https://github.com/vegaprotocol/vega/pull/2107) Support for cancelling multiple orders at once
- [#2186](https://github.com/vegaprotocol/vega/pull/2186) Add per-party rate-limit of 50 requests over 3 blocks

### 🛠 Improvements

- [#2177](https://github.com/vegaprotocol/vega/pull/2177) GraphQL: Add Governance proposal metadata
- [#2098](https://github.com/vegaprotocol/vega/pull/2098) Fix crashed in event bus
- [#2041](https://github.com/vegaprotocol/vega/pull/2041) Fix a rounding error in the output of Positions API
- [#1934](https://github.com/vegaprotocol/vega/pull/1934) Improve API documentation
- [#2110](https://github.com/vegaprotocol/vega/pull/2110) Send Infrastructure fees to the correct account
- [#2117](https://github.com/vegaprotocol/vega/pull/2117) Prevent creation of withdrawal requests for more than the available balance
- [#2136](https://github.com/vegaprotocol/vega/pull/2136) gRPC: Fetch all accounts for a market did not return all accounts
- [#2151](https://github.com/vegaprotocol/vega/pull/2151) Prevent wasteful event bus subscriptions
- [#2167](https://github.com/vegaprotocol/vega/pull/2167) Ensure events in the event bus maintain their order
- [#2178](https://github.com/vegaprotocol/vega/pull/2178) Fix API returning incorrectly formatted orders when a party has no collateral

## 0.23.1

*2020-08-27*

This release backports a fix from the forthcoming 0.24.0 release that fixes a GraphQL issue with the new `Asset` type. When fetching the Assets from the top level, all the details came through. When fetching them as a nested property, only the ID was filled in. This is now fixed.

### 🛠 Improvements

- [#2140](https://github.com/vegaprotocol/vega/pull/2140) GraphQL fix for fetching assets as nested properties

## 0.23.0

*2020-08-10*

This release contains a lot of groundwork for Fees and Auction mode.

**Fees** are incurred on every trade on Vega. Those fees are divided between up to three recipient types, but traders will only see one collective fee charged. The fees reward liquidity providers, infrastructure providers and market makers.

* The liquidity portion of the fee is paid to market makers for providing liquidity, and is transferred to the market-maker fee pool for the market.
* The infrastructure portion of the fee, which is paid to validators as a reward for running the infrastructure of the network, is transferred to the infrastructure fee pool for that asset. It is then periodically distributed to the validators.
* The maker portion of the fee is transferred to the non-aggressive, or passive party in the trade (the maker, as opposed to the taker).

**Auction mode** is not enabled in this release, but the work is nearly complete for Opening Auctions on new markets.

💥 Please note, **this release disables order amends**. The team uncovered an issue in the Market Depth API output that is caused by order amends, so rather than give incorrect output, we've temporarily disabled the amendment of orders. They will return when the Market Depth API is fixed. For now, *amends will return an error*.

### ✨ New

- 💥 [#2092](https://github.com/vegaprotocol/vega/pull/2092) Disable order amends
- [#2027](https://github.com/vegaprotocol/vega/pull/2027) Add built in asset faucet endpoint
- [#2075](https://github.com/vegaprotocol/vega/pull/2075), [#2086](https://github.com/vegaprotocol/vega/pull/2086), [#2083](https://github.com/vegaprotocol/vega/pull/2083), [#2078](https://github.com/vegaprotocol/vega/pull/2078) Add time & size limits to faucet requests
- [#2068](https://github.com/vegaprotocol/vega/pull/2068) Add REST endpoint to fetch governance proposals by Party
- [#2058](https://github.com/vegaprotocol/vega/pull/2058) Add REST endpoints for fees
- [#2047](https://github.com/vegaprotocol/vega/pull/2047) Add `prepareWithdraw` endpoint

### 🛠 Improvements

- [#2061](https://github.com/vegaprotocol/vega/pull/2061) Fix Network orders being left as active
- [#2034](https://github.com/vegaprotocol/vega/pull/2034) Send `KeepAlive` messages on GraphQL subscriptions
- [#2031](https://github.com/vegaprotocol/vega/pull/2031) Add proto fields required for auctions
- [#2025](https://github.com/vegaprotocol/vega/pull/2025) Add auction mode (currently never triggered)
- [#2013](https://github.com/vegaprotocol/vega/pull/2013) Add Opening Auctions support to market framework
- [#2010](https://github.com/vegaprotocol/vega/pull/2010) Add documentation for Order Errors to proto source files
- [#2003](https://github.com/vegaprotocol/vega/pull/2003) Add fees support
- [#2004](https://github.com/vegaprotocol/vega/pull/2004) Remove @deprecated field from GraphQL input types (as it’s invalid)
- [#2000](https://github.com/vegaprotocol/vega/pull/2000) Fix `rejectionReason` for trades stopped for self trading
- [#1990](https://github.com/vegaprotocol/vega/pull/1990) Remove specified `tickSize` from market
- [#2066](https://github.com/vegaprotocol/vega/pull/2066) Fix validation of proposal timestamps to ensure that datestamps specify events in the correct order
- [#2043](https://github.com/vegaprotocol/vega/pull/2043) Track Event Queue events to avoid processing events from other chains twice

## 0.22.0

### 🐛 Bugfixes
- [#2096](https://github.com/vegaprotocol/vega/pull/2096) Fix concurrent map access in event forward

*2020-07-20*

This release primarily focuses on setting up Vega nodes to deal correctly with events sourced from other chains, working towards bridging assets from Ethereum. This includes responding to asset events from Ethereum, and support for validator nodes notarising asset movements and proposals.

It also contains a lot of bug fixes and improvements, primarily around an internal refactor to using an event bus to communicate between packages. Also included are some corrections for order statuses that were incorrectly being reported or left outdated on the APIs.

### ✨ New

- [#1825](https://github.com/vegaprotocol/vega/pull/1825) Add new Notary package for tracking multisig decisions for governance
- [#1837](https://github.com/vegaprotocol/vega/pull/1837) Add support for two-step governance processes such as asset proposals
- [#1856](https://github.com/vegaprotocol/vega/pull/1856) Implement handling of external chain events from the Event Queue
- [#1927](https://github.com/vegaprotocol/vega/pull/1927) Support ERC20 deposits
- [#1987](https://github.com/vegaprotocol/vega/pull/1987) Add `OpenInterest` field to markets
- [#1949](https://github.com/vegaprotocol/vega/pull/1949) Add `RejectionReason` field to rejected governance proposals

### 🛠 Improvements
- 💥 [#1988](https://github.com/vegaprotocol/vega/pull/1988) REST: Update orders endpoints to use POST, not PUT or DELETE
- 💥 [#1957](https://github.com/vegaprotocol/vega/pull/1957) GraphQL: Some endpoints returned a nullable array of Strings. Now they return an array of nullable strings
- 💥 [#1928](https://github.com/vegaprotocol/vega/pull/1928) GraphQL & GRPC: Remove broken `open` parameter from Orders endpoints. It returned ambiguous results
- 💥 [#1858](https://github.com/vegaprotocol/vega/pull/1858) Fix outdated order details for orders amended by cancel-and-replace
- 💥 [#1849](https://github.com/vegaprotocol/vega/pull/1849) Fix incorrect status on partially filled trades that would have matched with another order by the same user. Was `stopped`, now `rejected`
- 💥 [#1883](https://github.com/vegaprotocol/vega/pull/1883) REST & GraphQL: Market name is now based on the instrument name rather than being set separately
- [#1699](https://github.com/vegaprotocol/vega/pull/1699) Migrate Margin package to event bus
- [#1853](https://github.com/vegaprotocol/vega/pull/1853) Migrate Market package to event bus
- [#1844](https://github.com/vegaprotocol/vega/pull/1844) Migrate Governance package to event
- [#1877](https://github.com/vegaprotocol/vega/pull/1877) Migrate Position package to event
- [#1838](https://github.com/vegaprotocol/vega/pull/1838) GraphQL: Orders now include their `version` and `updatedAt`, which are useful when dealing with amended orders
- [#1841](https://github.com/vegaprotocol/vega/pull/1841) Fix: `expiresAt` on orders was validated at submission time, this has been moved to post-chain validation
- [#1849](https://github.com/vegaprotocol/vega/pull/1849) Improve Order documentation for `Status` and `TimeInForce`
- [#1861](https://github.com/vegaprotocol/vega/pull/1861) Remove single mutex in event bus
- [#1866](https://github.com/vegaprotocol/vega/pull/1866) Add mutexes for event bus access
- [#1889](https://github.com/vegaprotocol/vega/pull/1889) Improve event broker performance
- [#1891](https://github.com/vegaprotocol/vega/pull/1891) Fix context for event subscribers
- [#1889](https://github.com/vegaprotocol/vega/pull/1889) Address event bus performance issues
- [#1892](https://github.com/vegaprotocol/vega/pull/1892) Improve handling for new chain connection proposal
- [#1903](https://github.com/vegaprotocol/vega/pull/1903) Fix regressions in Candles API introduced by event bus
- [#1940](https://github.com/vegaprotocol/vega/pull/1940) Add new asset proposals to GraphQL API
- [#1943](https://github.com/vegaprotocol/vega/pull/1943) Validate list of allowed assets

## 0.21.0

*2020-06-18*

A follow-on from 0.20.1, this release includes a fix for the GraphQL API returning inconsistent values for the `side` field on orders, leading to Vega Console failing to submit orders. As a bonus there is another GraphQL improvement, and two fixes that return more correct values for filled network orders and expired orders.

### 🛠 Improvements

- 💥 [#1820](https://github.com/vegaprotocol/vega/pull/1820) GraphQL: Non existent parties no longer return a GraphQL error
- 💥 [#1784](https://github.com/vegaprotocol/vega/pull/1784) GraphQL: Update schema and fix enum mappings from Proto
- 💥 [#1761](https://github.com/vegaprotocol/vega/pull/1761) Governance: Improve processing of Proposals
- [#1822](https://github.com/vegaprotocol/vega/pull/1822) Remove duplicate updates to `createdAt`
- [#1818](https://github.com/vegaprotocol/vega/pull/1818) Trades: Replace buffer with events
- [#1812](https://github.com/vegaprotocol/vega/pull/1812) Governance: Improve logging
- [#1810](https://github.com/vegaprotocol/vega/pull/1810) Execution: Set order status for fully filled network orders to be `FILLED`
- [#1803](https://github.com/vegaprotocol/vega/pull/1803) Matching: Set `updatedAt` when orders expire
- [#1780](https://github.com/vegaprotocol/vega/pull/1780) APIs: Reject `NETWORK` orders
- [#1792](https://github.com/vegaprotocol/vega/pull/1792) Update Golang to 1.14 and tendermint to 0.33.5

## 0.20.1

*2020-06-18*

This release fixes one small bug that was causing many closed streams, which was a problem for API clients.

## 🛠 Improvements

- [#1813](https://github.com/vegaprotocol/vega/pull/1813) Set `PartyEvent` type to party event

## 0.20.0

*2020-06-15*

This release contains a lot of fixes to APIs, and a minor new addition to the statistics endpoint. Potentially breaking changes are now labelled with 💥. If you have implemented a client that fetches candles, places orders or amends orders, please check below.

### ✨ Features
- [#1730](https://github.com/vegaprotocol/vega/pull/1730) `ChainID` added to statistics endpoint
- 💥 [#1734](https://github.com/vegaprotocol/vega/pull/1734) Start adding `TraceID` to core events

### 🛠 Improvements
- 💥 [#1721](https://github.com/vegaprotocol/vega/pull/1721) Improve API responses for `GetProposalById`
- 💥 [#1724](https://github.com/vegaprotocol/vega/pull/1724) New Order: Type no longer defaults to LIMIT orders
- 💥 [#1728](https://github.com/vegaprotocol/vega/pull/1728) `PrepareAmend` no longer accepts expiry time
- 💥 [#1760](https://github.com/vegaprotocol/vega/pull/1760) Add proto enum zero value "unspecified" to Side
- 💥 [#1764](https://github.com/vegaprotocol/vega/pull/1764) Candles: Interval no longer defaults to 1 minute
- 💥 [#1773](https://github.com/vegaprotocol/vega/pull/1773) Add proto enum zero value "unspecified" to `Order.Status`
- 💥 [#1776](https://github.com/vegaprotocol/vega/pull/1776) Add prefixes to enums, add proto zero value "unspecified" to `Trade.Type`
- 💥 [#1781](https://github.com/vegaprotocol/vega/pull/1781) Add prefix and UNSPECIFIED to `ChainStatus`, `AccountType`, `TransferType`
- [#1714](https://github.com/vegaprotocol/vega/pull/1714) Extend governance error handling
- [#1726](https://github.com/vegaprotocol/vega/pull/1726) Mark Price was not always correctly updated on a partial fill
- [#1734](https://github.com/vegaprotocol/vega/pull/1734) Feature/1577 hash context propagation
- [#1741](https://github.com/vegaprotocol/vega/pull/1741) Fix incorrect timestamps for proposals retrieved by GraphQL
- [#1743](https://github.com/vegaprotocol/vega/pull/1743) Orders amended to be GTT now return GTT in the response
- [#1745](https://github.com/vegaprotocol/vega/pull/1745) Votes blob is now base64 encoded
- [#1747](https://github.com/vegaprotocol/vega/pull/1747) Markets created from proposals now have the same ID as the proposal that created them
- [#1750](https://github.com/vegaprotocol/vega/pull/1750) Added datetime to governance votes
- [#1751](https://github.com/vegaprotocol/vega/pull/1751) Fix a bug in governance vote counting
- [#1752](https://github.com/vegaprotocol/vega/pull/1752) Fix incorrect validation on new orders
- [#1757](https://github.com/vegaprotocol/vega/pull/1757) Fix incorrect party ID validation on new orders
- [#1758](https://github.com/vegaprotocol/vega/pull/1758) Fix issue where markets created via governance were not tradable
- [#1763](https://github.com/vegaprotocol/vega/pull/1763) Expiration settlement date for market changed to 30/10/2020-22:59:59
- [#1777](https://github.com/vegaprotocol/vega/pull/1777) Create `README.md`
- [#1764](https://github.com/vegaprotocol/vega/pull/1764) Add proto enum zero value "unspecified" to Interval
- [#1767](https://github.com/vegaprotocol/vega/pull/1767) Feature/1692 order event
- [#1787](https://github.com/vegaprotocol/vega/pull/1787) Feature/1697 account event
- [#1788](https://github.com/vegaprotocol/vega/pull/1788) Check for unspecified Vote value
- [#1794](https://github.com/vegaprotocol/vega/pull/1794) Feature/1696 party event

## 0.19.0

*2020-05-26*

This release fixes a handful of bugs, primarily around order amends and new market governance proposals.

### ✨ Features

- [#1658](https://github.com/vegaprotocol/vega/pull/1658) Add timestamps to proposal API responses
- [#1656](https://github.com/vegaprotocol/vega/pull/1656) Add margin checks to amends
- [#1679](https://github.com/vegaprotocol/vega/pull/1679) Add topology package to map Validator nodes to Vega keypairs

### 🛠 Improvements
- [#1718](https://github.com/vegaprotocol/vega/pull/1718) Fix a case where a party can cancel another party's orders
- [#1662](https://github.com/vegaprotocol/vega/pull/1662) Start moving to event-based architecture internally
- [#1684](https://github.com/vegaprotocol/vega/pull/1684) Fix order expiry handling when `expiresAt` is amended
- [#1686](https://github.com/vegaprotocol/vega/pull/1686) Fix participation stake to have a maximum of 100%
- [#1607](https://github.com/vegaprotocol/vega/pull/1607) Update `gqlgen` dependency to 0.11.3
- [#1711](https://github.com/vegaprotocol/vega/pull/1711) Remove ID from market proposal input
- [#1712](https://github.com/vegaprotocol/vega/pull/1712) `prepareProposal` no longer returns an ID on market proposals
- [#1707](https://github.com/vegaprotocol/vega/pull/1707) Allow overriding default governance parameters via `ldflags`.
- [#1715](https://github.com/vegaprotocol/vega/pull/1715) Compile testing binary with short-lived governance periods

## 0.18.1

*2020-05-13*

### 🛠 Improvements
- [#1649](https://github.com/vegaprotocol/vega/pull/1649)
    Fix github artefact upload CI configuration

## 0.18.0

*2020-05-12*

From this release forward, compiled binaries for multiple platforms will be attached to the release on GitHub.

### ✨ Features

- [#1636](https://github.com/vegaprotocol/vega/pull/1636)
    Add a default GraphQL query complexity limit of 5. Currently configured to 17 on testnet to support Console.
- [#1656](https://github.com/vegaprotocol/vega/pull/1656)
    Add GraphQL queries for governance proposals
- [#1596](https://github.com/vegaprotocol/vega/pull/1596)
    Add builds for multiple architectures to GitHub releases

### 🛠 Improvements
- [#1630](https://github.com/vegaprotocol/vega/pull/1630)
    Fix amends triggering multiple updates to the same order
- [#1564](https://github.com/vegaprotocol/vega/pull/1564)
    Hex encode keys

## 0.17.0

*2020-04-21*

### ✨ Features

- [#1458](https://github.com/vegaprotocol/vega/issues/1458) Add root GraphQL Orders query.
- [#1457](https://github.com/vegaprotocol/vega/issues/1457) Add GraphQL query to list all known parties.
- [#1455](https://github.com/vegaprotocol/vega/issues/1455) Remove party list from stats endpoint.
- [#1448](https://github.com/vegaprotocol/vega/issues/1448) Add `updatedAt` field to orders.

### 🛠 Improvements

- [#1102](https://github.com/vegaprotocol/vega/issues/1102) Return full Market details in nested GraphQL queries.
- [#1466](https://github.com/vegaprotocol/vega/issues/1466) Flush orders before trades. This fixes a rare scenario where a trade can be available through the API, but not the order that triggered it.
- [#1491](https://github.com/vegaprotocol/vega/issues/1491) Fix `OrdersByMarket` and `OrdersByParty` 'Open' parameter.
- [#1472](https://github.com/vegaprotocol/vega/issues/1472) Fix Orders by the same party matching.

### Upcoming changes

This release contains the initial partial implementation of Governance. This will be finished and documented in 0.18.0.

## 0.16.2

*2020-04-16*

### 🛠 Improvements

- [#1545](https://github.com/vegaprotocol/vega/pull/1545) Improve error handling in `Prepare*Order` requests

## 0.16.1

*2020-04-15*

### 🛠 Improvements

- [!651](https://gitlab.com/vega-protocol/trading-core/-/merge_requests/651) Prevent bad ED25519 key length causing node panic.

## 0.16.0

*2020-03-02*

### ✨ Features

- The new authentication service is in place. The existing authentication service is now deprecated and will be removed in the next release.

### 🛠 Improvements

- [!609](https://gitlab.com/vega-protocol/trading-core/-/merge_requests/609) Show trades resulting from Orders created by the network (for example close outs) in the API.
- [!604](https://gitlab.com/vega-protocol/trading-core/-/merge_requests/604) Add `lastMarketPrice` settlement.
- [!614](https://gitlab.com/vega-protocol/trading-core/-/merge_requests/614) Fix casing of Order parameter `timeInForce`.
- [!615](https://gitlab.com/vega-protocol/trading-core/-/merge_requests/615) Add new order statuses, `Rejected` and `PartiallyFilled`.
- [!622](https://gitlab.com/vega-protocol/trading-core/-/merge_requests/622) GraphQL: Change Buyer and Seller properties on Trades from string to Party.
- [!599](https://gitlab.com/vega-protocol/trading-core/-/merge_requests/599) Pin Market IDs to fixed values.
- [!603](https://gitlab.com/vega-protocol/trading-core/-/merge_requests/603), [!611](https://gitlab.com/vega-protocol/trading-core/-/merge_requests/611) Remove `NotifyTraderAccount` from API documentation.
- [!624](https://gitlab.com/vega-protocol/trading-core/-/merge_requests/624) Add protobuf validators to API requests.
- [!595](https://gitlab.com/vega-protocol/trading-core/-/merge_requests/595), [!621](https://gitlab.com/vega-protocol/trading-core/-/merge_requests/621), [!623](https://gitlab.com/vega-protocol/trading-core/-/merge_requests/623) Fix a flaky integration test.
- [!601](https://gitlab.com/vega-protocol/trading-core/-/merge_requests/601) Improve matching engine coverage.
- [!612](https://gitlab.com/vega-protocol/trading-core/-/merge_requests/612) Improve collateral engine test coverage.<|MERGE_RESOLUTION|>--- conflicted
+++ resolved
@@ -14,11 +14,8 @@
 ### 🐛 Fixes
 - [7944](https://github.com/vegaprotocol/vega/issues/7944) - Better error message if we fail to parse the network configuration in wallet
 - [7899](https://github.com/vegaprotocol/vega/issues/7899) - Fixes inconsistency in the `HTTP` status codes returned when rate limited
-<<<<<<< HEAD
 - [7950](https://github.com/vegaprotocol/vega/issues/7950) - Fix the restore of deposits from checkpoint
-=======
 - [7933](https://github.com/vegaprotocol/vega/issues/7933) - Ensure the wallet store is closed to avoid "too many opened files" error
->>>>>>> fa370aad
 
 
 ## 0.70.0
