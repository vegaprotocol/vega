--- conflicted
+++ resolved
@@ -1915,8 +1915,6 @@
 		}
 		// move to pure timestamps or convert an RFC format shortly
 		order.ExpiresAt = &types.Timestamp{Value: expiresAt.UnixNano()}
-<<<<<<< HEAD
-=======
 	}
 
 	if peggedOffset != nil {
@@ -1936,7 +1934,6 @@
 			r.log.Debug("unable to parse pegged reference in order amend", logging.Error(err))
 		}
 		return nil, errors.New("invalid pegged reference, could not convert to proto pegged reference")
->>>>>>> f4464ab1
 	}
 
 	/*	if po != nil {
