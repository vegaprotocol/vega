Feature: Closeout scenarios
  # This is a test case to demonstrate an order can be rejected when the trader (who places an initial order) does not have enouge collateral to cover the initial margin level

  Background:

    Given the log normal risk model named "log-normal-risk-model-1":
      | risk aversion | tau | mu | r | sigma |
      | 0.000001      | 0.1 | 0  | 0 | 1.0   |
    #risk factor short = 3.55690359157934000
    #risk factor long = 0.801225765
    And the margin calculator named "margin-calculator-1":
      | search factor | initial factor | release factor |
      | 1.5           | 2              | 3              |
    And the markets:
      | id        | quote name | asset | risk model              | margin calculator   | auction duration | fees         | price monitoring | data source config     | linear slippage factor | quadratic slippage factor |
      | ETH/DEC19 | BTC        | USD   | log-normal-risk-model-1 | margin-calculator-1 | 1                | default-none | default-none     | default-eth-for-future | 1e6                    | 1e6                       |
      | ETH/DEC20 | BTC        | USD   | log-normal-risk-model-1 | margin-calculator-1 | 1                | default-none | default-basic    | default-eth-for-future | 1e6                    | 1e6                       |
    And the following network parameters are set:
      | name                                    | value |
      | market.auction.minimumDuration          | 1     |
      | network.markPriceUpdateMaximumFrequency | 0s    |

  @EndBlock
  Scenario: 001, 2 parties get close-out at the same time. Distressed position gets taken over by LP, distressed order gets canceled (0005-COLL-002; 0012-POSR-001; 0012-POSR-002; 0012-POSR-004; 0012-POSR-005)
    # setup accounts, we are trying to closeout trader3 first and then trader2

    Given the insurance pool balance should be "0" for the market "ETH/DEC19"

    Given the parties deposit on asset's general account the following amount:
      | party      | asset | amount        |
      | auxiliary1 | USD   | 1000000000000 |
      | auxiliary2 | USD   | 1000000000000 |
      | trader2    | USD   | 2000          |
      | trader3    | USD   | 162           |
      | lprov      | USD   | 1000000000000 |
      | closer     | USD   | 1000000000000 |

    When the parties submit the following liquidity provision:
      | id  | party | market id | commitment amount | fee   | side | pegged reference | proportion | offset | lp type    |
      | lp1 | lprov | ETH/DEC19 | 100000            | 0.001 | sell | ASK              | 100        | 55     | submission |
      | lp1 | lprov | ETH/DEC19 | 100000            | 0.001 | buy  | BID              | 100        | 55     | amendment  |
    # place auxiliary orders so we always have best bid and best offer as to not trigger the liquidity auction
    # trading happens at the end of the open auction period
    Then the parties place the following orders:
      | party      | market id | side | volume | price | resulting trades | type       | tif     | reference  |
      | auxiliary2 | ETH/DEC19 | buy  | 5      | 5     | 0                | TYPE_LIMIT | TIF_GTC | aux-b-5    |
      | auxiliary1 | ETH/DEC19 | sell | 10     | 1000  | 0                | TYPE_LIMIT | TIF_GTC | aux-s-1000 |
      | auxiliary2 | ETH/DEC19 | buy  | 10     | 10    | 0                | TYPE_LIMIT | TIF_GTC | aux-b-1    |
      | auxiliary1 | ETH/DEC19 | sell | 10     | 10    | 0                | TYPE_LIMIT | TIF_GTC | aux-s-1    |
    When the opening auction period ends for market "ETH/DEC19"
    And the trading mode should be "TRADING_MODE_CONTINUOUS" for the market "ETH/DEC19"
    Then the auction ends with a traded volume of "10" at a price of "10"
    And the mark price should be "10" for the market "ETH/DEC19"

    # trader2 posts and order that would take over position of trader3 if they have enough to support it at the new mark price
    When the parties place the following orders with ticks:
      | party   | market id | side | volume | price | resulting trades | type       | tif     | reference   |
      | trader2 | ETH/DEC19 | buy  | 40     | 50    | 0                | TYPE_LIMIT | TIF_GTC | buy-order-3 |
    Then the order book should have the following volumes for market "ETH/DEC19":
      | side | price | volume |
      | buy  | 1     | 100000 |
      | buy  | 50    | 40     |
      | sell | 1000  | 10     |
      | sell | 1050  | 96     |

    And the parties should have the following margin levels:
      | party   | market id | maintenance | search  | initial | release |
      | trader2 | ETH/DEC19 | 321         | 481     | 642     | 963     |
      | lprov   | ETH/DEC19 | 800729      | 1201093 | 1601458 | 2402187 |
    # margin level_trader2= OrderSize*MarkPrice*RF = 40*10*0.801225765=321
    # margin level_Lprov= OrderSize*MarkPrice*RF = max(96*10*3.55690359157934000,100000*10*0.801225765)=801225.765

    Then the parties should have the following account balances:
      | party   | asset | market id | margin | general |
      | trader2 | USD   | ETH/DEC19 | 642    | 1358    |

    # trader3 posts a limit order
    When the parties place the following orders with ticks:
      | party   | market id | side | volume | price | resulting trades | type       | tif     | reference       |
      | trader3 | ETH/DEC19 | buy  | 10     | 100   | 0                | TYPE_LIMIT | TIF_GTC | buy-position-31 |

    Then the order book should have the following volumes for market "ETH/DEC19":
      | side | price | volume |
      | buy  | 5     | 5      |
      | buy  | 45    | 2223   |
      | buy  | 50    | 40     |
      | buy  | 100   | 10     |
      | sell | 1000  | 10     |
      | sell | 1055  | 95     |

    And the parties should have the following margin levels:
      | party   | market id | maintenance | search | initial | release |
      | trader3 | ETH/DEC19 | 81          | 121    | 162     | 243     |

    Then the parties should have the following account balances:
      | party   | asset | market id | margin | general |
      | trader2 | USD   | ETH/DEC19 | 642    | 1358    |
      | trader3 | USD   | ETH/DEC19 | 162    | 0       |

    And the insurance pool balance should be "0" for the market "ETH/DEC19"

    Then the parties should have the following profit and loss:
      | party      | volume | unrealised pnl | realised pnl |
      | auxiliary1 | -10    | 0              | 0            |
      | auxiliary2 | 10     | 0              | 0            |
    #setup trader3 position and close it out
    When the parties place the following orders with ticks:
      | party      | market id | side | volume | price | resulting trades | type       | tif     | reference       |
      | auxiliary2 | ETH/DEC19 | sell | 10     | 100   | 1                | TYPE_LIMIT | TIF_GTC | sell-provider-1 |
    Then the following trades should be executed:
      | buyer      | price | size | seller     |
      | trader3    | 100   | 10   | auxiliary2 |
      | auxiliary2 | 5     | 5    | network    |
      | lprov      | 1     | 5    | network    |
      | network    | 3     | 10   | trader3    |
    And the order book should have the following volumes for market "ETH/DEC19":
      | side | price | volume |
      | buy  | 5     | 0      |
      | buy  | 1     | 0      |
      | sell | 1000  | 10     |
      | sell | 1005  | 0      |
    #trader3 is closed out, trader2 has no more open orders as they got cancelled after becoming distressed
    And the parties should have the following margin levels:
      | party   | market id | maintenance | search | initial | release |
      | trader2 | ETH/DEC19 | 0           | 0      | 0       | 0       |
      | trader3 | ETH/DEC19 | 0           | 0      | 0       | 0       |
    And the parties should have the following account balances:
      | party   | asset | market id | margin | general |
      | trader2 | USD   | ETH/DEC19 | 0      | 2000    |
      | trader3 | USD   | ETH/DEC19 | 0      | 0       |

    And the parties should have the following profit and loss:
      | party   | volume | unrealised pnl | realised pnl | status                        |
      | trader2 | 0      | 0              | 0            | POSITION_STATUS_ORDERS_CLOSED |

    And the insurance pool balance should be "0" for the market "ETH/DEC19"
    And the parties should have the following profit and loss:
      | party      | volume | unrealised pnl | realised pnl |
      | auxiliary1 | -10    | -900           | 0            |
      | auxiliary2 | 5      | 475            | 503          |
      | trader2    | 0      | 0              | 0            |
      | trader3    | 0      | 0              | -162         |
      | lprov      | 5      | 495            | -413         |
    Then the market data for the market "ETH/DEC19" should be:
      | mark price | trading mode                    | auction trigger                            |
      | 100        | TRADING_MODE_MONITORING_AUCTION | AUCTION_TRIGGER_UNABLE_TO_DEPLOY_LP_ORDERS |

<<<<<<< HEAD
  Scenario: 002, Position becomes distressed upon exiting an auction (0012-POSR-007, 0007-POSN-016)
=======
  Scenario: Position becomes distressed upon exiting an auction (0012-POSR-008)
>>>>>>> a9d7b40a
    Given the insurance pool balance should be "0" for the market "ETH/DEC19"
    Given the parties deposit on asset's general account the following amount:
      | party      | asset | amount        |
      | auxiliary1 | USD   | 1000000000000 |
      | auxiliary2 | USD   | 1000000000000 |
      | trader2    | USD   | 1027          |
      | lprov      | USD   | 1000000000000 |

    When the parties submit the following liquidity provision:
      | id  | party | market id | commitment amount | fee   | side | pegged reference | proportion | offset | lp type    |
      | lp1 | lprov | ETH/DEC20 | 100000            | 0.001 | sell | ASK              | 100        | 55     | submission |
      | lp1 | lprov | ETH/DEC20 | 100000            | 0.001 | buy  | BID              | 100        | 55     | amendmend  |
    Then the parties place the following orders:
      | party      | market id | side | volume | price | resulting trades | type       | tif     | reference  |
      | auxiliary2 | ETH/DEC20 | buy  | 5      | 5     | 0                | TYPE_LIMIT | TIF_GTC | aux-b-5    |
      | auxiliary1 | ETH/DEC20 | sell | 10     | 1000  | 0                | TYPE_LIMIT | TIF_GTC | aux-s-1000 |
      | auxiliary2 | ETH/DEC20 | buy  | 10     | 10    | 0                | TYPE_LIMIT | TIF_GTC | aux-b-1    |
      | auxiliary1 | ETH/DEC20 | sell | 10     | 10    | 0                | TYPE_LIMIT | TIF_GTC | aux-s-1    |
    When the opening auction period ends for market "ETH/DEC20"
    Then the market data for the market "ETH/DEC20" should be:
      | mark price | trading mode            | auction trigger             | horizon | min bound | max bound | target stake | supplied stake | open interest |
      | 10         | TRADING_MODE_CONTINUOUS | AUCTION_TRIGGER_UNSPECIFIED | 5       | 10        | 10        | 3556         | 100000         | 10            |
      | 10         | TRADING_MODE_CONTINUOUS | AUCTION_TRIGGER_UNSPECIFIED | 10      | 10        | 10        | 3556         | 100000         | 10            |

    When the parties place the following orders with ticks:
      | party      | market id | side | volume | price | resulting trades | type       | tif     |
      | auxiliary2 | ETH/DEC20 | buy  | 1      | 10    | 0                | TYPE_LIMIT | TIF_GTC |
      | trader2    | ETH/DEC20 | sell | 1      | 10    | 1                | TYPE_LIMIT | TIF_GTC |

    And the parties should have the following margin levels:
      | party   | market id | maintenance | search | initial | release |
      | trader2 | ETH/DEC20 | 1026        | 1539   | 2052    | 3078    |

    Then the parties should have the following account balances:
      | party   | asset | market id | margin | general |  
      | trader2 | USD   | ETH/DEC20 | 1026   | 0       | 

    When the parties place the following orders with ticks:
      | party      | market id | side | volume | price | resulting trades | type       | tif     |
      | auxiliary1 | ETH/DEC20 | sell | 10     | 40    | 0                | TYPE_LIMIT | TIF_GTC |
      | auxiliary2 | ETH/DEC20 | buy  | 10     | 40    | 0                | TYPE_LIMIT | TIF_GTC |

    Then the market data for the market "ETH/DEC20" should be:
      | mark price | trading mode                    | auction trigger       | target stake | supplied stake | open interest |
      | 10         | TRADING_MODE_MONITORING_AUCTION | AUCTION_TRIGGER_PRICE | 29877        | 100000         | 11            |

    Then the parties should have the following profit and loss:
      | party   | volume | unrealised pnl | realised pnl | 
      | trader2 | -1     | 0              | 0            | 

    Then the network moves ahead "14" blocks
    And the market data for the market "ETH/DEC20" should be:
      | mark price | trading mode                    | auction trigger       | target stake | supplied stake | open interest |
      | 10         | TRADING_MODE_MONITORING_AUCTION | AUCTION_TRIGGER_PRICE | 29877        | 100000         | 11            |

    Then the network moves ahead "1" blocks
    And the market data for the market "ETH/DEC20" should be:
      | mark price | trading mode            | auction trigger             | target stake | supplied stake | open interest |
      | 40         | TRADING_MODE_CONTINUOUS | AUCTION_TRIGGER_UNSPECIFIED | 29877        | 100000         | 21            |

    Then the parties should have the following profit and loss:
      | party   | volume | unrealised pnl | realised pnl | 
      | trader2 | 0      | 0              | -1026        | 
    And the parties should have the following account balances:
      | party   | asset | market id | margin | general |
      | trader2 | USD   | ETH/DEC20 | 0      | 0       |

<<<<<<< HEAD
    And the parties should have the following margin levels:
      | party   | market id | maintenance | search | initial | release |
      | trader2 | ETH/DEC20 | 0           | 0      | 0       | 0       |

    And the parties should have the following position changes for market "ETH/DEC20":
      | party   | status                     |
      | trader2 | POSITION_STATUS_CLOSED_OUT |

Scenario: 003, Position becomes distressed when market is in consitous mode 
    Given the insurance pool balance should be "0" for the market "ETH/DEC19"
      Given the following network parameters are set:
      | name                                          | value |
      | market.liquidity.targetstake.triggering.ratio | 0.01     |
    Given the parties deposit on asset's general account the following amount:
      | party      | asset | amount        |
      | auxiliary1 | USD   | 1000000000000 |
      | auxiliary2 | USD   | 1000000000000 |
      | trader2    | USD   | 1000          |
      | lprov      | USD   | 1000000000000 |

    When the parties submit the following liquidity provision:
      | id  | party | market id | commitment amount | fee   | side | pegged reference | proportion | offset | lp type    |
      | lp1 | lprov | ETH/DEC20 | 400               | 0.001 | sell | ASK              | 100        | 2     | submission |
      | lp1 | lprov | ETH/DEC20 | 400               | 0.001 | buy  | BID              | 100        | 55     | amendmend  |
    Then the parties place the following orders:
      | party      | market id | side | volume | price | resulting trades | type       | tif     | reference  |
      | auxiliary2 | ETH/DEC20 | buy  | 5      | 5     | 0                | TYPE_LIMIT | TIF_GTC | aux-b-5    |
      | auxiliary1 | ETH/DEC20 | sell | 10     | 1000  | 0                | TYPE_LIMIT | TIF_GTC | aux-s-1000 |
      | auxiliary2 | ETH/DEC20 | buy  | 1      | 10    | 0                | TYPE_LIMIT | TIF_GTC | aux-b-1    |
      | auxiliary1 | ETH/DEC20 | sell | 1      | 10    | 0                | TYPE_LIMIT | TIF_GTC | aux-s-1    |
    When the opening auction period ends for market "ETH/DEC20"
    Then the market data for the market "ETH/DEC20" should be:
      | mark price | trading mode            | auction trigger             | horizon | min bound | max bound | target stake | supplied stake | open interest |
      | 10         | TRADING_MODE_CONTINUOUS | AUCTION_TRIGGER_UNSPECIFIED | 5       | 10        | 10        | 355          | 400            | 1             |
      | 10         | TRADING_MODE_CONTINUOUS | AUCTION_TRIGGER_UNSPECIFIED | 10      | 10        | 10        | 355          | 400            | 1             |

    Then the order book should have the following volumes for market "ETH/DEC20":
      | side | price | volume |
      | sell | 1002  | 1      |
      | sell | 1000  | 10     |
      | buy  | 5     | 5      |
      | buy  | 1     | 400    |

    When the parties place the following orders with ticks:
      | party      | market id | side | volume | price | resulting trades | type       | tif     |
      | trader2    | ETH/DEC20 | sell | 1      | 1003  | 0                | TYPE_LIMIT | TIF_GTC |

    Then the order book should have the following volumes for market "ETH/DEC20":
      | side | price | volume |
      | sell | 1003  | 1      |
      | sell | 1002  | 1      |
      | sell | 1000  | 10     |
      | buy  | 5     | 5      |
      | buy  | 1     | 400    |

    When the parties place the following orders with ticks:
      | party      | market id | side | volume | price | resulting trades | type       | tif     |
      | auxiliary2 | ETH/DEC20 | buy  | 12      | 10    | 0                | TYPE_LIMIT | TIF_GTC |
      | trader2    | ETH/DEC20 | sell | 12      | 10    | 1                | TYPE_LIMIT | TIF_GTC |

    Then the market data for the market "ETH/DEC20" should be:
      | mark price | trading mode            | auction trigger             | target stake | supplied stake | open interest |
      | 10         | TRADING_MODE_CONTINUOUS | AUCTION_TRIGGER_UNSPECIFIED | 4623         | 400            | 13            |

    And the parties should have the following margin levels:
      | party   | market id | maintenance | search     | initial    | release    |
      | trader2 | ETH/DEC20 | 1560000427  | 2340000640 | 3120000854 | 4680001281 |

    Then the parties should have the following account balances:
      | party   | asset | market id | margin | general |  
      | trader2 | USD   | ETH/DEC20 | 999    | 0       | 

    # trader2's order (price 1003) has been canceled
    Then the order book should have the following volumes for market "ETH/DEC20":
      | side | price | volume |
      | sell | 1003  | 0      |
      | sell | 1002  | 1      |
      | sell | 1000  | 10     |
      | buy  | 5     | 5      |
      | buy  | 1     | 400    |

    Then the network moves ahead "5" blocks

    # And the parties should have the following position changes for market "ETH/DEC20":
    #   | party   | status                        |
    #   | trader2 | POSITION_STATUS_ORDERS_CLOSED |

    Then the parties should have the following profit and loss:
      | party   | volume | unrealised pnl | realised pnl | 
      | trader2 | -12    | 0              | 0            | 

    Then the market data for the market "ETH/DEC20" should be:
      | mark price | trading mode            | auction trigger             | target stake | supplied stake | open interest |
      | 10         | TRADING_MODE_CONTINUOUS | AUCTION_TRIGGER_UNSPECIFIED | 4623         | 400            | 13            |


    
   
=======
    And the parties should have the following profit and loss:
      | party   | volume | unrealised pnl | realised pnl | status                     |
      | trader2 | 0      | 0              | -1026        | POSITION_STATUS_CLOSED_OUT |
>>>>>>> a9d7b40a
<|MERGE_RESOLUTION|>--- conflicted
+++ resolved
@@ -145,11 +145,7 @@
       | mark price | trading mode                    | auction trigger                            |
       | 100        | TRADING_MODE_MONITORING_AUCTION | AUCTION_TRIGGER_UNABLE_TO_DEPLOY_LP_ORDERS |
 
-<<<<<<< HEAD
-  Scenario: 002, Position becomes distressed upon exiting an auction (0012-POSR-007, 0007-POSN-016)
-=======
-  Scenario: Position becomes distressed upon exiting an auction (0012-POSR-008)
->>>>>>> a9d7b40a
+  Scenario: 002, Position becomes distressed upon exiting an auction (0007-POSN-016, 0012-POSR-008)
     Given the insurance pool balance should be "0" for the market "ETH/DEC19"
     Given the parties deposit on asset's general account the following amount:
       | party      | asset | amount        |
@@ -216,8 +212,7 @@
     And the parties should have the following account balances:
       | party   | asset | market id | margin | general |
       | trader2 | USD   | ETH/DEC20 | 0      | 0       |
-
-<<<<<<< HEAD
+      
     And the parties should have the following margin levels:
       | party   | market id | maintenance | search | initial | release |
       | trader2 | ETH/DEC20 | 0           | 0      | 0       | 0       |
@@ -312,12 +307,3 @@
     Then the market data for the market "ETH/DEC20" should be:
       | mark price | trading mode            | auction trigger             | target stake | supplied stake | open interest |
       | 10         | TRADING_MODE_CONTINUOUS | AUCTION_TRIGGER_UNSPECIFIED | 4623         | 400            | 13            |
-
-
-    
-   
-=======
-    And the parties should have the following profit and loss:
-      | party   | volume | unrealised pnl | realised pnl | status                     |
-      | trader2 | 0      | 0              | -1026        | POSITION_STATUS_CLOSED_OUT |
->>>>>>> a9d7b40a
