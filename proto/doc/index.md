--- conflicted
+++ resolved
@@ -1146,7 +1146,6 @@
 | bestStaticOfferVolume | [uint64](#uint64) |  | Total volume at the best static offer price excluding pegged orders |
 | midPrice | [uint64](#uint64) |  | Arithmetic average of the best bid price and best offer price, as an integer, for example `123456` is a correctly formatted price of `1.23456` assuming market configured to 5 decimal places |
 | staticMidPrice | [uint64](#uint64) |  | Arithmetic average of the best static bid price and best static offer price |
-<<<<<<< HEAD
 | market | [string](#string) |  | Market identifier for the data |
 | timestamp | [int64](#int64) |  | Timestamp at which this mark price was relevant, in nanoseconds since the epoch - See [`VegaTimeResponse`](#api.VegaTimeResponse).`timestamp` |
 | openInterest | [uint64](#uint64) |  | The sum of the size of all positions greater than 0 on the market |
@@ -1159,22 +1158,8 @@
 | targetStake | [string](#string) |  | Targeted stake for the given market |
 | suppliedStake | [string](#string) |  | Available stake for the given market |
 | priceMonitoringBounds | [PriceMonitoringBounds](#vega.PriceMonitoringBounds) | repeated | One or more price monitoring bounds for the current timestamp |
-=======
-| market | [string](#string) |  | Market identifier for the data. |
-| timestamp | [int64](#int64) |  | Timestamp at which this mark price was relevant, in nanoseconds since the epoch. See [`VegaTimeResponse`](#api.VegaTimeResponse).`timestamp`. |
-| openInterest | [uint64](#uint64) |  | The sum of the size of all positions greater than 0 on the market. |
-| auctionEnd | [int64](#int64) |  | Time in seconds until the end of the auction (0 if currently not in auction period). |
-| auctionStart | [int64](#int64) |  | Time until next auction (used in FBA&#39;s) - currently always 0. |
-| indicativePrice | [uint64](#uint64) |  | indicative price (zero if not in auction) |
-| indicativeVolume | [uint64](#uint64) |  | indicative volume (zero if not in auction) |
-| marketTradingMode | [Market.TradingMode](#vega.Market.TradingMode) |  | the current state of the market |
-| trigger | [AuctionTrigger](#vega.AuctionTrigger) |  | if the market is in auction state, this field indicates what triggered the auction |
-| targetStake | [string](#string) |  | the targeted stake for the given market |
-| suppliedStake | [string](#string) |  | the available stake fo the given market |
-| priceMonitoringBounds | [PriceMonitoringBounds](#vega.PriceMonitoringBounds) | repeated | a list of price monitoring bounds per current time |
 | marketValueProxy | [string](#string) |  | the market value proxy |
 | liquidityProviderFeeShare | [LiquidityProviderFeeShare](#vega.LiquidityProviderFeeShare) | repeated | the equity like share of liquidity fee for each liquidity provider |
->>>>>>> e369f872
 
 
 
