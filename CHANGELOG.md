--- conflicted
+++ resolved
@@ -37,11 +37,9 @@
 - [4588](https://github.com/vegaprotocol/vega/pull/4588) - Add `--update` and `--replace` flags on `vega genesis new validator`
 - [4522](https://github.com/vegaprotocol/vega/pull/4522) - Add `--network-url` option to `vega tm`
 - [4580](https://github.com/vegaprotocol/vega/pull/4580) - Add transfer command support (one off transfers)
-<<<<<<< HEAD
 - [4636](https://github.com/vegaprotocol/vega/pull/4636) - Update the Core Team DoD and issue templates
-=======
 - [4629](https://github.com/vegaprotocol/vega/pull/4629) - Update `CHANGELOG.md` to include `0.47.5` changes
->>>>>>> fac0beb6
+
 
 ### 🐛 Fixes
 - [4521](https://github.com/vegaprotocol/vega/pull/4521) - Better error when trying to use the null-blockchain with an ERC20 asset
