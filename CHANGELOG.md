# Changelog

## Unreleased 0.69.0

### 🚨 Breaking changes
- [](https://github.com/vegaprotocol/vega/issues/xxxx) -

### 🗑️ Deprecation
- [](https://github.com/vegaprotocol/vega/issues/xxxx) -

### 🛠 Improvements
- [](https://github.com/vegaprotocol/vega/issues/xxxx) -

### 🐛 Fixes
- [](https://github.com/vegaprotocol/vega/issues/xxxx) -


## 0.68.0

### 🚨 Breaking changes
- [7304](https://github.com/vegaprotocol/vega/issues/7304) - In the `datanode` `GraphQL` schema, move `fromEpoch` and `toEpoch` into a new `filter` for `epochRewardSummaries` query. Also add `assetIds` and `marketIds` to the same filter.
- [7419](https://github.com/vegaprotocol/vega/issues/7419) - Remove the deprecated headers with the `Grpc-Metadata-` prefix in `datanode` `API` and `REST` and `GraphQL` gateways.
- [6963](https://github.com/vegaprotocol/vega/issues/6963) - Remove the legacy fields from network API
- [7361](https://github.com/vegaprotocol/vega/issues/7361) - Network history loading and current order set tracking - database requires database to be dropped
- [6963](https://github.com/vegaprotocol/vega/issues/7382) - `IssueSignatures` is no longer a validator command and is now protected by the spam engine
- [7445](https://github.com/vegaprotocol/vega/issues/7445) - Added rate limiting to `GRPC`, `Rest` and `GraphQL` `APIs`
- [7614](https://github.com/vegaprotocol/vega/issues/7614) - Market parties added to snapshot state to ensure proper restoration
- [7542](https://github.com/vegaprotocol/vega/issues/7542) - Add optional slippage factors to market proposal and use them to cap slippage component of maintenance margin

### 🗑️ Deprecation
- [7385](https://github.com/vegaprotocol/vega/issues/7385) - Deprecating the `X-Vega-Connection` HTTP header in `datanode` `API` and `REST` and `GraphQL` gateways.

### 🛠 Improvements
- [7501](https://github.com/vegaprotocol/vega/issues/7501) - Make logs more clear
- [7386](https://github.com/vegaprotocol/vega/issues/7386) - Add indexed filtering by command type to block explorer
- [6962](https://github.com/vegaprotocol/vega/issues/6962) - Add a dedicated configuration for the wallet service
- [7434](https://github.com/vegaprotocol/vega/issues/7434) - Update design architecture diagram
- [7517](https://github.com/vegaprotocol/vega/issues/7517) - Archive and roll event buffer files
- [7429](https://github.com/vegaprotocol/vega/issues/7429) - Do not mark wallet and network as incompatible when the patch version doesn't match
- [6650](https://github.com/vegaprotocol/vega/issues/6650) - Add ability to filter rewards with `fromEpoch` and `toEpoch`
- [7429](https://github.com/vegaprotocol/vega/issues/7359) - `vega wallet` will not send in a transaction if it will result in a party becoming banned
- [7289](https://github.com/vegaprotocol/vega/issues/7289) - `positionsConnection` query added to `GraphQL`root query with filter for multiple parties and markets
- [7454](https://github.com/vegaprotocol/vega/issues/7454) - Retention policies for new types do not honour the `lite` or `archive` when added after `init`
- [7469](https://github.com/vegaprotocol/vega/issues/7469) - Sanitize `Prometheus` labels for `HTTP API` requests
- [7495](https://github.com/vegaprotocol/vega/issues/7495) - Upgrade `tendermint` to 0.34.25
- [7496](https://github.com/vegaprotocol/vega/issues/7496) - Enforce using priority `mempool` and max packet size in `tendermint config`
- [5987](https://github.com/vegaprotocol/vega/issues/5987) - Pick up the wallet changes when the service is started
- [7450](https://github.com/vegaprotocol/vega/issues/7450) - Positions API reporting close-out information and loss socialisation data.
- [7538](https://github.com/vegaprotocol/vega/issues/7538) - Add node information to the wallet response when sending the transaction
- [7550](https://github.com/vegaprotocol/vega/issues/7550) - Update feature tests to use specify explicitly linear and quadratic slippage factors
- [7558](https://github.com/vegaprotocol/vega/issues/7558) - Add `hypertable` for rewards
- [7509](https://github.com/vegaprotocol/vega/issues/7509) - Automatically reconcile account balance changes with transfer events after each integration test step
- [7564](https://github.com/vegaprotocol/vega/issues/7564) - Add logging when database migrations are run
- [7546](https://github.com/vegaprotocol/vega/issues/7546) - Visor automatically uses snapshot on core based on latest data node snapshot.
- [7576](https://github.com/vegaprotocol/vega/issues/7576) - include the application version in the block hash
- [7605](https://github.com/vegaprotocol/vega/issues/7605) - Return better error text when the wallet blocks a transaction due to spam rules
- [7591](https://github.com/vegaprotocol/vega/issues/7591) - Add metadata and links to app to the network configuration
- [7632](https://github.com/vegaprotocol/vega/issues/7632) - Make the wallet change events JSON friendly
- [7601](https://github.com/vegaprotocol/vega/issues/7601) - introduce the expired orders event for optimisation.

### 🐛 Fixes
- [7422](https://github.com/vegaprotocol/vega/issues/7422) - Fix missing `priceMonitoringParameters` and `liquidityMonitoringParameters` in `GraphQL` schema
- [7462](https://github.com/vegaprotocol/vega/issues/7462) - Fix `BlockExplorer` `API` not returning details on transactions.
- [7407](https://github.com/vegaprotocol/vega/issues/7407) - fix `ethereum` timestamp in stake linking in `graphql`
- [7494](https://github.com/vegaprotocol/vega/issues/7494) - fix memory leak in event bus stream subscriber when consumer is slow
- [7420](https://github.com/vegaprotocol/vega/issues/7420) - `clearFeeActivity` now clears fee activity
- [7420](https://github.com/vegaprotocol/vega/issues/7420) - set seed nonce for joining and leaving signatures during begin block
- [7420](https://github.com/vegaprotocol/vega/issues/7515) - protect `vegawallet` with recovers to shield against file system oddities
- [7399](https://github.com/vegaprotocol/vega/issues/7399) - Fix issue where market cache not working after restoring from network history
- [7410](https://github.com/vegaprotocol/vega/issues/7410) - Return underlying error when parsing a command failed in the wallet API version 2
- [7169](https://github.com/vegaprotocol/vega/issues/7169) - Fix migration, account for existing position data
- [7427](https://github.com/vegaprotocol/vega/issues/7427) - Fix nil pointer panic on settlement of restored markets.
- [7438](https://github.com/vegaprotocol/vega/issues/7438) - Update JSON-RPC documentation with all wallet errors
- [7451](https://github.com/vegaprotocol/vega/issues/7451) - Fix floating point consensus to use voting power rather than node count
- [7399](https://github.com/vegaprotocol/vega/issues/7399) - Revert previous fix
- [7399](https://github.com/vegaprotocol/vega/issues/7399) - Add option to filter out settled markets when listing markets in `API` requests
- [7559](https://github.com/vegaprotocol/vega/issues/7559) - Workaround `leveldb` issue and open `db` in write mode when listing using `vega tools snapshot`
- [7417](https://github.com/vegaprotocol/vega/issues/7417) - Missing entries in default data retention configuration for `datanode`
- [7504](https://github.com/vegaprotocol/vega/issues/7504) - Fixed panic in collateral engine when trying to clear a market
- [7468](https://github.com/vegaprotocol/vega/issues/7468) - `Datanode` network history load command only prompts when run from a terminal
- [7164](https://github.com/vegaprotocol/vega/issues/7164) - The command `vega wallet transaction send` now returns verbose errors
- [7514](https://github.com/vegaprotocol/vega/issues/7514) - Network names cannot contain `/`, `\` or start with a `.`
- [7519](https://github.com/vegaprotocol/vega/issues/7519) - Fix memory leak and increased CPU usage when streaming data.
- [7536](https://github.com/vegaprotocol/vega/issues/7536) - Ensure all errors are displayed when the wallet service cannot bind
- [7540](https://github.com/vegaprotocol/vega/issues/7540) - Prevent the double appending of the `http` scheme when ensuring port binding
- [7549](https://github.com/vegaprotocol/vega/issues/7549) - Switch proof-of-work ban error from an internal error to an application error on the wallet API
- [7543](https://github.com/vegaprotocol/vega/issues/7543) - Initiate post-auction close out only when all the parked orders get redeployed
- [7508](https://github.com/vegaprotocol/vega/issues/7508) - Assure transfer events always sent after margin recheck
- [7492](https://github.com/vegaprotocol/vega/issues/7492) - Send market depth events at the end of each block
- [7582](https://github.com/vegaprotocol/vega/issues/7582) - Validate transfer amount in `checkTx`
- [7582](https://github.com/vegaprotocol/vega/issues/7625) - Add validation to wallet's server configuration
- [7577](https://github.com/vegaprotocol/vega/issues/7577) - Use correct trade size when calculating pending open volume
- [7598](https://github.com/vegaprotocol/vega/issues/7598) - Set up log for rate limiter
- [7629](https://github.com/vegaprotocol/vega/issues/7629) - Handle error from `e.initialiseTree()` in the snapshot engine
- [7607](https://github.com/vegaprotocol/vega/issues/7607) - Fix handling of removed transfers
- [7622](https://github.com/vegaprotocol/vega/issues/7622) - Fix cleaning path for Visor when restarting data node
<<<<<<< HEAD
- [7535](https://github.com/vegaprotocol/vega/issues/7535) - Fix network history load takes an increasingly long time to complete
=======
- [7638](https://github.com/vegaprotocol/vega/issues/7638) - Add missing fields to position update resolver
- [7647](https://github.com/vegaprotocol/vega/issues/7647) - Assure LP orders never trade on entry
>>>>>>> b751ccd7

## 0.67.2

### 🐛 Fixes
- [7387](https://github.com/vegaprotocol/vega/issues/7387) - Allow authorization headers in wallet service


## 0.67.1

### 🛠 Improvements
- [7374](https://github.com/vegaprotocol/vega/issues/7374) - Add `TLS` support to the `REST` `api`
- [7349](https://github.com/vegaprotocol/vega/issues/7349) - Add `Access-Control-Max-Age` header with configurable value for the in `core`, `datanode` and `blockexplorer` HTTP `APIs`
- [7381](https://github.com/vegaprotocol/vega/pull/7381) - Allow target stake to drop within auction once the time window elapses

### 🐛 Fixes
- [7366](https://github.com/vegaprotocol/vega/issues/7366) - Fix typos in the API descriptions
- [7335](https://github.com/vegaprotocol/vega/issues/7335) - Fix custom http headers not being returned - add configurable `CORS` headers to `core`, `datanode` and `blockexplorer` HTTP `APIs`


## 0.67.0

### 🚨 Breaking changes
- [6895](https://github.com/vegaprotocol/vega/issues/6895) - Move the authentication of wallet API version 2 to the transport layer (HTTP). This brings several breaking changes:
  - A unified HTTP response payload has been introduced for structured response and error handling for data coming from the HTTP layer.
  - the `/api/v2/methods` endpoints now uses the new HTTP response payload.
  - the `/api/v2/requests` endpoint can either return the HTTP or the JSON-RPC response payload depending on the situation.
  - the token has been moved out of the JSON-RPC requests, to HTTP `Authorization` header.
- [7293](https://github.com/vegaprotocol/vega/issues/7293) - Rename restricted keys to allowed keys
- [7211](https://github.com/vegaprotocol/vega/issues/7211) - Add sender and receiver balances in ledger entries
- [7255](https://github.com/vegaprotocol/vega/issues/7255) - Rename `dehistory` to network history

### 🛠 Improvements
- [7317](https://github.com/vegaprotocol/vega/issues/7317) - Add database schema docs
- [7279](https://github.com/vegaprotocol/vega/issues/7279) - Add `--archive` and `--lite` to `datanode init`
- [7302](https://github.com/vegaprotocol/vega/issues/7302) - Add withdrawal minimal amount
- [5487](https://github.com/vegaprotocol/vega/issues/5487) - Add `UPGRADING.md`
- [7358](https://github.com/vegaprotocol/vega/issues/7358) - Improve `datanode init` and `vega init` help text
- [7114](https://github.com/vegaprotocol/vega/issues/7114) - Expose user spam statistics via `API`
- [7316](https://github.com/vegaprotocol/vega/issues/7316) - Add a bunch of database indexes following audit of queries
- [7331](https://github.com/vegaprotocol/vega/issues/7331) - Control the decrease of the number of validators when network parameter is decreased
- [6754](https://github.com/vegaprotocol/vega/issues/6754) - Add `csv` export for ledger entries
- [7093](https://github.com/vegaprotocol/vega/issues/7093) - Pick up the long-living tokens after the wallet service is started
- [7328](https://github.com/vegaprotocol/vega/issues/7328) - Add missing documentation of JSON-RPC methods `admin.update_passphrase`

### 🐛 Fixes
- [7260](https://github.com/vegaprotocol/vega/issues/7260) - Fix bug where pagination `before` or `after` cursors were ignored if `first` or `last` not set
- [7281](https://github.com/vegaprotocol/vega/issues/7281) - Fix formatting of status enum for `dataSourceSpec` in `GraphQL`
- [7283](https://github.com/vegaprotocol/vega/issues/7283) - Fix validation of future product oracles signers
- [7306](https://github.com/vegaprotocol/vega/issues/7306) - Improve speed of querying deposits and withdrawals by party
- [7337](https://github.com/vegaprotocol/vega/issues/7337) - Add `UpdateAsset` change types to proposal terms `GraphQL` resolver
- [7278](https://github.com/vegaprotocol/vega/issues/7278) - Use `Informal systems` fork of Tendermint
- [7294](https://github.com/vegaprotocol/vega/issues/7294) - Submission of `OpenOracle` data is broken
- [7286](https://github.com/vegaprotocol/vega/issues/7286) - Fix serialisation of `oracle specs`
- [7327](https://github.com/vegaprotocol/vega/issues/7327) - Improve and add API info, remove unused `AccountField` enum in `GraphQL`
- [7345](https://github.com/vegaprotocol/vega/issues/7345) - Cache account lookup by id


## 0.66.1
- [7269](https://github.com/vegaprotocol/vega/pull/7269) - Fix wallet release pipeline

## 0.66.0

### 🚨 Breaking changes
- [6957](https://github.com/vegaprotocol/vega/issues/6957) - Remove `client.<get|request>_permissions` endpoints on the wallet.
- [7079](https://github.com/vegaprotocol/vega/issues/7079) - Remove deprecated `version` property from wallet API.
- [7067](https://github.com/vegaprotocol/vega/issues/7067) - Remove legacy technical commands on the wallet command line.
- [7069](https://github.com/vegaprotocol/vega/issues/7069) - Remove deprecated `vegawallet info` command line.
- [7010](https://github.com/vegaprotocol/vega/issues/7010) - Remove the deprecated `encodedTransaction` fields on wallet API endpoints.
- [7232](https://github.com/vegaprotocol/vega/issues/7232) - Rename `stakeToCcySiskas` network parameter to `stakeToCcyVolume`
- [7171](https://github.com/vegaprotocol/vega/issues/7171) - Change liquidity triggering ratio value type from float to string

### 🛠 Improvements
- [7216](https://github.com/vegaprotocol/vega/issues/7216) - Support filtering by market for `ordersConnection` under party queries.
- [7252](https://github.com/vegaprotocol/vega/issues/7252) - Add limits to `MarkPriceUpdateMaximumFrequency` network parameter
- [7169](https://github.com/vegaprotocol/vega/issues/7169) - Handle events to update PnL on trade, instead of waiting for MTM settlements.

### 🐛 Fixes
- [7207](https://github.com/vegaprotocol/vega/issues/7207) - Fix panic, return on error in pool configuration
- [7213](https://github.com/vegaprotocol/vega/issues/7213) - Implement separate `DB` for snapshots `metadata`
- [7220](https://github.com/vegaprotocol/vega/issues/7220) - Fix panic when LP is closed out
- [7235](https://github.com/vegaprotocol/vega/issues/7235) - Do not update existing markets when changing global default `LiquidityMonitoringParameters`
- [7029](https://github.com/vegaprotocol/vega/issues/7029) - Added admin `API` for Data Node to secure some `dehistory` commands
- [7239](https://github.com/vegaprotocol/vega/issues/7239) - Added upper and lower bounds for floating point engine updates
- [7253](https://github.com/vegaprotocol/vega/issues/7253) - improve the adjustment of delegator weight to avoid overflow
- [7075](https://github.com/vegaprotocol/vega/issues/7075) - Remove unused expiry field in withdrawal

## 0.65.1

### 🛠 Improvements
- [6574](https://github.com/vegaprotocol/vega/issues/6574) - Use same default for the probability of trading for floating point consensus as we do for the value between best bid and ask.

### 🐛 Fixes
- [7188](https://github.com/vegaprotocol/vega/issues/7188) - Reset liquidity score even if fees accrued in a period were 0.
- [7189](https://github.com/vegaprotocol/vega/issues/7189) - Include LP orders outside PM price range but within LP price in the liquidity score.
- [7195](https://github.com/vegaprotocol/vega/issues/7195) - Ignore oracle messages while market is in proposed state
- [7198](https://github.com/vegaprotocol/vega/issues/7198) - Reduce `RAM` usage when tendermint calls list snapshot
- [6996](https://github.com/vegaprotocol/vega/issues/6996) - Add Visor docs

## 0.65.0

### 🚨 Breaking changes
- [6955](https://github.com/vegaprotocol/vega/issues/6955) - Market definition extended with the new field for LP price range across the API.
- [6645](https://github.com/vegaprotocol/vega/issues/6645) - Set decimal number value to be used from oracle instead of from tradable instruments

### 🗑️ Deprecation
- [7068](https://github.com/vegaprotocol/vega/issues/7068) - Alias `vegawallet info` to `vegawallet describe`, before definitive renaming.

### 🛠 Improvements
- [7032](https://github.com/vegaprotocol/vega/issues/7032) - Make deposits and withdrawals `hypertables` and change `deposits_current` and `withdrawals_current` into views to improve resource usage
- [7136](https://github.com/vegaprotocol/vega/issues/7136) - Update ban duration to 30 minutes for spam
- [7026](https://github.com/vegaprotocol/vega/issues/7026) - Let decentralised history use the snapshot event from the core as an indication for snapshot rather than doing the calculation based on the interval network parameter.
- [7108](https://github.com/vegaprotocol/vega/issues/7108) - Return `ArgumentError` if candle id not supplied to `ListCandleData`
- [7098](https://github.com/vegaprotocol/vega/issues/7098) - Add an event when the core is taking a snapshot
- [7028](https://github.com/vegaprotocol/vega/issues/7028) - Add `JSON` output for `dehistory` commands; fix `config` override on command line
- [7122](https://github.com/vegaprotocol/vega/issues/7122) - Allow for tolerance in validator performance calculation
- [7104](https://github.com/vegaprotocol/vega/issues/7104) - Provide a better error message when party has insufficient balance of an asset
- [7143](https://github.com/vegaprotocol/vega/issues/7143) - Update `grpc-rest-bindings` for Oracle `API`
- [7027](https://github.com/vegaprotocol/vega/issues/7027) - `Dehistory` store does not clean up resources after a graceful shutdown
- [7157](https://github.com/vegaprotocol/vega/issues/7157) - Core waits for data node and shuts down gracefully during protocol upgrade
- [7113](https://github.com/vegaprotocol/vega/issues/7113) - Added API for epoch summaries of rewards distributed
- [6956](https://github.com/vegaprotocol/vega/issues/6956) - Include liquidity measure of deployed orders in the fees distribution
- [7168](https://github.com/vegaprotocol/vega/issues/7168) - Expose liquidity score on on market data `API`

### 🐛 Fixes
- [7040](https://github.com/vegaprotocol/vega/issues/7040) - Block explorer use different codes than 500 on error
- [7099](https://github.com/vegaprotocol/vega/issues/7099) - Remove undelegate method `IN_ANGER`
- [7021](https://github.com/vegaprotocol/vega/issues/7021) - MTM settlement on trading terminated fix.
- [7102](https://github.com/vegaprotocol/vega/issues/7102) - Ensure the `api-token init -f` wipes the tokens file
- [7106](https://github.com/vegaprotocol/vega/issues/7106) - Properties of oracle data sent in non-deterministic order
- [7000](https://github.com/vegaprotocol/vega/issues/7000) - Wallet honours proof of work difficulty increases
- [7029](https://github.com/vegaprotocol/vega/issues/7029) - Remove unsafe `GRPC` endpoint in data node
- [7116](https://github.com/vegaprotocol/vega/issues/7116) - Fix MTM trade price check when trading is terminated.
- [7173](https://github.com/vegaprotocol/vega/issues/7173) - Fix deterministic order of price bounds on market data events
- [7112](https://github.com/vegaprotocol/vega/issues/7112) - Restore order's original price when restoring from a snapshot
- [6955](https://github.com/vegaprotocol/vega/issues/6955) - Remove scaling by probability when implying LP volumes. Only change the LP order price if it’s outside the new “valid LP price range” - move it to the bound in that case.
- [7132](https://github.com/vegaprotocol/vega/issues/7132) - Make the recovery phrase import white space resistant
- [7150](https://github.com/vegaprotocol/vega/issues/7150) - Avoid taking 2 snapshots upon protocol upgrade block
- [7142](https://github.com/vegaprotocol/vega/issues/7142) - Do not recalculate margins based on potential positions when market is terminated.
- [7172](https://github.com/vegaprotocol/vega/issues/7172) - Make markets table a hyper table and update queries.

## 0.64.0

### 🗑️ Deprecation
- [7065](https://github.com/vegaprotocol/vega/issues/7065) - Scope technical commands on wallet command line
- [7066](https://github.com/vegaprotocol/vega/issues/7066) - Move network compatibility check to a dedicated wallet command line

### 🛠 Improvements
- [7052](https://github.com/vegaprotocol/vega/issues/7052) - Add a specific error message when trying to access administrative endpoints on wallet API
- [7064](https://github.com/vegaprotocol/vega/issues/7064) - Make `SQL` store tests run in temporary transactions instead of truncating all tables for each test
- [7053](https://github.com/vegaprotocol/vega/issues/7053) - Add info endpoint for the block explorer

### 🐛 Fixes
- [7011](https://github.com/vegaprotocol/vega/issues/7011) - Incorrect flagging of live orders when multiple updates in the same block
- [7037](https://github.com/vegaprotocol/vega/issues/7037) - Reinstate permissions endpoints on the wallet API
- [7034](https://github.com/vegaprotocol/vega/issues/7034) - Rename `network` to `name` in `admin.remove_network`
- [7031](https://github.com/vegaprotocol/vega/issues/7031) - `datanode` expects protocol upgrade event in the right sequence
- [7072](https://github.com/vegaprotocol/vega/issues/7072) - Check if event forwarding engine is started before reloading
- [7017](https://github.com/vegaprotocol/vega/issues/7017) - Fix issue with market update during opening auction


## 0.63.1

### 🛠 Improvements
- [7003](https://github.com/vegaprotocol/vega/pull/7003) - Expose bus event stream on the `REST` API
- [7044](https://github.com/vegaprotocol/vega/issues/7044) - Proof of work improvements
- [7041](https://github.com/vegaprotocol/vega/issues/7041) - Change witness vote count to be based on voting power
- [7073](https://github.com/vegaprotocol/vega/issues/7073) - Upgrade `btcd` library

## 0.63.0

### 🚨 Breaking changes
- [6898](https://github.com/vegaprotocol/vega/issues/6795) - allow `-snapshot.load-from-block-height=` to apply to `statesync` snapshots
- [6716](https://github.com/vegaprotocol/vega/issues/6716) - Use timestamp on all times fields
- [6887](https://github.com/vegaprotocol/vega/issues/6716) - `client.get_permissions` and `client.request_permissions` have been removed from Wallet service V2 with permissions now asked during `client.list_keys`
- [6725](https://github.com/vegaprotocol/vega/issues/6725) - Fix inconsistent use of node field on `GraphQL` connection edges
- [6746](https://github.com/vegaprotocol/vega/issues/6746) - The `validating_nodes` has been removed from `NodeData` and replaced with details of each node set

### 🛠 Improvements
- [6898](https://github.com/vegaprotocol/vega/issues/6898) - allow `-snapshot.load-from-block-height=` to apply to `statesync` snapshots
- [6871](https://github.com/vegaprotocol/vega/issues/6871) - Assure integration test framework throws an error when no watchers specified for a network parameter being set/updated
- [6795](https://github.com/vegaprotocol/vega/issues/6795) - max gas implementation
- [6641](https://github.com/vegaprotocol/vega/issues/6641) - network wide limits
- [6731](https://github.com/vegaprotocol/vega/issues/6731) - standardize on 'network' and '' for network party and no market identifiers
- [6792](https://github.com/vegaprotocol/vega/issues/6792) - Better handling of panics when moving time with `nullchain`, add endpoint to query whether `nullchain` is replaying
- [6753](https://github.com/vegaprotocol/vega/issues/6753) - Filter votes per party and/or proposal
- [6959](https://github.com/vegaprotocol/vega/issues/6959) - Fix listing transactions by block height in block explorer back end
- [6832](https://github.com/vegaprotocol/vega/issues/6832) - Add signature to transaction information returned by block explorer API
- [6884](https://github.com/vegaprotocol/vega/issues/6884) - Specify transaction as `JSON` rather than a base64 encoded string in `client_{sign|send}_transaction`
- [6975](https://github.com/vegaprotocol/vega/issues/6975) - Implement `admin.sign_transaction` in the wallet
- [6974](https://github.com/vegaprotocol/vega/issues/6974) - Make names in wallet admin `API` consistent
- [6642](https://github.com/vegaprotocol/vega/issues/6642) - Add methods to manage the wallet service and its connections on wallet API version 2
- [6853](https://github.com/vegaprotocol/vega/issues/6853) - Max gas and priority improvements
- [6782](https://github.com/vegaprotocol/vega/issues/6782) - Bump embedded `postgres` version to hopefully fix `CI` instability
- [6880](https://github.com/vegaprotocol/vega/issues/6880) - Omit transactions we can't decode in block explorer transaction list
- [6640](https://github.com/vegaprotocol/vega/issues/6640) - Mark to market to happen every N seconds.
- [6827](https://github.com/vegaprotocol/vega/issues/6827) - Add `LastTradedPrice` field in market data
- [6871](https://github.com/vegaprotocol/vega/issues/6871) - Assure integration test framework throws an error when no watchers specified for a network parameter being set/updated
- [6908](https://github.com/vegaprotocol/vega/issues/6871) - Update default retention policy
- [6827](https://github.com/vegaprotocol/vega/issues/6615) - Add filters to `ordersConnection`
- [6910](https://github.com/vegaprotocol/vega/issues/6910) - Separate settled position from position
- [6988](https://github.com/vegaprotocol/vega/issues/6988) - Handle 0 timestamps in `graphql` marshaller
- [6910](https://github.com/vegaprotocol/vega/issues/6910) - Separate settled position from position
- [6949](https://github.com/vegaprotocol/vega/issues/6949) - Mark positions to market at the end of the block.
- [6819](https://github.com/vegaprotocol/vega/issues/6819) - Support long-living token in wallet client API
- [6964](https://github.com/vegaprotocol/vega/issues/6964) - Add support for long living tokens with expiry
- [6991](https://github.com/vegaprotocol/vega/issues/6991) - Expose error field in explorer API
- [5769](https://github.com/vegaprotocol/vega/issues/5769) - Automatically resolve the host name in the client wallet API
- [6910](https://github.com/vegaprotocol/vega/issues/6910) - Separate settled position from position

### 🐛 Fixes
- [6758](https://github.com/vegaprotocol/vega/issues/6758) - Fix first and last block not returned on querying epoch
- [6924](https://github.com/vegaprotocol/vega/issues/6924) - Fix deterministic sorting when nodes have equal scores and we have to choose who is in the signer set
- [6812](https://github.com/vegaprotocol/vega/issues/6812) - Network name is derived solely from the filename to cause less confusion if the network `config` is renamed
- [6831](https://github.com/vegaprotocol/vega/issues/6831) - Fix settlement state in snapshots and market settlement.
- [6856](https://github.com/vegaprotocol/vega/issues/6856) - When creating liquidity provision, seed dummy orders in order to prevent broken references when querying the market later
- [6801](https://github.com/vegaprotocol/vega/issues/6801) - Fix internal data source validations
- [6766](https://github.com/vegaprotocol/vega/issues/6766) - Handle relative vega home path being passed in `postgres` snapshots
- [6885](https://github.com/vegaprotocol/vega/issues/6885) - Don't ignore 'bootstrap peers' `IPFS` configuration setting in `datanode`
- [6799](https://github.com/vegaprotocol/vega/issues/6799) - Move LP fees in transit to the network treasury
- [6781](https://github.com/vegaprotocol/vega/issues/6781) - Fix bug where only first 32 characters of the `IPFS` identity seed were used.
- [6824](https://github.com/vegaprotocol/vega/issues/6824) - Respect `VEGA_HOME` for embedded `postgres` log location
- [6843](https://github.com/vegaprotocol/vega/issues/6843) - Fix Visor runner keys
- [6934](https://github.com/vegaprotocol/vega/issues/6934) - from/to accounts for ledger entries in database were reversed
- [6826](https://github.com/vegaprotocol/vega/issues/6826) - Update `spam.pow.numberOfPastBlocks` range values
- [6332](https://github.com/vegaprotocol/vega/issues/6332) - Standardise `graphql` responses
- [6862](https://github.com/vegaprotocol/vega/issues/6862) - Add party in account update
- [6888](https://github.com/vegaprotocol/vega/issues/6888) - Errors on accepted transaction with an invalid state are correctly handled in the wallet API version 2
- [6899](https://github.com/vegaprotocol/vega/issues/6899) - Upgrade to tendermint 0.34.24
- [6894](https://github.com/vegaprotocol/vega/issues/6894) - Finer error code returned to the third-party application
- [6849](https://github.com/vegaprotocol/vega/issues/6849) - Ensure the positions are remove from the positions engine when they are closed
- [6767](https://github.com/vegaprotocol/vega/issues/6767) - Protocol upgrade rejected events fail to write in the database
- [6896](https://github.com/vegaprotocol/vega/issues/6896) - Fix timestamps in proposals (`GQL`)
- [6844](https://github.com/vegaprotocol/vega/issues/6844) - Use proper type in `GQL` for transfer types and some types rename
- [6783](https://github.com/vegaprotocol/vega/issues/6783) - Unstable `CI` tests for `dehistory`
- [6844](https://github.com/vegaprotocol/vega/issues/6844) - Unstable `CI` tests for `dehistory`
- [6844](https://github.com/vegaprotocol/vega/issues/6844) - Add API descriptions, remove unused ledger entries and fix typos
- [6960](https://github.com/vegaprotocol/vega/issues/6960) - Infer has traded from settlement engine rather than from an unsaved-to-snapshot flag
- [6941](https://github.com/vegaprotocol/vega/issues/6941) - Rename `admin.describe_network` parameter to `name`
- [6976](https://github.com/vegaprotocol/vega/issues/6976) - Recalculate margins on MTM anniversary even if there were no trades.
- [6977](https://github.com/vegaprotocol/vega/issues/6977) - Prior to final settlement, perform MTM on unsettled trades.
- [6569](https://github.com/vegaprotocol/vega/issues/6569) - Fix margin calculations during auctions.
- [7001](https://github.com/vegaprotocol/vega/issues/7001) - Set mark price on final settlement.


## 0.62.1

### 🛠 Improvements
- [6726](https://github.com/vegaprotocol/vega/issues/6726) - Talk to embedded `postgres` via a `UNIX` domain socket in tests.

### 🐛 Fixes
- [6759](https://github.com/vegaprotocol/vega/issues/6759) - Send events when liquidity provisions are `undeployed`
- [6764](https://github.com/vegaprotocol/vega/issues/6764) - If a trading terminated oracle changes after trading already terminated do not subscribe to it
- [6775](https://github.com/vegaprotocol/vega/issues/6775) - Fix oracle spec identifiers
- [6762](https://github.com/vegaprotocol/vega/issues/6762) - Fix one off transfer events serialization
- [6747](https://github.com/vegaprotocol/vega/issues/6747) - Ensure proposal with no participation does not get enacted
- [6757](https://github.com/vegaprotocol/vega/issues/6655) - Fix oracle spec resolvers in Gateway
- [6952](https://github.com/vegaprotocol/vega/issues/6757) - Fix signers resolvers in Gateway


## 0.62.0

### 🚨 Breaking changes
- [6598](https://github.com/vegaprotocol/vega/issues/6598) - Rework `vega tools snapshot` command to be more consistent with other CLI options

### 🛠 Improvements
- [6681](https://github.com/vegaprotocol/vega/issues/6681) - Add indexes to improve balance history query
- [6682](https://github.com/vegaprotocol/vega/issues/6682) - Add indexes to orders by reference query
- [6668](https://github.com/vegaprotocol/vega/issues/6668) - Add indexes to trades by buyer/seller
- [6628](https://github.com/vegaprotocol/vega/issues/6628) - Improve node health check in the wallet
- [6711](https://github.com/vegaprotocol/vega/issues/6711) - `Anti-whale ersatz` validators reward stake scores

### 🐛 Fixes
- [6701](https://github.com/vegaprotocol/vega/issues/6701) - Fix `GraphQL` `API` not returning `x-vega-*` headers
- [6563](https://github.com/vegaprotocol/vega/issues/6563) - Liquidity engine reads orders directly from the matching engine
- [6696](https://github.com/vegaprotocol/vega/issues/6696) - New nodes are now visible from the epoch they announced and not epoch they become active
- [6661](https://github.com/vegaprotocol/vega/issues/6661) - Scale price to asset decimal in estimate orders
- [6685](https://github.com/vegaprotocol/vega/issues/6685) - `vega announce_node` now returns a `txHash` when successful or errors from `CheckTx`
- [6687](https://github.com/vegaprotocol/vega/issues/6687) - Expose `admin.update_passphrase` in admin wallet API
- [6686](https://github.com/vegaprotocol/vega/issues/6686) - Expose `admin.rename_wallet` in admin wallet API
- [6496](https://github.com/vegaprotocol/vega/issues/6496) - Fix margin calculation for pegged and liquidity orders
- [6670](https://github.com/vegaprotocol/vega/issues/6670) - Add governance by `ID` endpoint to `REST` bindings
- [6679](https://github.com/vegaprotocol/vega/issues/6679) - Permit `GFN` pegged orders
- [6707](https://github.com/vegaprotocol/vega/issues/6707) - Fix order event for liquidity provisions
- [6699](https://github.com/vegaprotocol/vega/issues/6699) - `orders` and `orders_current` view uses a redundant union causing performance issues
- [6721](https://github.com/vegaprotocol/vega/issues/6721) - Visor fix if condition for `maxNumberOfFirstConnectionRetries`
- [6655](https://github.com/vegaprotocol/vega/issues/6655) - Fix market query by `ID`
- [6656](https://github.com/vegaprotocol/vega/issues/6656) - Fix data sources to handle opening with internal source
- [6722](https://github.com/vegaprotocol/vega/issues/6722) - Fix get market response to contain oracle id


## 0.61.0

### 🚨 Breaking changes
- [5674](https://github.com/vegaprotocol/vega/issues/5674) - Remove `V1` data node `API`
- [5714](https://github.com/vegaprotocol/vega/issues/5714) - Update data sourcing types

### 🛠 Improvements
- [6603](https://github.com/vegaprotocol/vega/issues/6603) - Put embedded `postgres` files in proper state directory
- [6552](https://github.com/vegaprotocol/vega/issues/6552) - Add `datanode` `API` for querying protocol upgrade proposals
- [6613](https://github.com/vegaprotocol/vega/issues/6613) - Add file buffering to datanode
- [6602](https://github.com/vegaprotocol/vega/issues/6602) - Panic if data node receives events in unexpected order
- [6595](https://github.com/vegaprotocol/vega/issues/6595) - Support for cross network parameter dependency and validation
- [6627](https://github.com/vegaprotocol/vega/issues/6627) - Fix order estimates
- [6604](https://github.com/vegaprotocol/vega/issues/6604) - Fix transfer funds documentations in `protos`
- [6463](https://github.com/vegaprotocol/vega/issues/6463) - Implement chain replay and snapshot restore for the `nullblockchain`
- [6652](https://github.com/vegaprotocol/vega/issues/6652) - Change protocol upgrade consensus do be based on voting power

### 🐛 Fixes
- [6356](https://github.com/vegaprotocol/vega/issues/6356) - When querying for proposals from `GQL` return votes.
- [6623](https://github.com/vegaprotocol/vega/issues/6623) - Fix `nil` pointer panic in `datanode` for race condition in `recvEventRequest`
- [6601](https://github.com/vegaprotocol/vega/issues/6601) - Removed resend event when the socket client fails
- [5715](https://github.com/vegaprotocol/vega/issues/5715) - Fix documentation for Oracle Submission elements
- [5770](https://github.com/vegaprotocol/vega/issues/5770) - Fix Nodes data query returns incorrect results


## 0.60.0

### 🚨 Breaking changes
- [6227](https://github.com/vegaprotocol/vega/issues/6227) - Datanode Decentralized History - datanode init command now requires the chain id as a parameter

### 🛠 Improvements
- [6530](https://github.com/vegaprotocol/vega/issues/6530) - Add command to rename a wallet
- [6531](https://github.com/vegaprotocol/vega/issues/6531) - Add command to update the passphrase of a wallet
- [6482](https://github.com/vegaprotocol/vega/issues/6482) - Improve `TransferType` mapping usage
- [6546](https://github.com/vegaprotocol/vega/issues/6546) - Add a separate README for datanode/api gRPC handling principles
- [6582](https://github.com/vegaprotocol/vega/issues/6582) - Match validation to the required ranges
- [6596](https://github.com/vegaprotocol/vega/issues/6596) - Add market risk parameter validation

### 🐛 Fixes
- [6410](https://github.com/vegaprotocol/vega/issues/6410) - Add input validation for the `EstimateFee` endpoint.
- [6556](https://github.com/vegaprotocol/vega/issues/6556) - Limit ledger entries filtering complexity and potential number of items.
- [6539](https://github.com/vegaprotocol/vega/issues/6539) - Fix total fee calculation in estimate order
- [6584](https://github.com/vegaprotocol/vega/issues/6584) - Simplify `ListBalanceChanges`, removing aggregation and forward filling for now
- [6583](https://github.com/vegaprotocol/vega/issues/6583) - Cancel wallet connection request if no wallet


## 0.59.0

### 🚨 Breaking changes
- [6505](https://github.com/vegaprotocol/vega/issues/6505) - Allow negative position decimal places for market
- [6477](https://github.com/vegaprotocol/vega/issues/6477) - Allow the user to specify a different passphrase when isolating a key
- [6549](https://github.com/vegaprotocol/vega/issues/6549) - Output from `nodewallet reload` is now more useful `json`
- [6458](https://github.com/vegaprotocol/vega/issues/6458) - Rename `GetMultiSigSigner...Bundles API` functions to `ListMultiSigSigner...Bundles` to be consistent with `v2 APIs`
- [6506](https://github.com/vegaprotocol/vega/issues/6506) - Swap places of PID and date in log files in the wallet service

### 🛠 Improvements
- [6080](https://github.com/vegaprotocol/vega/issues/6080) - Data-node handles upgrade block and ensures data is persisted before upgrade
- [6527](https://github.com/vegaprotocol/vega/issues/6527) - Add `last-block` sub-command to `datanode CLI`
- [6529](https://github.com/vegaprotocol/vega/issues/6529) - Added reason to transfer to explain why it was stopped or rejected
- [6513](https://github.com/vegaprotocol/vega/issues/6513) - Refactor `datanode` `api` for getting balance history

### 🐛 Fixes
- [6480](https://github.com/vegaprotocol/vega/issues/6480) - Wallet `openrpc.json` is now a valid OpenRPC file
- [6473](https://github.com/vegaprotocol/vega/issues/6473) - Infrastructure Fee Account returns error when asset is pending listing
- [5690](https://github.com/vegaprotocol/vega/issues/5690) - Markets query now excludes rejected markets
- [5479](https://github.com/vegaprotocol/vega/issues/5479) - Fix inconsistent naming in API error
- [6525](https://github.com/vegaprotocol/vega/issues/6525) - Round the right way when restoring the integer representation of cached price ranges from a snapshot
- [6011](https://github.com/vegaprotocol/vega/issues/6011) - Fix data node fails when `Postgres` starts slowly
- [6341](https://github.com/vegaprotocol/vega/issues/6341) - Embedded `Postgres` should only capture logs during testing
- [6511](https://github.com/vegaprotocol/vega/issues/6511) - Do not check writer interface for null when starting embedded `Postgres`
- [6510](https://github.com/vegaprotocol/vega/issues/6510) - Filter parties with 0 reward from reward payout event
- [6471](https://github.com/vegaprotocol/vega/issues/6471) - Fix potential nil reference when owner is system for ledger entries
- [6519](https://github.com/vegaprotocol/vega/issues/6519) - Fix errors in the ledger entries `GraphQL` query.
- [6515](https://github.com/vegaprotocol/vega/issues/6515) - Required properties in OpenRPC documentation are marked as such
- [6234](https://github.com/vegaprotocol/vega/issues/6234) - Fix response in query for oracle data spec by id
- [6294](https://github.com/vegaprotocol/vega/issues/6294) - Fix response for query for non-existing market
- [6508](https://github.com/vegaprotocol/vega/issues/6508) - Fix data node starts slowly when the database is not empty
- [6532](https://github.com/vegaprotocol/vega/issues/6532) - Add current totals to the vote events

## 0.58.0

### 🚨 Breaking changes
- [6271](https://github.com/vegaprotocol/vega/issues/6271) - Require signature from new Ethereum key to validate key rotation submission
- [6364](https://github.com/vegaprotocol/vega/issues/6364) - Rename `oracleSpecForSettlementPrice` to `oracleSpecForSettlementData`
- [6401](https://github.com/vegaprotocol/vega/issues/6401) - Fix estimate fees and margin `APis`
- [6428](https://github.com/vegaprotocol/vega/issues/6428) - Update the wallet connection decision for future work
- [6429](https://github.com/vegaprotocol/vega/issues/6429) - Rename pipeline to interactor for better understanding
- [6430](https://github.com/vegaprotocol/vega/issues/6430) - Split the transaction status interaction depending on success and failure

### 🛠 Improvements
- [6399](https://github.com/vegaprotocol/vega/issues/6399) - Add `init-db` and `unsafe-reset-all` commands to block explorer
- [6348](https://github.com/vegaprotocol/vega/issues/6348) - Reduce pool size to leave more available `Postgres` connections
- [6453](https://github.com/vegaprotocol/vega/issues/6453) - Add ability to write `pprofs` at intervals to core
- [6312](https://github.com/vegaprotocol/vega/issues/6312) - Add back amended balance tests and correct ordering
- [6320](https://github.com/vegaprotocol/vega/issues/6320) - Use `Account` type without internal `id` in `datanode`
- [6461](https://github.com/vegaprotocol/vega/issues/6461) - Occasionally close `postgres` pool connections
- [6435](https://github.com/vegaprotocol/vega/issues/6435) - Add `GetTransaction` `API` call for block explorer
- [6464](https://github.com/vegaprotocol/vega/issues/6464) - Improve block explorer performance when filtering by submitter
- [6211](https://github.com/vegaprotocol/vega/issues/6211) - Handle `BeginBlock` and `EndBlock` events
- [6361](https://github.com/vegaprotocol/vega/issues/6361) - Remove unnecessary logging in market
- [6378](https://github.com/vegaprotocol/vega/issues/6378) - Migrate remaining views of current data to tables with current data
- [6425](https://github.com/vegaprotocol/vega/issues/6425) - Introduce interaction for beginning and ending of request
- [6308](https://github.com/vegaprotocol/vega/issues/6308) - Support parallel requests in wallet API version 2
- [6426](https://github.com/vegaprotocol/vega/issues/6426) - Add a name field on interaction to know what they are when JSON
- [6427](https://github.com/vegaprotocol/vega/issues/6427) - Improve interactions documentation
- [6431](https://github.com/vegaprotocol/vega/issues/6431) - Pass a human-readable input data in Transaction Succeeded and Failed notifications
- [6448](https://github.com/vegaprotocol/vega/issues/6448) - Improve wallet interaction JSON conversion
- [6454](https://github.com/vegaprotocol/vega/issues/6454) - Improve test coverage for setting fees and rewarding LPs
- [6458](https://github.com/vegaprotocol/vega/issues/6458) - Return a context aware message in `RequestSuccessful` interaction
- [6451](https://github.com/vegaprotocol/vega/issues/6451) - Improve interaction error message
- [6432](https://github.com/vegaprotocol/vega/issues/6432) - Use optionals for order error and proposal error
- [6368](https://github.com/vegaprotocol/vega/pull/6368) - Add Ledger Entry API

### 🐛 Fixes
- [6444](https://github.com/vegaprotocol/vega/issues/6444) - Send a transaction error if the same node announces itself twice
- [6388](https://github.com/vegaprotocol/vega/issues/6388) - Do not transfer stake and delegations after a key rotation
- [6266](https://github.com/vegaprotocol/vega/issues/6266) - Do not take a snapshot at block height 1 and handle increase of interval appropriately
- [6338](https://github.com/vegaprotocol/vega/issues/6338) - Fix validation for update an new asset proposals
- [6357](https://github.com/vegaprotocol/vega/issues/6357) - Fix potential panic in `gql` resolvers
- [6391](https://github.com/vegaprotocol/vega/issues/6391) - Fix dropped connection between core and data node when large `(>1mb)` messages are sent.
- [6358](https://github.com/vegaprotocol/vega/issues/6358) - Do not show hidden files nor directories as wallet
- [6374](https://github.com/vegaprotocol/vega/issues/6374) - Fix panic with the metrics
- [6373](https://github.com/vegaprotocol/vega/issues/6373) - Fix panic with the metrics as well
- [6238](https://github.com/vegaprotocol/vega/issues/6238) - Return empty string for `multisig` bundle, not `0x` when asset doesn't have one
- [6236](https://github.com/vegaprotocol/vega/issues/6236) - Make `erc20ListAssetBundle` `nullable` in `GraphQL`
- [6395](https://github.com/vegaprotocol/vega/issues/6395) - Wallet selection doesn't lower case the wallet name during input verification
- [6408](https://github.com/vegaprotocol/vega/issues/6408) - Initialise observer in liquidity provision `sql` store
- [6406](https://github.com/vegaprotocol/vega/issues/6406) - Fix invalid tracking of cumulative volume and price
- [6387](https://github.com/vegaprotocol/vega/issues/6387) - Fix max open interest calculation
- [6416](https://github.com/vegaprotocol/vega/issues/6416) - Prevent submission of `erc20` address already used by another asset
- [6375](https://github.com/vegaprotocol/vega/issues/6375) - If there is one unit left over at the end of final market settlement - transfer it to the network treasury. if there is more than one, log all transfers and panic.
- [6456](https://github.com/vegaprotocol/vega/issues/6456) - Assure liquidity fee gets update when target stake drops (even in the absence of trades)
- [6459](https://github.com/vegaprotocol/vega/issues/6459) - Send lifecycle notifications after parameters validation
- [6420](https://github.com/vegaprotocol/vega/issues/6420) - Support cancellation of a request during a wallet interaction

## 0.57.0

### 🚨 Breaking changes
- [6291](https://github.com/vegaprotocol/vega/issues/6291) - Remove `Nodewallet.ETH` configuration and add flags to supply `clef` addresses when importing or generating accounts
- [6314](https://github.com/vegaprotocol/vega/issues/6314) - Rename session namespace to client in wallet API version 2

### 🛠 Improvements
- [6283](https://github.com/vegaprotocol/vega/issues/6283) - Add commit hash to version if is development version
- [6321](https://github.com/vegaprotocol/vega/issues/6321) - Get rid of the `HasChanged` check in snapshot engines
- [6126](https://github.com/vegaprotocol/vega/issues/6126) - Don't generate market depth subscription messages if nothing has changed

### 🐛 Fixes
- [6287](https://github.com/vegaprotocol/vega/issues/6287) - Fix GraphQL `proposals` API `proposalType` filter
- [6307](https://github.com/vegaprotocol/vega/issues/6307) - Emit an event with status rejected if a protocol upgrade proposal has no validator behind it
- [5305](https://github.com/vegaprotocol/vega/issues/5305) - Handle market updates changing price monitoring parameters correctly.

## 0.56.0

### 🚨 Breaking changes
- [6196](https://github.com/vegaprotocol/vega/pull/6196) - Remove unused network parameters network end of life and market freeze date
- [6155](https://github.com/vegaprotocol/vega/issues/6155) - Rename "Client" to "User" in wallet API version 2
- [5641](https://github.com/vegaprotocol/vega/issues/5641) - Rename `SettlementPriceDecimals` to `SettlementDataDecimals`

### 🛠 Improvements
- [6103](hhttps://github.com/vegaprotocol/vega/issues/6103) - Verify that order amendment has the desired effect on opening auction
- [6170](https://github.com/vegaprotocol/vega/pull/6170) - Order GraphQL schema (query and subscription types) alphabetically
- [6163](https://github.com/vegaprotocol/vega/issues/6163) - Add block explorer back end
- [6153](https://github.com/vegaprotocol/vega/issues/6153) - Display UI friendly logs when calling `session.send_transaction`
- [6063](https://github.com/vegaprotocol/vega/pull/6063) - Update average entry valuation calculation according to spec change.
- [6191](https://github.com/vegaprotocol/vega/pull/6191) - Remove the retry on node health check in the wallet API version 2
- [6221](https://github.com/vegaprotocol/vega/pull/6221) - Add documentation for new `GraphQL endpoints`
- [6498](https://github.com/vegaprotocol/vega/pull/6498) - Fix incorrectly encoded account id
- [5600](https://github.com/vegaprotocol/vega/issues/5600) - Migrate all wallet capabilities to V2 api
- [6077](https://github.com/vegaprotocol/vega/issues/6077) - Add proof-of-work to transaction when using `vegawallet command sign`
- [6203](https://github.com/vegaprotocol/vega/issues/6203) - Support automatic consent for transactions sent through the wallet API version 2
- [6203](https://github.com/vegaprotocol/vega/issues/6203) - Log node selection process on the wallet CLI
- [5925](https://github.com/vegaprotocol/vega/issues/5925) - Clean transfer response API, now ledger movements
- [6254](https://github.com/vegaprotocol/vega/issues/6254) - Reject Ethereum configuration update via proposals
- [5706](https://github.com/vegaprotocol/vega/issues/5076) - Datanode snapshot create and restore support

### 🐛 Fixes
- [6255](https://github.com/vegaprotocol/vega/issues/6255) - Fix `WebSocket` upgrading when setting headers in HTTP middleware.
- [6101](https://github.com/vegaprotocol/vega/issues/6101) - Fix Nodes API not returning new `ethereumAdress` after `EthereumKeyRotation` event.
- [6183](https://github.com/vegaprotocol/vega/issues/6183) - Shutdown blockchain before protocol services
- [6148](https://github.com/vegaprotocol/vega/issues/6148) - Fix API descriptions for typos
- [6187](https://github.com/vegaprotocol/vega/issues/6187) - Not hash message before signing if using clef for validator heartbeats
- [6138](https://github.com/vegaprotocol/vega/issues/6138) - Return more useful information when a transaction submitted to a node contains validation errors
- [6156](https://github.com/vegaprotocol/vega/issues/6156) - Return only delegations for the specific node in `graphql` node delegation query
- [6233](https://github.com/vegaprotocol/vega/issues/6233) - Fix `GetNodeSignatures` GRPC api
- [6175](https://github.com/vegaprotocol/vega/issues/6175) - Fix `datanode` updating node public key on key rotation
- [5948](https://github.com/vegaprotocol/vega/issues/5948) - Shutdown node gracefully when panics or `sigterm` during chain-replay
- [6109](https://github.com/vegaprotocol/vega/issues/6109) - Candle query returns unexpected data.
- [5988](https://github.com/vegaprotocol/vega/issues/5988) - Exclude tainted keys from `session.list_keys` endpoint
- [5164](https://github.com/vegaprotocol/vega/issues/5164) - Distribute LP fees on settlement
- [6212](https://github.com/vegaprotocol/vega/issues/6212) - Change the error for protocol upgrade request for block 0
- [6242](https://github.com/vegaprotocol/vega/issues/6242) - Allow migrate between wallet types during Ethereum key rotation reload
- [6202](https://github.com/vegaprotocol/vega/issues/6202) - Always update margins for parties on amend
- [6228](https://github.com/vegaprotocol/vega/issues/6228) - Reject protocol upgrade downgrades
- [6245](https://github.com/vegaprotocol/vega/issues/6245) - Recalculate equity values when virtual stake changes
- [6260](https://github.com/vegaprotocol/vega/issues/6260) - Prepend `chainID` to input data only when signing the transaction
- [6036](https://github.com/vegaprotocol/vega/issues/6036) - Fix `protobuf<->swagger` generation
- [6248](https://github.com/vegaprotocol/vega/issues/6245) - Candles connection is not returning any candle data
- [6037](https://github.com/vegaprotocol/vega/issues/6037) - Fix auction events.
- [6061](https://github.com/vegaprotocol/vega/issues/6061) - Attempt at stabilizing the tests on the broker in the core
- [6178](https://github.com/vegaprotocol/vega/issues/6178) - Historical balances fails with `scany` error
- [6193](https://github.com/vegaprotocol/vega/issues/6193) - Use Data field from transaction successfully sent but that were rejected
- [6230](https://github.com/vegaprotocol/vega/issues/6230) - Node Signature Connection should return a list or an appropriate error message
- [5998](https://github.com/vegaprotocol/vega/issues/5998) - Positions should be zero when markets are closed and settled
- [6297](https://github.com/vegaprotocol/vega/issues/6297) - Historic Balances fails if `MarketId` is used in `groupBy`

## 0.55.0

### 🚨 Breaking changes
- [5989](https://github.com/vegaprotocol/vega/issues/5989) - Remove liquidity commitment from market proposal
- [6031](https://github.com/vegaprotocol/vega/issues/6031) - Remove market name from `graphql` market type
- [6095](https://github.com/vegaprotocol/vega/issues/6095) - Rename taker fees to maker paid fees
- [5442](https://github.com/vegaprotocol/vega/issues/5442) - Default behaviour when starting to node is to use the latest local snapshot if it exists
- [6139](https://github.com/vegaprotocol/vega/issues/6139) - Return the key on `session.list_keys` endpoint on wallet API version 2

### 🛠 Improvements
- [5971](https://github.com/vegaprotocol/vega/issues/5971) - Add headers `X-Block-Height`, `X-Block-Timestamp` and `X-Vega-Connection` to all API responses
- [5694](https://github.com/vegaprotocol/vega/issues/5694) - Add field `settlementPriceDecimals` to GraphQL `Future` and `FutureProduct` types
- [6048](https://github.com/vegaprotocol/vega/issues/6048) - Upgrade `golangci-lint` to `1.49.0` and implement its suggestions
- [5807](https://github.com/vegaprotocol/vega/issues/5807) - Add Vega tools: `stream`, `snapshot` and `checkpoint`
- [5678](https://github.com/vegaprotocol/vega/issues/5678) - Add GraphQL endpoints for Ethereum bundles: `listAsset`, `updateAsset`, `addSigner` and `removeSigner`
- [5881](https://github.com/vegaprotocol/vega/issues/5881) - Return account subscription as a list
- [5766](https://github.com/vegaprotocol/vega/issues/5766) - Better notification for version update on the wallet
- [5841](https://github.com/vegaprotocol/vega/issues/5841) - Add transaction to request `multisigControl` signatures on demand
- [5937](https://github.com/vegaprotocol/vega/issues/5937) - Add more flexibility to market creation bonus
- [5932](https://github.com/vegaprotocol/vega/issues/5932) - Remove Name and Symbol from update asset proposal
- [5880](https://github.com/vegaprotocol/vega/issues/5880) - Send initial image with subscriptions to positions, orders & accounts
- [5878](https://github.com/vegaprotocol/vega/issues/5878) - Add option to return only live orders in `ListOrders` `API`
- [5937](https://github.com/vegaprotocol/vega/issues/5937) - Add more flexibility to market creation bonus
- [5708](https://github.com/vegaprotocol/vega/issues/5708) - Use market price when reporting average trade price
- [5949](https://github.com/vegaprotocol/vega/issues/5949) - Transfers processed in the order they were received
- [5966](https://github.com/vegaprotocol/vega/issues/5966) - Do not send transaction from wallet if `chainID` is empty
- [5675](https://github.com/vegaprotocol/vega/issues/5675) - Add transaction information to all database tables
- [6004](https://github.com/vegaprotocol/vega/issues/6004) - Probability of trading refactoring
- [5849](https://github.com/vegaprotocol/vega/issues/5849) - Use network parameter from creation time of the proposal for requirements
- [5846](https://github.com/vegaprotocol/vega/issues/5846) - Expose network parameter from creation time of the proposal through `APIs`.
- [5999](https://github.com/vegaprotocol/vega/issues/5999) - Recalculate margins after risk parameters are updated.
- [5682](https://github.com/vegaprotocol/vega/issues/5682) - Expose equity share weight in the API
- [5684](https://github.com/vegaprotocol/vega/issues/5684) - Added date range to a number of historic balances, deposits, withdrawals, orders and trades queries
- [6071](https://github.com/vegaprotocol/vega/issues/6071) - Allow for empty settlement asset in recurring transfer metric definition for market proposer bonus
- [6042](https://github.com/vegaprotocol/vega/issues/6042) - Set GraphQL query complexity limit
- [6106](https://github.com/vegaprotocol/vega/issues/6106) - Returned signed transaction in wallet API version 2 `session.send_transaction`
- [6105](https://github.com/vegaprotocol/vega/issues/6105) - Add `session.sign_transaction` endpoint on wallet API version 2
- [6042](https://github.com/vegaprotocol/vega/issues/5270) - Set GraphQL query complexity limit
- [5888](https://github.com/vegaprotocol/vega/issues/5888) - Add Liquidity Provision subscription to GraphQL
- [5961](https://github.com/vegaprotocol/vega/issues/5961) - Add batch market instructions command
- [5974](https://github.com/vegaprotocol/vega/issues/5974) - Flatten subscription in `Graphql`
- [6146](https://github.com/vegaprotocol/vega/issues/6146) - Add version command to Vega Visor
- [6671](https://github.com/vegaprotocol/vega/issues/6671) - Vega Visor allows to postpone first failure when Core node is slow to startup

### 🐛 Fixes
- [5934](https://github.com/vegaprotocol/vega/issues/5934) - Ensure wallet without permissions can be read
- [5950](https://github.com/vegaprotocol/vega/issues/5934) - Fix documentation for new wallet command
- [5687](https://github.com/vegaprotocol/vega/issues/5934) - Asset cache was returning stale data
- [6032](https://github.com/vegaprotocol/vega/issues/6032) - Risk factors store errors after update to a market
- [5986](https://github.com/vegaprotocol/vega/issues/5986) - Error string on failed transaction is sent in the plain, no need to decode
- [5860](https://github.com/vegaprotocol/vega/issues/5860) - Enacted but unlisted new assets are now included in checkpoints
- [6023](https://github.com/vegaprotocol/vega/issues/6023) - Tell the `datanode` when a genesis validator does not exist in a `checkpoint`
- [5963](https://github.com/vegaprotocol/vega/issues/5963) - Check other nodes during version check if the first one is unavailable
- [6002](https://github.com/vegaprotocol/vega/issues/6002) - Do not emit events for unmatched oracle data and unsubscribe market as soon as oracle data is received
- [6008](https://github.com/vegaprotocol/vega/issues/6008) - Fix equity like share and average trade value calculation with opening auctions
- [6040](https://github.com/vegaprotocol/vega/issues/6040) - Fix protocol upgrade transaction submission and small Visor improvements
- [5977](https://github.com/vegaprotocol/vega/issues/5977) - Fix missing block height and block time on stake linking API
- [6054](https://github.com/vegaprotocol/vega/issues/6054) - Fix panic on settlement
- [6060](https://github.com/vegaprotocol/vega/issues/6060) - Fix connection results should not be declared as mandatory in GQL schema.
- [6097](https://github.com/vegaprotocol/vega/issues/6067) - Fix incorrect asset (metric asset) used for checking market proposer eligibility
- [6099](https://github.com/vegaprotocol/vega/issues/6099) - Allow recurring transfers with the same to and from but with different asset
- [6067](https://github.com/vegaprotocol/vega/issues/6067) - Verify global reward is transferred to party address 0
- [6131](https://github.com/vegaprotocol/vega/issues/6131) - `nullblockchain` should call Tendermint Info `abci` to match real flow
- [6119](https://github.com/vegaprotocol/vega/issues/6119) - Correct order in which market event is emitted
- [5890](https://github.com/vegaprotocol/vega/issues/5890) - Margin breach during amend doesn't cancel order
- [6144](https://github.com/vegaprotocol/vega/issues/6144) - Price and Pegged Offset in orders are Decimals
- [6111](https://github.com/vegaprotocol/vega/issues/5890) - Handle candles transient failure and prevent subscription blocking
- [6204](https://github.com/vegaprotocol/vega/issues/6204) - Data Node add Ethereum Key Rotations subscriber and rest binding

## 0.54.0

### 🚨 Breaking changes
With this release a few breaking changes are introduced.
The Vega application is now a built-in application. This means that Tendermint doesn't need to be started separately any more.
The `vega node` command has been renamed `vega start`.
The `vega tm` command has been renamed `vega tendermint`.
The `Blockchain.Tendermint.ClientAddr` configuration field have been renamed `Blockchain.Tendermint.RPCAddr`.
The init command now also generate the configuration for tendermint, the flags `--no-tendermint`, `--tendermint-home` and `--tendermint-key` have been introduced

- [5579](https://github.com/vegaprotocol/vega/issues/5579) - Make vega a built-in Tendermint application
- [5249](https://github.com/vegaprotocol/vega/issues/5249) - Migrate to Tendermint version 0.35.8
- [5624](https://github.com/vegaprotocol/vega/issues/5624) - Get rid of `updateFrequency` in price monitoring definition
- [5601](https://github.com/vegaprotocol/vega/issues/5601) - Remove support for launching a proxy in front of console and token dApp
- [5872](https://github.com/vegaprotocol/vega/issues/5872) - Remove console and token dApp from networks
- [5802](https://github.com/vegaprotocol/vega/issues/5802) - Remove support for transaction version 1

### 🗑️ Deprecation
- [4655](https://github.com/vegaprotocol/vega/issues/4655) - Move Ethereum `RPC` endpoint configuration from `Nodewallet` section to `Ethereum` section

### 🛠 Improvements
- [5589](https://github.com/vegaprotocol/vega/issues/5589) - Used custom version of Clef
- [5541](https://github.com/vegaprotocol/vega/issues/5541) - Support permissions in wallets
- [5439](https://github.com/vegaprotocol/vega/issues/5439) - `vegwallet` returns better responses when a transaction fails
- [5465](https://github.com/vegaprotocol/vega/issues/5465) - Verify `bytecode` of smart-contracts on startup
- [5608](https://github.com/vegaprotocol/vega/issues/5608) - Ignore stale price monitoring trigger when market is already in auction
- [5673](https://github.com/vegaprotocol/vega/issues/5673) - Add support for `ethereum` key rotations to `datanode`
- [5639](https://github.com/vegaprotocol/vega/issues/5639) - Move all core code in the core directory
- [5613](https://github.com/vegaprotocol/vega/issues/5613) - Import the `datanode` in the vega repo
- [5660](https://github.com/vegaprotocol/vega/issues/5660) - Migrate subscription `apis` from `datanode v1 api` to `datanode v2 api`
- [5636](https://github.com/vegaprotocol/vega/issues/5636) - Assure no false positives in cucumber steps
- [5011](https://github.com/vegaprotocol/vega/issues/5011) - Import the `protos` repo in the vega repo
- [5774](https://github.com/vegaprotocol/vega/issues/5774) - Use `generics` for `ID` types
- [5785](https://github.com/vegaprotocol/vega/issues/5785) - Add support form `ERC20` bridge stopped and resumed events
- [5712](https://github.com/vegaprotocol/vega/issues/5712) - Configurable `graphql` endpoint
- [5689](https://github.com/vegaprotocol/vega/issues/5689) - Support `UpdateAsset` proposal in APIs
- [5685](https://github.com/vegaprotocol/vega/issues/5685) - Migrated `apis` from `datanode v1` to `datanode v2`
- [5760](https://github.com/vegaprotocol/vega/issues/5760) - Map all `GRPC` to `REST`
- [5804](https://github.com/vegaprotocol/vega/issues/5804) - Rollback Tendermint to version `0.34.20`
- [5503](https://github.com/vegaprotocol/vega/issues/5503) - Introduce wallet API version 2 based on JSON-RPC with new authentication workflow
- [5822](https://github.com/vegaprotocol/vega/issues/5822) - Rename `Graphql` enums
- [5618](https://github.com/vegaprotocol/vega/issues/5618) - Add wallet JSON-RPC documentation
- [5776](https://github.com/vegaprotocol/vega/issues/5776) - Add endpoint to get a single network parameter
- [5685](https://github.com/vegaprotocol/vega/issues/5685) - Migrated `apis` from `datanode v1` to `datanode v2`
- [5761](https://github.com/vegaprotocol/vega/issues/5761) - Transfers connection make direction optional
- [5762](https://github.com/vegaprotocol/vega/issues/5762) - Transfers connection add under `party` type
- [5685](https://github.com/vegaprotocol/vega/issues/5685) - Migrated `apis` from `datanode v1` to `datanode v2`
- [5705](https://github.com/vegaprotocol/vega/issues/5705) - Use enum for validator status
- [5685](https://github.com/vegaprotocol/vega/issues/5685) - Migrated `apis` from `datanode v1` to `datanode v2`
- [5834](https://github.com/vegaprotocol/vega/issues/5834) - Avoid saving proposals of terminated/cancelled/rejected/settled markets in checkpoint
- [5619](https://github.com/vegaprotocol/vega/issues/5619) - Add wallet HTTP API version 2 documentation
- [5823](https://github.com/vegaprotocol/vega/issues/5823) - Add endpoint to wallet HTTP API version 2 to list available RPC methods
- [5814](https://github.com/vegaprotocol/vega/issues/5815) - Add proposal validation date time to `graphql`
- [5865](https://github.com/vegaprotocol/vega/issues/5865) - Allow a validator to withdraw their protocol upgrade proposal
- [5803](https://github.com/vegaprotocol/vega/issues/5803) - Update cursor pagination to use new method from [5784](https://github.com/vegaprotocol/vega/pull/5784)
- [5862](https://github.com/vegaprotocol/vega/issues/5862) - Add base `URL` in `swagger`
- [5817](https://github.com/vegaprotocol/vega/issues/5817) - Add validation error on asset proposal when rejected
- [5816](https://github.com/vegaprotocol/vega/issues/5816) - Set proper status to rejected asset proposal
- [5893](https://github.com/vegaprotocol/vega/issues/5893) - Remove total supply from assets
- [5752](https://github.com/vegaprotocol/vega/issues/5752) - Remove URL and Hash from proposal rationale, add Title
- [5802](https://github.com/vegaprotocol/vega/issues/5802) - Introduce transaction version 3 that encode the chain ID in its input data to protect against transaction replay
- [5358](https://github.com/vegaprotocol/vega/issues/5358) - Port equity like shares update to new structure
- [5926](https://github.com/vegaprotocol/vega/issues/5926) - Check for liquidity auction at the end of a block instead of after every trade

### 🐛 Fixes
- [5571](https://github.com/vegaprotocol/vega/issues/5571) - Restore pending assets status correctly after snapshot restore
- [5857](https://github.com/vegaprotocol/vega/issues/5857) - Fix panic when calling `ListAssets` `grpc` end point with no arguments
- [5572](https://github.com/vegaprotocol/vega/issues/5572) - Add validation on `IDs` and public keys
- [5348](https://github.com/vegaprotocol/vega/issues/5348) - Restore markets from checkpoint proposal
- [5279](https://github.com/vegaprotocol/vega/issues/5279) - Fix loading of proposals from checkpoint
- [5598](https://github.com/vegaprotocol/vega/issues/5598) - Remove `currentTime` from topology engine to ease snapshot restoration
- [5836](https://github.com/vegaprotocol/vega/issues/5836) - Add missing `GetMarket` `GRPC` end point
- [5609](https://github.com/vegaprotocol/vega/issues/5609) - Set event forwarder last seen height after snapshot restore
- [5782](https://github.com/vegaprotocol/vega/issues/5782) - `Pagination` with a cursor was returning incorrect results
- [5629](https://github.com/vegaprotocol/vega/issues/5629) - Fixes for loading voting power from checkpoint with non genesis validators
- [5626](https://github.com/vegaprotocol/vega/issues/5626) - Update `protos`, remove optional types
- [5665](https://github.com/vegaprotocol/vega/issues/5665) - Binary version hash always contain `-modified` suffix
- [5633](https://github.com/vegaprotocol/vega/issues/5633) - Allow `minProposerEquityLikeShare` to accept 0
- [5672](https://github.com/vegaprotocol/vega/issues/5672) - Typo fixed in datanode `ethereum` address
- [5863](https://github.com/vegaprotocol/vega/issues/5863) - Fix panic when calling `VegaTime` on `v2 api`
- [5683](https://github.com/vegaprotocol/vega/issues/5683) - Made market mandatory in `GraphQL` for order
- [5789](https://github.com/vegaprotocol/vega/issues/5789) - Fix performance issue with position query
- [5677](https://github.com/vegaprotocol/vega/issues/5677) - Fixed trading mode status
- [5663](https://github.com/vegaprotocol/vega/issues/5663) - Fixed panic with de-registering positions
- [5781](https://github.com/vegaprotocol/vega/issues/5781) - Make enactment timestamp optional in proposal for `graphql`
- [5767](https://github.com/vegaprotocol/vega/issues/5767) - Fix typo in command validation
- [5900](https://github.com/vegaprotocol/vega/issues/5900) - Add missing `/api/v2/parties/{party_id}/stake` `REST` end point
- [5825](https://github.com/vegaprotocol/vega/issues/5825) - Fix panic in pegged orders when going into auction
- [5763](https://github.com/vegaprotocol/vega/issues/5763) - Transfers connection rename `pubkey` to `partyId`
- [5486](https://github.com/vegaprotocol/vega/issues/5486) - Fix amend order expiring
- [5809](https://github.com/vegaprotocol/vega/issues/5809) - Remove state variables when a market proposal is rejected
- [5329](https://github.com/vegaprotocol/vega/issues/5329) - Fix checks for market enactment and termination
- [5837](https://github.com/vegaprotocol/vega/issues/5837) - Allow a promotion due to increased slots and a swap to happen in the same epoch
- [5819](https://github.com/vegaprotocol/vega/issues/5819) - Add new asset proposal validation timestamp validation
- [5897](https://github.com/vegaprotocol/vega/issues/5897) - Return uptime of 0, rather than error, when querying for `NodeData` before end of first epoch
- [5811](https://github.com/vegaprotocol/vega/issues/5811) - Do not overwrite local changes when updating wallet through JSON-RPC API
- [5868](https://github.com/vegaprotocol/vega/issues/5868) - Clarify the error for insufficient token to submit proposal or vote
- [5867](https://github.com/vegaprotocol/vega/issues/5867) - Fix witness check for majority
- [5853](https://github.com/vegaprotocol/vega/issues/5853) - Do not ignore market update proposals when loading from checkpoint
- [5648](https://github.com/vegaprotocol/vega/issues/5648) - Ethereum key rotation - search validators by Vega pub key and listen to rotation events in core API
- [5648](https://github.com/vegaprotocol/vega/issues/5648) - Search validator by vega pub key and update the core validators API

## 0.53.0

### 🗑️ Deprecation
- [5513](https://github.com/vegaprotocol/vega/issues/5513) - Remove all checkpoint restore command

### 🛠 Improvements
- [5428](https://github.com/vegaprotocol/vega/pull/5428) - Update contributor information
- [5519](https://github.com/vegaprotocol/vega/pull/5519) - Add `--genesis-file` option to the `load_checkpoint` command
- [5538](https://github.com/vegaprotocol/vega/issues/5538) - Core side implementation of protocol upgrade
- [5525](https://github.com/vegaprotocol/vega/pull/5525) - Release `vegawallet` from the core
- [5524](https://github.com/vegaprotocol/vega/pull/5524) - Align `vegawallet` and core versions
- [5524](https://github.com/vegaprotocol/vega/pull/5549) - Add endpoint for getting the network's `chain-id`
- [5524](https://github.com/vegaprotocol/vega/pull/5552) - Handle tendermint demotion and `ersatz` slot reduction at the same time

### 🐛 Fixes
- [5476](https://github.com/vegaprotocol/vega/issues/5476) - Include settlement price in snapshot
- [5476](https://github.com/vegaprotocol/vega/issues/5314) - Fix validation of checkpoint file
- [5499](https://github.com/vegaprotocol/vega/issues/5499) - Add error from app specific validation to check transaction response
- [5508](https://github.com/vegaprotocol/vega/issues/5508) - Fix duplicated staking events
- [5514](https://github.com/vegaprotocol/vega/issues/5514) - Emit `rewardScore` event correctly after loading from checkpoint
- [5520](https://github.com/vegaprotocol/vega/issues/5520) - Do not fail silently when wallet fails to start
- [5521](https://github.com/vegaprotocol/vega/issues/5521) - Fix asset bundle and add asset status
- [5546](https://github.com/vegaprotocol/vega/issues/5546) - Fix collateral checkpoint to unlock locked reward account balance
- [5194](https://github.com/vegaprotocol/vega/issues/5194) - Fix market trading mode vs market state
- [5432](https://github.com/vegaprotocol/vega/issues/5431) - Do not accept transaction with unexpected public keys
- [5478](https://github.com/vegaprotocol/vega/issues/5478) - Assure uncross and fake uncross are in line with each other
- [5480](https://github.com/vegaprotocol/vega/issues/5480) - Assure indicative trades are in line with actual uncrossing trades
- [5556](https://github.com/vegaprotocol/vega/issues/5556) - Fix id generation seed
- [5361](https://github.com/vegaprotocol/vega/issues/5361) - Fix limits for proposals
- [5557](https://github.com/vegaprotocol/vega/issues/5427) - Fix oracle status at market settlement

## 0.52.0

### 🛠 Improvements
- [5421](https://github.com/vegaprotocol/vega/issues/5421) - Fix notary snapshot determinism when no signature are generated yet
- [5415](https://github.com/vegaprotocol/vega/issues/5415) - Regenerate smart contracts code
- [5434](https://github.com/vegaprotocol/vega/issues/5434) - Add health check for faucet
- [5412](https://github.com/vegaprotocol/vega/issues/5412) - Proof of work improvement to support history of changes to network parameters
- [5378](https://github.com/vegaprotocol/vega/issues/5278) - Allow new market proposals without LP

### 🐛 Fixes
- [5438](https://github.com/vegaprotocol/vega/issues/5438) - Evaluate all trades resulting from an aggressive orders in one call to price monitoring engine
- [5444](https://github.com/vegaprotocol/vega/issues/5444) - Merge both checkpoints and genesis asset on startup
- [5446](https://github.com/vegaprotocol/vega/issues/5446) - Cover liquidity monitoring acceptance criteria relating to aggressive order removing best bid or ask from the book
- [5457](https://github.com/vegaprotocol/vega/issues/5457) - Fix sorting of validators for demotion check
- [5460](https://github.com/vegaprotocol/vega/issues/5460) - Fix theoretical open interest calculation
- [5477](https://github.com/vegaprotocol/vega/issues/5477) - Pass a clone of the liquidity commitment offset to pegged orders
- [5468](https://github.com/vegaprotocol/vega/issues/5468) - Bring indicative trades inline with actual auction uncrossing trades in presence of wash trades
- [5419](https://github.com/vegaprotocol/vega/issues/5419) - Fix listeners ordering and state updates

## 0.51.1

### 🛠 Improvements
- [5395](https://github.com/vegaprotocol/vega/issues/5395) - Add `burn_nonce` bridge tool
- [5403](https://github.com/vegaprotocol/vega/issues/5403) - Allow spam free / proof of work free running of null blockchain
- [5175](https://github.com/vegaprotocol/vega/issues/5175) - Validation free transactions (including signature verification) for null blockchain
- [5371](https://github.com/vegaprotocol/vega/issues/5371) - Ensure threshold is not breached in ERC20 withdrawal
- [5358](https://github.com/vegaprotocol/vega/issues/5358) - Update equity shares following updated spec.

### 🐛 Fixes
- [5362](https://github.com/vegaprotocol/vega/issues/5362) - Liquidity and order book point to same underlying order after restore
- [5367](https://github.com/vegaprotocol/vega/issues/5367) - better serialisation for party orders in liquidity snapshot
- [5377](https://github.com/vegaprotocol/vega/issues/5377) - Serialise state var internal state
- [5388](https://github.com/vegaprotocol/vega/issues/5388) - State variable snapshot now works as intended
- [5388](https://github.com/vegaprotocol/vega/issues/5388) - Repopulate cached order-book after snapshot restore
- [5203](https://github.com/vegaprotocol/vega/issues/5203) - Market liquidity monitor parameters trump network parameters on market creation
- [5297](https://github.com/vegaprotocol/vega/issues/5297) - Assure min/max price always accurate
- [4223](https://github.com/vegaprotocol/vega/issues/4223) - Use uncrossing price for target stake calculation during auction
- [3047](https://github.com/vegaprotocol/vega/issues/3047) - Improve interaction between liquidity and price monitoring auctions
- [3570](https://github.com/vegaprotocol/vega/issues/3570) - Set extension trigger during opening auction with insufficient liquidity
- [3362](https://github.com/vegaprotocol/vega/issues/3362) - Stop non-persistent orders from triggering auctions
- [5388](https://github.com/vegaprotocol/vega/issues/5388) - Use `UnixNano()` to snapshot price monitor times
- [5237](https://github.com/vegaprotocol/vega/issues/5237) - Trigger state variable calculation first time indicative uncrossing price is available
- [5397](https://github.com/vegaprotocol/vega/issues/5397) - Bring indicative trades price inline with that of actual auction uncrossing trades

## 0.51.0

### 🚨 Breaking changes
- [5192](https://github.com/vegaprotocol/vega/issues/5192) - Require a rationale on proposals

### 🛠 Improvements
- [5318](https://github.com/vegaprotocol/vega/issues/5318) - Automatically dispatch reward pool into markets in recurring transfers
- [5333](https://github.com/vegaprotocol/vega/issues/5333) - Run snapshot generation for all providers in parallel
- [5343](https://github.com/vegaprotocol/vega/issues/5343) - Snapshot optimisation part II - get rid of `getHash`
- [5324](https://github.com/vegaprotocol/vega/issues/5324) -  Send event when oracle data doesn't match
- [5140](https://github.com/vegaprotocol/vega/issues/5140) - Move limits (enabled market / assets from) to network parameters
- [5360](https://github.com/vegaprotocol/vega/issues/5360) - rewards test coverage

### 🐛 Fixes
- [5338](https://github.com/vegaprotocol/vega/issues/5338) - Checking a transaction should return proper success code
- [5277](https://github.com/vegaprotocol/vega/issues/5277) - Updating a market should default auction extension to 1
- [5284](https://github.com/vegaprotocol/vega/issues/5284) - price monitoring past prices are now included in the snapshot
- [5294](https://github.com/vegaprotocol/vega/issues/5294) - Parse timestamps oracle in market proposal validation
- [5292](https://github.com/vegaprotocol/vega/issues/5292) - Internal time oracle broadcasts timestamp without nanoseconds
- [5297](https://github.com/vegaprotocol/vega/issues/5297) - Assure min/max price always accurate
- [5286](https://github.com/vegaprotocol/vega/issues/5286) - Ensure liquidity fees are updated when updating the market
- [5322](https://github.com/vegaprotocol/vega/issues/5322) - Change vega pub key hashing in topology to fix key rotation submission.
- [5313](https://github.com/vegaprotocol/vega/issues/5313) - Future update was using oracle spec for settlement price as trading termination spec
- [5304](https://github.com/vegaprotocol/vega/issues/5304) - Fix bug causing trade events at auction end showing the wrong price.
- [5345](https://github.com/vegaprotocol/vega/issues/5345) - Fix issue with state variable transactions assumed gone missing
- [5351](https://github.com/vegaprotocol/vega/issues/5351) - Fix panic when node is interrupted before snapshot engine gets cleared and initialised
- [5972](https://github.com/vegaprotocol/vega/issues/5972) - Allow submitting a market update with termination oracle ticking before enactment of the update

## 0.50.2

### 🛠 Improvements
- [5001](https://github.com/vegaprotocol/vega/issues/5001) - Set and increment LP version field correctly
- [5001](https://github.com/vegaprotocol/vega/issues/5001) - Add integration test for LP versioning
- [3372](https://github.com/vegaprotocol/vega/issues/3372) - Add integration test making sure margin is released when an LP is cancelled.
- [5235](https://github.com/vegaprotocol/vega/issues/5235) - Use `BroadcastTxSync` instead of async for submitting transactions to `tendermint`
- [5268](https://github.com/vegaprotocol/vega/issues/5268) - Make validator heartbeat frequency a function of the epoch duration.
- [5271](https://github.com/vegaprotocol/vega/issues/5271) - Make generated hex IDs lower case
- [5273](https://github.com/vegaprotocol/vega/issues/5273) - Reward / Transfer to allow payout of reward in an arbitrary asset unrelated to the settlement and by market.
- [5207](https://github.com/vegaprotocol/vega/issues/5206) - Add integration tests to ensure price bounds and decimal places work as expected
- [5243](https://github.com/vegaprotocol/vega/issues/5243) - Update equity like share according to spec changes.
- [5249](https://github.com/vegaprotocol/vega/issues/5249) - Upgrade to tendermint 0.35.6

### 🐛 Fixes
- [4798](https://github.com/vegaprotocol/vega/issues/4978) - Set market pending timestamp to the time at which the market is created.
- [5222](https://github.com/vegaprotocol/vega/issues/5222) - Do not panic when admin server stops.
- [5103](https://github.com/vegaprotocol/vega/issues/5103) - Fix invalid http status set in faucet
- [5239](https://github.com/vegaprotocol/vega/issues/5239) - Always call `StartAggregate()` when signing validators joining and leaving even if not a validator
- [5128](https://github.com/vegaprotocol/vega/issues/5128) - Fix wrong http rate limit for faucet
- [5231](https://github.com/vegaprotocol/vega/issues/5231) - Fix pegged orders to be reset to the order pointer after snapshot loading
- [5247](https://github.com/vegaprotocol/vega/issues/5247) - Fix the check for overflow in scaling settlement price
- [5250](https://github.com/vegaprotocol/vega/issues/5250) - Fixed panic in loading validator checkpoint
- [5260](https://github.com/vegaprotocol/vega/issues/5260) - Process recurring transfer before rewards
- [5262](https://github.com/vegaprotocol/vega/issues/5262) - Allow recurring transfers to start during the current epoch
- [5267](https://github.com/vegaprotocol/vega/issues/5267) - Do not check commitment on `UpdateMarket` proposals

## 0.50.1

### 🐛 Fixes
- [5226](https://github.com/vegaprotocol/vega/issues/5226) - Add support for settlement price decimal place in governance


## 0.50.0

### 🚨 Breaking changes
- [5197](https://github.com/vegaprotocol/vega/issues/5197) - Scale settlement price based on oracle definition

### 🛠 Improvements
- [5055](https://github.com/vegaprotocol/vega/issues/5055) - Ensure at most 5 triggers are used in price monitoring settings
- [5100](https://github.com/vegaprotocol/vega/issues/5100) - add a new scenario into feature test, auction folder, leaving auction when liquidity provider provides a limit order
- [4919](https://github.com/vegaprotocol/vega/issues/4919) - Feature tests for 0011 check order allocate margin
- [4922](https://github.com/vegaprotocol/vega/issues/4922) - Feature tests for 0015 market insurance pool collateral
- [4926](https://github.com/vegaprotocol/vega/issues/4926) - Feature tests for 0019 margin calculator scenarios
- [5119](https://github.com/vegaprotocol/vega/issues/5119) - Add Ethereum key rotation support
- [5209](https://github.com/vegaprotocol/vega/issues/5209) - Add retries to floating point consensus engine to work around tendermint missing transactions
- [5219](https://github.com/vegaprotocol/vega/issues/5219) - Remove genesis sign command.

### 🐛 Fixes
- [5078](https://github.com/vegaprotocol/vega/issues/5078) - Unwrap properly position decimal place from payload
- [5076](https://github.com/vegaprotocol/vega/issues/5076) - Set last mark price to settlement price when market is settled
- [5038](https://github.com/vegaprotocol/vega/issues/5038) - Send proof-of-work when when announcing node
- [5034](https://github.com/vegaprotocol/vega/issues/5034) - Ensure to / from in transfers payloads are vega public keys
- [5111](https://github.com/vegaprotocol/vega/issues/5111) - Stop updating the market's initial configuration when an opening auction is extended
- [5066](https://github.com/vegaprotocol/vega/issues/5066) - Return an error if market decimal place > to asset decimal place
- [5095](https://github.com/vegaprotocol/vega/issues/5095) - Stabilise state sync restore and restore block height in the topology engine
- [5204](https://github.com/vegaprotocol/vega/issues/5204) - Mark a snapshot state change when liquidity provision state changes
- [4870](https://github.com/vegaprotocol/vega/issues/5870) - Add missing commands to the `TxError` event
- [5136](https://github.com/vegaprotocol/vega/issues/5136) - Fix banking snapshot for transfers, risk factor restoration, and `statevar` handling of settled markets
- [5088](https://github.com/vegaprotocol/vega/issues/5088) - Fixed MTM bug where settlement balance would not be zero when loss amount was 1.
- [5093](https://github.com/vegaprotocol/vega/issues/5093) - Fixed proof of engine end of block callback never called to clear up state
- [4996](https://github.com/vegaprotocol/vega/issues/4996) - Fix positions engines `vwBuys` and `vwSell` when amending, send events on `Update` and `UpdateNetwork`
- [5016](https://github.com/vegaprotocol/vega/issues/5016) - Target stake in asset decimal place in Market Data
- [5109](https://github.com/vegaprotocol/vega/issues/5109) - Fixed promotion of ersatz to tendermint validator
- [5110](https://github.com/vegaprotocol/vega/issues/5110) - Fixed wrong tick size used for calculating probability of trading
- [5144](https://github.com/vegaprotocol/vega/issues/5144) - Fixed the default voting power in case there is stake in the network
- [5124](https://github.com/vegaprotocol/vega/issues/5124) - Add proto serialization for update market proposal
- [5124](https://github.com/vegaprotocol/vega/issues/5124) - Ensure update market proposal compute a proper auction duration
- [5172](https://github.com/vegaprotocol/vega/issues/5172) - Add replay protection for validator commands
- [5181](https://github.com/vegaprotocol/vega/issues/5181) - Ensure Oracle specs handle numbers using `num.Decimal` and `num.Int`
- [5059](https://github.com/vegaprotocol/vega/issues/5059) - Validators without tendermint status vote in the witness and notary engine but their votes do not count
- [5190](https://github.com/vegaprotocol/vega/issues/5190) - Fix settlement at expiry to scale the settlement price from market decimals to asset decimals
- [5185](https://github.com/vegaprotocol/vega/issues/5185) - Fix MTM settlement where win transfers get truncated resulting in settlement balance not being zero after settlement.
- [4943](https://github.com/vegaprotocol/vega/issues/4943) - Fix bug where amending orders in opening auctions did not work as expected

## 0.49.8

### 🛠 Improvements
- [4814](https://github.com/vegaprotocol/vega/issues/4814) - Review fees tests
- [5067](https://github.com/vegaprotocol/vega/pull/5067) - Adding acceptance codes and tidy up tests
- [5052](https://github.com/vegaprotocol/vega/issues/5052) - Adding acceptance criteria tests for market decimal places
- [5138](https://github.com/vegaprotocol/vega/issues/5038) - Adding feature test for "0032-PRIM-price_monitoring.md"
- [4753](https://github.com/vegaprotocol/vega/issues/4753) - Adding feature test for oracle spec public key validation
- [4559](https://github.com/vegaprotocol/vega/issues/4559) - Small fixes to the amend order flow

### 🐛 Fixes
- [5064](https://github.com/vegaprotocol/vega/issues/5064) - Send order event on settlement
- [5068](https://github.com/vegaprotocol/vega/issues/5068) - Use settlement price if exists when received trading terminated event


## 0.49.7

### 🚨 Breaking changes
- [4985](https://github.com/vegaprotocol/vega/issues/4985) - Proof of work spam protection

### 🛠 Improvements
- [5007](https://github.com/vegaprotocol/vega/issues/5007) - Run approbation as part of the CI pipeline
- [5019](https://github.com/vegaprotocol/vega/issues/5019) - Label Price Monitoring tests
- [5022](https://github.com/vegaprotocol/vega/issues/5022) - CI: Run approbation for main/master/develop branches only
- [5017](https://github.com/vegaprotocol/vega/issues/5017) - Added access functions to `PositionState` type
- [5049](https://github.com/vegaprotocol/vega/issues/5049) - Liquidity Provision test coverage for 0034 spec
- [5022](https://github.com/vegaprotocol/vega/issues/5022) - CI: Run approbation for main/master/develop branches
only
- [4916](https://github.com/vegaprotocol/vega/issues/4916) - Add acceptance criteria number in the existing feature tests to address acceptance criteria in `0008-TRAD-trading_workflow.md`
- [5061](https://github.com/vegaprotocol/vega/issues/5061) - Add a test scenario using log normal risk model into feature test "insurance-pool-balance-test.feature"


### 🐛 Fixes
- [5025](https://github.com/vegaprotocol/vega/issues/5025) - Witness snapshot breaking consensus
- [5046](https://github.com/vegaprotocol/vega/issues/5046) - Save all events in `ERC20` topology snapshot


## 0.49.4
### 🛠 Improvements
- [2585](https://github.com/vegaprotocol/vega/issues/2585) - Adding position state event to event bus
- [4952](https://github.com/vegaprotocol/vega/issues/4952) - Add checkpoints for staking and `multisig control`
- [4923](https://github.com/vegaprotocol/vega/issues/4923) - Add checkpoint state in the genesis file + add subcommand to do it.

### 🐛 Fixes
- [4983](https://github.com/vegaprotocol/vega/issues/4983) - Set correct event type for positions state event
- [4989](https://github.com/vegaprotocol/vega/issues/4989) - Fixing incorrect overflow logic
- [5036](https://github.com/vegaprotocol/vega/issues/5036) - Fix the `nullblockchain`
- [4981](https://github.com/vegaprotocol/vega/issues/4981) - Fix bug causing LP orders to uncross at auction end.

## 0.49.2

### 🛠 Improvements
- [4951](https://github.com/vegaprotocol/vega/issues/4951) - Add ability to stream events to a file
- [4953](https://github.com/vegaprotocol/vega/issues/4953) - Add block hash to statistics and to block height request
- [4961](https://github.com/vegaprotocol/vega/issues/4961) - Extend auction feature tests
- [4832](https://github.com/vegaprotocol/vega/issues/4832) - Add validation of update market proposals.
- [4971](https://github.com/vegaprotocol/vega/issues/4971) - Add acceptance criteria to auction tests
- [4833](https://github.com/vegaprotocol/vega/issues/4833) - Propagate market update to other engines

### 🐛 Fixes
- [4947](https://github.com/vegaprotocol/vega/issues/4947) - Fix time formatting problem that was breaking consensus on nodes in different time zones
- [4956](https://github.com/vegaprotocol/vega/issues/4956) - Fix concurrent write to price monitoring ref price cache
- [4987](https://github.com/vegaprotocol/vega/issues/4987) - Include the witness engine in snapshots
- [4957](https://github.com/vegaprotocol/vega/issues/4957) - Fix `vega announce_node` to work with `--home` and `--passphrase-file`
- [4964](https://github.com/vegaprotocol/vega/issues/4964) - Fix price monitoring snapshot
- [4974](https://github.com/vegaprotocol/vega/issues/4974) - Fix panic when checkpointing staking accounts if there are no events
- [4888](https://github.com/vegaprotocol/vega/issues/4888) - Fix memory leak when loading snapshots.
- [4993](https://github.com/vegaprotocol/vega/issues/4993) - Stop snapshots thinking we've loaded via `statesync` when we just lost connection to TM
- [4981](https://github.com/vegaprotocol/vega/issues/4981) - Fix bug causing LP orders to uncross at auction end.


## 0.49.1

### 🛠 Improvements
- [4895](https://github.com/vegaprotocol/vega/issues/4895) - Emit validators signature when a validator is added or remove from the set
- [4901](https://github.com/vegaprotocol/vega/issues/4901) - Update the decimal library
- [4906](https://github.com/vegaprotocol/vega/issues/4906) - Get rid of unnecessary `ToDecimal` conversions (no functional change)
- [4838](https://github.com/vegaprotocol/vega/issues/4838) - Implement governance vote based on equity-like share for market update

### 🐛 Fixes
- [4877](https://github.com/vegaprotocol/vega/issues/4877) - Fix topology and `erc20` topology snapshots
- [4890](https://github.com/vegaprotocol/vega/issues/4890) - epoch service now notifies other engines when it has restored from a snapshot
- [4879](https://github.com/vegaprotocol/vega/issues/4879) - Fixes for invalid data types in the `MarketData` proto message.
- [4881](https://github.com/vegaprotocol/vega/issues/4881) - Set tendermint validators' voting power when loading from snapshot
- [4915](https://github.com/vegaprotocol/vega/issues/4915) - Take full snapshot of collateral engine, always read epoch length from network parameters, use back-off on heartbeats
- [4882](https://github.com/vegaprotocol/vega/issues/4882) - Fixed tracking of liquidity fee received and added feature tests for the fee based rewards
- [4898](https://github.com/vegaprotocol/vega/issues/4898) - Add ranking score information to checkpoint and snapshot and emit an event when loaded
- [4932](https://github.com/vegaprotocol/vega/issues/4932) - Fix the string used for resource id of stake total supply to be stable to fix the replay of non validator node locally

## 0.49.0

### 🚨 Breaking changes
- [4900](https://github.com/vegaprotocol/vega/issues/4809) - Review LP fee tests, and move to VEGA repo
- [4844](https://github.com/vegaprotocol/vega/issues/4844) - Add endpoints for checking transactions raw transactions
- [4515](https://github.com/vegaprotocol/vega/issues/4615) - Add snapshot options description and check provided storage method
- [4581](https://github.com/vegaprotocol/vega/issues/4561) - Separate endpoints for liquidity provision submissions, amendment and cancellation
- [4390](https://github.com/vegaprotocol/vega/pull/4390) - Introduce node mode, `vega init` now require a mode: full or validator
- [4383](https://github.com/vegaprotocol/vega/pull/4383) - Rename flag `--tm-root` to `--tm-home`
- [4588](https://github.com/vegaprotocol/vega/pull/4588) - Remove the outdated `--network` flag on `vega genesis generate` and `vega genesis update`
- [4605](https://github.com/vegaprotocol/vega/pull/4605) - Use new format for `EthereumConfig` in network parameters.
- [4508](https://github.com/vegaprotocol/vega/pull/4508) - Disallow negative offset for pegged orders
- [4465](https://github.com/vegaprotocol/vega/pull/4465) - Update to tendermint `v0.35.0`
- [4594](https://github.com/vegaprotocol/vega/issues/4594) - Add support for decimal places specific to markets. This means market price values and position events can have different values. Positions will be expressed in asset decimal places, market specific data events will list prices in market precision.
- [4660](https://github.com/vegaprotocol/vega/pull/4660) - Add tendermint transaction hash to events
- [4670](https://github.com/vegaprotocol/vega/pull/4670) - Rework `freeform proposal` structure so that they align with other proposals
- [4681](https://github.com/vegaprotocol/vega/issues/4681) - Remove tick size from market
- [4698](https://github.com/vegaprotocol/vega/issues/4698) - Remove maturity field from future
- [4699](https://github.com/vegaprotocol/vega/issues/4699) - Remove trading mode one off from market proposal
- [4790](https://github.com/vegaprotocol/vega/issues/4790) - Fix core to work with `protos` generated by newer versions of `protoc-gen-xxx`
- [4856](https://github.com/vegaprotocol/vega/issues/4856) - Fractional orders and positions

### 🗑️ Deprecation

### 🛠 Improvements
- [4793](https://github.com/vegaprotocol/vega/issues/4793) - Add specific insurance pool balance test
- [4633](https://github.com/vegaprotocol/vega/pull/4633) - Add possibility to list snapshots from the vega command line
- [4640](https://github.com/vegaprotocol/vega/pull/4640) - Update feature tests related to liquidity provision following integration of probability of trading with floating point consensus
- [4558](https://github.com/vegaprotocol/vega/pull/4558) - Add MacOS install steps and information required to use `dockerisedvega.sh` script with private docker repository
- [4496](https://github.com/vegaprotocol/vega/pull/4496) - State variable engine for floating point consensus
- [4481](https://github.com/vegaprotocol/vega/pull/4481) - Add an example client application that uses the null-blockchain
- [4514](https://github.com/vegaprotocol/vega/pull/4514) - Add network limits service and events
- [4516](https://github.com/vegaprotocol/vega/pull/4516) - Add a command to cleanup all vega node state
- [4531](https://github.com/vegaprotocol/vega/pull/4531) - Remove Float from network parameters, use `num.Decimal` instead
- [4537](https://github.com/vegaprotocol/vega/pull/4537) - Send staking asset total supply through consensus
- [4540](https://github.com/vegaprotocol/vega/pull/4540) - Require Go minimum version 1.17
- [4530](https://github.com/vegaprotocol/vega/pull/4530) - Integrate risk factors with floating point consensus engine
- [4485](https://github.com/vegaprotocol/vega/pull/4485) - Change snapshot interval default to 1000 blocks
- [4505](https://github.com/vegaprotocol/vega/pull/4505) - Fast forward epochs when loading from checkpoint to trigger payouts for the skipped time
- [4554](https://github.com/vegaprotocol/vega/pull/4554) - Integrate price ranges with floating point consensus engine
- [4544](https://github.com/vegaprotocol/vega/pull/4544) - Ensure validators are started with the right set of keys
- [4569](https://github.com/vegaprotocol/vega/pull/4569) - Move to `ghcr.io` docker container registry
- [4571](https://github.com/vegaprotocol/vega/pull/4571) - Update `CHANGELOG.md` for `0.47.x`
- [4577](https://github.com/vegaprotocol/vega/pull/4577) - Update `CHANGELOG.md` for `0.45.6` patch
- [4573](https://github.com/vegaprotocol/vega/pull/4573) - Remove execution configuration duplication from configuration root
- [4555](https://github.com/vegaprotocol/vega/issues/4555) - Probability of trading integrated into floating point consensus engine
- [4592](https://github.com/vegaprotocol/vega/pull/4592) - Update instructions on how to use docker without `sudo`
- [4491](https://github.com/vegaprotocol/vega/issues/4491) - Measure validator performance and use to penalise rewards
- [4599](https://github.com/vegaprotocol/vega/pull/4599) - Allow raw private keys for bridges functions
- [4588](https://github.com/vegaprotocol/vega/pull/4588) - Add `--update` and `--replace` flags on `vega genesis new validator`
- [4522](https://github.com/vegaprotocol/vega/pull/4522) - Add `--network-url` option to `vega tm`
- [4580](https://github.com/vegaprotocol/vega/pull/4580) - Add transfer command support (one off transfers)
- [4636](https://github.com/vegaprotocol/vega/pull/4636) - Update the Core Team DoD and issue templates
- [4629](https://github.com/vegaprotocol/vega/pull/4629) - Update `CHANGELOG.md` to include `0.47.5` changes
- [4580](https://github.com/vegaprotocol/vega/pull/4580) - Add transfer command support (recurring transfers)
- [4643](https://github.com/vegaprotocol/vega/issues/4643) - Add noise to floating point consensus variables in QA
- [4639](https://github.com/vegaprotocol/vega/pull/4639) - Add cancel transfer command
- [4750](https://github.com/vegaprotocol/vega/pull/4750) - Fix null blockchain by forcing it to always be a non-validator node
- [4754](https://github.com/vegaprotocol/vega/pull/4754) - Fix null blockchain properly this time
- [4754](https://github.com/vegaprotocol/vega/pull/4754) - Remove old id generator fields from execution engine's snapshot
- [4830](https://github.com/vegaprotocol/vega/pull/4830) - Reward refactoring for network treasury
- [4647](https://github.com/vegaprotocol/vega/pull/4647) - Added endpoint `SubmitRawTransaction` to provide support for different transaction request message versions
- [4653](https://github.com/vegaprotocol/vega/issues/4653) - Replace asset insurance pool with network treasury
- [4638](https://github.com/vegaprotocol/vega/pull/4638) - CI add option to specify connected changes in other repos
- [4650](https://github.com/vegaprotocol/vega/pull/4650) - Restore code from rebase and ensure node retries connection with application
- [4570](https://github.com/vegaprotocol/vega/pull/4570) - Internalize Ethereum Event Forwarder
- [4663](https://github.com/vegaprotocol/vega/issues/4663) - CI set `qa` build tag when running system tests
- [4709](https://github.com/vegaprotocol/vega/issues/4709) - Make `BlockNr` part of event interface
- [4657](https://github.com/vegaprotocol/vega/pull/4657) - Rename `min_lp_stake` to quantum + use it in liquidity provisions
- [4672](https://github.com/vegaprotocol/vega/issues/4672) - Update Jenkinsfile
- [4712](https://github.com/vegaprotocol/vega/issues/4712) - Check smart contract hash on startup to ensure the correct version is being used
- [4594](https://github.com/vegaprotocol/vega/issues/4594) - Add integration test ensuring positions plug-in calculates P&L accurately.
- [4689](https://github.com/vegaprotocol/vega/issues/4689) - Validators joining and leaving the network
- [4680](https://github.com/vegaprotocol/vega/issues/4680) - Add `totalTokenSupplyStake` to the snapshots
- [4645](https://github.com/vegaprotocol/vega/pull/4645) - Add transfers snapshots
- [4707](https://github.com/vegaprotocol/vega/pull/4707) - Serialize timestamp in time update message as number of nano seconds instead of seconds
- [4595](https://github.com/vegaprotocol/vega/pull/4595) - Add internal oracle supplying vega time data for time-triggered events
- [4737](https://github.com/vegaprotocol/vega/pull/4737) - Use a deterministic generator for order ids, set new order ids to the transaction hash of the Submit transaction
- [4741](https://github.com/vegaprotocol/vega/pull/4741) - Hash again list of hash from engines
- [4751](https://github.com/vegaprotocol/vega/pull/4751) - Make trade ids unique using the deterministic id generator
- [4766](https://github.com/vegaprotocol/vega/issues/4766) - Added feature tests and integration steps for transfers
- [4771](https://github.com/vegaprotocol/vega/issues/4771) - Small fixes and conformance update for transfers
- [4785](https://github.com/vegaprotocol/vega/issues/4785) - Implement feature tests given the acceptance criteria for transfers
- [4784](https://github.com/vegaprotocol/vega/issues/4784) - Moving feature tests from specs internal to verified folder
- [4797](https://github.com/vegaprotocol/vega/issues/4784) - Update `CODEOWNERS` for research to review verified feature files
- [4801](https://github.com/vegaprotocol/vega/issues/4801) - added acceptance criteria codes to feature tests for Settlement at expiry spec
- [4823](https://github.com/vegaprotocol/vega/issues/4823) - simplified performance score
- [4805](https://github.com/vegaprotocol/vega/issues/4805) - Add command line tool to sign for the asset pool method `set_bridge_address`
- [4839](https://github.com/vegaprotocol/vega/issues/4839) - Send governance events when restoring proposals on checkpoint reload.
- [4829](https://github.com/vegaprotocol/vega/issues/4829) - Fix margins calculations for positions with a size of 0 but with a non zero potential sell or buy
- [4826](https://github.com/vegaprotocol/vega/issues/4826) - Tidying up feature tests in verified folder
- [4843](https://github.com/vegaprotocol/vega/issues/4843) - Make snapshot engine aware of local storage old versions, and manage them accordingly to stop growing disk usage.
- [4863](https://github.com/vegaprotocol/vega/issues/4863) - Improve replay protection
- [4867](https://github.com/vegaprotocol/vega/issues/4867) - Optimise replay protection
- [4865](https://github.com/vegaprotocol/vega/issues/4865) - Fix: issue with project board automation action and update commit checker action
- [4674](https://github.com/vegaprotocol/vega/issues/4674) - Add Ethereum events reconciliation for `multisig control`
- [4886](https://github.com/vegaprotocol/vega/pull/4886) - Add more integration tests around order amends and fees.
- [4885](https://github.com/vegaprotocol/vega/pull/4885) - Update amend orders scenario to have fees transfers in int tests

### 🐛 Fixes
- [4842](https://github.com/vegaprotocol/vega/pull/4842) - Fix margin balance not being released after close-out.
- [4798](https://github.com/vegaprotocol/vega/pull/4798) - Fix panic in loading topology from snapshot
- [4521](https://github.com/vegaprotocol/vega/pull/4521) - Better error when trying to use the null-blockchain with an ERC20 asset
- [4692](https://github.com/vegaprotocol/vega/pull/4692) - Set statistics block height after a snapshot reload
- [4702](https://github.com/vegaprotocol/vega/pull/4702) - User tree importer and exporter to transfer snapshots via `statesync`
- [4516](https://github.com/vegaprotocol/vega/pull/4516) - Fix release number title typo - 0.46.1 > 0.46.2
- [4524](https://github.com/vegaprotocol/vega/pull/4524) - Updated `vega verify genesis` to understand new `app_state` layout
- [4515](https://github.com/vegaprotocol/vega/pull/4515) - Set log level in snapshot engine
- [4721](https://github.com/vegaprotocol/vega/pull/4721) - Save checkpoint with `UnixNano` when taking a snapshot
- [4728](https://github.com/vegaprotocol/vega/pull/4728) - Fix restoring markets from snapshot by handling generated providers properly
- [4742](https://github.com/vegaprotocol/vega/pull/4742) - `corestate` endpoints are now populated after a snapshot restore
- [4847](https://github.com/vegaprotocol/vega/pull/4847) - save state of the `feesplitter` in the execution snapshot
- [4782](https://github.com/vegaprotocol/vega/pull/4782) - Fix restoring markets from snapshot in an auction with orders
- [4522](https://github.com/vegaprotocol/vega/pull/4522) - Set transfer responses event when paying rewards
- [4566](https://github.com/vegaprotocol/vega/pull/4566) - Withdrawal fails should return a status rejected rather than cancelled
- [4582](https://github.com/vegaprotocol/vega/pull/4582) - Deposits stayed in memory indefinitely, and withdrawal keys were not being sorted to ensure determinism.
- [4588](https://github.com/vegaprotocol/vega/pull/4588) - Fail when missing tendermint home and public key in `nodewallet import` command
- [4623](https://github.com/vegaprotocol/vega/pull/4623) - Bug fix for `--snapshot.db-path` parameter not being used if it is set
- [4634](https://github.com/vegaprotocol/vega/pull/4634) - Bug fix for `--snapshot.max-retries` parameter not working correctly
- [4775](https://github.com/vegaprotocol/vega/pull/4775) - Restore all market fields when restoring from a snapshot
- [4845](https://github.com/vegaprotocol/vega/pull/4845) - Fix restoring rejected markets by signalling to the generated providers that their parent is dead
- [4651](https://github.com/vegaprotocol/vega/pull/4651) - An array of fixes in the snapshot code path
- [4658](https://github.com/vegaprotocol/vega/pull/4658) - Allow replaying a chain from zero when old snapshots exist
- [4659](https://github.com/vegaprotocol/vega/pull/4659) - Fix liquidity provision commands decode
- [4665](https://github.com/vegaprotocol/vega/pull/4665) - Remove all references to `TxV2`
- [4686](https://github.com/vegaprotocol/vega/pull/4686) - Fix commit hash problem when checkpoint and snapshot overlap. Ensure the snapshot contains the correct checkpoint state.
- [4691](https://github.com/vegaprotocol/vega/pull/4691) - Handle undelegate stake with no balances gracefully
- [4716](https://github.com/vegaprotocol/vega/pull/4716) - Fix protobuf conversion in orders
- [4861](https://github.com/vegaprotocol/vega/pull/4861) - Set a protocol version and properly send it to `Tendermint` in all cases
- [4732](https://github.com/vegaprotocol/vega/pull/4732) - `TimeUpdate` is now first event sent
- [4714](https://github.com/vegaprotocol/vega/pull/4714) - Ensure EEF doesn't process the current block multiple times
- [4700](https://github.com/vegaprotocol/vega/pull/4700) - Ensure verification of type between oracle spec binding and oracle spec
- [4738](https://github.com/vegaprotocol/vega/pull/4738) - Add vesting contract as part of the Ethereum event forwarder
- [4747](https://github.com/vegaprotocol/vega/pull/4747) - Dispatch network parameter updates at the same block when loaded from checkpoint
- [4732](https://github.com/vegaprotocol/vega/pull/4732) - Revert tendermint to version 0.34.14
- [4756](https://github.com/vegaprotocol/vega/pull/4756) - Fix for markets loaded from snapshot not terminated by their oracle
- [4776](https://github.com/vegaprotocol/vega/pull/4776) - Add testing for auction state changes and remove unnecessary market state change
- [4590](https://github.com/vegaprotocol/vega/pull/4590) - Added verification of uint market data in integration test
- [4749](https://github.com/vegaprotocol/vega/pull/4794) - Fixed issue where LP orders did not get redeployed
- [4820](https://github.com/vegaprotocol/vega/pull/4820) - Snapshot fixes for market + update market tracker on trades
- [4854](https://github.com/vegaprotocol/vega/pull/4854) - Snapshot fixes for the `statevar` engine
- [3919](https://github.com/vegaprotocol/vega/pull/3919) - Fixed panic in `maybeInvalidateDuringAuction`
- [4849](https://github.com/vegaprotocol/vega/pull/4849) - Fixed liquidity auction trigger for certain cancel & replace amends.

## 0.47.6
*2022-02-01*

### 🐛 Fixes
- [4691](https://github.com/vegaprotocol/vega/pull/4691) - Handle undelegate stake with no balances gracefully

## 0.47.5
*2022-01-20*

### 🐛 Fixes
- [4617](https://github.com/vegaprotocol/vega/pull/4617) - Bug fix for incorrectly reporting auto delegation

## 0.47.4
*2022-01-05*

### 🐛 Fixes
- [4563](https://github.com/vegaprotocol/vega/pull/4563) - Send an epoch event when loaded from checkpoint

## 0.47.3
*2021-12-24*

### 🐛 Fixes
- [4529](https://github.com/vegaprotocol/vega/pull/4529) - Non determinism in checkpoint fixed

## 0.47.2
*2021-12-17*

### 🐛 Fixes
- [4500](https://github.com/vegaprotocol/vega/pull/4500) - Set minimum for validator power to avoid accidentally removing them
- [4503](https://github.com/vegaprotocol/vega/pull/4503) - Limit delegation epochs in core API
- [4504](https://github.com/vegaprotocol/vega/pull/4504) - Fix premature ending of epoch when loading from checkpoint

## 0.47.1
*2021-11-24*

### 🐛 Fixes
- [4488](https://github.com/vegaprotocol/vega/pull/4488) - Disable snapshots
- [4536](https://github.com/vegaprotocol/vega/pull/4536) - Fixed non determinism in topology checkpoint
- [4550](https://github.com/vegaprotocol/vega/pull/4550) - Do not validate assets when loading checkpoint from non-validators

## 0.47.0
*2021-11-24*

### 🛠 Improvements
- [4480](https://github.com/vegaprotocol/vega/pull/4480) - Update `CHANGELOG.md` since GH Action implemented
- [4439](https://github.com/vegaprotocol/vega/pull/4439) - Create `release_ticket.md` issue template
- [4456](https://github.com/vegaprotocol/vega/pull/4456) - Return 400 on bad mint amounts sent via the faucet
- [4434](https://github.com/vegaprotocol/vega/pull/4434) - Add free form governance net parameters to `allKeys` map
- [4436](https://github.com/vegaprotocol/vega/pull/4436) - Add ability for the null-blockchain to deliver transactions
- [4455](https://github.com/vegaprotocol/vega/pull/4455) - Introduce API to allow time-forwarding in the null-blockchain
- [4422](https://github.com/vegaprotocol/vega/pull/4422) - Add support for validator key rotation
- [4463](https://github.com/vegaprotocol/vega/pull/4463) - Remove the need for an Ethereum connection when using the null-blockchain
- [4477](https://github.com/vegaprotocol/vega/pull/4477) - Allow reloading of null-blockchain configuration while core is running
- [4468](https://github.com/vegaprotocol/vega/pull/4468) - Change validator weights to be based on validator score
- [4484](https://github.com/vegaprotocol/vega/pull/4484) - Add checkpoint validator key rotation
- [4459](https://github.com/vegaprotocol/vega/pull/4459) - Add network parameters overwrite from checkpoints
- [4070](https://github.com/vegaprotocol/vega/pull/4070) - Add calls to enable state-sync via tendermint
- [4465](https://github.com/vegaprotocol/vega/pull/4465) - Add events tags to the `ResponseDeliverTx`

### 🐛 Fixes
- [4435](https://github.com/vegaprotocol/vega/pull/4435) - Fix non determinism in deposits snapshot
- [4418](https://github.com/vegaprotocol/vega/pull/4418) - Add some logging + height/version handling fixes
- [4461](https://github.com/vegaprotocol/vega/pull/4461) - Fix problem where chain id was not present on event bus during checkpoint loading
- [4475](https://github.com/vegaprotocol/vega/pull/4475) - Fix rewards checkpoint not assigned to its correct place

## 0.46.2
*2021-11-24*

### 🐛 Fixes
- [4445](https://github.com/vegaprotocol/vega/pull/4445) - Limit the number of iterations for reward calculation for delegator and fix for division by zero

## 0.46.1
*2021-11-22*

### 🛠 Improvements
- [4437](https://github.com/vegaprotocol/vega/pull/4437) - Turn snapshots off for `v0.46.1` only


## 0.46.0
*2021-11-22*

### 🛠 Improvements
- [4431](https://github.com/vegaprotocol/vega/pull/4431) - Update Vega wallet to version 0.10.0
- [4406](https://github.com/vegaprotocol/vega/pull/4406) - Add changelog and project board Github actions and update linked PR action version
- [4328](https://github.com/vegaprotocol/vega/pull/4328) - Unwrap the timestamps in reward payout event
- [4330](https://github.com/vegaprotocol/vega/pull/4330) - Remove badger related code from the codebase
- [4336](https://github.com/vegaprotocol/vega/pull/4336) - Add oracle snapshot
- [4299](https://github.com/vegaprotocol/vega/pull/4299) - Add liquidity snapshot
- [4196](https://github.com/vegaprotocol/vega/pull/4196) - Experiment at removing the snapshot details from the engine
- [4338](https://github.com/vegaprotocol/vega/pull/4338) - Adding more error messages
- [4317](https://github.com/vegaprotocol/vega/pull/4317) - Extend integration tests with global check for net deposits
- [3616](https://github.com/vegaprotocol/vega/pull/3616) - Add tests to show margins not being released
- [4171](https://github.com/vegaprotocol/vega/pull/4171) - Add trading fees feature test
- [4348](https://github.com/vegaprotocol/vega/pull/4348) - Updating return codes
- [4346](https://github.com/vegaprotocol/vega/pull/4346) - Implement liquidity supplied snapshot
- [4351](https://github.com/vegaprotocol/vega/pull/4351) - Add target liquidity engine
- [4362](https://github.com/vegaprotocol/vega/pull/4362) - Remove staking of cache at the beginning of the epoch for spam protection
- [4364](https://github.com/vegaprotocol/vega/pull/4364) - Change spam error messages to debug and enabled reloading of configuration
- [4353](https://github.com/vegaprotocol/vega/pull/4353) - remove usage of `vegatime.Now` over the codebase
- [4382](https://github.com/vegaprotocol/vega/pull/4382) - Add Prometheus metrics on snapshots
- [4190](https://github.com/vegaprotocol/vega/pull/4190) - Add markets snapshot
- [4389](https://github.com/vegaprotocol/vega/pull/4389) - Update issue templates #4389
- [4392](https://github.com/vegaprotocol/vega/pull/4392) - Update `GETTING_STARTED.md` documentation
- [4391](https://github.com/vegaprotocol/vega/pull/4391) - Refactor delegation
- [4423](https://github.com/vegaprotocol/vega/pull/4423) - Add CLI options to start node with a null-blockchain
- [4400](https://github.com/vegaprotocol/vega/pull/4400) - Add transaction hash to `SubmitTransactionResponse`
- [4394](https://github.com/vegaprotocol/vega/pull/4394) - Add step to clear all events in integration tests
- [4403](https://github.com/vegaprotocol/vega/pull/4403) - Fully remove expiry from withdrawals #4403
- [4396](https://github.com/vegaprotocol/vega/pull/4396) - Add free form governance proposals
- [4413](https://github.com/vegaprotocol/vega/pull/4413) - Deploy to Devnet with Jenkins and remove drone
- [4429](https://github.com/vegaprotocol/vega/pull/4429) - Release version `v0.46.0`
- [4442](https://github.com/vegaprotocol/vega/pull/4442) - Reduce the number of iterations in reward calculation
- [4409](https://github.com/vegaprotocol/vega/pull/4409) - Include chain id in bus messages
- [4464](https://github.com/vegaprotocol/vega/pull/4466) - Update validator power in tendermint based on their staking

### 🐛 Fixes
- [4325](https://github.com/vegaprotocol/vega/pull/4325) - Remove state from the witness snapshot and infer it from votes
- [4334](https://github.com/vegaprotocol/vega/pull/4334) - Fix notary implementation
- [4343](https://github.com/vegaprotocol/vega/pull/4343) - Fix non deterministic test by using same `idGenerator`
- [4352](https://github.com/vegaprotocol/vega/pull/4352) - Remove usage of `time.Now()` in the auction state
- [4380](https://github.com/vegaprotocol/vega/pull/4380) - Implement Uint for network parameters and use it for monies values
- [4369](https://github.com/vegaprotocol/vega/pull/4369) - Fix orders still being accepted after market in trading terminated state
- [4395](https://github.com/vegaprotocol/vega/pull/4395) - Fix drone pipeline
- [4398](https://github.com/vegaprotocol/vega/pull/4398) - Fix to set proper status on withdrawal errors
- [4421](https://github.com/vegaprotocol/vega/issues/4421) - Fix to missing pending rewards in LNL checkpoint
- [4419](https://github.com/vegaprotocol/vega/pull/4419) - Fix snapshot cleanup, improve logging when specified block height could not be reloaded.
- [4444](https://github.com/vegaprotocol/vega/pull/4444) - Fix division by zero when all validator scores are 0
- [4467](https://github.com/vegaprotocol/vega/pull/4467) - Fix reward account balance not being saved/loaded to/from checkpoint
- [4474](https://github.com/vegaprotocol/vega/pull/4474) - Wire rewards checkpoint to checkpoint engine and store infrastructure fee accounts in collateral checkpoint

## 0.45.6
*2021-11-16*

### 🐛 Fixes
- [4506](https://github.com/vegaprotocol/vega/pull/4506) - Wire network parameters to time service to flush out pending changes

## 0.45.5
*2021-11-16*

### 🐛 Fixes
- [4403](https://github.com/vegaprotocol/vega/pull/4403) - Fully remove expiry from withdrawals and release version `v0.45.5`


## 0.45.4
*2021-11-05*

### 🐛 Fixes
- [4372](https://github.com/vegaprotocol/vega/pull/4372) - Fix, if all association is nominated, allow association to be unnominated and nominated again in the same epoch


## 0.45.3
*2021-11-04*

### 🐛 Fixes
- [4362](https://github.com/vegaprotocol/vega/pull/4362) - Remove staking of cache at the beginning of the epoch for spam protection


## 0.45.2
*2021-10-27*

### 🛠 Improvements
- [4308](https://github.com/vegaprotocol/vega/pull/4308) - Add Visual Studio Code configuration
- [4319](https://github.com/vegaprotocol/vega/pull/4319) - Add snapshot node topology
- [4321](https://github.com/vegaprotocol/vega/pull/4321) - Release version `v0.45.2` #4321

### 🐛 Fixes
- [4320](https://github.com/vegaprotocol/vega/pull/4320) - Implement retries for notary transactions
- [4312](https://github.com/vegaprotocol/vega/pull/4312) - Implement retries for witness transactions


## 0.45.1
*2021-10-23*

### 🛠 Improvements
- [4246](https://github.com/vegaprotocol/vega/pull/4246) - Add replay protection snapshot
- [4245](https://github.com/vegaprotocol/vega/pull/4245) - Add ABCI snapshot
- [4260](https://github.com/vegaprotocol/vega/pull/4260) - Reconcile delegation more frequently
- [4255](https://github.com/vegaprotocol/vega/pull/4255) - Add staking snapshot
- [4278](https://github.com/vegaprotocol/vega/pull/4278) - Add timestamps to rewards
- [4265](https://github.com/vegaprotocol/vega/pull/4265) - Add witness snapshot
- [4287](https://github.com/vegaprotocol/vega/pull/4287) - Add stake verifier snapshot
- [4292](https://github.com/vegaprotocol/vega/pull/4292) - Update the vega wallet version

### 🐛 Fixes
- [4280](https://github.com/vegaprotocol/vega/pull/4280) - Make event forwarder hashing result more random
- [4270](https://github.com/vegaprotocol/vega/pull/4270) - Prevent overflow with pending delegation
- [4274](https://github.com/vegaprotocol/vega/pull/4274) - Ensure sufficient balances when nominating multiple nodes
- [4286](https://github.com/vegaprotocol/vega/pull/4286) - Checkpoints fixes


## 0.45.0
*2021-10-19*

### 🛠 Improvements
- [4188](https://github.com/vegaprotocol/vega/pull/4188) - Add rewards snapshot
- [4191](https://github.com/vegaprotocol/vega/pull/4191) - Add limit snapshot
- [4192](https://github.com/vegaprotocol/vega/pull/4192) - Ask for passphrase confirmation on init and generate commands when applicable
- [4201](https://github.com/vegaprotocol/vega/pull/4201) - Implement spam snapshot
- [4214](https://github.com/vegaprotocol/vega/pull/4214) - Add golangci-lint to CI
- [4199](https://github.com/vegaprotocol/vega/pull/4199) - Add ERC20 logic signing
- [4211](https://github.com/vegaprotocol/vega/pull/4211) - Implement snapshot for notary
- [4219](https://github.com/vegaprotocol/vega/pull/4219) - Enable linters
- [4218](https://github.com/vegaprotocol/vega/pull/4218) - Run system-tests in separate build
- [4227](https://github.com/vegaprotocol/vega/pull/4227) - Ignore system-tests failures for non PR builds
- [4232](https://github.com/vegaprotocol/vega/pull/4232) - golangci-lint increase timeout
- [4229](https://github.com/vegaprotocol/vega/pull/4229) - Ensure the vega and Ethereum wallet are not nil before accessing
- [4230](https://github.com/vegaprotocol/vega/pull/4230) - Replay protection snapshot
- [4242](https://github.com/vegaprotocol/vega/pull/4242) - Set timeout for system-tests steps
- [4215](https://github.com/vegaprotocol/vega/pull/4215) - Improve handling of expected trades
- [4224](https://github.com/vegaprotocol/vega/pull/4224) - Make evt forward mode deterministic
- [4168](https://github.com/vegaprotocol/vega/pull/4168) - Update code still using uint64
- [4240](https://github.com/vegaprotocol/vega/pull/4240) - Add command to list and describe Vega paths

### 🐛 Fixes
- [4228](https://github.com/vegaprotocol/vega/pull/4228) - Fix readme updates
- [4210](https://github.com/vegaprotocol/vega/pull/4210) - Add min validators network parameter and bug fix for overflow reward


## 0.44.2
*2021-10-11*

### 🐛 Fixes
- [4195](https://github.com/vegaprotocol/vega/pull/4195) - Fix rewards payout with delay


## 0.44.1
*2021-10-08*

### 🐛 Fixes
- [4183](https://github.com/vegaprotocol/vega/pull/4183) - Fix `undelegateNow` to use the passed amount instead of 0
- [4184](https://github.com/vegaprotocol/vega/pull/4184) - Remove 0 balance events from checkpoint of delegations
- [4185](https://github.com/vegaprotocol/vega/pull/4185) - Fix event sent on reward pool creation + fix owner


## 0.44.0
*2021-10-07*

### 🛠 Improvements
- [4159](https://github.com/vegaprotocol/vega/pull/4159) - Clean-up and separate checkpoints and snapshots
- [4172](https://github.com/vegaprotocol/vega/pull/4172) - Added assetActions to banking snapshot
- [4173](https://github.com/vegaprotocol/vega/pull/4173) - Add tools and linting
- [4161](https://github.com/vegaprotocol/vega/pull/4161) - Assets snapshot implemented
- [4142](https://github.com/vegaprotocol/vega/pull/4142) - Add clef wallet
- [4160](https://github.com/vegaprotocol/vega/pull/4160) - Snapshot positions engine
- [4170](https://github.com/vegaprotocol/vega/pull/4170) - Update to latest proto and go mod tidy
- [4157](https://github.com/vegaprotocol/vega/pull/4157) - Adding IDGenerator types
- [4166](https://github.com/vegaprotocol/vega/pull/4166) - Banking snapshot
- [4133](https://github.com/vegaprotocol/vega/pull/4133) - Matching engine snapshots
- [4162](https://github.com/vegaprotocol/vega/pull/4162) - Add fields to validators genesis
- [4154](https://github.com/vegaprotocol/vega/pull/4154) - Port code to use last version of proto (layout change)
- [4141](https://github.com/vegaprotocol/vega/pull/4141) - Collateral snapshots
- [4131](https://github.com/vegaprotocol/vega/pull/4131) - Snapshot epoch engine
- [4143](https://github.com/vegaprotocol/vega/pull/4143) - Add delegation snapshot
- [4114](https://github.com/vegaprotocol/vega/pull/4114) - Document default file location
- [4130](https://github.com/vegaprotocol/vega/pull/4130) - Update proto dependencies to latest
- [4134](https://github.com/vegaprotocol/vega/pull/4134) - Checkpoints and snapshots are 2 different things
- [4121](https://github.com/vegaprotocol/vega/pull/4121) - Additional test scenarios for delegation & rewards
- [4111](https://github.com/vegaprotocol/vega/pull/4111) - Simplify nodewallet integration
- [4110](https://github.com/vegaprotocol/vega/pull/4110) - Auto delegation
- [4123](https://github.com/vegaprotocol/vega/pull/4123) - Add auto delegation to checkpoint
- [4120](https://github.com/vegaprotocol/vega/pull/4120) - Snapshot preparation
- [4060](https://github.com/vegaprotocol/vega/pull/4060) - Edge case scenarios delegation

### 🐛 Fixes
- [4156](https://github.com/vegaprotocol/vega/pull/4156) - Fix filename for checkpoints
- [4158](https://github.com/vegaprotocol/vega/pull/4158) - Remove delay in reward/delegation calculation
- [4150](https://github.com/vegaprotocol/vega/pull/4150) - De-duplicate stake linkings
- [4137](https://github.com/vegaprotocol/vega/pull/4137) - Add missing key to all network parameters key map
- [4132](https://github.com/vegaprotocol/vega/pull/4132) - Send delegation events
- [4128](https://github.com/vegaprotocol/vega/pull/4128) - Simplify checkpointing for network parameters and start fixing collateral checkpoint
- [4124](https://github.com/vegaprotocol/vega/pull/4124) - Fixed non-deterministic checkpoint and added auto delegation to checkpoint
- [4118](https://github.com/vegaprotocol/vega/pull/4118) - Fixed epoch issue


## 0.43.0
*2021-09-22*

### 🛠 Improvements
- [4051](https://github.com/vegaprotocol/vega/pull/4051) - New type to handle signed versions of the uint256 values we already support
- [4090](https://github.com/vegaprotocol/vega/pull/4090) - Update the proto repository dependencies
- [4023](https://github.com/vegaprotocol/vega/pull/4023) - Implement the spam protection engine
- [4063](https://github.com/vegaprotocol/vega/pull/4063) - Migrate to XDG structure
- [4075](https://github.com/vegaprotocol/vega/pull/4075) - Prefix checkpoint files with time and interval for automated tests
- [4050](https://github.com/vegaprotocol/vega/pull/4050) - Extend delegation feature test scenarios
- [4056](https://github.com/vegaprotocol/vega/pull/4056) - Improve message for genesis error with topology
- [4017](https://github.com/vegaprotocol/vega/pull/4017) - Migrate wallet to XGD file structure
- [4024](https://github.com/vegaprotocol/vega/pull/4024) - Extend delegation rewards feature test scenarios
- [4035](https://github.com/vegaprotocol/vega/pull/4035) - Implement multisig control signatures
- [4083](https://github.com/vegaprotocol/vega/pull/4083) - Remove expiry support for withdrawals
- [4068](https://github.com/vegaprotocol/vega/pull/4068) - Allow proposal votes to happen during the validation period
- [4088](https://github.com/vegaprotocol/vega/pull/4088) - Implements the simple JSON oracle source
- [4105](https://github.com/vegaprotocol/vega/pull/4105) - Add more hashes to the app state hash
- [4107](https://github.com/vegaprotocol/vega/pull/4107) - Remove the trading proxy service
- [4101](https://github.com/vegaprotocol/vega/pull/4101) - Remove dependency to the Ethereum client from the Ethereum wallet

### 🐛 Fixes
- [4053](https://github.com/vegaprotocol/vega/pull/4053) - Fix readme explanation for log levels
- [4054](https://github.com/vegaprotocol/vega/pull/4054) - Capture errors with Ethereum iterator and continue
- [4040](https://github.com/vegaprotocol/vega/pull/4040) - Fix bug where the withdrawal signature uses uint64
- [4042](https://github.com/vegaprotocol/vega/pull/4042) - Extended delegation rewards feature test scenario edits
- [4034](https://github.com/vegaprotocol/vega/pull/4034) - Update integration tests now TxErr events are not sent in the execution package
- [4106](https://github.com/vegaprotocol/vega/pull/4106) - Fix a panic when reloading checkpoints
- [4115](https://github.com/vegaprotocol/vega/pull/4115) - Use block height in checkpoint file names

## 0.42.0
*2021-09-10*

### 🛠 Improvements
- [3862](https://github.com/vegaprotocol/vega/pull/3862) - Collateral snapshot: Add checkpoints where needed, update processor (ABCI app) to write checkpoint data to file.
- [3926](https://github.com/vegaprotocol/vega/pull/3926) - Add epoch to delegation balance events and changes to the delegation / reward engines
- [3963](https://github.com/vegaprotocol/vega/pull/3963) - Load tendermint logger configuration
- [3958](https://github.com/vegaprotocol/vega/pull/3958) - Update istake ABI and run abigen
- [3933](https://github.com/vegaprotocol/vega/pull/3933) - Remove redundant API from Validator node
- [3971](https://github.com/vegaprotocol/vega/pull/3971) - Reinstate wallet subcommand tests
- [3961](https://github.com/vegaprotocol/vega/pull/3961) - Implemented feature test for delegation
- [3977](https://github.com/vegaprotocol/vega/pull/3977) - Add undelegate, delegate and register snapshot errors
- [3976](https://github.com/vegaprotocol/vega/pull/3976) - Add network parameter for competition level
- [3975](https://github.com/vegaprotocol/vega/pull/3975) - Add parties stake api
- [3978](https://github.com/vegaprotocol/vega/pull/3978) - Update dependencies
- [3980](https://github.com/vegaprotocol/vega/pull/3980) - Update protobuf dependencies
- [3910](https://github.com/vegaprotocol/vega/pull/3910) - Change all price, amounts, balances from uint64 to string
- [3969](https://github.com/vegaprotocol/vega/pull/3969) - Bump dlv and geth to latest versions
- [3925](https://github.com/vegaprotocol/vega/pull/3925) - Add command to sign a subset of network parameters
- [3981](https://github.com/vegaprotocol/vega/pull/3981) - Remove the `wallet-pubkey` flag on genesis sign command
- [3987](https://github.com/vegaprotocol/vega/pull/3987) - Add genesis verify command to verify signature against local genesis file
- [3984](https://github.com/vegaprotocol/vega/pull/3984) - Update the mainnet addresses in genesis generation command
- [3983](https://github.com/vegaprotocol/vega/pull/3983) - Added action field to epoch events
- [3988](https://github.com/vegaprotocol/vega/pull/3988) - Update the go-ethereum dependency
- [3991](https://github.com/vegaprotocol/vega/pull/3991) - Remove hardcoded address to the Ethereum node
- [3990](https://github.com/vegaprotocol/vega/pull/3990) - Network bootstrapping
- [3992](https://github.com/vegaprotocol/vega/pull/3992) - Check big int conversion from string in ERC20 code
- [3993](https://github.com/vegaprotocol/vega/pull/3993) - Use the vega public key as node id
- [3955](https://github.com/vegaprotocol/vega/pull/3955) - Use staking accounts in governance
- [4004](https://github.com/vegaprotocol/vega/pull/4004) - Broker configuration: change IP to address Address
- [4005](https://github.com/vegaprotocol/vega/pull/4005) - Add a simple subcommand to the vega binary to ease submitting transactions
- [3997](https://github.com/vegaprotocol/vega/pull/3997) - Do not require Ethereum client when starting the nodewallet
- [4009](https://github.com/vegaprotocol/vega/pull/4009) - Add delegation core APIs
- [4014](https://github.com/vegaprotocol/vega/pull/4014) - Implement delegation and epoch for Limited Network Life
- [3914](https://github.com/vegaprotocol/vega/pull/3914) - Implement staking event verification
- [3940](https://github.com/vegaprotocol/vega/pull/3940) - Remove validator signature from configuration and add network parameters
- [3938](https://github.com/vegaprotocol/vega/pull/3938) - Add more logging informations on the witness vote failures
- [3932](https://github.com/vegaprotocol/vega/pull/3932) - Adding asset details to reward events
- [3706](https://github.com/vegaprotocol/vega/pull/3706) - Remove startup markets workaround
- [3905](https://github.com/vegaprotocol/vega/pull/3905) - Add vega genesis new validator sub-command
- [3895](https://github.com/vegaprotocol/vega/pull/3895) - Add command to create a new genesis block with app_state
- [3900](https://github.com/vegaprotocol/vega/pull/3900) - Create reward engine
- [4847](https://github.com/vegaprotocol/vega/pull/3847) - Modified staking account to be backed by governance token account balance
- [3907](https://github.com/vegaprotocol/vega/pull/3907) - Tune system tests
- [3904](https://github.com/vegaprotocol/vega/pull/3904) - Update Jenkins file to run all System Tests
- [3795](https://github.com/vegaprotocol/vega/pull/3795) - Add capability to sent events to a socket stream
- [3832](https://github.com/vegaprotocol/vega/pull/3832) - Update the genesis topology map
- [3891](https://github.com/vegaprotocol/vega/pull/3891) - Verify transaction version 2 signature
- [3813](https://github.com/vegaprotocol/vega/pull/3813) - Implementing epoch time
- [4031](https://github.com/vegaprotocol/vega/pull/4031) - Send error events in processor through wrapper

### 🐛 Fixes
- [3950](https://github.com/vegaprotocol/vega/pull/3950) - `LoadGenesis` returns nil if checkpoint entry is empty
- [3960](https://github.com/vegaprotocol/vega/pull/3960) - Unstaking events are not seen by all validator nodes in DV
- [3973](https://github.com/vegaprotocol/vega/pull/3973) - Set ABCI client so it is possible to submit a transaction
- [3986](https://github.com/vegaprotocol/vega/pull/3986) - Emit Party event when stake link is accepted
- [3979](https://github.com/vegaprotocol/vega/pull/3979) - Add more delegation / reward scenarios and steps and a bug fix in emitted events
- [4007](https://github.com/vegaprotocol/vega/pull/4007) - Changed delegation balance event to use string
- [4006](https://github.com/vegaprotocol/vega/pull/4006) - Sort proposals by timestamp
- [4012](https://github.com/vegaprotocol/vega/pull/4012) - Fix panic with vega watch
- [3937](https://github.com/vegaprotocol/vega/pull/3937) - Include `TX_ERROR` events for type ALL subscribers
- [3930](https://github.com/vegaprotocol/vega/pull/3930) - Added missing function and updated readme with details
- [3918](https://github.com/vegaprotocol/vega/pull/3918) - Fix the build by updating the module version for the vegawallet
- [3901](https://github.com/vegaprotocol/vega/pull/3901) - Emit a `TxErrEvent` if withdraw submission is invalid
- [3874](https://github.com/vegaprotocol/vega/pull/3874) - Fix binary version
- [3884](https://github.com/vegaprotocol/vega/pull/3884) - Always async transaction
- [3877](https://github.com/vegaprotocol/vega/pull/3877) - Use a custom http client for the tendermint client


## 0.41.0
*2021-08-06*

### 🛠 Improvements
- [#3743](https://github.com/vegaprotocol/vega/pull/3743) - Refactor: Rename traders to parties
- [#3758](https://github.com/vegaprotocol/vega/pull/3758) - Refactor: Cleanup naming in the types package
- [#3789](https://github.com/vegaprotocol/vega/pull/3789) - Update ed25519-voi
- [#3589](https://github.com/vegaprotocol/vega/pull/3589) - Update tendermint to a newer version
- [#3591](https://github.com/vegaprotocol/vega/pull/3591) - Implemented market terminated, settled and suspended states via the oracle trigger
- [#3798](https://github.com/vegaprotocol/vega/pull/3798) - Update godog version to 11
- [#3793](https://github.com/vegaprotocol/vega/pull/3793) - Send Commander commands in a goroutine
- [#3805](https://github.com/vegaprotocol/vega/pull/3805) - Checkpoint engine hash and checkpoint creation
- [#3785](https://github.com/vegaprotocol/vega/pull/3785) - Implement delegation commands
- [#3714](https://github.com/vegaprotocol/vega/pull/3714) - Move protobufs into an external repository
- [#3719](https://github.com/vegaprotocol/vega/pull/3719) - Replace vega wallet with call to the vegawallet
- [#3762](https://github.com/vegaprotocol/vega/pull/3762) - Refactor: Cleanup markets in domains types
- [#3822](https://github.com/vegaprotocol/vega/pull/3822) - Testing: vega integration add subfolders for features
- [#3794](https://github.com/vegaprotocol/vega/pull/3794) - Implement rewards transfer
- [#3839](https://github.com/vegaprotocol/vega/pull/3839) - Implement a delegation engine
- [#3842](https://github.com/vegaprotocol/vega/pull/3842) - Imports need reformatting for core code base
- [#3849](https://github.com/vegaprotocol/vega/pull/3849) - Add limits engine + genesis loading
- [#3836](https://github.com/vegaprotocol/vega/pull/3836) - Add a first version of the accounting engine
- [#3859](https://github.com/vegaprotocol/vega/pull/3859) - Enable CGO in CI


### 🐛 Fixes
- [#3751](https://github.com/vegaprotocol/vega/pull/3751) - `Unparam` linting fixes
- [#3776](https://github.com/vegaprotocol/vega/pull/3776) - Ensure expired/settled markets are correctly recorded in app state
- [#3774](https://github.com/vegaprotocol/vega/pull/3774) - Change liquidity fees distribution to general account and not margin account of liquidity provider
- [#3801](https://github.com/vegaprotocol/vega/pull/3801) - Testing: Fixed setup of oracle spec step in integration
- [#3828](https://github.com/vegaprotocol/vega/pull/3828) - 🔥 Check if application context has been cancelled before writing to channel
- [#3838](https://github.com/vegaprotocol/vega/pull/3838) - 🔥 Fix panic on division by 0 with party voting and withdrawing funds

## 0.40.0
*2021-07-12*

### 🛠 Improvements
- [#3718](https://github.com/vegaprotocol/vega/pull/3718) - Run `unparam` over the codebase
- [#3705](https://github.com/vegaprotocol/vega/pull/3705) - Return theoretical target stake when in auction
- [#3703](https://github.com/vegaprotocol/vega/pull/3703) - Remove inefficient metrics calls
- [#3693](https://github.com/vegaprotocol/vega/pull/3693) - Calculation without Decimal in the liquidity target package
- [#3696](https://github.com/vegaprotocol/vega/pull/3696) - Remove some uint <-> Decimal conversion
- [#3689](https://github.com/vegaprotocol/vega/pull/3689) - Do not rely on proto conversion for `GetAsset`
- [#3676](https://github.com/vegaprotocol/vega/pull/3676) - Ad the `tm` subcommand
- [#3569](https://github.com/vegaprotocol/vega/pull/3569) - Migrate from uint64 to uint256 for all balances, amount, prices in the core
- [#3594](https://github.com/vegaprotocol/vega/pull/3594) - Improve probability of trading calculations
- [#3752](https://github.com/vegaprotocol/vega/pull/3752) - Update oracle engine to send events at the end of the block
- [#3745](https://github.com/vegaprotocol/vega/pull/3745) - Add loss socialization for final settlement

### 🐛 Fixes
- [#3722](https://github.com/vegaprotocol/vega/pull/3722) - Added sign to settle return values to allow to determine correctly win/loss
- [#3720](https://github.com/vegaprotocol/vega/pull/3720) - Tidy up max open interest calculations
- [#3704](https://github.com/vegaprotocol/vega/pull/3704) - Fix settlement with network orders
- [#3686](https://github.com/vegaprotocol/vega/pull/3686) -Fixes in the positions engine following migration to uint256
- [#3684](https://github.com/vegaprotocol/vega/pull/3684) - Fix the position engine hash state following migration to uint256
- [#3467](https://github.com/vegaprotocol/vega/pull/3647) - Ensure LP orders are not submitted during auction
- [#3736](https://github.com/vegaprotocol/vega/pull/3736) - Correcting event types and adding panics to catch mistakes


## 0.39.0
*2021-06-30*

### 🛠 Improvements
- [#3642](https://github.com/vegaprotocol/vega/pull/3642) - Refactor integration tests
- [#3637](https://github.com/vegaprotocol/vega/pull/3637) - Rewrite pegged / liquidity order control flow
- [#3635](https://github.com/vegaprotocol/vega/pull/3635) - Unified error system and strict parsing in feature tests
- [#3632](https://github.com/vegaprotocol/vega/pull/3632) - Add documentation on market instantiation in feature tests
- [#3599](https://github.com/vegaprotocol/vega/pull/3599) - Return better errors when replay protection happen

### 🐛 Fixes
- [#3640](https://github.com/vegaprotocol/vega/pull/3640) - Fix send on closed channel using timer (event bus)
- [#3638](https://github.com/vegaprotocol/vega/pull/3638) - Fix decimal instantiation in bond slashing
- [#3621](https://github.com/vegaprotocol/vega/pull/3621) - Remove pegged order from pegged list if order is aggressive and trade
- [#3612](https://github.com/vegaprotocol/vega/pull/3612) - Clean code in the wallet package


## 0.38.0
*2021-06-11*

### 🛠 Improvements
- [#3546](https://github.com/vegaprotocol/vega/pull/3546) - Add Auction Extension trigger field to market data
- [#3538](https://github.com/vegaprotocol/vega/pull/3538) - Testing: Add block time handling & block time variance
- [#3596](https://github.com/vegaprotocol/vega/pull/3596) - Enable replay protection
- [#3497](https://github.com/vegaprotocol/vega/pull/3497) - Implement new transaction format
- [#3461](https://github.com/vegaprotocol/vega/pull/3461) - Implement new commands validation

### 🐛 Fixes
- [#3528](https://github.com/vegaprotocol/vega/pull/3528) - Stop liquidity auctions from extending infinitely
- [#3567](https://github.com/vegaprotocol/vega/pull/3567) - Fix handling of Liquidity Commitments at price bounds
- [#3568](https://github.com/vegaprotocol/vega/pull/3568) - Fix potential nil pointer when fetching proposals
- [#3554](https://github.com/vegaprotocol/vega/pull/3554) - Fix package import for domain types
- [#3549](https://github.com/vegaprotocol/vega/pull/3549) - Remove Oracle prefix from files in the Oracle package
- [#3541](https://github.com/vegaprotocol/vega/pull/3541) - Ensure all votes have weight initialised to 0
- [#3539](https://github.com/vegaprotocol/vega/pull/3541) - Address flaky tests
- [#3540](https://github.com/vegaprotocol/vega/pull/3540) - Rename auction state methods
- [#3533](https://github.com/vegaprotocol/vega/pull/3533) - Refactor auction end logic to its own file
- [#3532](https://github.com/vegaprotocol/vega/pull/3532) - Fix Average Entry valuation during opening auctions
- [#3523](https://github.com/vegaprotocol/vega/pull/3523) - Improve nil pointer checks on proposal submissions
- [#3591](https://github.com/vegaprotocol/vega/pull/3591) - Avoid slice out of access bond in trades store


## 0.37.0
*2021-05-26*

### 🛠 Improvements
- [#3479](https://github.com/vegaprotocol/vega/pull/3479) - Add test coverage for auction interactions
- [#3494](https://github.com/vegaprotocol/vega/pull/3494) - Add `error_details` field to rejected proposals
- [#3491](https://github.com/vegaprotocol/vega/pull/3491) - Market Data no longer returns an error when no market data exists, as this is a valid situation
- [#3461](https://github.com/vegaprotocol/vega/pull/3461) - Optimise transaction format & improve validation
- [#3489](https://github.com/vegaprotocol/vega/pull/3489) - Run `buf breaking` at build time
- [#3487](https://github.com/vegaprotocol/vega/pull/3487) - Refactor `prepare*` command validation
- [#3516](https://github.com/vegaprotocol/vega/pull/3516) - New tests for distressed LP + use margin for bond slashing as fallback
- [#4921](https://github.com/vegaprotocol/vega/issues/4921) - Add comment to document behaviour on margin account in feature test (liquidity-provision-bond-account.feature)

### 🐛 Fixes
- [#3513](https://github.com/vegaprotocol/vega/pull/3513) - Fix reprice of pegged orders on every liquidity update
- [#3457](https://github.com/vegaprotocol/vega/pull/3457) - Fix probability of trading calculation for liquidity orders
- [#3515](https://github.com/vegaprotocol/vega/pull/3515) - Fixes for the resolve close out LP parties flow
- [#3513](https://github.com/vegaprotocol/vega/pull/3513) - Fix redeployment of LP orders
- [#3514](https://github.com/vegaprotocol/vega/pull/3513) - Fix price monitoring bounds

## 0.36.0
*2021-05-13*

### 🛠 Improvements
- [#3408](https://github.com/vegaprotocol/vega/pull/3408) - Add more information on token proportion/weight on proposal votes APIs
- [#3360](https://github.com/vegaprotocol/vega/pull/3360) - :fire: REST: Move deposits endpoint to `/parties/[partyId]/deposits`
- [#3431](https://github.com/vegaprotocol/vega/pull/3431) - Improve caching of values when exiting auctions
- [#3459](https://github.com/vegaprotocol/vega/pull/3459) - Add extra validation for Order, Vote, Withdrawal and LP transactions
- [#3433](https://github.com/vegaprotocol/vega/pull/3433) - Reject non-persistent orders that fall outside price monitoring bounds
- [#3443](https://github.com/vegaprotocol/vega/pull/3443) - Party is no longer required when submitting an order amendment
- [#3446](https://github.com/vegaprotocol/vega/pull/3443) - Party is no longer required when submitting an order cancellation
- [#3449](https://github.com/vegaprotocol/vega/pull/3449) - Party is no longer required when submitting an withdrawal request

### 🐛 Fixes
- [#3451](https://github.com/vegaprotocol/vega/pull/3451) - Remove float usage in liquidity engine
- [#3447](https://github.com/vegaprotocol/vega/pull/3447) - Clean up order submission code
- [#3436](https://github.com/vegaprotocol/vega/pull/3436) - Break up internal proposal definitions
- [#3452](https://github.com/vegaprotocol/vega/pull/3452) - Tidy up LP implementation internally
- [#3458](https://github.com/vegaprotocol/vega/pull/3458) - Fix spelling errors in GraphQL docs
- [#3434](https://github.com/vegaprotocol/vega/pull/3434) - Improve test coverage around Liquidity Provisions on auction close
- [#3411](https://github.com/vegaprotocol/vega/pull/3411) - Fix settlement tests
- [#3418](https://github.com/vegaprotocol/vega/pull/3418) - Rename External Resource Checker to Witness
- [#3419](https://github.com/vegaprotocol/vega/pull/3419) - Fix blank IDs on oracle specs in genesis markets
- [#3412](https://github.com/vegaprotocol/vega/pull/3412) - Refactor internal Vote Submission type to be separate from Vote type
- [#3421](https://github.com/vegaprotocol/vega/pull/3421) - Improve test coverage around order uncrossing
- [#3425](https://github.com/vegaprotocol/vega/pull/3425) - Remove debug steps from feature tests
- [#3430](https://github.com/vegaprotocol/vega/pull/3430) - Remove `LiquidityPoolBalance` from configuration
- [#3468](https://github.com/vegaprotocol/vega/pull/3468) - Increase rate limit that was causing mempools to fill up unnecessarily
- [#3438](https://github.com/vegaprotocol/vega/pull/3438) - Split protobuf definitions
- [#3450](https://github.com/vegaprotocol/vega/pull/3450) - Do not emit amendments from liquidity engine

## 0.35.0
*2021-04-21*

### 🛠 Improvements
- [#3341](https://github.com/vegaprotocol/vega/pull/3341) - Add logging for transactions rejected for having no accounts
- [#3339](https://github.com/vegaprotocol/vega/pull/3339) - Reimplement amending LPs not to be cancel and replace
- [#3371](https://github.com/vegaprotocol/vega/pull/3371) - Optimise calculation of cumulative price levels
- [#3339](https://github.com/vegaprotocol/vega/pull/3339) - Reuse LP orders IDs when they are re-created
- [#3385](https://github.com/vegaprotocol/vega/pull/3385) - Track the time spent in auction via Prometheus metrics
- [#3376](https://github.com/vegaprotocol/vega/pull/3376) - Implement a simple benchmarking framework for the core trading
- [#3371](https://github.com/vegaprotocol/vega/pull/3371) - Optimize indicative price and volume calculation

### 🐛 Fixes
- [#3356](https://github.com/vegaprotocol/vega/pull/3356) - Auctions are extended if exiting auction would leave either side of the book empty
- [#3348](https://github.com/vegaprotocol/vega/pull/3348) - Correctly set time when liquidity engine is created
- [#3321](https://github.com/vegaprotocol/vega/pull/3321) - Fix bond account use on LP submission
- [#3369](https://github.com/vegaprotocol/vega/pull/3369) - Reimplement amending LPs not to be cancel and replace
- [#3358](https://github.com/vegaprotocol/vega/pull/3358) - Improve event bus stability
- [#3363](https://github.com/vegaprotocol/vega/pull/3363) - Fix behaviour when leaving auctions
- [#3321](https://github.com/vegaprotocol/vega/pull/3321) - Do not slash bond accounts on LP submission
- [#3350](https://github.com/vegaprotocol/vega/pull/3350) - Fix equity like share in the market data
- [#3363](https://github.com/vegaprotocol/vega/pull/3363) - Ensure leaving an auction cannot trigger another auction / auction leave
- [#3369](https://github.com/vegaprotocol/vega/pull/3369) - Fix LP order deployments
- [#3366](https://github.com/vegaprotocol/vega/pull/3366) - Set the fee paid in uncrossing auction trades
- [#3364](https://github.com/vegaprotocol/vega/pull/3364) - Improve / fix positions tracking
- [#3358](https://github.com/vegaprotocol/vega/pull/3358) - Fix event bus by deep cloning all messages
- [#3374](https://github.com/vegaprotocol/vega/pull/3374) - Check trades in integration tests

## 0.34.1

*2021-04-08*

### 🐛 Fixes
- [#3324](https://github.com/vegaprotocol/vega/pull/3324) - CI: Fix multi-architecture build

## 0.34.0

*2021-04-07*

### 🛠 Improvements

- [#3302](https://github.com/vegaprotocol/vega/pull/3302) - Add reference to LP in orders created by LP
- [#3183](https://github.com/vegaprotocol/vega/pull/3183) - All orders from LP - including rejected orders - are now sent through the event bus
- [#3248](https://github.com/vegaprotocol/vega/pull/3248) - Store and propagate bond penalty
- [#3266](https://github.com/vegaprotocol/vega/pull/3266) - Add network parameters to control auction duration & extension
- [#3264](https://github.com/vegaprotocol/vega/pull/3264) - Add Liquidity Provision ID to orders created by LP commitments
- [#3126](https://github.com/vegaprotocol/vega/pull/3126) - Add transfer for bond slashing
- [#3281](https://github.com/vegaprotocol/vega/pull/3281) - Update scripts to go 1.16.2
- [#3280](https://github.com/vegaprotocol/vega/pull/3280) - Update to go 1.16.2
- [#3235](https://github.com/vegaprotocol/vega/pull/3235) - Extend unit test coverage for products
- [#3219](https://github.com/vegaprotocol/vega/pull/3219) - Remove `liquidityFee` network parameter
- [#3217](https://github.com/vegaprotocol/vega/pull/3217) - Add an event bus event when a market closes
- [#3214](https://github.com/vegaprotocol/vega/pull/3214) - Add arbitrary data signing wallet endpoint
- [#3316](https://github.com/vegaprotocol/vega/pull/3316) - Add tests for traders closing their own position
- [#3270](https://github.com/vegaprotocol/vega/pull/3270) - _Feature test refactor_: Add Liquidity Provision feature tests
- [#3289](https://github.com/vegaprotocol/vega/pull/3289) - _Feature test refactor_: Remove unused steps
- [#3275](https://github.com/vegaprotocol/vega/pull/3275) - _Feature test refactor_: Refactor order cancellation steps
- [#3230](https://github.com/vegaprotocol/vega/pull/3230) - _Feature test refactor_: Refactor trader amends step
- [#3226](https://github.com/vegaprotocol/vega/pull/3226) - _Feature test refactor_: Refactor features with invalid order specs
- [#3200](https://github.com/vegaprotocol/vega/pull/3200) - _Feature test refactor_: Add step to end opening auction
- [#3201](https://github.com/vegaprotocol/vega/pull/3201) - _Feature test refactor_: Add step to amend order by reference
- [#3204](https://github.com/vegaprotocol/vega/pull/3204) - _Feature test refactor_: Add step to place pegged orders
- [#3207](https://github.com/vegaprotocol/vega/pull/3207) - _Feature test refactor_: Add step to create Liquidity Provision
- [#3212](https://github.com/vegaprotocol/vega/pull/3212) - _Feature test refactor_: Remove unused settlement price step
- [#3203](https://github.com/vegaprotocol/vega/pull/3203) - _Feature test refactor_: Rework Submit Order step
- [#3251](https://github.com/vegaprotocol/vega/pull/3251) - _Feature test refactor_:  Split market declaration
- [#3314](https://github.com/vegaprotocol/vega/pull/3314) - _Feature test refactor_:  Apply naming convention to assertions
- [#3295](https://github.com/vegaprotocol/vega/pull/3295) - Refactor governance engine tests
- [#3298](https://github.com/vegaprotocol/vega/pull/3298) - Add order book caching
- [#3307](https://github.com/vegaprotocol/vega/pull/3307) - Use `UpdateNetworkParams` to validate network parameter updates
- [#3308](https://github.com/vegaprotocol/vega/pull/3308) - Add probability of trading

### 🐛 Fixes
- [#3249](https://github.com/vegaprotocol/vega/pull/3249) - GraphQL: `LiquidityProvision` is no longer missing from the `EventBus` union
- [#3253](https://github.com/vegaprotocol/vega/pull/3253) - Verify all properties on oracle specs
- [#3224](https://github.com/vegaprotocol/vega/pull/3224) - Check for wash trades when FOK orders uncross
- [#3257](https://github.com/vegaprotocol/vega/pull/3257) - Order Status is now only `Active` when it is submitted to the book
- [#3285](https://github.com/vegaprotocol/vega/pull/3285) - LP provisions are now properly stopped when a market is rejected
- [#3290](https://github.com/vegaprotocol/vega/pull/3290) - Update Market Value Proxy at the end of each block
- [#3267](https://github.com/vegaprotocol/vega/pull/3267) - Ensure Liquidity Auctions are not left if it would result in an empty book
- [#3286](https://github.com/vegaprotocol/vega/pull/3286) - Reduce some log levels
- [#3263](https://github.com/vegaprotocol/vega/pull/3263) - Fix incorrect context object in Liquidity Provisions
- [#3283](https://github.com/vegaprotocol/vega/pull/3283) - Remove debug code
- [#3198](https://github.com/vegaprotocol/vega/pull/3198) - chore: Add spell checking to build pipeline
- [#3303](https://github.com/vegaprotocol/vega/pull/3303) - Reduce market depth updates when nothing changes
- [#3310](https://github.com/vegaprotocol/vega/pull/3310) - Fees are no longer paid to inactive LPs
- [#3305](https://github.com/vegaprotocol/vega/pull/3305) - Fix validation of governance proposal terms
- [#3311](https://github.com/vegaprotocol/vega/pull/3311) - `targetStake` is now an unsigned integer
- [#3313](https://github.com/vegaprotocol/vega/pull/3313) - Fix invalid account wrapping

## 0.33.0

*2021-02-16*

As per the previous release notes, this release brings a lot of fixes, most of which aren't exciting new features but improve either the code quality or the developer experience. This release is pretty hefty, as the last few updates have been patch releases. It represents a lot of heavy testing and bug fixing on Liquidity Commitment orders. Alongside that, the feature test suite (we use [godog](https://github.com/cucumber/godog)) has seen some serious attention so that we can specify more complex scenarios easily.

### 🛠 Improvements
- [#3094](https://github.com/vegaprotocol/vega/pull/3094) - :fire: GraphQL: Use `ID` scalar for IDs, ensure capitalisation is correct (`marketID` -> `marketId`)
- [#3093](https://github.com/vegaprotocol/vega/pull/3093) - :fire: GraphQL: Add LP Commitment field to market proposal
- [#3061](https://github.com/vegaprotocol/vega/pull/3061) - GraphQL: Add market proposal to markets created via governance
- [#3060](https://github.com/vegaprotocol/vega/pull/3060) - Add maximum LP shape size limit network parameter
- [#3089](https://github.com/vegaprotocol/vega/pull/3089) - Add `OracleSpec` to market
- [#3148](https://github.com/vegaprotocol/vega/pull/3148) - Add GraphQL endpoints for oracle spec
- [#3179](https://github.com/vegaprotocol/vega/pull/3179) - Add metrics logging for LPs
- [#3127](https://github.com/vegaprotocol/vega/pull/3127) - Add validation for Oracle Specs on market proposals
- [#3129](https://github.com/vegaprotocol/vega/pull/3129) - Update transfers to use `uint256`
- [#3091](https://github.com/vegaprotocol/vega/pull/3091) - Refactor: Standardise how `InAuction` is detected in the core
- [#3133](https://github.com/vegaprotocol/vega/pull/3133) - Remove `log.error` when TX rate limit is hit
- [#3140](https://github.com/vegaprotocol/vega/pull/3140) - Remove `log.error` when cancel all orders fails
- [#3072](https://github.com/vegaprotocol/vega/pull/3072) - Re-enable disabled static analysis
- [#3068](https://github.com/vegaprotocol/vega/pull/3068) - Add `dlv` to docker container
- [#3067](https://github.com/vegaprotocol/vega/pull/3067) - Add more LP unit tests
- [#3066](https://github.com/vegaprotocol/vega/pull/3066) - Remove `devnet` specific wallet initialisation
- [#3041](https://github.com/vegaprotocol/vega/pull/3041) - Remove obsolete `InitialMarkPrice` network parameter
- [#3035](https://github.com/vegaprotocol/vega/pull/3035) - Documentation fixed for infrastructure fee field
- [#3034](https://github.com/vegaprotocol/vega/pull/3034) - Add `buf` to get tools script
- [#3032](https://github.com/vegaprotocol/vega/pull/3032) - Move documentation generation to [`vegaprotocol/api`](https://github.com/vegaprotocol/api) repository
- [#3030](https://github.com/vegaprotocol/vega/pull/3030) - Add more debug logging in execution engine
- [#3114](https://github.com/vegaprotocol/vega/pull/3114) - _Feature test refactor_: Standardise market definitions
- [#3122](https://github.com/vegaprotocol/vega/pull/3122) - _Feature test refactor_: Remove unused trading modes
- [#3124](https://github.com/vegaprotocol/vega/pull/3124) - _Feature test refactor_: Move submit order step to separate package
- [#3141](https://github.com/vegaprotocol/vega/pull/3141) - _Feature test refactor_: Move oracle data step to separate package
- [#3142](https://github.com/vegaprotocol/vega/pull/3142) - _Feature test refactor_: Move market steps to separate package
- [#3143](https://github.com/vegaprotocol/vega/pull/3143) - _Feature test refactor_: Move confirmed trades step to separate package
- [#3144](https://github.com/vegaprotocol/vega/pull/3144) - _Feature test refactor_: Move cancelled trades step to separate package
- [#3145](https://github.com/vegaprotocol/vega/pull/3145) - _Feature test refactor_: Move traders step to separate package
- [#3146](https://github.com/vegaprotocol/vega/pull/3146) - _Feature test refactor_: Create new step to verify margin accounts for a market
- [#3153](https://github.com/vegaprotocol/vega/pull/3153) - _Feature test refactor_: Create step to verify one account of each type per asset
- [#3152](https://github.com/vegaprotocol/vega/pull/3152) - _Feature test refactor_: Create step to deposit collateral
- [#3151](https://github.com/vegaprotocol/vega/pull/3151) - _Feature test refactor_: Create step to withdraw collateral
- [#3149](https://github.com/vegaprotocol/vega/pull/3149) - _Feature test refactor_: Merge deposit & verification steps
- [#3154](https://github.com/vegaprotocol/vega/pull/3154) - _Feature test refactor_: Create step to verify settlement balance for market
- [#3156](https://github.com/vegaprotocol/vega/pull/3156) - _Feature test refactor_: Rewrite margin levels step
- [#3178](https://github.com/vegaprotocol/vega/pull/3178) - _Feature test refactor_: Unify error handling steps
- [#3157](https://github.com/vegaprotocol/vega/pull/3157) - _Feature test refactor_: Various small fixes
- [#3101](https://github.com/vegaprotocol/vega/pull/3101) - _Feature test refactor_: Remove outdated feature tests
- [#3092](https://github.com/vegaprotocol/vega/pull/3092) - _Feature test refactor_: Add steps to test handling of LPs during auction
- [#3071](https://github.com/vegaprotocol/vega/pull/3071) - _Feature test refactor_: Fix typo

### 🐛 Fixes
- [#3018](https://github.com/vegaprotocol/vega/pull/3018) - Fix crash caused by distressed traders with LPs
- [#3029](https://github.com/vegaprotocol/vega/pull/3029) - API: LP orders were missing their reference data
- [#3031](https://github.com/vegaprotocol/vega/pull/3031) - Parties with cancelled LPs no longer receive fees
- [#3033](https://github.com/vegaprotocol/vega/pull/3033) - Improve handling of genesis block errors
- [#3036](https://github.com/vegaprotocol/vega/pull/3036) - Equity share is now correct when submitting initial order
- [#3048](https://github.com/vegaprotocol/vega/pull/3048) - LP submission now checks margin engine is started
- [#3070](https://github.com/vegaprotocol/vega/pull/3070) - Rewrite amending LPs
- [#3053](https://github.com/vegaprotocol/vega/pull/3053) - Rewrite cancel all order implementation
- [#3050](https://github.com/vegaprotocol/vega/pull/3050) - GraphQL: Order in `LiquidityOrder` is now nullable
- [#3056](https://github.com/vegaprotocol/vega/pull/3056) - Move `vegastream` to a separate repository
- [#3057](https://github.com/vegaprotocol/vega/pull/3057) - Ignore error if Tendermint stats is temporarily unavailable
- [#3058](https://github.com/vegaprotocol/vega/pull/3058) - Fix governance to use total supply rather than total deposited into network
- [#3062](https://github.com/vegaprotocol/vega/pull/3070) - Opening Auction no longer set to null on a market when auction completes
- [#3051](https://github.com/vegaprotocol/vega/pull/3051) - Rewrite LP refresh mechanism
- [#3080](https://github.com/vegaprotocol/vega/pull/3080) - Auctions now leave auction when `maximumDuration` is exceeded
- [#3075](https://github.com/vegaprotocol/vega/pull/3075) - Bond account is now correctly cleared when LPs are cancelled
- [#3074](https://github.com/vegaprotocol/vega/pull/3074) - Switch error reporting mechanism to stream error
- [#3069](https://github.com/vegaprotocol/vega/pull/3069) - Switch more error reporting mechanisms to stream error
- [#3081](https://github.com/vegaprotocol/vega/pull/3081) - Fix fee check for LP orders
- [#3087](https://github.com/vegaprotocol/vega/pull/3087) - GraphQL schema grammar & spelling fixes
- [#3185](https://github.com/vegaprotocol/vega/pull/3185) - LP orders are now accessed deterministically
- [#3131](https://github.com/vegaprotocol/vega/pull/3131) - GRPC api now shuts down gracefully
- [#3110](https://github.com/vegaprotocol/vega/pull/3110) - LP Bond is now returned if a market is rejected
- [#3115](https://github.com/vegaprotocol/vega/pull/3115) - Parties with closed out LPs can now submit new LPs
- [#3123](https://github.com/vegaprotocol/vega/pull/3123) - New market proposals with invalid Oracle definitions no longer crash core
- [#3131](https://github.com/vegaprotocol/vega/pull/3131) - GRPC api now shuts down gracefully
- [#3137](https://github.com/vegaprotocol/vega/pull/3137) - Pegged orders that fail to reprice correctly are now properly removed from the Market Depth API
- [#3168](https://github.com/vegaprotocol/vega/pull/3168) - Fix `intoProto` for `OracleSpecBinding`
- [#3106](https://github.com/vegaprotocol/vega/pull/3106) - Target Stake is now used as the Market Value Proxy during opening auction
- [#3103](https://github.com/vegaprotocol/vega/pull/3103) - Ensure all filled and partially filled orders are remove from the Market Depth API
- [#3095](https://github.com/vegaprotocol/vega/pull/3095) - GraphQL: Fix missing data in proposal subscription
- [#3085](https://github.com/vegaprotocol/vega/pull/3085) - Minor tidy-up of errors reported by `goland`

## 0.32.0

*2021-02-23*

More fixes, primarily related to liquidity provisioning (still disabled in this release) and asset withdrawals, which will soon be enabled in the UI.

Two minor breaking changes in the GraphQL API are included - one fixing a typo, the other changing the content of date fields on the withdrawal object - they're now date formatted.

### 🛠 Improvements
- [#3004](https://github.com/vegaprotocol/vega/pull/3004) - Incorporate `buf.yaml` tidy up submitted by `bufdev` on api-clients repo
- [#3002](https://github.com/vegaprotocol/vega/pull/3002) -🔥GraphQL: Withdrawal fields `expiry`, `createdAt` & `updatedAt` are now `RFC3339Nano` date formatted
- [#3000](https://github.com/vegaprotocol/vega/pull/3002) -🔥GraphQL: Fix typo in `prepareVote` mutation - `propopsalId` is now `proposalId`
- [#2957](https://github.com/vegaprotocol/vega/pull/2957) - REST: Add missing prepare endpoints (`PrepareProposal`, `PrepareVote`, `PrepareLiquiditySubmission`)

### 🐛 Fixes
- [#3011](https://github.com/vegaprotocol/vega/pull/3011) - Liquidity fees are distributed in to margin accounts, not general accounts
- [#2991](https://github.com/vegaprotocol/vega/pull/2991) - Liquidity Provisions are now rejected if there is not enough collateral
- [#2990](https://github.com/vegaprotocol/vega/pull/2990) - Fix a lock caused by GraphQL subscribers unsubscribing from certain endpoints
- [#2996](https://github.com/vegaprotocol/vega/pull/2986) - Liquidity Provisions are now parked when repricing fails
- [#2951](https://github.com/vegaprotocol/vega/pull/2951) - Store reference prices when parking pegs for auction
- [#2982](https://github.com/vegaprotocol/vega/pull/2982) - Fix withdrawal data availability before it is verified
- [#2981](https://github.com/vegaprotocol/vega/pull/2981) - Fix sending multisig bundle for withdrawals before threshold is reached
- [#2964](https://github.com/vegaprotocol/vega/pull/2964) - Extend auctions if uncrossing price is unreasonable
- [#2961](https://github.com/vegaprotocol/vega/pull/2961) - GraphQL: Fix incorrect market in bond account resolver
- [#2958](https://github.com/vegaprotocol/vega/pull/2958) - Create `third_party` folder to avoid excluding vendor protobuf files in build
- [#3009](https://github.com/vegaprotocol/vega/pull/3009) - Remove LP commitments when a trader is closed out
- [#3012](https://github.com/vegaprotocol/vega/pull/3012) - Remove LP commitments when a trader reduces their commitment to 0

## 0.31.0

*2021-02-09*

Many of the fixes below relate to Liquidity Commitments, which are still disabled in testnet, and Data Sourcing, which is also not enabled. Data Sourcing (a.k.a Oracles) is one of the last remaining pieces we need to complete settlement at instrument expiry, and Liquidity Commitment will be enabled when the functionality has been stabilised.

This release does improve protocol documentation, with all missing fields filled in and the explanations for Pegged Orders expanded. Two crashers have been fixed, although the first is already live as hotfix on testnet, and the other is in functionality that is not yet enabled.

This release also makes some major API changes:

- `api.TradingClient` -> `api.v1.TradingServiceClient`
- `api.TradingDataClient` -> `api.v1.TradingDataServiceClient`
- Fields have changed from camel-case to snake-cased (e.g. `someFieldName` is now `some_field_name`)
- All API calls now have request and response messages whose names match the API call name (e.g. `GetSomething` now has a request called `GetSomethingRequest` and a response called `GetSomethingResponse`)
- See [#2879](https://github.com/vegaprotocol/vega/pull/2879) for details

### 🛠 Improvements
- [#2879](https://github.com/vegaprotocol/vega/pull/2879) - 🔥Update all the protobuf files with Buf recommendations
- [#2847](https://github.com/vegaprotocol/vega/pull/2847) - Improve proto documentation, in particular for pegged orders
- [#2905](https://github.com/vegaprotocol/vega/pull/2905) - Update `vega verify` command to verify genesis block files
- [#2851](https://github.com/vegaprotocol/vega/pull/2851) - Enable distribution of liquidity fees to liquidity providers
- [#2871](https://github.com/vegaprotocol/vega/pull/2871) - Add `submitOracleData` command
- [#2887](https://github.com/vegaprotocol/vega/pull/2887) - Add Open Oracle data processing & data normalisation
- [#2915](https://github.com/vegaprotocol/vega/pull/2915) - Add Liquidity Commitments to API responses

### 🐛 Fixes
- [#2913](https://github.com/vegaprotocol/vega/pull/2913) - Fix market lifecycle events not being published through event bus API
- [#2906](https://github.com/vegaprotocol/vega/pull/2906) - Add new process for calculating margins for orders during auction
- [#2887](https://github.com/vegaprotocol/vega/pull/2887) - Liquidity Commitment fix-a-thon
- [#2879](https://github.com/vegaprotocol/vega/pull/2879) - Apply `Buf` lint recommendations
- [#2872](https://github.com/vegaprotocol/vega/pull/2872) - Improve field names in fee distribution package
- [#2867](https://github.com/vegaprotocol/vega/pull/2867) - Fix GraphQL bug: deposits `creditedAt` incorrectly showed `createdAt` time, not credit time
- [#2858](https://github.com/vegaprotocol/vega/pull/2858) - Fix crasher caused by parking pegged orders for auction
- [#2852](https://github.com/vegaprotocol/vega/pull/2852) - Remove unused binaries from CI builds
- [#2850](https://github.com/vegaprotocol/vega/pull/2850) - Fix bug that caused fees to be charged for pegged orders
- [#2893](https://github.com/vegaprotocol/vega/pull/2893) - Remove unused dependency in repricing
- [#2929](https://github.com/vegaprotocol/vega/pull/2929) - Refactor GraphQL resolver for withdrawals
- [#2939](https://github.com/vegaprotocol/vega/pull/2939) - Fix crasher caused by incorrectly loading Fee account for transfers

## 0.30.0

*2021-01-19*

This release enables (or more accurately, re-enables previously disabled) pegged orders, meaning they're finally here :tada:

The Ethereum bridge also received some work - in particular the number of confirmations we wait for on Ethereum is now controlled by a governance parameter. Being a governance parameter, that means that the value can be changed by a governance vote. Slightly related: You can now fetch active governance proposals via REST.

:one: We also switch to [Buf](https://buf.build/) for our protobuf workflow. This was one of the pre-requisites for opening up our api clients build process, and making the protobuf files open source. More on that soon!

:two: This fixes an issue on testnet where votes were not registered when voting on open governance proposals. The required number of Ropsten `VOTE` tokens was being calculated incorrectly on testnet, leading to all votes quietly being ignored. In 0.30.0, voting works as expected again.

### ✨ New
- [#2732](https://github.com/vegaprotocol/vega/pull/2732) Add REST endpoint to fetch all proposals (`/governance/proposals`)
- [#2735](https://github.com/vegaprotocol/vega/pull/2735) Add `FeeSplitter` to correctly split fee portion of an aggressive order
- [#2745](https://github.com/vegaprotocol/vega/pull/2745) Add transfer bus events for withdrawals and deposits
- [#2754](https://github.com/vegaprotocol/vega/pull/2754) Add New Market bus event
- [#2778](https://github.com/vegaprotocol/vega/pull/2778) Switch to [Buf](https://buf.build/) :one:
- [#2785](https://github.com/vegaprotocol/vega/pull/2785) Add configurable required confirmations for bridge transactions
- [#2791](https://github.com/vegaprotocol/vega/pull/2791) Add Supplied State to market data
- [#2793](https://github.com/vegaprotocol/vega/pull/2793) 🔥Rename `marketState` to `marketTradingMode`, add new `marketState` enum (`ACTIVE`, `SUSPENDED` or `PENDING`)
- [#2833](https://github.com/vegaprotocol/vega/pull/2833) Add fees estimate for pegged orders
- [#2838](https://github.com/vegaprotocol/vega/pull/2838) Add bond and fee transfers

### 🛠 Improvements
- [#2835](https://github.com/vegaprotocol/vega/pull/2835) Fix voting for proposals :two:
- [#2830](https://github.com/vegaprotocol/vega/pull/2830) Refactor pegged order repricing
- [#2827](https://github.com/vegaprotocol/vega/pull/2827) Refactor expiring orders lists
- [#2821](https://github.com/vegaprotocol/vega/pull/2821) Handle liquidity commitments on market proposals
- [#2816](https://github.com/vegaprotocol/vega/pull/2816) Add changing liquidity commitment when not enough stake
- [#2805](https://github.com/vegaprotocol/vega/pull/2805) Fix read nodes lagging if they receive votes but not a bridge event
- [#2804](https://github.com/vegaprotocol/vega/pull/2804) Fix various minor bridge confirmation bugs
- [#2800](https://github.com/vegaprotocol/vega/pull/2800) Fix removing pegged orders that are rejected when unparked
- [#2799](https://github.com/vegaprotocol/vega/pull/2799) Fix crasher when proposing an update to network parameters
- [#2797](https://github.com/vegaprotocol/vega/pull/2797) Update target stake to include mark price
- [#2783](https://github.com/vegaprotocol/vega/pull/2783) Fix price monitoring integration tests
- [#2780](https://github.com/vegaprotocol/vega/pull/2780) Add more unit tests for pegged order price amends
- [#2774](https://github.com/vegaprotocol/vega/pull/2774) Fix cancelling all orders
- [#2768](https://github.com/vegaprotocol/vega/pull/2768) Fix GraphQL: Allow `marketId` to be null when it is invalid
- [#2767](https://github.com/vegaprotocol/vega/pull/2767) Fix parked pegged orders to have a price of 0 explicitly
- [#2766](https://github.com/vegaprotocol/vega/pull/2766) Disallow GFN to GTC/GTT amends
- [#2765](https://github.com/vegaprotocol/vega/pull/2765) Fix New Market bus event being sent more than once
- [#2763](https://github.com/vegaprotocol/vega/pull/2763) Add rounding to pegged order mid prices that land on non integer values
- [#2795](https://github.com/vegaprotocol/vega/pull/2795) Fix typos in GraphQL schema documentation
- [#2762](https://github.com/vegaprotocol/vega/pull/2762) Fix more typos in GraphQL schema documentation
- [#2758](https://github.com/vegaprotocol/vega/pull/2758) Fix error handling when amending some pegged order types
- [#2757](https://github.com/vegaprotocol/vega/pull/2757) Remove order from pegged list when it becomes inactive
- [#2756](https://github.com/vegaprotocol/vega/pull/2756) Add more panics to the core
- [#2750](https://github.com/vegaprotocol/vega/pull/2750) Remove expiring orders when amending to non GTT
- [#2671](https://github.com/vegaprotocol/vega/pull/2671) Add extra integration tests for uncrossing at auction end
- [#2746](https://github.com/vegaprotocol/vega/pull/2746) Fix potential divide by 0 in position calculation
- [#2743](https://github.com/vegaprotocol/vega/pull/2743) Add check for pegged orders impacted by order expiry
- [#2737](https://github.com/vegaprotocol/vega/pull/2737) Remove the ability to amend a pegged order's price
- [#2724](https://github.com/vegaprotocol/vega/pull/2724) Add price monitoring tests for order amendment
- [#2723](https://github.com/vegaprotocol/vega/pull/2723) Fix fee monitoring values during auction
- [#2721](https://github.com/vegaprotocol/vega/pull/2721) Fix incorrect reference when amending pegged orders
- [#2717](https://github.com/vegaprotocol/vega/pull/2717) Fix incorrect error codes for IOC and FOK orders during auction
- [#2715](https://github.com/vegaprotocol/vega/pull/2715) Update price monitoring to use reference price when syncing with risk model
- [#2711](https://github.com/vegaprotocol/vega/pull/2711) Refactor governance event subscription

## 0.29.0

*2020-12-07*

Note that you'll see a lot of changes related to **Pegged Orders** and **Liquidity Commitments**. These are still in testing, so these two types cannot currently be used in _Testnet_.

### ✨ New
- [#2534](https://github.com/vegaprotocol/vega/pull/2534) Implements amends for pegged orders
- [#2493](https://github.com/vegaprotocol/vega/pull/2493) Calculate market target stake
- [#2649](https://github.com/vegaprotocol/vega/pull/2649) Add REST governance endpoints
- [#2429](https://github.com/vegaprotocol/vega/pull/2429) Replace inappropriate wording in the codebase
- [#2617](https://github.com/vegaprotocol/vega/pull/2617) Implements proposal to update network parameters
- [#2622](https://github.com/vegaprotocol/vega/pull/2622) Integrate the liquidity engine into the market
- [#2683](https://github.com/vegaprotocol/vega/pull/2683) Use the Ethereum block log index to de-duplicate Ethereum transactions
- [#2674](https://github.com/vegaprotocol/vega/pull/2674) Update ERC20 token and bridges ABIs / codegen
- [#2690](https://github.com/vegaprotocol/vega/pull/2690) Add instruction to debug integration tests with DLV
- [#2680](https://github.com/vegaprotocol/vega/pull/2680) Add price monitoring bounds to the market data API

### 🛠 Improvements
- [#2589](https://github.com/vegaprotocol/vega/pull/2589) Fix cancellation of pegged orders
- [#2659](https://github.com/vegaprotocol/vega/pull/2659) Fix panic in execution engine when GFN order are submit at auction start
- [#2661](https://github.com/vegaprotocol/vega/pull/2661) Handle missing error conversion in GraphQL API
- [#2621](https://github.com/vegaprotocol/vega/pull/2621) Fix pegged order creating duplicated order events
- [#2666](https://github.com/vegaprotocol/vega/pull/2666) Prevent the node to DDOS the Ethereum node when lots of deposits happen
- [#2653](https://github.com/vegaprotocol/vega/pull/2653) Fix indicative price and volume calculation
- [#2649](https://github.com/vegaprotocol/vega/pull/2649) Fix a typo in market price monitoring parameters API
- [#2650](https://github.com/vegaprotocol/vega/pull/2650) Change governance minimum proposer balance to be a minimum amount of token instead of a factor of the total supply
- [#2675](https://github.com/vegaprotocol/vega/pull/2675) Fix an GraphQL enum conversion
- [#2691](https://github.com/vegaprotocol/vega/pull/2691) Fix spelling in a network parameter
- [#2696](https://github.com/vegaprotocol/vega/pull/2696) Fix panic when uncrossing auction
- [#2984](https://github.com/vegaprotocol/vega/pull/2698) Fix price monitoring by feeding it the uncrossing price at end of opening auction
- [#2705](https://github.com/vegaprotocol/vega/pull/2705) Fix a bug related to order being sorted by creating time in the matching engine price levels

## 0.28.0

*2020-11-25*

Vega release logs contain a 🔥 emoji to denote breaking API changes. 🔥🔥 is a new combination denoting something that may significantly change your experience - from this release forward, transactions from keys that have no collateral on the network will *always* be rejected. As there are no transactions that don't either require collateral themselves, or an action to have been taken that already required collateral, we are now rejecting these as soon as possible.

We've also added support for synchronously submitting transactions. This can make error states easier to catch. Along with this you can now subscribe to error events in the event bus.

Also: Note that you'll see a lot of changes related to **Pegged Orders** and **Liquidity Commitments**. These are still in testing, so these two types cannot currently be used in _Testnet_.

### ✨ New
- [#2634](https://github.com/vegaprotocol/vega/pull/2634) Avoid caching transactions before they are rate/balance limited
- [#2626](https://github.com/vegaprotocol/vega/pull/2626) Add a transaction submit type to GraphQL
- [#2624](https://github.com/vegaprotocol/vega/pull/2624) Add mutexes to assets maps
- [#2593](https://github.com/vegaprotocol/vega/pull/2503) 🔥🔥 Reject transactions
- [#2453](https://github.com/vegaprotocol/vega/pull/2453) 🔥 Remove `baseName` field from markets
- [#2536](https://github.com/vegaprotocol/vega/pull/2536) Add Liquidity Measurement engine
- [#2539](https://github.com/vegaprotocol/vega/pull/2539) Add Liquidity Provisioning Commitment handling to markets
- [#2540](https://github.com/vegaprotocol/vega/pull/2540) Add support for amending pegged orders
- [#2549](https://github.com/vegaprotocol/vega/pull/2549) Add calculation for liquidity order sizes
- [#2553](https://github.com/vegaprotocol/vega/pull/2553) Allow pegged orders to have a price of 0
- [#2555](https://github.com/vegaprotocol/vega/pull/2555) Update Event stream votes to contain proposal ID
- [#2556](https://github.com/vegaprotocol/vega/pull/2556) Update Event stream to contain error events
- [#2560](https://github.com/vegaprotocol/vega/pull/2560) Add Pegged Order details to GraphQL
- [#2607](https://github.com/vegaprotocol/vega/pull/2807) Add support for parking orders during auction

### 🛠 Improvements
- [#2634](https://github.com/vegaprotocol/vega/pull/2634) Avoid caching transactions before they are rate/balance limited
- [#2626](https://github.com/vegaprotocol/vega/pull/2626) Add a transaction submit type to GraphQL
- [#2624](https://github.com/vegaprotocol/vega/pull/2624) Add mutexes to assets maps
- [#2623](https://github.com/vegaprotocol/vega/pull/2623) Fix concurrent map access in assets
- [#2608](https://github.com/vegaprotocol/vega/pull/2608) Add sync/async equivalents for `submitTX`
- [#2618](https://github.com/vegaprotocol/vega/pull/2618) Disable storing API-related data on validator nodes
- [#2615](https://github.com/vegaprotocol/vega/pull/2618) Expand static checks
- [#2613](https://github.com/vegaprotocol/vega/pull/2613) Remove unused internal `cancelOrderById` function
- [#2530](https://github.com/vegaprotocol/vega/pull/2530) Governance asset for the network is now set in the genesis block
- [#2533](https://github.com/vegaprotocol/vega/pull/2533) More efficiently close channels in subscriptions
- [#2554](https://github.com/vegaprotocol/vega/pull/2554) Fix mid-price to 0 when best bid and average are unavailable and pegged order price is 0
- [#2565](https://github.com/vegaprotocol/vega/pull/2565) Cancelled pegged orders now have the correct status
- [#2568](https://github.com/vegaprotocol/vega/pull/2568) Prevent pegged orders from being repriced
- [#2570](https://github.com/vegaprotocol/vega/pull/2570) Expose probability of trading
- [#2576](https://github.com/vegaprotocol/vega/pull/2576) Use static best bid/ask price for pegged order repricing
- [#2581](https://github.com/vegaprotocol/vega/pull/2581) Fix order of messages when cancelling a pegged order
- [#2586](https://github.com/vegaprotocol/vega/pull/2586) Fix blank `txHash` in deposit API types
- [#2591](https://github.com/vegaprotocol/vega/pull/2591) Pegged orders are now cancelled when all orders are cancelled
- [#2609](https://github.com/vegaprotocol/vega/pull/2609) Improve expiry of pegged orders
- [#2610](https://github.com/vegaprotocol/vega/pull/2609) Improve removal of liquidity commitment orders when manual orders satisfy liquidity provisioning commitments

## 0.27.0

*2020-10-30*

This release contains a fix (read: large reduction in memory use) around auction modes with particularly large order books that caused slow block times when handling orders placed during an opening auction. It also contains a lot of internal work related to the liquidity provision mechanics.

### ✨ New
- [#2498](https://github.com/vegaprotocol/vega/pull/2498) Automatically create a bond account for liquidity providers
- [#2596](https://github.com/vegaprotocol/vega/pull/2496) Create liquidity measurement API
- [#2490](https://github.com/vegaprotocol/vega/pull/2490) GraphQL: Add Withdrawal and Deposit events to event bus
- [#2476](https://github.com/vegaprotocol/vega/pull/2476) 🔥`MarketData` now uses RFC339 formatted times, not seconds
- [#2473](https://github.com/vegaprotocol/vega/pull/2473) Add network parameters related to target stake calculation
- [#2506](https://github.com/vegaprotocol/vega/pull/2506) Network parameters can now contain JSON configuration

### 🛠 Improvements
- [#2521](https://github.com/vegaprotocol/vega/pull/2521) Optimise memory usage when building cumulative price levels
- [#2520](https://github.com/vegaprotocol/vega/pull/2520) Fix indicative price calculation
- [#2517](https://github.com/vegaprotocol/vega/pull/2517) Improve command line for rate limiting in faucet & wallet
- [#2510](https://github.com/vegaprotocol/vega/pull/2510) Remove reference to external risk model
- [#2509](https://github.com/vegaprotocol/vega/pull/2509) Fix panic when loading an invalid genesis configuration
- [#2502](https://github.com/vegaprotocol/vega/pull/2502) Fix pointer when using amend in place
- [#2487](https://github.com/vegaprotocol/vega/pull/2487) Remove context from struct that didn't need it
- [#2485](https://github.com/vegaprotocol/vega/pull/2485) Refactor event bus event transmission
- [#2481](https://github.com/vegaprotocol/vega/pull/2481) Add `LiquidityProvisionSubmission` transaction
- [#2480](https://github.com/vegaprotocol/vega/pull/2480) Remove unused code
- [#2479](https://github.com/vegaprotocol/vega/pull/2479) Improve validation of external resources
- [#1936](https://github.com/vegaprotocol/vega/pull/1936) Upgrade to Tendermint 0.33.8

## 0.26.1

*2020-10-23*

Fixes a number of issues discovered during the testing of 0.26.0.

### 🛠 Improvements
- [#2463](https://github.com/vegaprotocol/vega/pull/2463) Further reliability fixes for the event bus
- [#2469](https://github.com/vegaprotocol/vega/pull/2469) Fix incorrect error returned when a trader places an order in an asset that they have no account for (was `InvalidPartyID`, now `InsufficientAssetBalance`)
- [#2458](https://github.com/vegaprotocol/vega/pull/2458) REST: Fix a crasher when a market is proposed without specifying auction times

## 0.26.0

*2020-10-20*

The events API added in 0.25.0 had some reliability issues when a large volume of events were being emitted. This release addresses that in two ways:
 - The gRPC event stream now takes a parameter that sets a batch size. A client will receive the events when the batch limit is hit.
 - GraphQL is now limited to one event type per subscription, and we also removed the ALL event type as an option. This was due to the GraphQL gateway layer taking too long to process the full event stream, leading to sporadic disconnections.

These two fixes combined make both the gRPC and GraphQL streams much more reliable under reasonably heavy load. Let us know if you see any other issues. The release also adds some performance improvements to the way the core processes Tendermint events, some documentation improvements, and some additional debug tools.

### ✨ New
- [#2319](https://github.com/vegaprotocol/vega/pull/2319) Add fee estimate API endpoints to remaining APIs
- [#2321](https://github.com/vegaprotocol/vega/pull/2321) 🔥 Change `estimateFee` to `estimateOrder` in GraphQL
- [#2327](https://github.com/vegaprotocol/vega/pull/2327) 🔥 GraphQL: Event bus API - remove ALL type & limit subscription to one event type
- [#2343](https://github.com/vegaprotocol/vega/pull/2343) 🔥 Add batching support to stream subscribers

### 🛠 Improvements
- [#2229](https://github.com/vegaprotocol/vega/pull/2229) Add Price Monitoring module
- [#2246](https://github.com/vegaprotocol/vega/pull/2246) Add new market depth subscription methods
- [#2298](https://github.com/vegaprotocol/vega/pull/2298) Improve error messages for Good For Auction/Good For Normal rejections
- [#2301](https://github.com/vegaprotocol/vega/pull/2301) Add validation for GFA/GFN orders
- [#2307](https://github.com/vegaprotocol/vega/pull/2307) Implement app state hash
- [#2312](https://github.com/vegaprotocol/vega/pull/2312) Add validation for market proposal risk parameters
- [#2313](https://github.com/vegaprotocol/vega/pull/2313) Add transaction replay protection
- [#2314](https://github.com/vegaprotocol/vega/pull/2314) GraphQL: Improve response when market does not exist
- [#2315](https://github.com/vegaprotocol/vega/pull/2315) GraphQL: Improve response when party does not exist
- [#2316](https://github.com/vegaprotocol/vega/pull/2316) Documentation: Improve documentation for fee estimate endpoint
- [#2318](https://github.com/vegaprotocol/vega/pull/2318) Documentation: Improve documentation for governance data endpoints
- [#2324](https://github.com/vegaprotocol/vega/pull/2324) Cache transactions already seen by `checkTX`
- [#2328](https://github.com/vegaprotocol/vega/pull/2328) Add test covering context cancellation mid data-sending
- [#2331](https://github.com/vegaprotocol/vega/pull/2331) Internal refactor of network parameter storage
- [#2334](https://github.com/vegaprotocol/vega/pull/2334) Rewrite `vegastream` to use the event bus
- [#2333](https://github.com/vegaprotocol/vega/pull/2333) Fix context for events, add block hash and event id
- [#2335](https://github.com/vegaprotocol/vega/pull/2335) Add ABCI event recorder
- [#2341](https://github.com/vegaprotocol/vega/pull/2341) Ensure event slices cannot be empty
- [#2345](https://github.com/vegaprotocol/vega/pull/2345) Handle filled orders in the market depth service before new orders are added
- [#2346](https://github.com/vegaprotocol/vega/pull/2346) CI: Add missing environment variables
- [#2348](https://github.com/vegaprotocol/vega/pull/2348) Use cached transactions in `checkTX`
- [#2349](https://github.com/vegaprotocol/vega/pull/2349) Optimise accounts map accesses
- [#2351](https://github.com/vegaprotocol/vega/pull/2351) Fix sequence ID related to market `OnChainTimeUpdate`
- [#2355](https://github.com/vegaprotocol/vega/pull/2355) Update coding style doc with info on log levels
- [#2358](https://github.com/vegaprotocol/vega/pull/2358) Add documentation and comments for `events.proto`
- [#2359](https://github.com/vegaprotocol/vega/pull/2359) Fix out of bounds index crash
- [#2364](https://github.com/vegaprotocol/vega/pull/2364) Add mutex to protect map access
- [#2366](https://github.com/vegaprotocol/vega/pull/2366) Auctions: Reject IOC/FOK orders
- [#2368](https://github.com/vegaprotocol/vega/pull/2370) Tidy up genesis market instantiation
- [#2369](https://github.com/vegaprotocol/vega/pull/2369) Optimise event bus to reduce CPU usage
- [#2370](https://github.com/vegaprotocol/vega/pull/2370) Event stream: Send batches instead of single events
- [#2376](https://github.com/vegaprotocol/vega/pull/2376) GraphQL: Remove verbose logging
- [#2377](https://github.com/vegaprotocol/vega/pull/2377) Update tendermint stats less frequently for Vega stats API endpoint
- [#2381](https://github.com/vegaprotocol/vega/pull/2381) Event stream: Reduce CPU load, depending on batch size
- [#2382](https://github.com/vegaprotocol/vega/pull/2382) GraphQL: Make event stream batch size mandatory
- [#2401](https://github.com/vegaprotocol/vega/pull/2401) Event stream: Fix CPU spinning after stream close
- [#2404](https://github.com/vegaprotocol/vega/pull/2404) Auctions: Add fix for crash during auction exit
- [#2419](https://github.com/vegaprotocol/vega/pull/2419) Make the price level wash trade check configurable
- [#2432](https://github.com/vegaprotocol/vega/pull/2432) Use `EmitDefaults` on `jsonpb.Marshaler`
- [#2431](https://github.com/vegaprotocol/vega/pull/2431) GraphQL: Add price monitoring
- [#2433](https://github.com/vegaprotocol/vega/pull/2433) Validate amend orders with GFN and GFA
- [#2436](https://github.com/vegaprotocol/vega/pull/2436) Return a permission denied error for a non-allowlisted public key
- [#2437](https://github.com/vegaprotocol/vega/pull/2437) Undo accidental code removal
- [#2438](https://github.com/vegaprotocol/vega/pull/2438) GraphQL: Fix a resolver error when markets are in auction mode
- [#2441](https://github.com/vegaprotocol/vega/pull/2441) GraphQL: Remove unnecessary validations
- [#2442](https://github.com/vegaprotocol/vega/pull/2442) GraphQL: Update library; improve error responses
- [#2447](https://github.com/vegaprotocol/vega/pull/2447) REST: Fix HTTP verb for network parameters query
- [#2443](https://github.com/vegaprotocol/vega/pull/2443) Auctions: Add check for opening auction duration during market creation

## 0.25.1

*2020-10-14*

This release backports two fixes from the forthcoming 0.26.0 release.

### 🛠 Improvements
- [#2354](https://github.com/vegaprotocol/vega/pull/2354) Update `OrderEvent` to copy by value
- [#2379](https://github.com/vegaprotocol/vega/pull/2379) Add missing `/governance/prepare/vote` REST endpoint

## 0.25.0

*2020-09-24*

This release adds the event bus API, allowing for much greater introspection in to the operation of a node. We've also re-enabled the order amends API, as well as a long list of fixes.

### ✨ New
- [#2281](https://github.com/vegaprotocol/vega/pull/2281) Enable opening auctions
- [#2205](https://github.com/vegaprotocol/vega/pull/2205) Add GraphQL event stream API
- [#2219](https://github.com/vegaprotocol/vega/pull/2219) Add deposits API
- [#2222](https://github.com/vegaprotocol/vega/pull/2222) Initial asset list is now loaded from genesis configuration, not external configuration
- [#2238](https://github.com/vegaprotocol/vega/pull/2238) Re-enable order amend API
- [#2249](https://github.com/vegaprotocol/vega/pull/2249) Re-enable TX rate limit by party ID
- [#2240](https://github.com/vegaprotocol/vega/pull/2240) Add time to position responses

### 🛠 Improvements
- [#2211](https://github.com/vegaprotocol/vega/pull/2211) 🔥 GraphQL: Field case change `proposalId` -> `proposalID`
- [#2218](https://github.com/vegaprotocol/vega/pull/2218) 🔥 GraphQL: Withdrawals now return a `Party`, not a party ID
- [#2202](https://github.com/vegaprotocol/vega/pull/2202) Fix time validation for proposals when all times are the same
- [#2206](https://github.com/vegaprotocol/vega/pull/2206) Reduce log noise from statistics endpoint
- [#2207](https://github.com/vegaprotocol/vega/pull/2207) Automatically reload node configuration
- [#2209](https://github.com/vegaprotocol/vega/pull/2209) GraphQL: fix proposal rejection enum
- [#2210](https://github.com/vegaprotocol/vega/pull/2210) Refactor order service to not require blockchain client
- [#2213](https://github.com/vegaprotocol/vega/pull/2213) Improve error clarity for invalid proposals
- [#2216](https://github.com/vegaprotocol/vega/pulls/2216) Ensure all GRPC endpoints use real time, not Vega time
- [#2231](https://github.com/vegaprotocol/vega/pull/2231) Refactor processor to no longer require collateral
- [#2232](https://github.com/vegaprotocol/vega/pull/2232) Clean up logs that dumped raw bytes
- [#2233](https://github.com/vegaprotocol/vega/pull/2233) Remove generate method from execution engine
- [#2234](https://github.com/vegaprotocol/vega/pull/2234) Remove `authEnabled` setting
- [#2236](https://github.com/vegaprotocol/vega/pull/2236) Simply order amendment logging
- [#2237](https://github.com/vegaprotocol/vega/pull/2237) Clarify fees attribution in transfers
- [#2239](https://github.com/vegaprotocol/vega/pull/2239) Ensure margin is released immediately, not on next mark to market
- [#2241](https://github.com/vegaprotocol/vega/pull/2241) Load log level in processor app
- [#2245](https://github.com/vegaprotocol/vega/pull/2245) Fix a concurrent map access in positions API
- [#2247](https://github.com/vegaprotocol/vega/pull/2247) Improve logging on a TX with an invalid signature
- [#2252](https://github.com/vegaprotocol/vega/pull/2252) Fix incorrect order count in Market Depth API
- [#2254](https://github.com/vegaprotocol/vega/pull/2254) Fix concurrent map access in Market Depth API
- [#2269](https://github.com/vegaprotocol/vega/pull/2269) GraphQL: Fix party filtering for event bus API
- [#2266](https://github.com/vegaprotocol/vega/pull/2266) Refactor transaction codec
- [#2275](https://github.com/vegaprotocol/vega/pull/2275) Prevent opening auctions from closing early
- [#2262](https://github.com/vegaprotocol/vega/pull/2262) Clear potential position properly when an order is cancelled for self trading
- [#2286](https://github.com/vegaprotocol/vega/pull/2286) Add sequence ID to event bus events
- [#2288](https://github.com/vegaprotocol/vega/pull/2288) Fix auction events not appearing in GraphQL event bus
- [#2294](https://github.com/vegaprotocol/vega/pull/2294) Fixing incorrect order iteration in auctions
- [#2285](https://github.com/vegaprotocol/vega/pull/2285) Check auction times
- [#2283](https://github.com/vegaprotocol/vega/pull/2283) Better handling of 0 `expiresAt`

## 0.24.0

*2020-09-04*

One new API endpoint allows cancelling multiple orders simultaneously, either all orders by market, a single order in a specific market, or just all open orders.

Other than that it's mainly bugfixes, many of which fix subtly incorrect API output.

### ✨ New

- [#2107](https://github.com/vegaprotocol/vega/pull/2107) Support for cancelling multiple orders at once
- [#2186](https://github.com/vegaprotocol/vega/pull/2186) Add per-party rate-limit of 50 requests over 3 blocks

### 🛠 Improvements

- [#2177](https://github.com/vegaprotocol/vega/pull/2177) GraphQL: Add Governance proposal metadata
- [#2098](https://github.com/vegaprotocol/vega/pull/2098) Fix crashed in event bus
- [#2041](https://github.com/vegaprotocol/vega/pull/2041) Fix a rounding error in the output of Positions API
- [#1934](https://github.com/vegaprotocol/vega/pull/1934) Improve API documentation
- [#2110](https://github.com/vegaprotocol/vega/pull/2110) Send Infrastructure fees to the correct account
- [#2117](https://github.com/vegaprotocol/vega/pull/2117) Prevent creation of withdrawal requests for more than the available balance
- [#2136](https://github.com/vegaprotocol/vega/pull/2136) gRPC: Fetch all accounts for a market did not return all accounts
- [#2151](https://github.com/vegaprotocol/vega/pull/2151) Prevent wasteful event bus subscriptions
- [#2167](https://github.com/vegaprotocol/vega/pull/2167) Ensure events in the event bus maintain their order
- [#2178](https://github.com/vegaprotocol/vega/pull/2178) Fix API returning incorrectly formatted orders when a party has no collateral

## 0.23.1

*2020-08-27*

This release backports a fix from the forthcoming 0.24.0 release that fixes a GraphQL issue with the new `Asset` type. When fetching the Assets from the top level, all the details came through. When fetching them as a nested property, only the ID was filled in. This is now fixed.

### 🛠 Improvements

- [#2140](https://github.com/vegaprotocol/vega/pull/2140) GraphQL fix for fetching assets as nested properties

## 0.23.0

*2020-08-10*

This release contains a lot of groundwork for Fees and Auction mode.

**Fees** are incurred on every trade on Vega. Those fees are divided between up to three recipient types, but traders will only see one collective fee charged. The fees reward liquidity providers, infrastructure providers and market makers.

* The liquidity portion of the fee is paid to market makers for providing liquidity, and is transferred to the market-maker fee pool for the market.
* The infrastructure portion of the fee, which is paid to validators as a reward for running the infrastructure of the network, is transferred to the infrastructure fee pool for that asset. It is then periodically distributed to the validators.
* The maker portion of the fee is transferred to the non-aggressive, or passive party in the trade (the maker, as opposed to the taker).

**Auction mode** is not enabled in this release, but the work is nearly complete for Opening Auctions on new markets.

💥 Please note, **this release disables order amends**. The team uncovered an issue in the Market Depth API output that is caused by order amends, so rather than give incorrect output, we've temporarily disabled the amendment of orders. They will return when the Market Depth API is fixed. For now, *amends will return an error*.

### ✨ New

- 💥 [#2092](https://github.com/vegaprotocol/vega/pull/2092) Disable order amends
- [#2027](https://github.com/vegaprotocol/vega/pull/2027) Add built in asset faucet endpoint
- [#2075](https://github.com/vegaprotocol/vega/pull/2075), [#2086](https://github.com/vegaprotocol/vega/pull/2086), [#2083](https://github.com/vegaprotocol/vega/pull/2083), [#2078](https://github.com/vegaprotocol/vega/pull/2078) Add time & size limits to faucet requests
- [#2068](https://github.com/vegaprotocol/vega/pull/2068) Add REST endpoint to fetch governance proposals by Party
- [#2058](https://github.com/vegaprotocol/vega/pull/2058) Add REST endpoints for fees
- [#2047](https://github.com/vegaprotocol/vega/pull/2047) Add `prepareWithdraw` endpoint

### 🛠 Improvements

- [#2061](https://github.com/vegaprotocol/vega/pull/2061) Fix Network orders being left as active
- [#2034](https://github.com/vegaprotocol/vega/pull/2034) Send `KeepAlive` messages on GraphQL subscriptions
- [#2031](https://github.com/vegaprotocol/vega/pull/2031) Add proto fields required for auctions
- [#2025](https://github.com/vegaprotocol/vega/pull/2025) Add auction mode (currently never triggered)
- [#2013](https://github.com/vegaprotocol/vega/pull/2013) Add Opening Auctions support to market framework
- [#2010](https://github.com/vegaprotocol/vega/pull/2010) Add documentation for Order Errors to proto source files
- [#2003](https://github.com/vegaprotocol/vega/pull/2003) Add fees support
- [#2004](https://github.com/vegaprotocol/vega/pull/2004) Remove @deprecated field from GraphQL input types (as it’s invalid)
- [#2000](https://github.com/vegaprotocol/vega/pull/2000) Fix `rejectionReason` for trades stopped for self trading
- [#1990](https://github.com/vegaprotocol/vega/pull/1990) Remove specified `tickSize` from market
- [#2066](https://github.com/vegaprotocol/vega/pull/2066) Fix validation of proposal timestamps to ensure that datestamps specify events in the correct order
- [#2043](https://github.com/vegaprotocol/vega/pull/2043) Track Event Queue events to avoid processing events from other chains twice

## 0.22.0

### 🐛 Bugfixes
- [#2096](https://github.com/vegaprotocol/vega/pull/2096) Fix concurrent map access in event forward

*2020-07-20*

This release primarily focuses on setting up Vega nodes to deal correctly with events sourced from other chains, working towards bridging assets from Ethereum. This includes responding to asset events from Ethereum, and support for validator nodes notarising asset movements and proposals.

It also contains a lot of bug fixes and improvements, primarily around an internal refactor to using an event bus to communicate between packages. Also included are some corrections for order statuses that were incorrectly being reported or left outdated on the APIs.

### ✨ New

- [#1825](https://github.com/vegaprotocol/vega/pull/1825) Add new Notary package for tracking multisig decisions for governance
- [#1837](https://github.com/vegaprotocol/vega/pull/1837) Add support for two-step governance processes such as asset proposals
- [#1856](https://github.com/vegaprotocol/vega/pull/1856) Implement handling of external chain events from the Event Queue
- [#1927](https://github.com/vegaprotocol/vega/pull/1927) Support ERC20 deposits
- [#1987](https://github.com/vegaprotocol/vega/pull/1987) Add `OpenInterest` field to markets
- [#1949](https://github.com/vegaprotocol/vega/pull/1949) Add `RejectionReason` field to rejected governance proposals

### 🛠 Improvements
- 💥 [#1988](https://github.com/vegaprotocol/vega/pull/1988) REST: Update orders endpoints to use POST, not PUT or DELETE
- 💥 [#1957](https://github.com/vegaprotocol/vega/pull/1957) GraphQL: Some endpoints returned a nullable array of Strings. Now they return an array of nullable strings
- 💥 [#1928](https://github.com/vegaprotocol/vega/pull/1928) GraphQL & GRPC: Remove broken `open` parameter from Orders endpoints. It returned ambiguous results
- 💥 [#1858](https://github.com/vegaprotocol/vega/pull/1858) Fix outdated order details for orders amended by cancel-and-replace
- 💥 [#1849](https://github.com/vegaprotocol/vega/pull/1849) Fix incorrect status on partially filled trades that would have matched with another order by the same user. Was `stopped`, now `rejected`
- 💥 [#1883](https://github.com/vegaprotocol/vega/pull/1883) REST & GraphQL: Market name is now based on the instrument name rather than being set separately
- [#1699](https://github.com/vegaprotocol/vega/pull/1699) Migrate Margin package to event bus
- [#1853](https://github.com/vegaprotocol/vega/pull/1853) Migrate Market package to event bus
- [#1844](https://github.com/vegaprotocol/vega/pull/1844) Migrate Governance package to event
- [#1877](https://github.com/vegaprotocol/vega/pull/1877) Migrate Position package to event
- [#1838](https://github.com/vegaprotocol/vega/pull/1838) GraphQL: Orders now include their `version` and `updatedAt`, which are useful when dealing with amended orders
- [#1841](https://github.com/vegaprotocol/vega/pull/1841) Fix: `expiresAt` on orders was validated at submission time, this has been moved to post-chain validation
- [#1849](https://github.com/vegaprotocol/vega/pull/1849) Improve Order documentation for `Status` and `TimeInForce`
- [#1861](https://github.com/vegaprotocol/vega/pull/1861) Remove single mutex in event bus
- [#1866](https://github.com/vegaprotocol/vega/pull/1866) Add mutexes for event bus access
- [#1889](https://github.com/vegaprotocol/vega/pull/1889) Improve event broker performance
- [#1891](https://github.com/vegaprotocol/vega/pull/1891) Fix context for event subscribers
- [#1889](https://github.com/vegaprotocol/vega/pull/1889) Address event bus performance issues
- [#1892](https://github.com/vegaprotocol/vega/pull/1892) Improve handling for new chain connection proposal
- [#1903](https://github.com/vegaprotocol/vega/pull/1903) Fix regressions in Candles API introduced by event bus
- [#1940](https://github.com/vegaprotocol/vega/pull/1940) Add new asset proposals to GraphQL API
- [#1943](https://github.com/vegaprotocol/vega/pull/1943) Validate list of allowed assets

## 0.21.0

*2020-06-18*

A follow-on from 0.20.1, this release includes a fix for the GraphQL API returning inconsistent values for the `side` field on orders, leading to Vega Console failing to submit orders. As a bonus there is another GraphQL improvement, and two fixes that return more correct values for filled network orders and expired orders.

### 🛠 Improvements

- 💥 [#1820](https://github.com/vegaprotocol/vega/pull/1820) GraphQL: Non existent parties no longer return a GraphQL error
- 💥 [#1784](https://github.com/vegaprotocol/vega/pull/1784) GraphQL: Update schema and fix enum mappings from Proto
- 💥 [#1761](https://github.com/vegaprotocol/vega/pull/1761) Governance: Improve processing of Proposals
- [#1822](https://github.com/vegaprotocol/vega/pull/1822) Remove duplicate updates to `createdAt`
- [#1818](https://github.com/vegaprotocol/vega/pull/1818) Trades: Replace buffer with events
- [#1812](https://github.com/vegaprotocol/vega/pull/1812) Governance: Improve logging
- [#1810](https://github.com/vegaprotocol/vega/pull/1810) Execution: Set order status for fully filled network orders to be `FILLED`
- [#1803](https://github.com/vegaprotocol/vega/pull/1803) Matching: Set `updatedAt` when orders expire
- [#1780](https://github.com/vegaprotocol/vega/pull/1780) APIs: Reject `NETWORK` orders
- [#1792](https://github.com/vegaprotocol/vega/pull/1792) Update Golang to 1.14 and tendermint to 0.33.5

## 0.20.1

*2020-06-18*

This release fixes one small bug that was causing many closed streams, which was a problem for API clients.

## 🛠 Improvements

- [#1813](https://github.com/vegaprotocol/vega/pull/1813) Set `PartyEvent` type to party event

## 0.20.0

*2020-06-15*

This release contains a lot of fixes to APIs, and a minor new addition to the statistics endpoint. Potentially breaking changes are now labelled with 💥. If you have implemented a client that fetches candles, places orders or amends orders, please check below.

### ✨ Features
- [#1730](https://github.com/vegaprotocol/vega/pull/1730) `ChainID` added to statistics endpoint
- 💥 [#1734](https://github.com/vegaprotocol/vega/pull/1734) Start adding `TraceID` to core events

### 🛠 Improvements
- 💥 [#1721](https://github.com/vegaprotocol/vega/pull/1721) Improve API responses for `GetProposalById`
- 💥 [#1724](https://github.com/vegaprotocol/vega/pull/1724) New Order: Type no longer defaults to LIMIT orders
- 💥 [#1728](https://github.com/vegaprotocol/vega/pull/1728) `PrepareAmend` no longer accepts expiry time
- 💥 [#1760](https://github.com/vegaprotocol/vega/pull/1760) Add proto enum zero value "unspecified" to Side
- 💥 [#1764](https://github.com/vegaprotocol/vega/pull/1764) Candles: Interval no longer defaults to 1 minute
- 💥 [#1773](https://github.com/vegaprotocol/vega/pull/1773) Add proto enum zero value "unspecified" to `Order.Status`
- 💥 [#1776](https://github.com/vegaprotocol/vega/pull/1776) Add prefixes to enums, add proto zero value "unspecified" to `Trade.Type`
- 💥 [#1781](https://github.com/vegaprotocol/vega/pull/1781) Add prefix and UNSPECIFIED to `ChainStatus`, `AccountType`, `TransferType`
- [#1714](https://github.com/vegaprotocol/vega/pull/1714) Extend governance error handling
- [#1726](https://github.com/vegaprotocol/vega/pull/1726) Mark Price was not always correctly updated on a partial fill
- [#1734](https://github.com/vegaprotocol/vega/pull/1734) Feature/1577 hash context propagation
- [#1741](https://github.com/vegaprotocol/vega/pull/1741) Fix incorrect timestamps for proposals retrieved by GraphQL
- [#1743](https://github.com/vegaprotocol/vega/pull/1743) Orders amended to be GTT now return GTT in the response
- [#1745](https://github.com/vegaprotocol/vega/pull/1745) Votes blob is now base64 encoded
- [#1747](https://github.com/vegaprotocol/vega/pull/1747) Markets created from proposals now have the same ID as the proposal that created them
- [#1750](https://github.com/vegaprotocol/vega/pull/1750) Added datetime to governance votes
- [#1751](https://github.com/vegaprotocol/vega/pull/1751) Fix a bug in governance vote counting
- [#1752](https://github.com/vegaprotocol/vega/pull/1752) Fix incorrect validation on new orders
- [#1757](https://github.com/vegaprotocol/vega/pull/1757) Fix incorrect party ID validation on new orders
- [#1758](https://github.com/vegaprotocol/vega/pull/1758) Fix issue where markets created via governance were not tradable
- [#1763](https://github.com/vegaprotocol/vega/pull/1763) Expiration settlement date for market changed to 30/10/2020-22:59:59
- [#1777](https://github.com/vegaprotocol/vega/pull/1777) Create `README.md`
- [#1764](https://github.com/vegaprotocol/vega/pull/1764) Add proto enum zero value "unspecified" to Interval
- [#1767](https://github.com/vegaprotocol/vega/pull/1767) Feature/1692 order event
- [#1787](https://github.com/vegaprotocol/vega/pull/1787) Feature/1697 account event
- [#1788](https://github.com/vegaprotocol/vega/pull/1788) Check for unspecified Vote value
- [#1794](https://github.com/vegaprotocol/vega/pull/1794) Feature/1696 party event

## 0.19.0

*2020-05-26*

This release fixes a handful of bugs, primarily around order amends and new market governance proposals.

### ✨ Features

- [#1658](https://github.com/vegaprotocol/vega/pull/1658) Add timestamps to proposal API responses
- [#1656](https://github.com/vegaprotocol/vega/pull/1656) Add margin checks to amends
- [#1679](https://github.com/vegaprotocol/vega/pull/1679) Add topology package to map Validator nodes to Vega keypairs

### 🛠 Improvements
- [#1718](https://github.com/vegaprotocol/vega/pull/1718) Fix a case where a party can cancel another party's orders
- [#1662](https://github.com/vegaprotocol/vega/pull/1662) Start moving to event-based architecture internally
- [#1684](https://github.com/vegaprotocol/vega/pull/1684) Fix order expiry handling when `expiresAt` is amended
- [#1686](https://github.com/vegaprotocol/vega/pull/1686) Fix participation stake to have a maximum of 100%
- [#1607](https://github.com/vegaprotocol/vega/pull/1607) Update `gqlgen` dependency to 0.11.3
- [#1711](https://github.com/vegaprotocol/vega/pull/1711) Remove ID from market proposal input
- [#1712](https://github.com/vegaprotocol/vega/pull/1712) `prepareProposal` no longer returns an ID on market proposals
- [#1707](https://github.com/vegaprotocol/vega/pull/1707) Allow overriding default governance parameters via `ldflags`.
- [#1715](https://github.com/vegaprotocol/vega/pull/1715) Compile testing binary with short-lived governance periods

## 0.18.1

*2020-05-13*

### 🛠 Improvements
- [#1649](https://github.com/vegaprotocol/vega/pull/1649)
    Fix github artefact upload CI configuration

## 0.18.0

*2020-05-12*

From this release forward, compiled binaries for multiple platforms will be attached to the release on GitHub.

### ✨ Features

- [#1636](https://github.com/vegaprotocol/vega/pull/1636)
    Add a default GraphQL query complexity limit of 5. Currently configured to 17 on testnet to support Console.
- [#1656](https://github.com/vegaprotocol/vega/pull/1656)
    Add GraphQL queries for governance proposals
- [#1596](https://github.com/vegaprotocol/vega/pull/1596)
    Add builds for multiple architectures to GitHub releases

### 🛠 Improvements
- [#1630](https://github.com/vegaprotocol/vega/pull/1630)
    Fix amends triggering multiple updates to the same order
- [#1564](https://github.com/vegaprotocol/vega/pull/1564)
    Hex encode keys

## 0.17.0

*2020-04-21*

### ✨ Features

- [#1458](https://github.com/vegaprotocol/vega/issues/1458) Add root GraphQL Orders query.
- [#1457](https://github.com/vegaprotocol/vega/issues/1457) Add GraphQL query to list all known parties.
- [#1455](https://github.com/vegaprotocol/vega/issues/1455) Remove party list from stats endpoint.
- [#1448](https://github.com/vegaprotocol/vega/issues/1448) Add `updatedAt` field to orders.

### 🛠 Improvements

- [#1102](https://github.com/vegaprotocol/vega/issues/1102) Return full Market details in nested GraphQL queries.
- [#1466](https://github.com/vegaprotocol/vega/issues/1466) Flush orders before trades. This fixes a rare scenario where a trade can be available through the API, but not the order that triggered it.
- [#1491](https://github.com/vegaprotocol/vega/issues/1491) Fix `OrdersByMarket` and `OrdersByParty` 'Open' parameter.
- [#1472](https://github.com/vegaprotocol/vega/issues/1472) Fix Orders by the same party matching.

### Upcoming changes

This release contains the initial partial implementation of Governance. This will be finished and documented in 0.18.0.

## 0.16.2

*2020-04-16*

### 🛠 Improvements

- [#1545](https://github.com/vegaprotocol/vega/pull/1545) Improve error handling in `Prepare*Order` requests

## 0.16.1

*2020-04-15*

### 🛠 Improvements

- [!651](https://gitlab.com/vega-protocol/trading-core/-/merge_requests/651) Prevent bad ED25519 key length causing node panic.

## 0.16.0

*2020-03-02*

### ✨ Features

- The new authentication service is in place. The existing authentication service is now deprecated and will be removed in the next release.

### 🛠 Improvements

- [!609](https://gitlab.com/vega-protocol/trading-core/-/merge_requests/609) Show trades resulting from Orders created by the network (for example close outs) in the API.
- [!604](https://gitlab.com/vega-protocol/trading-core/-/merge_requests/604) Add `lastMarketPrice` settlement.
- [!614](https://gitlab.com/vega-protocol/trading-core/-/merge_requests/614) Fix casing of Order parameter `timeInForce`.
- [!615](https://gitlab.com/vega-protocol/trading-core/-/merge_requests/615) Add new order statuses, `Rejected` and `PartiallyFilled`.
- [!622](https://gitlab.com/vega-protocol/trading-core/-/merge_requests/622) GraphQL: Change Buyer and Seller properties on Trades from string to Party.
- [!599](https://gitlab.com/vega-protocol/trading-core/-/merge_requests/599) Pin Market IDs to fixed values.
- [!603](https://gitlab.com/vega-protocol/trading-core/-/merge_requests/603), [!611](https://gitlab.com/vega-protocol/trading-core/-/merge_requests/611) Remove `NotifyTraderAccount` from API documentation.
- [!624](https://gitlab.com/vega-protocol/trading-core/-/merge_requests/624) Add protobuf validators to API requests.
- [!595](https://gitlab.com/vega-protocol/trading-core/-/merge_requests/595), [!621](https://gitlab.com/vega-protocol/trading-core/-/merge_requests/621), [!623](https://gitlab.com/vega-protocol/trading-core/-/merge_requests/623) Fix a flaky integration test.
- [!601](https://gitlab.com/vega-protocol/trading-core/-/merge_requests/601) Improve matching engine coverage.
- [!612](https://gitlab.com/vega-protocol/trading-core/-/merge_requests/612) Improve collateral engine test coverage.<|MERGE_RESOLUTION|>--- conflicted
+++ resolved
@@ -12,6 +12,7 @@
 - [](https://github.com/vegaprotocol/vega/issues/xxxx) -
 
 ### 🐛 Fixes
+- [7535](https://github.com/vegaprotocol/vega/issues/7535) - Fix network history load takes an increasingly long time to complete
 - [](https://github.com/vegaprotocol/vega/issues/xxxx) -
 
 
@@ -94,12 +95,8 @@
 - [7629](https://github.com/vegaprotocol/vega/issues/7629) - Handle error from `e.initialiseTree()` in the snapshot engine
 - [7607](https://github.com/vegaprotocol/vega/issues/7607) - Fix handling of removed transfers
 - [7622](https://github.com/vegaprotocol/vega/issues/7622) - Fix cleaning path for Visor when restarting data node
-<<<<<<< HEAD
-- [7535](https://github.com/vegaprotocol/vega/issues/7535) - Fix network history load takes an increasingly long time to complete
-=======
 - [7638](https://github.com/vegaprotocol/vega/issues/7638) - Add missing fields to position update resolver
 - [7647](https://github.com/vegaprotocol/vega/issues/7647) - Assure LP orders never trade on entry
->>>>>>> b751ccd7
 
 ## 0.67.2
 
