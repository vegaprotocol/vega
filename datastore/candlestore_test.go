package datastore

import (
	"testing"
	"vega/msg"
	"github.com/stretchr/testify/assert"
	"fmt"
	"os"
	"time"
)

<<<<<<< HEAD
const candleStoreDir string = "../tmp/candlestore-test"

func FlushCandleStore() {
=======
const (
	candleStoreDir = "./candleStore"
)


func flushCandleStore() {
>>>>>>> dae0976a
	err := os.RemoveAll(candleStoreDir)
	if err != nil {
		fmt.Printf("UNABLE TO FLUSH DB: %s\n", err.Error())
	}
}

func TestCandleGenerator_Generate(t *testing.T) {
<<<<<<< HEAD
	testMarket := candleStoreDir
	FlushCandleStore()
	candleStore := NewCandleStore(testMarket)
=======

	flushCandleStore()
	candleStore := NewCandleStore(candleStoreDir)
>>>>>>> dae0976a
	defer candleStore.Close()

	// t0 = 2018-11-13T11:01:14Z
	t0 := uint64(1542106874000000000)
	t0Seconds := int64(1542106874)
	t0NanoSeconds := int64(000000000)

	fmt.Printf("t0 = %s\n", time.Unix(t0Seconds, t0NanoSeconds).Format(time.RFC3339))

	var trades = []*msg.Trade{
		{Id: "1", Market: testMarket, Price: uint64(100), Size: uint64(100), Timestamp: t0},
		{Id: "2", Market: testMarket, Price: uint64(100), Size: uint64(100), Timestamp: t0 + uint64(20 * time.Second)},

		{Id: "3", Market: testMarket, Price: uint64(100), Size: uint64(100), Timestamp: t0 + uint64(1 * time.Minute)},
		{Id: "4", Market: testMarket, Price: uint64(100), Size: uint64(100), Timestamp: t0 + uint64(1 * time.Minute + 20 * time.Second)},
	}

	for idx := range trades {
		candleStore.GenerateCandles(trades[idx])
	}

	// test for 1 minute intervals

	candles := candleStore.GetCandles(testMarket, t0, "1m")
	fmt.Printf("Candles fetched for t0 and 1m: %+v\n", candles)

	assert.Equal(t, 2, len(candles))
	fmt.Printf("%s", time.Unix(1542106860,000000000).Format(time.RFC3339))
	assert.Equal(t, uint64(1542106860000000000), candles[0].Timestamp)
	assert.Equal(t, uint64(100), candles[0].High)
	assert.Equal(t, uint64(100), candles[0].Low)
	assert.Equal(t, uint64(100), candles[0].Open)
	assert.Equal(t, uint64(100), candles[0].Close)
	assert.Equal(t, uint64(200), candles[0].Volume)

	assert.Equal(t, uint64(1542106920000000000), candles[1].Timestamp)
	assert.Equal(t, uint64(100), candles[1].High)
	assert.Equal(t, uint64(100), candles[1].Low)
	assert.Equal(t, uint64(100), candles[1].Open)
	assert.Equal(t, uint64(100), candles[1].Close)
	assert.Equal(t, uint64(200), candles[1].Volume)

	candles = candleStore.GetCandles(testMarket, t0 + uint64(1 * time.Minute), "1m")
	fmt.Printf("Candles fetched for t0 and 1m: %+v\n", candles)

	assert.Equal(t, 1, len(candles))
	assert.Equal(t, uint64(1542106920000000000), candles[0].Timestamp)
	assert.Equal(t, uint64(100), candles[0].High)
	assert.Equal(t, uint64(100), candles[0].Low)
	assert.Equal(t, uint64(100), candles[0].Open)
	assert.Equal(t, uint64(100), candles[0].Close)
	assert.Equal(t, uint64(200), candles[0].Volume)

	candles = candleStore.GetCandles(testMarket, t0 + uint64(1 * time.Minute), "5m")
	fmt.Printf("Candles fetched for t0 and 5m: %+v\n", candles)

	assert.Equal(t, 1, len(candles))
	assert.Equal(t, uint64(1542106800000000000), candles[0].Timestamp)
	assert.Equal(t, uint64(100), candles[0].High)
	assert.Equal(t, uint64(100), candles[0].Low)
	assert.Equal(t, uint64(100), candles[0].Open)
	assert.Equal(t, uint64(100), candles[0].Close)
	assert.Equal(t, uint64(400), candles[0].Volume)

	//------------------- generate empty candles-------------------------//

	currentVegaTime := uint64(t0) + uint64(2 * time.Minute)
	candleStore.GenerateEmptyCandles(testMarket, currentVegaTime)
	candles = candleStore.GetCandles(testMarket, t0, "1m")
	fmt.Printf("Candles fetched for t0 and 1m: %+v\n", candles)

	assert.Equal(t, 3, len(candles))
	assert.Equal(t, uint64(1542106860000000000), candles[0].Timestamp)
	assert.Equal(t, uint64(100), candles[0].High)
	assert.Equal(t, uint64(100), candles[0].Low)
	assert.Equal(t, uint64(100), candles[0].Open)
	assert.Equal(t, uint64(100), candles[0].Close)
	assert.Equal(t, uint64(200), candles[0].Volume)

	assert.Equal(t, uint64(1542106920000000000), candles[1].Timestamp)
	assert.Equal(t, uint64(100), candles[1].High)
	assert.Equal(t, uint64(100), candles[1].Low)
	assert.Equal(t, uint64(100), candles[1].Open)
	assert.Equal(t, uint64(100), candles[1].Close)
	assert.Equal(t, uint64(200), candles[1].Volume)

	assert.Equal(t, uint64(1542106980000000000), candles[2].Timestamp)
	assert.Equal(t, uint64(100), candles[2].High)
	assert.Equal(t, uint64(100), candles[2].Low)
	assert.Equal(t, uint64(100), candles[2].Open)
	assert.Equal(t, uint64(100), candles[2].Close)
	assert.Equal(t, uint64(0), candles[2].Volume)


	candles = candleStore.GetCandles(testMarket, t0, "5m")
	fmt.Printf("Candles fetched for t0 and 5m: %+v\n", candles)

	assert.Equal(t, 1, len(candles))
	assert.Equal(t, uint64(1542106800000000000), candles[0].Timestamp)
	assert.Equal(t, uint64(100), candles[0].High)
	assert.Equal(t, uint64(100), candles[0].Low)
	assert.Equal(t, uint64(100), candles[0].Open)
	assert.Equal(t, uint64(100), candles[0].Close)
	assert.Equal(t, uint64(400), candles[0].Volume)

	candles = candleStore.GetCandles(testMarket, t0 + uint64(2 * time.Minute), "15m")
	fmt.Printf("Candles fetched for t0 and 15m: %+v\n", candles)

	assert.Equal(t, 1, len(candles))
	assert.Equal(t, uint64(1542106800000000000), candles[0].Timestamp)
	assert.Equal(t, uint64(100), candles[0].High)
	assert.Equal(t, uint64(100), candles[0].Low)
	assert.Equal(t, uint64(100), candles[0].Open)
	assert.Equal(t, uint64(100), candles[0].Close)
	assert.Equal(t, uint64(400), candles[0].Volume)


	candles = candleStore.GetCandles(testMarket, t0 + uint64(17 * time.Minute), "15m")
	fmt.Printf("Candles fetched for t0 and 15m: %+v\n", candles)

	assert.Equal(t, 0, len(candles))

	currentVegaTime = uint64(t0) + uint64(17 * time.Minute)
	candleStore.GenerateEmptyCandles(testMarket, currentVegaTime)

	candles = candleStore.GetCandles(testMarket, t0 + uint64(17 * time.Minute), "15m")
	fmt.Printf("Candles fetched for t0 and 15m: %+v\n", candles)

	assert.Equal(t, 1, len(candles))
	assert.Equal(t, uint64(1542107700000000000), candles[0].Timestamp)
	assert.Equal(t, uint64(100), candles[0].High)
	assert.Equal(t, uint64(100), candles[0].Low)
	assert.Equal(t, uint64(100), candles[0].Open)
	assert.Equal(t, uint64(100), candles[0].Close)
	assert.Equal(t, uint64(0), candles[0].Volume)
}

func TestGetMapOfIntervalsToTimestamps(t *testing.T) {
	timestamp, _ := time.Parse(time.RFC3339, "2018-11-13T11:01:14Z")
	t0 := timestamp.UnixNano()
	fmt.Printf("%d", timestamp.UnixNano())

	timestamps := getMapOfIntervalsToTimestamps(timestamp.UnixNano())
	assert.Equal(t, t0 - int64(14 * time.Second), timestamps["1m"])
	assert.Equal(t, t0 - int64(time.Minute + 14 * time.Second), timestamps["5m"])
	assert.Equal(t, t0 - int64(time.Minute + 14 * time.Second), timestamps["15m"])
	assert.Equal(t, t0 - int64(time.Minute + 14 * time.Second), timestamps["1h"])
	assert.Equal(t, t0 - int64(5 * time.Hour + time.Minute + 14 * time.Second), timestamps["6h"])
	assert.Equal(t, t0 - int64(11 * time.Hour + time.Minute + 14 * time.Second), timestamps["1d"])
}

func TestCandleStore_SubscribeUnsubscribe(t *testing.T) {
	flushCandleStore()
	candleStore := NewCandleStore(candleStoreDir)
	defer candleStore.Close()

	internalTransport := make(map[string]chan msg.Candle, 0)
	ref := candleStore.Subscribe(internalTransport)
	assert.Equal(t, uint64(1), ref)

	ref = candleStore.Subscribe(internalTransport)
	assert.Equal(t, uint64(2), ref)

	fmt.Printf("Unsubscribing\n")
	err := candleStore.Unsubscribe(1)
	assert.Nil(t, err)

	err = candleStore.Unsubscribe(1)
	assert.Equal(t, "CandleStore subscriber does not exist with id: 1", err.Error())

	err = candleStore.Unsubscribe(2)
	assert.Nil(t, err)

	fmt.Printf("Totally empty\n")

	err = candleStore.Unsubscribe(2)
	assert.Nil(t, err)
}

func TestCandleStore_QueueNotify(t *testing.T) {
	flushCandleStore()
	candleStore := NewCandleStore(candleStoreDir)
	defer candleStore.Close()

	internalTransport := make(map[string]chan msg.Candle, 0)
	_ = candleStore.Subscribe(internalTransport)

	timestamp, _ := time.Parse(time.RFC3339, "2018-11-13T11:01:14Z")
	t0 := timestamp.UnixNano()

	candle1m := NewCandle(uint64(t0), 100, 100)
	candle5m := NewCandle(uint64(t0), 100, 100)
	candle15m := NewCandle(uint64(t0), 100, 100)
	candle1h := NewCandle(uint64(t0), 100, 100)
	candle6h := NewCandle(uint64(t0), 100, 100)
	candle1d := NewCandle(uint64(t0), 100, 100)

	candleStore.QueueEvent(*candle1m, "1m")
	candleStore.QueueEvent(*candle5m, "5m")
	candleStore.QueueEvent(*candle15m, "15m")
	candleStore.QueueEvent(*candle1h, "1h")
	candleStore.QueueEvent(*candle6h, "6h")
	candleStore.QueueEvent(*candle1d, "1d")

	assert.Nil(t, internalTransport["1m"])
	assert.Nil(t, internalTransport["5m"])
	assert.Nil(t, internalTransport["15m"])
	assert.Nil(t, internalTransport["1d"])
	assert.Nil(t, internalTransport["6h"])
	assert.Nil(t, internalTransport["1d"])

	candleStore.Notify()

	//assert.Equal(t, internalTransport["1m"])

}<|MERGE_RESOLUTION|>--- conflicted
+++ resolved
@@ -9,18 +9,9 @@
 	"time"
 )
 
-<<<<<<< HEAD
 const candleStoreDir string = "../tmp/candlestore-test"
 
 func FlushCandleStore() {
-=======
-const (
-	candleStoreDir = "./candleStore"
-)
-
-
-func flushCandleStore() {
->>>>>>> dae0976a
 	err := os.RemoveAll(candleStoreDir)
 	if err != nil {
 		fmt.Printf("UNABLE TO FLUSH DB: %s\n", err.Error())
@@ -28,15 +19,8 @@
 }
 
 func TestCandleGenerator_Generate(t *testing.T) {
-<<<<<<< HEAD
-	testMarket := candleStoreDir
 	FlushCandleStore()
-	candleStore := NewCandleStore(testMarket)
-=======
-
-	flushCandleStore()
 	candleStore := NewCandleStore(candleStoreDir)
->>>>>>> dae0976a
 	defer candleStore.Close()
 
 	// t0 = 2018-11-13T11:01:14Z
@@ -189,7 +173,7 @@
 }
 
 func TestCandleStore_SubscribeUnsubscribe(t *testing.T) {
-	flushCandleStore()
+	FlushCandleStore()
 	candleStore := NewCandleStore(candleStoreDir)
 	defer candleStore.Close()
 
@@ -217,7 +201,7 @@
 }
 
 func TestCandleStore_QueueNotify(t *testing.T) {
-	flushCandleStore()
+	FlushCandleStore()
 	candleStore := NewCandleStore(candleStoreDir)
 	defer candleStore.Close()
 
