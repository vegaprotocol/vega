package matching

import (
	"fmt"
	"math"

<<<<<<< HEAD
	"vega/log"
	"vega/proto"
=======
	"vega/msg"
>>>>>>> 3b59d11d
)

type PriceLevel struct {
	price             uint64
	orders            []*msg.Order
	volumeAtTimestamp map[uint64]uint64
}

func NewPriceLevel(price uint64) *PriceLevel {
	return &PriceLevel{
		price:             price,
		orders:            []*msg.Order{},
		volumeAtTimestamp: make(map[uint64]uint64),
	}
}

func (l *PriceLevel) addOrder(o *msg.Order) {
	// adjust volume by timestamp map for correct pro-rata calculation
	l.increaseVolumeByTimestamp(o)
	// add orders to slice of orders on this price level
	l.orders = append(l.orders, o)
}

func (l *PriceLevel) removeOrder(index int) {
	copy(l.orders[index:], l.orders[index+1:])
	l.orders = l.orders[:len(l.orders)-1]
}

func (l *PriceLevel) increaseVolumeByTimestamp(o *msg.Order) {
	if vbt, exists := l.volumeAtTimestamp[o.Timestamp]; exists {
		l.volumeAtTimestamp[o.Timestamp] = vbt + o.Remaining
	} else {
		l.volumeAtTimestamp[o.Timestamp] = o.Remaining
	}
}

func (l *PriceLevel) decreaseVolumeByTimestamp(o *msg.Order) {
	if vbt, exists := l.volumeAtTimestamp[o.Timestamp]; exists {
		if vbt <= o.Remaining {
			delete(l.volumeAtTimestamp, o.Timestamp)
		} else {
			l.volumeAtTimestamp[o.Timestamp] = vbt - o.Remaining
		}
	}
}

func (l *PriceLevel) adjustVolumeByTimestamp(currentTimestamp uint64, trade *msg.Trade) {
	if vbt, exists := l.volumeAtTimestamp[currentTimestamp]; exists {
		l.volumeAtTimestamp[currentTimestamp] = vbt - trade.Size
	}
}

func (l *PriceLevel) uncross(agg *msg.Order) (filled bool, trades []*msg.Trade, impactedOrders []*msg.Order) {

	var (
		toRemove []int
		removed  int
	)

	// start from earliest timestamp
	currentTimestamp := l.earliestTimestamp()
	totalVolumeAtTimestamp := l.volumeAtTimestamp[currentTimestamp]
	volumeToShare := agg.Remaining

	// l.orders is always sorted by timestamps, that is why when iterating we always start from the beginning
	for i, order := range l.orders {

		// See if we are at a new top timestamp
		if currentTimestamp != order.Timestamp {
			// if consumed all orders on the current timestamp, delete exhausted timestamp and proceed to the next one
			delete(l.volumeAtTimestamp, currentTimestamp)
			// assign new timestamp
			currentTimestamp = order.Timestamp
			// assign new volume at timestamp
			totalVolumeAtTimestamp = l.volumeAtTimestamp[currentTimestamp]
			volumeToShare = agg.Remaining
		}

		// Get size and make newTrade
		size := l.getVolumeAllocation(agg, order, volumeToShare, totalVolumeAtTimestamp)
		if size <= 0 {
			panic("Trade.size > order.remaining")
		}

		// New Trade
		trade := newTrade(agg, order, size)

		// Update Remaining for both aggressive and passive
		agg.Remaining -= size
		order.Remaining -= size

		// Schedule order for deletion
		if order.Remaining == 0 {
			toRemove = append(toRemove, i)
			l.decreaseVolumeByTimestamp(order)
		}

		// Update Volumes for the price level
		l.adjustVolumeByTimestamp(currentTimestamp, trade)

		// Update trades
		trades = append(trades, trade)
		impactedOrders = append(impactedOrders, order)

		// Exit when done
		if agg.Remaining == 0 {
			break
		}
	}

	if len(toRemove) > 0 {
		for _, idx := range toRemove {
			copy(l.orders[idx-removed:], l.orders[idx-removed+1:])
			removed++
		}
		l.orders = l.orders[:len(l.orders)-removed]
	}

	return agg.Remaining == 0, trades, impactedOrders
}

func (l *PriceLevel) earliestTimestamp() uint64 {
	if len(l.orders) != 0 {
		return l.orders[0].Timestamp
	}
	return 0
}

// Get size for a specific trade assuming aggressive order volume is allocated pro-rata among all passive trades
// with the same timestamp by their share of the total volume with the same price and timestamp. (NB: "normal"
// trading would thus *always* increment the logical timestamp between trades.)
func (l *PriceLevel) getVolumeAllocation(
	agg, pass *msg.Order,
	volumeToShare, initialVolumeAtTimestamp uint64) uint64 {

	weight := float64(pass.Remaining) / float64(initialVolumeAtTimestamp)
	size := weight * float64(min(volumeToShare, initialVolumeAtTimestamp))
	if size-math.Trunc(size) > 0 {
		size++ // Otherwise we can end up allocating 1 short because of integer division rounding
	}
	return min(min(uint64(size), agg.Remaining), pass.Remaining)
}

// Returns the min of 2 uint64s
func min(x, y uint64) uint64 {
	if y < x {
		return y
	}
	return x
}

// Creates a trade of a given size between two orders and updates the order details
func newTrade(agg, pass *msg.Order, size uint64) *msg.Trade {
	var buyer, seller *msg.Order
	if agg.Side == msg.Side_Buy {
		buyer = agg
		seller = pass
	} else {
		buyer = pass
		seller = agg
	}

	if agg.Side == pass.Side {
		panic(fmt.Sprintf("agg.side == pass.side (agg: %v, pass: %v)", agg, pass))
	}

	trade := msg.TradePool.Get().(*msg.Trade)
	trade.Market = agg.Market
	trade.Price = pass.Price
	trade.Size = size
	trade.Aggressor = agg.Side
	trade.Buyer = buyer.Party
	trade.Seller = seller.Party
	trade.Timestamp = agg.Timestamp
	return trade
}

func (l PriceLevel) print() {
	fmt.Printf("priceLevel: %d\n", l.price)
	for _, o := range l.orders {
		var side string
		if o.Side == msg.Side_Buy {
			side = "BUY"
		} else {
			side = "SELL"
		}

		line := fmt.Sprintf("      %s %s @%d size=%d R=%d Type=%d T=%d %s",
			o.Party, side, o.Price, o.Size, o.Remaining, o.Type, o.Timestamp, o.Id)
		log.Infof("%s", line)
	}
}<|MERGE_RESOLUTION|>--- conflicted
+++ resolved
@@ -4,12 +4,8 @@
 	"fmt"
 	"math"
 
-<<<<<<< HEAD
 	"vega/log"
-	"vega/proto"
-=======
 	"vega/msg"
->>>>>>> 3b59d11d
 )
 
 type PriceLevel struct {
