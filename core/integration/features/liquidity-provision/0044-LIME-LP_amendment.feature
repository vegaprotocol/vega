Feature: Test LP mechanics when there are multiple liquidity providers;

  Background:

    Given the margin calculator named "margin-calculator-1":
      | search factor | initial factor | release factor |
      | 1.2           | 1.5            | 1.7            |
    Given the log normal risk model named "log-normal-risk-model":
      | risk aversion | tau | mu | r | sigma |
      | 0.000001      | 0.1 | 0  | 0 | 1.0   |
    And the following network parameters are set:
      | name                                                  | value |
      | market.value.windowLength                             | 60s   |
      | market.stake.target.timeWindow                        | 20s   |
      | market.stake.target.scalingFactor                     | 1     |
      | market.liquidity.targetstake.triggering.ratio         | 1     |
      | network.markPriceUpdateMaximumFrequency               | 0s    |
      | limits.markets.maxPeggedOrders                        | 6     |
      | market.auction.minimumDuration                        | 1     |
      | market.fee.factors.infrastructureFee                  | 0.001 |
      | market.fee.factors.makerFee                           | 0.004 |
    #risk factor short:3.5569036
    #risk factor long:0.801225765
    And the following assets are registered:
      | id  | decimal places |
      | USD | 0              |
    And the fees configuration named "fees-config-1":
      | maker fee | infrastructure fee |
      | 0.0004    | 0.001              |
    And the price monitoring named "price-monitoring":
      | horizon | probability | auction extension |
      | 3600    | 0.99        | 3                 |

    And the liquidity sla params named "SLA":
      | price range | commitment min time fraction | performance hysteresis epochs | sla competition factor |
      | 0.5         | 0.5                          | 1                             | 1.0                    |

    And the markets:
      | id        | quote name | asset | risk model            | margin calculator   | auction duration | fees          | price monitoring | data source config     | linear slippage factor | quadratic slippage factor | sla params |
      | ETH/MAR22 | USD        | USD   | log-normal-risk-model | margin-calculator-1 | 2                | fees-config-1 | price-monitoring | default-eth-for-future | 1e0                    | 0                         | SLA        |
<<<<<<< HEAD
      | ETH/MAR23 | USD | USD | log-normal-risk-model | margin-calculator-1 | 2 | fees-config-1 | price-monitoring | default-eth-for-future | 1e0 | 0 | SLA |

    And the following network parameters are set:
      | name                                                  | value |
      | market.liquidityV2.bondPenaltyParameter               | 0.2   |
=======
    And the following network parameters are set:
      | name                                               | value |
      | market.liquidity.providersFeeCalculationTimeStep | 5s    |

    And the following network parameters are set:
      | name                                                  | value |
      | market.value.windowLength                             | 60s   |
      | market.stake.target.timeWindow                        | 20s   |
      | market.stake.target.scalingFactor                     | 1     |
      | market.liquidity.targetstake.triggering.ratio         | 1     |
      | network.markPriceUpdateMaximumFrequency               | 0s    |
      | limits.markets.maxPeggedOrders                        | 6     |
      | market.auction.minimumDuration                        | 1     |
      | market.fee.factors.infrastructureFee                  | 0.001 |
      | market.fee.factors.makerFee                           | 0.004 |
      | market.liquidity.bondPenaltyParameter               | 0.2   |
>>>>>>> 806a8ae6
      | validators.epoch.length                               | 5s    |
      | market.liquidity.stakeToCcyVolume                   | 1     |
      | market.liquidity.successorLaunchWindowLength          | 1h    |
      | market.liquidity.sla.nonPerformanceBondPenaltySlope | 0.5   |
      | market.liquidity.sla.nonPerformanceBondPenaltyMax   | 1     |
      | validators.epoch.length                               | 10s   |
      | market.liquidityV2.earlyExitPenalty                   | 0.25  |

    Given the average block duration is "2"
  @Now
  Scenario: 001: lp1 and lp2 under supplies liquidity
    Given the parties deposit on asset's general account the following amount:
      | party  | asset | amount |
      | lp1    | USD   | 100000 |
      | lp2    | USD   | 100000 |
      | party1 | USD   | 100000 |
      | party2 | USD   | 100000 |
      | party3 | USD   | 100000 |

    And the parties submit the following liquidity provision:
      | id   | party | market id | commitment amount | fee  | lp type    |
      | lp_1 | lp1   | ETH/MAR22 | 50000             | 0.02 | submission |
      | lp_2 | lp2 | ETH/MAR22 | 10000 | 0.015 | submission |

    When the network moves ahead "2" blocks
    And the parties place the following pegged iceberg orders:
      | party | market id | peak size | minimum visible size | side | pegged reference | volume | offset | reference |
      | lp1   | ETH/MAR22 | 12        | 1                    | buy  | BID              | 12     | 20     | lp-b-1    |
      | lp1   | ETH/MAR22 | 12        | 1                    | sell | ASK              | 12     | 20     | lp-s-1    |
      | lp2   | ETH/MAR22 | 6         | 1                    | buy  | BID              | 6      | 20     | lp-b-2    |
      | lp2   | ETH/MAR22 | 6         | 1                    | sell | ASK              | 6      | 20     | lp-s-2    |

    Then the parties place the following orders:
      | party  | market id | side | volume | price | resulting trades | type       | tif     |
      | party1 | ETH/MAR22 | buy  | 10     | 900   | 0                | TYPE_LIMIT | TIF_GTC |
      | party1 | ETH/MAR22 | buy  | 1      | 1000  | 0                | TYPE_LIMIT | TIF_GTC |
      | party2 | ETH/MAR22 | sell | 10     | 1100  | 0                | TYPE_LIMIT | TIF_GTC |
      | party2 | ETH/MAR22 | sell | 1      | 1000  | 0                | TYPE_LIMIT | TIF_GTC |

    Then the opening auction period ends for market "ETH/MAR22"
    And the following trades should be executed:
      | buyer  | price | size | seller |
      | party1 | 1000  | 1    | party2 |

    And the market data for the market "ETH/MAR22" should be:
      | mark price | trading mode            | horizon | min bound | max bound | target stake | supplied stake | open interest |
      | 1000       | TRADING_MODE_CONTINUOUS | 3600    | 973       | 1027      | 3556        | 45976          | 1             |
# target_stake = mark_price x max_oi x target_stake_scaling_factor x rf = 1000 x 1 x 1 x 3.5569036

    And the liquidity fee factor should be "0.015" for the market "ETH/MAR22"

    And the parties should have the following margin levels:
      | party | market id | maintenance | search | initial | release |
      | lp1   | ETH/MAR22 | 42683       | 51219  | 64024   | 72561   |
    And the parties should have the following account balances:
      | party | asset | market id | margin | general | bond  |
      | lp1   | USD   | ETH/MAR22 | 64024  | 0       | 35976 |
      | lp2   | USD   | ETH/MAR22 | 32013  | 57987   | 10000 |
#margin_intial lp1: 12*1000*3.5569036*1.5=64024
    Then the network moves ahead "6" blocks
    And the parties should have the following account balances:
      | party | asset | market id | margin | general | bond  |
      | lp1   | USD   | ETH/MAR22 | 64024  | 0       | 17988 |
      | lp2   | USD   | ETH/MAR22 | 32013  | 57987   | 5000  |

#AC: 0044-LIME-075, lp commit in multi markets
    And the parties submit the following liquidity provision:
      | id   | party | market id | commitment amount | fee  | lp type    |
      | lp_3 | lp2   | ETH/MAR23 | 500               | 0.02 | submission |

    And the parties should have the following account balances:
      | party | asset | market id | margin | general | bond |
      | lp2   | USD   | ETH/MAR22 | 32013  | 57487   | 5000 |
      | lp2   | USD   | ETH/MAR23 | 0      | 57487   | 500  |

  Scenario: 002: lp1 and lp2 amend LP commitment
    Given the parties deposit on asset's general account the following amount:
      | party  | asset | amount  |
      | lp1    | USD   | 1000000 |
      | lp2    | USD   | 1000000 |
      | party1 | USD   | 100000  |
      | party2 | USD   | 100000  |
      | party3 | USD   | 100000  |

    And the parties submit the following liquidity provision:
      | id   | party | market id | commitment amount | fee  | lp type    |
      | lp_1 | lp1   | ETH/MAR22 | 50000             | 0.02 | submission |
      | lp_2 | lp2   | ETH/MAR22 | 10000             | 0.01 | submission |

    When the network moves ahead "2" blocks
    And the parties place the following pegged iceberg orders:
      | party | market id | peak size | minimum visible size | side | pegged reference | volume | offset | reference |
      | lp1   | ETH/MAR22 | 120       | 1                    | buy  | BID              | 120    | 20     | lp-b-1    |
      | lp1   | ETH/MAR22 | 120       | 1                    | sell | ASK              | 120    | 20     | lp-s-1    |
      | lp2   | ETH/MAR22 | 60        | 1                    | buy  | BID              | 60     | 20     | lp-b-2    |
      | lp2   | ETH/MAR22 | 60        | 1                    | sell | ASK              | 60     | 20     | lp-s-2    |
    Then the network moves ahead "2" blocks
    And the orders should have the following status:
      | party | reference | status        |
      | lp1   | lp-b-1    | STATUS_PARKED |

    Then the parties place the following orders:
      | party  | market id | side | volume | price | resulting trades | type       | tif     |
      | party1 | ETH/MAR22 | buy  | 10     | 900   | 0                | TYPE_LIMIT | TIF_GTC |
      | party1 | ETH/MAR22 | buy  | 1      | 1000  | 0                | TYPE_LIMIT | TIF_GTC |
      | party2 | ETH/MAR22 | sell | 10     | 1100  | 0                | TYPE_LIMIT | TIF_GTC |
      | party2 | ETH/MAR22 | sell | 1      | 1000  | 0                | TYPE_LIMIT | TIF_GTC |
    Then the network moves ahead "2" blocks

    Then the opening auction period ends for market "ETH/MAR22"

    And the orders should have the following status:
      | party | reference | status        |
      | lp1   | lp-b-1    | STATUS_ACTIVE |

    And the following trades should be executed:
      | buyer  | price | size | seller |
      | party1 | 1000  | 1    | party2 |

    And the parties should have the following account balances:
      | party | asset | market id | margin | general | bond  |
      | lp1   | USD   | ETH/MAR22 | 640243 | 309757  | 50000 |

    And the market data for the market "ETH/MAR22" should be:
      | mark price | trading mode            | target stake | supplied stake | open interest |
      | 1000       | TRADING_MODE_CONTINUOUS | 3556         | 60000          | 1             |

    #AC: 0044-LIME-018, lp reduces commitment
    And the parties submit the following liquidity provision:
      | id   | party | market id | commitment amount | fee  | lp type   |
      | lp_1 | lp1   | ETH/MAR22 | 30000             | 0.02 | amendment |
    And the supplied stake should be "60000" for the market "ETH/MAR22"
    Then the network moves ahead "1" blocks
    And the supplied stake should be "40000" for the market "ETH/MAR22"

    #AC: 0044-LIME-019, lp reduces commitment multi times
    And the parties submit the following liquidity provision:
      | id   | party | market id | commitment amount | fee  | lp type   |
      | lp_1 | lp1   | ETH/MAR22 | 28000             | 0.02 | amendment |
    And the parties submit the following liquidity provision:
      | id   | party | market id | commitment amount | fee  | lp type   |
      | lp_1 | lp1   | ETH/MAR22 | 27000             | 0.02 | amendment |
    And the parties submit the following liquidity provision:
      | id   | party | market id | commitment amount | fee  | lp type   |
      | lp_1 | lp1   | ETH/MAR22 | 27000             | 0.02 | amendment |
    And the supplied stake should be "40000" for the market "ETH/MAR22"
    Then the network moves ahead "7" blocks
    And the supplied stake should be "37000" for the market "ETH/MAR22"
    #AC: 0044-LIME-022, lp reduces commitment, no penalty
    And the parties should have the following account balances:
      | party | asset | market id | margin | general | bond  |
      | lp1   | USD   | ETH/MAR22 | 640243 | 332757  | 27000 |

    #AC:0044-LIME-021, lp changes fee factor
    And the parties submit the following liquidity provision:
      | id   | party | market id | commitment amount | fee  | lp type   |
      | lp_1 | lp1 | ETH/MAR22 | 50000 | 0.008 | amendment |
    And the liquidity fee factor should be "0.01" for the market "ETH/MAR22"
    Then the network moves ahead "10" blocks
    And the liquidity fee factor should be "0.008" for the market "ETH/MAR22"

    #AC: 0044-LIME-030, lp increases commitment and they do not have sufficient collateral in the settlement asset
    And the parties submit the following liquidity provision:
      | id   | party | market id | commitment amount | fee  | lp type   | error                             |
      | lp_1 | lp1   | ETH/MAR22 | 600000            | 0.02 | amendment | commitment submission not allowed |
    Then the network moves ahead "1" blocks
    And the supplied stake should be "60000" for the market "ETH/MAR22"

    #AC: 0044-LIME-031, lp increases commitment and they have sufficient collateral in the settlement asset
    And the parties submit the following liquidity provision:
      | id   | party | market id | commitment amount | fee  | lp type   |
      | lp_1 | lp1   | ETH/MAR22 | 60000             | 0.02 | amendment |
    And the supplied stake should be "70000" for the market "ETH/MAR22"

    And the parties should have the following account balances:
      | party | asset | market id | margin | general | bond  |
      | lp1   | USD   | ETH/MAR22 | 640243 | 299757  | 60000 |
    And the market data for the market "ETH/MAR22" should be:
      | mark price | trading mode            | target stake | supplied stake | open interest |
      | 1000 | TRADING_MODE_CONTINUOUS | 3556 | 70000 | 1 |

    Then the parties place the following orders:
      | party  | market id | side | volume | price | resulting trades | type       | tif     |
      | party1 | ETH/MAR22 | buy  | 5      | 1000  | 0                | TYPE_LIMIT | TIF_GTC |
      | party2 | ETH/MAR22 | sell | 5      | 1000  | 1                | TYPE_LIMIT | TIF_GTC |
    And the liquidity fee factor should be "0.008" for the market "ETH/MAR22"
#liquidity fee collected: 5*1000*0.008=40

    #AC: 0044-LIME-020, lp decreases commitment and gets bond slashing
    #AC: 0044-LIME-049, at the end of the current epoch rewards/penalties are evaluated based on the balance of the bond account at start of epoch
    And the parties submit the following liquidity provision:
      | id   | party | market id | commitment amount | fee  | lp type   |
      | lp_1 | lp1   | ETH/MAR22 | 1000              | 0.02 | amendment |
      | lp_2 | lp2   | ETH/MAR22 | 500               | 0.02 | amendment |
    Then the network moves ahead "10" blocks
    And the parties should have the following account balances:
      | party | asset | market id | margin | general | bond |
      | lp1   | USD   | ETH/MAR22 | 0      | 994845  | 501  |
      | lp2   | USD   | ETH/MAR22 | 0      | 998693  | 251  |
    And the market data for the market "ETH/MAR22" should be:
      | mark price | trading mode                    | target stake | supplied stake | open interest |
      | 1000       | TRADING_MODE_MONITORING_AUCTION | 21341        | 752            | 6             |

    Then the following transfers should happen:
      | from   | to  | from account                | to account                     | market id | amount | asset |
      | market | lp1 | ACCOUNT_TYPE_FEES_LIQUIDITY | ACCOUNT_TYPE_LP_LIQUIDITY_FEES | ETH/MAR22 | 26 | USD |
      | market | lp2 | ACCOUNT_TYPE_FEES_LIQUIDITY | ACCOUNT_TYPE_LP_LIQUIDITY_FEES | ETH/MAR22 | 13 | USD |
<|MERGE_RESOLUTION|>--- conflicted
+++ resolved
@@ -38,30 +38,11 @@
     And the markets:
       | id        | quote name | asset | risk model            | margin calculator   | auction duration | fees          | price monitoring | data source config     | linear slippage factor | quadratic slippage factor | sla params |
       | ETH/MAR22 | USD        | USD   | log-normal-risk-model | margin-calculator-1 | 2                | fees-config-1 | price-monitoring | default-eth-for-future | 1e0                    | 0                         | SLA        |
-<<<<<<< HEAD
       | ETH/MAR23 | USD | USD | log-normal-risk-model | margin-calculator-1 | 2 | fees-config-1 | price-monitoring | default-eth-for-future | 1e0 | 0 | SLA |
 
     And the following network parameters are set:
       | name                                                  | value |
       | market.liquidityV2.bondPenaltyParameter               | 0.2   |
-=======
-    And the following network parameters are set:
-      | name                                               | value |
-      | market.liquidity.providersFeeCalculationTimeStep | 5s    |
-
-    And the following network parameters are set:
-      | name                                                  | value |
-      | market.value.windowLength                             | 60s   |
-      | market.stake.target.timeWindow                        | 20s   |
-      | market.stake.target.scalingFactor                     | 1     |
-      | market.liquidity.targetstake.triggering.ratio         | 1     |
-      | network.markPriceUpdateMaximumFrequency               | 0s    |
-      | limits.markets.maxPeggedOrders                        | 6     |
-      | market.auction.minimumDuration                        | 1     |
-      | market.fee.factors.infrastructureFee                  | 0.001 |
-      | market.fee.factors.makerFee                           | 0.004 |
-      | market.liquidity.bondPenaltyParameter               | 0.2   |
->>>>>>> 806a8ae6
       | validators.epoch.length                               | 5s    |
       | market.liquidity.stakeToCcyVolume                   | 1     |
       | market.liquidity.successorLaunchWindowLength          | 1h    |
