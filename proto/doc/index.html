<!DOCTYPE html>

<html>
  <head>
    <title>Protocol Documentation</title>
    <meta charset="UTF-8">
    <link rel="stylesheet" type="text/css" href="https://fonts.googleapis.com/css?family=Ubuntu:400,700,400italic"/>
    <style>
      body {
        width: 60em;
        margin: 1em auto;
        color: #222;
        font-family: "Ubuntu", sans-serif;
        padding-bottom: 4em;
      }

      h1 {
        font-weight: normal;
        border-bottom: 1px solid #aaa;
        padding-bottom: 0.5ex;
      }

      h2 {
        border-bottom: 1px solid #aaa;
        padding-bottom: 0.5ex;
        margin: 1.5em 0;
      }

      h3 {
        font-weight: normal;
        border-bottom: 1px solid #aaa;
        padding-bottom: 0.5ex;
      }

      a {
        text-decoration: none;
        color: #567e25;
      }

      table {
        width: 100%;
        font-size: 80%;
        border-collapse: collapse;
      }

      thead {
        font-weight: 700;
        background-color: #dcdcdc;
      }

      tbody tr:nth-child(even) {
        background-color: #fbfbfb;
      }

      td {
        border: 1px solid #ccc;
        padding: 0.5ex 2ex;
      }

      td p {
        text-indent: 1em;
        margin: 0;
      }

      td p:nth-child(1) {
        text-indent: 0;
      }


      .field-table td:nth-child(1) {
        width: 10em;
      }
      .field-table td:nth-child(2) {
        width: 10em;
      }
      .field-table td:nth-child(3) {
        width: 6em;
      }
      .field-table td:nth-child(4) {
        width: auto;
      }


      .extension-table td:nth-child(1) {
        width: 10em;
      }
      .extension-table td:nth-child(2) {
        width: 10em;
      }
      .extension-table td:nth-child(3) {
        width: 10em;
      }
      .extension-table td:nth-child(4) {
        width: 5em;
      }
      .extension-table td:nth-child(5) {
        width: auto;
      }


      .enum-table td:nth-child(1) {
        width: 10em;
      }
      .enum-table td:nth-child(2) {
        width: 10em;
      }
      .enum-table td:nth-child(3) {
        width: auto;
      }


      .scalar-value-types-table tr {
        height: 3em;
      }


      #toc-container ul {
        list-style-type: none;
        padding-left: 1em;
        line-height: 180%;
        margin: 0;
      }
      #toc > li > a {
        font-weight: bold;
      }


      .file-heading {
        width: 100%;
        display: table;
        border-bottom: 1px solid #aaa;
        margin: 4em 0 1.5em 0;
      }
      .file-heading h2 {
        border: none;
        display: table-cell;
      }
      .file-heading a {
        text-align: right;
        display: table-cell;
      }


      .badge {
        width: 1.6em;
        height: 1.6em;
        display: inline-block;

        line-height: 1.6em;
        text-align: center;
        font-weight: bold;
        font-size: 60%;

        color: #89ba48;
        background-color: #dff0c8;

        margin: 0.5ex 1em 0.5ex -1em;
        border: 1px solid #fbfbfb;
        border-radius: 1ex;
      }
    </style>


    <link rel="stylesheet" type="text/css" href="stylesheet.css"/>
  </head>

  <body>

    <h1 id="title">Protocol Documentation</h1>

    <h2>Table of Contents</h2>

    <div id="toc-container">
      <ul id="toc">


          <li>
            <a href="#proto%2fapi%2ftrading.proto">proto/api/trading.proto</a>
            <ul>

                <li>
                  <a href="#api.AccountsSubscribeRequest"><span class="badge">M</span>AccountsSubscribeRequest</a>
                </li>

                <li>
                  <a href="#api.AmendOrderRequest"><span class="badge">M</span>AmendOrderRequest</a>
                </li>

                <li>
                  <a href="#api.AssetByIDRequest"><span class="badge">M</span>AssetByIDRequest</a>
                </li>

                <li>
                  <a href="#api.AssetByIDResponse"><span class="badge">M</span>AssetByIDResponse</a>
                </li>

                <li>
                  <a href="#api.AssetsRequest"><span class="badge">M</span>AssetsRequest</a>
                </li>

                <li>
                  <a href="#api.AssetsResponse"><span class="badge">M</span>AssetsResponse</a>
                </li>

                <li>
                  <a href="#api.CancelOrderRequest"><span class="badge">M</span>CancelOrderRequest</a>
                </li>

                <li>
                  <a href="#api.CandlesRequest"><span class="badge">M</span>CandlesRequest</a>
                </li>

                <li>
                  <a href="#api.CandlesResponse"><span class="badge">M</span>CandlesResponse</a>
                </li>

                <li>
                  <a href="#api.CandlesSubscribeRequest"><span class="badge">M</span>CandlesSubscribeRequest</a>
                </li>

                <li>
                  <a href="#api.FeeInfrastructureAccountsRequest"><span class="badge">M</span>FeeInfrastructureAccountsRequest</a>
                </li>

                <li>
                  <a href="#api.FeeInfrastructureAccountsResponse"><span class="badge">M</span>FeeInfrastructureAccountsResponse</a>
                </li>

                <li>
                  <a href="#api.GetNetworkParametersProposalsRequest"><span class="badge">M</span>GetNetworkParametersProposalsRequest</a>
                </li>

                <li>
                  <a href="#api.GetNetworkParametersProposalsResponse"><span class="badge">M</span>GetNetworkParametersProposalsResponse</a>
                </li>

                <li>
                  <a href="#api.GetNewAssetProposalsRequest"><span class="badge">M</span>GetNewAssetProposalsRequest</a>
                </li>

                <li>
                  <a href="#api.GetNewAssetProposalsResponse"><span class="badge">M</span>GetNewAssetProposalsResponse</a>
                </li>

                <li>
                  <a href="#api.GetNewMarketProposalsRequest"><span class="badge">M</span>GetNewMarketProposalsRequest</a>
                </li>

                <li>
                  <a href="#api.GetNewMarketProposalsResponse"><span class="badge">M</span>GetNewMarketProposalsResponse</a>
                </li>

                <li>
                  <a href="#api.GetNodeSignaturesAggregateRequest"><span class="badge">M</span>GetNodeSignaturesAggregateRequest</a>
                </li>

                <li>
                  <a href="#api.GetNodeSignaturesAggregateResponse"><span class="badge">M</span>GetNodeSignaturesAggregateResponse</a>
                </li>

                <li>
                  <a href="#api.GetProposalByIDRequest"><span class="badge">M</span>GetProposalByIDRequest</a>
                </li>

                <li>
                  <a href="#api.GetProposalByIDResponse"><span class="badge">M</span>GetProposalByIDResponse</a>
                </li>

                <li>
                  <a href="#api.GetProposalByReferenceRequest"><span class="badge">M</span>GetProposalByReferenceRequest</a>
                </li>

                <li>
                  <a href="#api.GetProposalByReferenceResponse"><span class="badge">M</span>GetProposalByReferenceResponse</a>
                </li>

                <li>
                  <a href="#api.GetProposalsByPartyRequest"><span class="badge">M</span>GetProposalsByPartyRequest</a>
                </li>

                <li>
                  <a href="#api.GetProposalsByPartyResponse"><span class="badge">M</span>GetProposalsByPartyResponse</a>
                </li>

                <li>
                  <a href="#api.GetProposalsRequest"><span class="badge">M</span>GetProposalsRequest</a>
                </li>

                <li>
                  <a href="#api.GetProposalsResponse"><span class="badge">M</span>GetProposalsResponse</a>
                </li>

                <li>
                  <a href="#api.GetUpdateMarketProposalsRequest"><span class="badge">M</span>GetUpdateMarketProposalsRequest</a>
                </li>

                <li>
                  <a href="#api.GetUpdateMarketProposalsResponse"><span class="badge">M</span>GetUpdateMarketProposalsResponse</a>
                </li>

                <li>
                  <a href="#api.GetVotesByPartyRequest"><span class="badge">M</span>GetVotesByPartyRequest</a>
                </li>

                <li>
                  <a href="#api.GetVotesByPartyResponse"><span class="badge">M</span>GetVotesByPartyResponse</a>
                </li>

                <li>
                  <a href="#api.LastTradeRequest"><span class="badge">M</span>LastTradeRequest</a>
                </li>

                <li>
                  <a href="#api.LastTradeResponse"><span class="badge">M</span>LastTradeResponse</a>
                </li>

                <li>
                  <a href="#api.MarginLevelsRequest"><span class="badge">M</span>MarginLevelsRequest</a>
                </li>

                <li>
                  <a href="#api.MarginLevelsResponse"><span class="badge">M</span>MarginLevelsResponse</a>
                </li>

                <li>
                  <a href="#api.MarginLevelsSubscribeRequest"><span class="badge">M</span>MarginLevelsSubscribeRequest</a>
                </li>

                <li>
                  <a href="#api.MarketAccountsRequest"><span class="badge">M</span>MarketAccountsRequest</a>
                </li>

                <li>
                  <a href="#api.MarketAccountsResponse"><span class="badge">M</span>MarketAccountsResponse</a>
                </li>

                <li>
                  <a href="#api.MarketByIDRequest"><span class="badge">M</span>MarketByIDRequest</a>
                </li>

                <li>
                  <a href="#api.MarketByIDResponse"><span class="badge">M</span>MarketByIDResponse</a>
                </li>

                <li>
                  <a href="#api.MarketDataByIDRequest"><span class="badge">M</span>MarketDataByIDRequest</a>
                </li>

                <li>
                  <a href="#api.MarketDataByIDResponse"><span class="badge">M</span>MarketDataByIDResponse</a>
                </li>

                <li>
                  <a href="#api.MarketDepthRequest"><span class="badge">M</span>MarketDepthRequest</a>
                </li>

                <li>
                  <a href="#api.MarketDepthResponse"><span class="badge">M</span>MarketDepthResponse</a>
                </li>

                <li>
                  <a href="#api.MarketDepthSubscribeRequest"><span class="badge">M</span>MarketDepthSubscribeRequest</a>
                </li>

                <li>
                  <a href="#api.MarketsDataResponse"><span class="badge">M</span>MarketsDataResponse</a>
                </li>

                <li>
                  <a href="#api.MarketsDataSubscribeRequest"><span class="badge">M</span>MarketsDataSubscribeRequest</a>
                </li>

                <li>
                  <a href="#api.MarketsResponse"><span class="badge">M</span>MarketsResponse</a>
                </li>

                <li>
                  <a href="#api.ObservePartyProposalsRequest"><span class="badge">M</span>ObservePartyProposalsRequest</a>
                </li>

                <li>
                  <a href="#api.ObservePartyVotesRequest"><span class="badge">M</span>ObservePartyVotesRequest</a>
                </li>

                <li>
                  <a href="#api.ObserveProposalVotesRequest"><span class="badge">M</span>ObserveProposalVotesRequest</a>
                </li>

                <li>
                  <a href="#api.OptionalProposalState"><span class="badge">M</span>OptionalProposalState</a>
                </li>

                <li>
                  <a href="#api.OrderByIDRequest"><span class="badge">M</span>OrderByIDRequest</a>
                </li>

                <li>
                  <a href="#api.OrderByMarketAndIdRequest"><span class="badge">M</span>OrderByMarketAndIdRequest</a>
                </li>

                <li>
                  <a href="#api.OrderByMarketAndIdResponse"><span class="badge">M</span>OrderByMarketAndIdResponse</a>
                </li>

                <li>
                  <a href="#api.OrderByReferenceIDRequest"><span class="badge">M</span>OrderByReferenceIDRequest</a>
                </li>

                <li>
                  <a href="#api.OrderByReferenceRequest"><span class="badge">M</span>OrderByReferenceRequest</a>
                </li>

                <li>
                  <a href="#api.OrderByReferenceResponse"><span class="badge">M</span>OrderByReferenceResponse</a>
                </li>

                <li>
                  <a href="#api.OrderVersionsByIDRequest"><span class="badge">M</span>OrderVersionsByIDRequest</a>
                </li>

                <li>
                  <a href="#api.OrderVersionsResponse"><span class="badge">M</span>OrderVersionsResponse</a>
                </li>

                <li>
                  <a href="#api.OrdersByMarketRequest"><span class="badge">M</span>OrdersByMarketRequest</a>
                </li>

                <li>
                  <a href="#api.OrdersByMarketResponse"><span class="badge">M</span>OrdersByMarketResponse</a>
                </li>

                <li>
                  <a href="#api.OrdersByPartyRequest"><span class="badge">M</span>OrdersByPartyRequest</a>
                </li>

                <li>
                  <a href="#api.OrdersByPartyResponse"><span class="badge">M</span>OrdersByPartyResponse</a>
                </li>

                <li>
                  <a href="#api.OrdersStream"><span class="badge">M</span>OrdersStream</a>
                </li>

                <li>
                  <a href="#api.OrdersSubscribeRequest"><span class="badge">M</span>OrdersSubscribeRequest</a>
                </li>

                <li>
                  <a href="#api.Pagination"><span class="badge">M</span>Pagination</a>
                </li>

                <li>
                  <a href="#api.PartiesResponse"><span class="badge">M</span>PartiesResponse</a>
                </li>

                <li>
                  <a href="#api.PartyAccountsRequest"><span class="badge">M</span>PartyAccountsRequest</a>
                </li>

                <li>
                  <a href="#api.PartyAccountsResponse"><span class="badge">M</span>PartyAccountsResponse</a>
                </li>

                <li>
                  <a href="#api.PartyByIDRequest"><span class="badge">M</span>PartyByIDRequest</a>
                </li>

                <li>
                  <a href="#api.PartyByIDResponse"><span class="badge">M</span>PartyByIDResponse</a>
                </li>

                <li>
                  <a href="#api.PositionsByPartyRequest"><span class="badge">M</span>PositionsByPartyRequest</a>
                </li>

                <li>
                  <a href="#api.PositionsByPartyResponse"><span class="badge">M</span>PositionsByPartyResponse</a>
                </li>

                <li>
                  <a href="#api.PositionsSubscribeRequest"><span class="badge">M</span>PositionsSubscribeRequest</a>
                </li>

                <li>
                  <a href="#api.PrepareAmendOrderResponse"><span class="badge">M</span>PrepareAmendOrderResponse</a>
                </li>

                <li>
                  <a href="#api.PrepareCancelOrderResponse"><span class="badge">M</span>PrepareCancelOrderResponse</a>
                </li>

                <li>
                  <a href="#api.PrepareProposalRequest"><span class="badge">M</span>PrepareProposalRequest</a>
                </li>

                <li>
                  <a href="#api.PrepareProposalResponse"><span class="badge">M</span>PrepareProposalResponse</a>
                </li>

                <li>
                  <a href="#api.PrepareSubmitOrderResponse"><span class="badge">M</span>PrepareSubmitOrderResponse</a>
                </li>

                <li>
                  <a href="#api.PrepareVoteRequest"><span class="badge">M</span>PrepareVoteRequest</a>
                </li>

                <li>
                  <a href="#api.PrepareVoteResponse"><span class="badge">M</span>PrepareVoteResponse</a>
                </li>

                <li>
                  <a href="#api.PrepareWithdrawRequest"><span class="badge">M</span>PrepareWithdrawRequest</a>
                </li>

                <li>
                  <a href="#api.PrepareWithdrawResponse"><span class="badge">M</span>PrepareWithdrawResponse</a>
                </li>

                <li>
                  <a href="#api.PropagateChainEventRequest"><span class="badge">M</span>PropagateChainEventRequest</a>
                </li>

                <li>
                  <a href="#api.PropagateChainEventResponse"><span class="badge">M</span>PropagateChainEventResponse</a>
                </li>

                <li>
                  <a href="#api.SubmitOrderRequest"><span class="badge">M</span>SubmitOrderRequest</a>
                </li>

                <li>
                  <a href="#api.SubmitTransactionRequest"><span class="badge">M</span>SubmitTransactionRequest</a>
                </li>

                <li>
                  <a href="#api.SubmitTransactionResponse"><span class="badge">M</span>SubmitTransactionResponse</a>
                </li>

                <li>
                  <a href="#api.TradesByMarketRequest"><span class="badge">M</span>TradesByMarketRequest</a>
                </li>

                <li>
                  <a href="#api.TradesByMarketResponse"><span class="badge">M</span>TradesByMarketResponse</a>
                </li>

                <li>
                  <a href="#api.TradesByOrderRequest"><span class="badge">M</span>TradesByOrderRequest</a>
                </li>

                <li>
                  <a href="#api.TradesByOrderResponse"><span class="badge">M</span>TradesByOrderResponse</a>
                </li>

                <li>
                  <a href="#api.TradesByPartyRequest"><span class="badge">M</span>TradesByPartyRequest</a>
                </li>

                <li>
                  <a href="#api.TradesByPartyResponse"><span class="badge">M</span>TradesByPartyResponse</a>
                </li>

                <li>
                  <a href="#api.TradesStream"><span class="badge">M</span>TradesStream</a>
                </li>

                <li>
                  <a href="#api.TradesSubscribeRequest"><span class="badge">M</span>TradesSubscribeRequest</a>
                </li>

                <li>
                  <a href="#api.VegaTimeResponse"><span class="badge">M</span>VegaTimeResponse</a>
                </li>




                <li>
                  <a href="#api.trading"><span class="badge">S</span>trading</a>
                </li>

                <li>
                  <a href="#api.trading_data"><span class="badge">S</span>trading_data</a>
                </li>

            </ul>
          </li>


          <li>
            <a href="#proto%2fassets.proto">proto/assets.proto</a>
            <ul>

                <li>
                  <a href="#vega.Asset"><span class="badge">M</span>Asset</a>
                </li>

                <li>
                  <a href="#vega.AssetSource"><span class="badge">M</span>AssetSource</a>
                </li>

                <li>
                  <a href="#vega.BuiltinAsset"><span class="badge">M</span>BuiltinAsset</a>
                </li>

                <li>
                  <a href="#vega.DevAssets"><span class="badge">M</span>DevAssets</a>
                </li>

                <li>
                  <a href="#vega.ERC20"><span class="badge">M</span>ERC20</a>
                </li>




            </ul>
          </li>


          <li>
            <a href="#proto%2fchain_events.proto">proto/chain_events.proto</a>
            <ul>

                <li>
                  <a href="#vega.AddValidator"><span class="badge">M</span>AddValidator</a>
                </li>

                <li>
                  <a href="#vega.BTCDeposit"><span class="badge">M</span>BTCDeposit</a>
                </li>

                <li>
                  <a href="#vega.BTCEvent"><span class="badge">M</span>BTCEvent</a>
                </li>

                <li>
                  <a href="#vega.BTCWithdrawal"><span class="badge">M</span>BTCWithdrawal</a>
                </li>

                <li>
                  <a href="#vega.BitcoinAddress"><span class="badge">M</span>BitcoinAddress</a>
                </li>

                <li>
                  <a href="#vega.BuiltinAssetDeposit"><span class="badge">M</span>BuiltinAssetDeposit</a>
                </li>

                <li>
                  <a href="#vega.BuiltinAssetEvent"><span class="badge">M</span>BuiltinAssetEvent</a>
                </li>

                <li>
                  <a href="#vega.BuiltinAssetWithdrawal"><span class="badge">M</span>BuiltinAssetWithdrawal</a>
                </li>

                <li>
                  <a href="#vega.ChainEvent"><span class="badge">M</span>ChainEvent</a>
                </li>

                <li>
                  <a href="#vega.ERC20AssetDelist"><span class="badge">M</span>ERC20AssetDelist</a>
                </li>

                <li>
                  <a href="#vega.ERC20AssetList"><span class="badge">M</span>ERC20AssetList</a>
                </li>

                <li>
                  <a href="#vega.ERC20Deposit"><span class="badge">M</span>ERC20Deposit</a>
                </li>

                <li>
                  <a href="#vega.ERC20Event"><span class="badge">M</span>ERC20Event</a>
                </li>

                <li>
                  <a href="#vega.ERC20Withdrawal"><span class="badge">M</span>ERC20Withdrawal</a>
                </li>

                <li>
                  <a href="#vega.EthereumAddress"><span class="badge">M</span>EthereumAddress</a>
                </li>

                <li>
                  <a href="#vega.Identifier"><span class="badge">M</span>Identifier</a>
                </li>

                <li>
                  <a href="#vega.RemoveValidator"><span class="badge">M</span>RemoveValidator</a>
                </li>

                <li>
                  <a href="#vega.ValidatorEvent"><span class="badge">M</span>ValidatorEvent</a>
                </li>




            </ul>
          </li>


          <li>
            <a href="#proto%2fgovernance.proto">proto/governance.proto</a>
            <ul>

                <li>
                  <a href="#vega.FeeFactorsConfiguration"><span class="badge">M</span>FeeFactorsConfiguration</a>
                </li>

                <li>
                  <a href="#vega.FutureProduct"><span class="badge">M</span>FutureProduct</a>
                </li>

                <li>
                  <a href="#vega.GovernanceData"><span class="badge">M</span>GovernanceData</a>
                </li>

                <li>
                  <a href="#vega.GovernanceData.NoPartyEntry"><span class="badge">M</span>GovernanceData.NoPartyEntry</a>
                </li>

                <li>
                  <a href="#vega.GovernanceData.YesPartyEntry"><span class="badge">M</span>GovernanceData.YesPartyEntry</a>
                </li>

                <li>
                  <a href="#vega.InstrumentConfiguration"><span class="badge">M</span>InstrumentConfiguration</a>
                </li>

                <li>
                  <a href="#vega.NetworkConfiguration"><span class="badge">M</span>NetworkConfiguration</a>
                </li>

                <li>
                  <a href="#vega.NewAsset"><span class="badge">M</span>NewAsset</a>
                </li>

                <li>
                  <a href="#vega.NewMarket"><span class="badge">M</span>NewMarket</a>
                </li>

                <li>
                  <a href="#vega.NewMarketConfiguration"><span class="badge">M</span>NewMarketConfiguration</a>
                </li>

                <li>
                  <a href="#vega.Proposal"><span class="badge">M</span>Proposal</a>
                </li>

                <li>
                  <a href="#vega.ProposalTerms"><span class="badge">M</span>ProposalTerms</a>
                </li>

                <li>
                  <a href="#vega.UpdateMarket"><span class="badge">M</span>UpdateMarket</a>
                </li>

                <li>
                  <a href="#vega.UpdateNetwork"><span class="badge">M</span>UpdateNetwork</a>
                </li>

                <li>
                  <a href="#vega.Vote"><span class="badge">M</span>Vote</a>
                </li>


                <li>
                  <a href="#vega.Proposal.State"><span class="badge">E</span>Proposal.State</a>
                </li>

                <li>
                  <a href="#vega.ProposalError"><span class="badge">E</span>ProposalError</a>
                </li>

                <li>
                  <a href="#vega.Vote.Value"><span class="badge">E</span>Vote.Value</a>
                </li>



            </ul>
          </li>


          <li>
            <a href="#proto%2fmarkets.proto">proto/markets.proto</a>
            <ul>

                <li>
                  <a href="#vega.AuctionDuration"><span class="badge">M</span>AuctionDuration</a>
                </li>

                <li>
                  <a href="#vega.ContinuousTrading"><span class="badge">M</span>ContinuousTrading</a>
                </li>

                <li>
                  <a href="#vega.DiscreteTrading"><span class="badge">M</span>DiscreteTrading</a>
                </li>

                <li>
                  <a href="#vega.EthereumEvent"><span class="badge">M</span>EthereumEvent</a>
                </li>

                <li>
                  <a href="#vega.ExternalRiskModel"><span class="badge">M</span>ExternalRiskModel</a>
                </li>

                <li>
                  <a href="#vega.ExternalRiskModel.ConfigEntry"><span class="badge">M</span>ExternalRiskModel.ConfigEntry</a>
                </li>

                <li>
                  <a href="#vega.FeeFactors"><span class="badge">M</span>FeeFactors</a>
                </li>

                <li>
                  <a href="#vega.Fees"><span class="badge">M</span>Fees</a>
                </li>

                <li>
                  <a href="#vega.Future"><span class="badge">M</span>Future</a>
                </li>

                <li>
                  <a href="#vega.Instrument"><span class="badge">M</span>Instrument</a>
                </li>

                <li>
                  <a href="#vega.InstrumentMetadata"><span class="badge">M</span>InstrumentMetadata</a>
                </li>

                <li>
                  <a href="#vega.LogNormalModelParams"><span class="badge">M</span>LogNormalModelParams</a>
                </li>

                <li>
                  <a href="#vega.LogNormalRiskModel"><span class="badge">M</span>LogNormalRiskModel</a>
                </li>

                <li>
                  <a href="#vega.MarginCalculator"><span class="badge">M</span>MarginCalculator</a>
                </li>

                <li>
                  <a href="#vega.Market"><span class="badge">M</span>Market</a>
                </li>

                <li>
                  <a href="#vega.ScalingFactors"><span class="badge">M</span>ScalingFactors</a>
                </li>

                <li>
                  <a href="#vega.SimpleModelParams"><span class="badge">M</span>SimpleModelParams</a>
                </li>

                <li>
                  <a href="#vega.SimpleRiskModel"><span class="badge">M</span>SimpleRiskModel</a>
                </li>

                <li>
                  <a href="#vega.TradableInstrument"><span class="badge">M</span>TradableInstrument</a>
                </li>




            </ul>
          </li>


          <li>
            <a href="#proto%2fvega.proto">proto/vega.proto</a>
            <ul>

                <li>
                  <a href="#vega.Account"><span class="badge">M</span>Account</a>
                </li>

                <li>
                  <a href="#vega.AuctionIndicativeState"><span class="badge">M</span>AuctionIndicativeState</a>
                </li>

                <li>
                  <a href="#vega.Candle"><span class="badge">M</span>Candle</a>
                </li>

                <li>
                  <a href="#vega.ErrorDetail"><span class="badge">M</span>ErrorDetail</a>
                </li>

                <li>
                  <a href="#vega.Fee"><span class="badge">M</span>Fee</a>
                </li>

                <li>
                  <a href="#vega.FinancialAmount"><span class="badge">M</span>FinancialAmount</a>
                </li>

                <li>
                  <a href="#vega.LedgerEntry"><span class="badge">M</span>LedgerEntry</a>
                </li>

                <li>
                  <a href="#vega.MarginLevels"><span class="badge">M</span>MarginLevels</a>
                </li>

                <li>
                  <a href="#vega.MarketData"><span class="badge">M</span>MarketData</a>
                </li>

                <li>
                  <a href="#vega.MarketDepth"><span class="badge">M</span>MarketDepth</a>
                </li>

                <li>
                  <a href="#vega.NodeRegistration"><span class="badge">M</span>NodeRegistration</a>
                </li>

                <li>
                  <a href="#vega.NodeSignature"><span class="badge">M</span>NodeSignature</a>
                </li>

                <li>
                  <a href="#vega.NodeVote"><span class="badge">M</span>NodeVote</a>
                </li>

                <li>
                  <a href="#vega.Order"><span class="badge">M</span>Order</a>
                </li>

                <li>
                  <a href="#vega.OrderAmendment"><span class="badge">M</span>OrderAmendment</a>
                </li>

                <li>
                  <a href="#vega.OrderCancellation"><span class="badge">M</span>OrderCancellation</a>
                </li>

                <li>
                  <a href="#vega.OrderCancellationConfirmation"><span class="badge">M</span>OrderCancellationConfirmation</a>
                </li>

                <li>
                  <a href="#vega.OrderConfirmation"><span class="badge">M</span>OrderConfirmation</a>
                </li>

                <li>
                  <a href="#vega.OrderSubmission"><span class="badge">M</span>OrderSubmission</a>
                </li>

                <li>
                  <a href="#vega.Party"><span class="badge">M</span>Party</a>
                </li>

                <li>
                  <a href="#vega.Position"><span class="badge">M</span>Position</a>
                </li>

                <li>
                  <a href="#vega.PositionTrade"><span class="badge">M</span>PositionTrade</a>
                </li>

                <li>
                  <a href="#vega.Price"><span class="badge">M</span>Price</a>
                </li>

                <li>
                  <a href="#vega.PriceLevel"><span class="badge">M</span>PriceLevel</a>
                </li>

                <li>
                  <a href="#vega.RiskFactor"><span class="badge">M</span>RiskFactor</a>
                </li>

                <li>
                  <a href="#vega.RiskResult"><span class="badge">M</span>RiskResult</a>
                </li>

                <li>
                  <a href="#vega.RiskResult.PredictedNextRiskFactorsEntry"><span class="badge">M</span>RiskResult.PredictedNextRiskFactorsEntry</a>
                </li>

                <li>
                  <a href="#vega.RiskResult.RiskFactorsEntry"><span class="badge">M</span>RiskResult.RiskFactorsEntry</a>
                </li>

                <li>
                  <a href="#vega.Signature"><span class="badge">M</span>Signature</a>
                </li>

                <li>
                  <a href="#vega.SignedBundle"><span class="badge">M</span>SignedBundle</a>
                </li>

                <li>
                  <a href="#vega.Statistics"><span class="badge">M</span>Statistics</a>
                </li>

                <li>
                  <a href="#vega.Timestamp"><span class="badge">M</span>Timestamp</a>
                </li>

                <li>
                  <a href="#vega.Trade"><span class="badge">M</span>Trade</a>
                </li>

                <li>
                  <a href="#vega.TradeSet"><span class="badge">M</span>TradeSet</a>
                </li>

                <li>
                  <a href="#vega.Transaction"><span class="badge">M</span>Transaction</a>
                </li>

                <li>
                  <a href="#vega.Transfer"><span class="badge">M</span>Transfer</a>
                </li>

                <li>
                  <a href="#vega.TransferBalance"><span class="badge">M</span>TransferBalance</a>
                </li>

                <li>
                  <a href="#vega.TransferRequest"><span class="badge">M</span>TransferRequest</a>
                </li>

                <li>
                  <a href="#vega.TransferResponse"><span class="badge">M</span>TransferResponse</a>
                </li>

                <li>
                  <a href="#vega.Withdraw"><span class="badge">M</span>Withdraw</a>
                </li>


                <li>
                  <a href="#vega.AccountType"><span class="badge">E</span>AccountType</a>
                </li>

                <li>
                  <a href="#vega.ChainStatus"><span class="badge">E</span>ChainStatus</a>
                </li>

                <li>
                  <a href="#vega.Interval"><span class="badge">E</span>Interval</a>
                </li>

                <li>
                  <a href="#vega.MarketState"><span class="badge">E</span>MarketState</a>
                </li>

                <li>
                  <a href="#vega.NodeSignatureKind"><span class="badge">E</span>NodeSignatureKind</a>
                </li>

                <li>
                  <a href="#vega.Order.Status"><span class="badge">E</span>Order.Status</a>
                </li>

                <li>
                  <a href="#vega.Order.TimeInForce"><span class="badge">E</span>Order.TimeInForce</a>
                </li>

                <li>
                  <a href="#vega.Order.Type"><span class="badge">E</span>Order.Type</a>
                </li>

                <li>
                  <a href="#vega.OrderError"><span class="badge">E</span>OrderError</a>
                </li>

                <li>
                  <a href="#vega.Side"><span class="badge">E</span>Side</a>
                </li>

                <li>
                  <a href="#vega.Trade.Type"><span class="badge">E</span>Trade.Type</a>
                </li>

                <li>
                  <a href="#vega.TransferType"><span class="badge">E</span>TransferType</a>
                </li>



            </ul>
          </li>

        <li><a href="#scalar-value-types">Scalar Value Types</a></li>
      </ul>
    </div>



      <div class="file-heading">
        <h2 id="proto/api/trading.proto">proto/api/trading.proto</h2><a href="#title">Top</a>
      </div>
      <p></p>


        <h3 id="api.AccountsSubscribeRequest">AccountsSubscribeRequest</h3>
        <p>Request to subscribe to a stream of Accounts.</p>


          <table class="field-table">
            <thead>
              <tr><td>Field</td><td>Type</td><td>Label</td><td>Description</td></tr>
            </thead>
            <tbody>

                <tr>
                  <td>marketID</td>
                  <td><a href="#string">string</a></td>
                  <td></td>
                  <td><p>Market identifier. </p></td>
                </tr>

                <tr>
                  <td>partyID</td>
                  <td><a href="#string">string</a></td>
                  <td></td>
                  <td><p>Party identifier. </p></td>
                </tr>

                <tr>
                  <td>asset</td>
                  <td><a href="#string">string</a></td>
                  <td></td>
                  <td><p>Asset identifier. </p></td>
                </tr>

                <tr>
                  <td>type</td>
                  <td><a href="#vega.AccountType">vega.AccountType</a></td>
                  <td></td>
                  <td><p>Account type to subscribe to. Required field. </p></td>
                </tr>

            </tbody>
          </table>





        <h3 id="api.AmendOrderRequest">AmendOrderRequest</h3>
        <p>Request to amend an existing order.</p>


          <table class="field-table">
            <thead>
              <tr><td>Field</td><td>Type</td><td>Label</td><td>Description</td></tr>
            </thead>
            <tbody>

                <tr>
                  <td>amendment</td>
                  <td><a href="#vega.OrderAmendment">vega.OrderAmendment</a></td>
                  <td></td>
                  <td><p>An order amendment. </p></td>
                </tr>

            </tbody>
          </table>





        <h3 id="api.AssetByIDRequest">AssetByIDRequest</h3>
        <p>Request for an asset given an asset identifier.</p>


          <table class="field-table">
            <thead>
              <tr><td>Field</td><td>Type</td><td>Label</td><td>Description</td></tr>
            </thead>
            <tbody>

                <tr>
                  <td>ID</td>
                  <td><a href="#string">string</a></td>
                  <td></td>
                  <td><p> </p></td>
                </tr>

            </tbody>
          </table>





        <h3 id="api.AssetByIDResponse">AssetByIDResponse</h3>
        <p>Response for an asset given an asset identifier.</p>


          <table class="field-table">
            <thead>
              <tr><td>Field</td><td>Type</td><td>Label</td><td>Description</td></tr>
            </thead>
            <tbody>

                <tr>
                  <td>asset</td>
                  <td><a href="#vega.Asset">vega.Asset</a></td>
                  <td></td>
                  <td><p>An asset record, if found. </p></td>
                </tr>

            </tbody>
          </table>





        <h3 id="api.AssetsRequest">AssetsRequest</h3>
        <p>Request for a list of all assets enabled on Vega.</p>





        <h3 id="api.AssetsResponse">AssetsResponse</h3>
        <p>Response for a list of all assets enabled on Vega.</p>


          <table class="field-table">
            <thead>
              <tr><td>Field</td><td>Type</td><td>Label</td><td>Description</td></tr>
            </thead>
            <tbody>

                <tr>
                  <td>assets</td>
                  <td><a href="#vega.Asset">vega.Asset</a></td>
                  <td>repeated</td>
                  <td><p>A list of 0 or more assets. </p></td>
                </tr>

            </tbody>
          </table>





        <h3 id="api.CancelOrderRequest">CancelOrderRequest</h3>
        <p>Request to cancel an existing order.</p>


          <table class="field-table">
            <thead>
              <tr><td>Field</td><td>Type</td><td>Label</td><td>Description</td></tr>
            </thead>
            <tbody>

                <tr>
                  <td>cancellation</td>
                  <td><a href="#vega.OrderCancellation">vega.OrderCancellation</a></td>
                  <td></td>
                  <td><p>An order cancellation. </p></td>
                </tr>

            </tbody>
          </table>





        <h3 id="api.CandlesRequest">CandlesRequest</h3>
        <p>Request for a list of candles for a market at an interval.</p>


          <table class="field-table">
            <thead>
              <tr><td>Field</td><td>Type</td><td>Label</td><td>Description</td></tr>
            </thead>
            <tbody>

                <tr>
                  <td>marketID</td>
                  <td><a href="#string">string</a></td>
                  <td></td>
                  <td><p>Market identifier. Required field. </p></td>
                </tr>

                <tr>
                  <td>sinceTimestamp</td>
                  <td><a href="#int64">int64</a></td>
                  <td></td>
                  <td><p>Timestamp to retrieve candles since, in nanoseconds since the epoch.
See <a href="#api.VegaTimeResponse"><tt>VegaTimeResponse</tt></a>.<tt>timestamp</tt>. Required field. </p></td>
                </tr>

                <tr>
                  <td>interval</td>
                  <td><a href="#vega.Interval">vega.Interval</a></td>
                  <td></td>
                  <td><p>Time interval for the candles. Required field. </p></td>
                </tr>

            </tbody>
          </table>




            <h4>Validated Fields</h4>
            <table>
              <thead>
                <tr>
                  <td>Field</td>
                  <td>Validations</td>
                </tr>
              </thead>
              <tbody>

                <tr>
                  <td>marketID</td>
                  <td>
                    <ul>

                      <li>string_not_empty: true</li>

                    </ul>
                  </td>
                </tr>

                <tr>
                  <td>sinceTimestamp</td>
                  <td>
                    <ul>

                      <li>int_gt: 0</li>

                    </ul>
                  </td>
                </tr>

              </tbody>
            </table>





        <h3 id="api.CandlesResponse">CandlesResponse</h3>
        <p>Response for a list of candles for a market at an interval.</p>


          <table class="field-table">
            <thead>
              <tr><td>Field</td><td>Type</td><td>Label</td><td>Description</td></tr>
            </thead>
            <tbody>

                <tr>
                  <td>candles</td>
                  <td><a href="#vega.Candle">vega.Candle</a></td>
                  <td>repeated</td>
                  <td><p>A list of 0 or more candles. </p></td>
                </tr>

            </tbody>
          </table>





        <h3 id="api.CandlesSubscribeRequest">CandlesSubscribeRequest</h3>
        <p>Request to subscribe to a stream of Candles.</p>


          <table class="field-table">
            <thead>
              <tr><td>Field</td><td>Type</td><td>Label</td><td>Description</td></tr>
            </thead>
            <tbody>

                <tr>
                  <td>marketID</td>
                  <td><a href="#string">string</a></td>
                  <td></td>
                  <td><p>Market identifier. Required field. </p></td>
                </tr>

                <tr>
                  <td>interval</td>
                  <td><a href="#vega.Interval">vega.Interval</a></td>
                  <td></td>
                  <td><p>Time interval for the candles. Required field. </p></td>
                </tr>

            </tbody>
          </table>




            <h4>Validated Fields</h4>
            <table>
              <thead>
                <tr>
                  <td>Field</td>
                  <td>Validations</td>
                </tr>
              </thead>
              <tbody>

                <tr>
                  <td>marketID</td>
                  <td>
                    <ul>

                      <li>string_not_empty: true</li>

                    </ul>
                  </td>
                </tr>

              </tbody>
            </table>





        <h3 id="api.FeeInfrastructureAccountsRequest">FeeInfrastructureAccountsRequest</h3>
        <p>Request for a list of infrastructure fee accounts.</p>


          <table class="field-table">
            <thead>
              <tr><td>Field</td><td>Type</td><td>Label</td><td>Description</td></tr>
            </thead>
            <tbody>

                <tr>
                  <td>asset</td>
                  <td><a href="#string">string</a></td>
                  <td></td>
                  <td><p>Asset identifier. Required field.
Set to an empty string to return all accounts.
Set to an asset ID to return a single infrastructure fee account for a given asset. </p></td>
                </tr>

            </tbody>
          </table>





        <h3 id="api.FeeInfrastructureAccountsResponse">FeeInfrastructureAccountsResponse</h3>
        <p>Response for a list of infrastructure fee accounts.</p>


          <table class="field-table">
            <thead>
              <tr><td>Field</td><td>Type</td><td>Label</td><td>Description</td></tr>
            </thead>
            <tbody>

                <tr>
                  <td>accounts</td>
                  <td><a href="#vega.Account">vega.Account</a></td>
                  <td>repeated</td>
                  <td><p>A list of 0 or more infrastructure fee accounts. </p></td>
                </tr>

            </tbody>
          </table>





        <h3 id="api.GetNetworkParametersProposalsRequest">GetNetworkParametersProposalsRequest</h3>
        <p>Request for a list of network parameter proposals.</p>


          <table class="field-table">
            <thead>
              <tr><td>Field</td><td>Type</td><td>Label</td><td>Description</td></tr>
            </thead>
            <tbody>

                <tr>
                  <td>selectInState</td>
                  <td><a href="#api.OptionalProposalState">OptionalProposalState</a></td>
                  <td></td>
                  <td><p>Optional proposal state. </p></td>
                </tr>

            </tbody>
          </table>





        <h3 id="api.GetNetworkParametersProposalsResponse">GetNetworkParametersProposalsResponse</h3>
        <p>Response for a list of network parameter proposals.</p>


          <table class="field-table">
            <thead>
              <tr><td>Field</td><td>Type</td><td>Label</td><td>Description</td></tr>
            </thead>
            <tbody>

                <tr>
                  <td>data</td>
                  <td><a href="#vega.GovernanceData">vega.GovernanceData</a></td>
                  <td>repeated</td>
                  <td><p>A list of 0 or more governance data. </p></td>
                </tr>

            </tbody>
          </table>





        <h3 id="api.GetNewAssetProposalsRequest">GetNewAssetProposalsRequest</h3>
        <p>Request for a list of new asset proposals.</p>


          <table class="field-table">
            <thead>
              <tr><td>Field</td><td>Type</td><td>Label</td><td>Description</td></tr>
            </thead>
            <tbody>

                <tr>
                  <td>selectInState</td>
                  <td><a href="#api.OptionalProposalState">OptionalProposalState</a></td>
                  <td></td>
                  <td><p>Optional proposal state. </p></td>
                </tr>

            </tbody>
          </table>





        <h3 id="api.GetNewAssetProposalsResponse">GetNewAssetProposalsResponse</h3>
        <p>Response for a list of new asset proposals.</p>


          <table class="field-table">
            <thead>
              <tr><td>Field</td><td>Type</td><td>Label</td><td>Description</td></tr>
            </thead>
            <tbody>

                <tr>
                  <td>data</td>
                  <td><a href="#vega.GovernanceData">vega.GovernanceData</a></td>
                  <td>repeated</td>
                  <td><p>A list of 0 or more governance data. </p></td>
                </tr>

            </tbody>
          </table>





        <h3 id="api.GetNewMarketProposalsRequest">GetNewMarketProposalsRequest</h3>
        <p>Request for a list of new market proposals.</p>


          <table class="field-table">
            <thead>
              <tr><td>Field</td><td>Type</td><td>Label</td><td>Description</td></tr>
            </thead>
            <tbody>

                <tr>
                  <td>selectInState</td>
                  <td><a href="#api.OptionalProposalState">OptionalProposalState</a></td>
                  <td></td>
                  <td><p>Optional proposal state. </p></td>
                </tr>

            </tbody>
          </table>





        <h3 id="api.GetNewMarketProposalsResponse">GetNewMarketProposalsResponse</h3>
        <p>Response for a list of new market proposals.</p>


          <table class="field-table">
            <thead>
              <tr><td>Field</td><td>Type</td><td>Label</td><td>Description</td></tr>
            </thead>
            <tbody>

                <tr>
                  <td>data</td>
                  <td><a href="#vega.GovernanceData">vega.GovernanceData</a></td>
                  <td>repeated</td>
                  <td><p>A list of 0 or more governance data. </p></td>
                </tr>

            </tbody>
          </table>





        <h3 id="api.GetNodeSignaturesAggregateRequest">GetNodeSignaturesAggregateRequest</h3>
        <p>Request to specify the identifier of the resource we want to retrieve aggregated signatures for.</p>


          <table class="field-table">
            <thead>
              <tr><td>Field</td><td>Type</td><td>Label</td><td>Description</td></tr>
            </thead>
            <tbody>

                <tr>
                  <td>ID</td>
                  <td><a href="#string">string</a></td>
                  <td></td>
                  <td><p> </p></td>
                </tr>

            </tbody>
          </table>





        <h3 id="api.GetNodeSignaturesAggregateResponse">GetNodeSignaturesAggregateResponse</h3>
        <p>Response to specify the identifier of the resource we want to retrieve aggregated signatures for.</p>


          <table class="field-table">
            <thead>
              <tr><td>Field</td><td>Type</td><td>Label</td><td>Description</td></tr>
            </thead>
            <tbody>

                <tr>
                  <td>signatures</td>
                  <td><a href="#vega.NodeSignature">vega.NodeSignature</a></td>
                  <td>repeated</td>
                  <td><p>A list of 0 or more signatures. </p></td>
                </tr>

            </tbody>
          </table>





        <h3 id="api.GetProposalByIDRequest">GetProposalByIDRequest</h3>
        <p>Request for a governance proposal given a proposal identifier.</p>


          <table class="field-table">
            <thead>
              <tr><td>Field</td><td>Type</td><td>Label</td><td>Description</td></tr>
            </thead>
            <tbody>

                <tr>
                  <td>proposalID</td>
                  <td><a href="#string">string</a></td>
                  <td></td>
                  <td><p>Proposal identifier. Required field. </p></td>
                </tr>

            </tbody>
          </table>




            <h4>Validated Fields</h4>
            <table>
              <thead>
                <tr>
                  <td>Field</td>
                  <td>Validations</td>
                </tr>
              </thead>
              <tbody>

                <tr>
                  <td>proposalID</td>
                  <td>
                    <ul>

                      <li>string_not_empty: true</li>

                    </ul>
                  </td>
                </tr>

              </tbody>
            </table>





        <h3 id="api.GetProposalByIDResponse">GetProposalByIDResponse</h3>
        <p>Response for a governance proposal given a proposal identifier.</p>


          <table class="field-table">
            <thead>
              <tr><td>Field</td><td>Type</td><td>Label</td><td>Description</td></tr>
            </thead>
            <tbody>

                <tr>
                  <td>data</td>
                  <td><a href="#vega.GovernanceData">vega.GovernanceData</a></td>
                  <td></td>
                  <td><p>Governance data, if found. </p></td>
                </tr>

            </tbody>
          </table>





        <h3 id="api.GetProposalByReferenceRequest">GetProposalByReferenceRequest</h3>
        <p>Request for a governance proposal given a proposal reference.</p>


          <table class="field-table">
            <thead>
              <tr><td>Field</td><td>Type</td><td>Label</td><td>Description</td></tr>
            </thead>
            <tbody>

                <tr>
                  <td>Reference</td>
                  <td><a href="#string">string</a></td>
                  <td></td>
                  <td><p>Proposal reference. Required field. </p></td>
                </tr>

            </tbody>
          </table>




            <h4>Validated Fields</h4>
            <table>
              <thead>
                <tr>
                  <td>Field</td>
                  <td>Validations</td>
                </tr>
              </thead>
              <tbody>

                <tr>
                  <td>Reference</td>
                  <td>
                    <ul>

                      <li>string_not_empty: true</li>

                    </ul>
                  </td>
                </tr>

              </tbody>
            </table>





        <h3 id="api.GetProposalByReferenceResponse">GetProposalByReferenceResponse</h3>
        <p>Response for a governance proposal given a proposal reference.</p>


          <table class="field-table">
            <thead>
              <tr><td>Field</td><td>Type</td><td>Label</td><td>Description</td></tr>
            </thead>
            <tbody>

                <tr>
                  <td>data</td>
                  <td><a href="#vega.GovernanceData">vega.GovernanceData</a></td>
                  <td></td>
                  <td><p>Governance data, if found. </p></td>
                </tr>

            </tbody>
          </table>





        <h3 id="api.GetProposalsByPartyRequest">GetProposalsByPartyRequest</h3>
        <p>Request for a list of proposals for a party.</p>


          <table class="field-table">
            <thead>
              <tr><td>Field</td><td>Type</td><td>Label</td><td>Description</td></tr>
            </thead>
            <tbody>

                <tr>
                  <td>partyID</td>
                  <td><a href="#string">string</a></td>
                  <td></td>
                  <td><p>Party identifier. Required field. </p></td>
                </tr>

                <tr>
                  <td>selectInState</td>
                  <td><a href="#api.OptionalProposalState">OptionalProposalState</a></td>
                  <td></td>
                  <td><p>Optional proposal state. </p></td>
                </tr>

            </tbody>
          </table>




            <h4>Validated Fields</h4>
            <table>
              <thead>
                <tr>
                  <td>Field</td>
                  <td>Validations</td>
                </tr>
              </thead>
              <tbody>

                <tr>
                  <td>partyID</td>
                  <td>
                    <ul>

                      <li>string_not_empty: true</li>

                    </ul>
                  </td>
                </tr>

              </tbody>
            </table>





        <h3 id="api.GetProposalsByPartyResponse">GetProposalsByPartyResponse</h3>
        <p>Response for a list of proposals for a party.</p>


          <table class="field-table">
            <thead>
              <tr><td>Field</td><td>Type</td><td>Label</td><td>Description</td></tr>
            </thead>
            <tbody>

                <tr>
                  <td>data</td>
                  <td><a href="#vega.GovernanceData">vega.GovernanceData</a></td>
                  <td>repeated</td>
                  <td><p>A list of 0 or more governance data. </p></td>
                </tr>

            </tbody>
          </table>





        <h3 id="api.GetProposalsRequest">GetProposalsRequest</h3>
        <p>Request for a list of proposals.</p>


          <table class="field-table">
            <thead>
              <tr><td>Field</td><td>Type</td><td>Label</td><td>Description</td></tr>
            </thead>
            <tbody>

                <tr>
                  <td>selectInState</td>
                  <td><a href="#api.OptionalProposalState">OptionalProposalState</a></td>
                  <td></td>
                  <td><p>Optional proposal state. </p></td>
                </tr>

            </tbody>
          </table>





        <h3 id="api.GetProposalsResponse">GetProposalsResponse</h3>
        <p>Response for a list of proposals.</p>


          <table class="field-table">
            <thead>
              <tr><td>Field</td><td>Type</td><td>Label</td><td>Description</td></tr>
            </thead>
            <tbody>

                <tr>
                  <td>data</td>
                  <td><a href="#vega.GovernanceData">vega.GovernanceData</a></td>
                  <td>repeated</td>
                  <td><p>A list of 0 or more governance data. </p></td>
                </tr>

            </tbody>
          </table>





        <h3 id="api.GetUpdateMarketProposalsRequest">GetUpdateMarketProposalsRequest</h3>
        <p>Request for a list of update market proposals.</p>


          <table class="field-table">
            <thead>
              <tr><td>Field</td><td>Type</td><td>Label</td><td>Description</td></tr>
            </thead>
            <tbody>

                <tr>
                  <td>marketID</td>
                  <td><a href="#string">string</a></td>
                  <td></td>
                  <td><p>Market identifier. Required field. </p></td>
                </tr>

                <tr>
                  <td>selectInState</td>
                  <td><a href="#api.OptionalProposalState">OptionalProposalState</a></td>
                  <td></td>
                  <td><p>Proposal state. </p></td>
                </tr>

            </tbody>
          </table>




            <h4>Validated Fields</h4>
            <table>
              <thead>
                <tr>
                  <td>Field</td>
                  <td>Validations</td>
                </tr>
              </thead>
              <tbody>

                <tr>
                  <td>marketID</td>
                  <td>
                    <ul>

                      <li>string_not_empty: true</li>

                    </ul>
                  </td>
                </tr>

              </tbody>
            </table>





        <h3 id="api.GetUpdateMarketProposalsResponse">GetUpdateMarketProposalsResponse</h3>
        <p>Response for a list of update market proposals.</p>


          <table class="field-table">
            <thead>
              <tr><td>Field</td><td>Type</td><td>Label</td><td>Description</td></tr>
            </thead>
            <tbody>

                <tr>
                  <td>data</td>
                  <td><a href="#vega.GovernanceData">vega.GovernanceData</a></td>
                  <td>repeated</td>
                  <td><p>A list of 0 or more governance data. </p></td>
                </tr>

            </tbody>
          </table>





        <h3 id="api.GetVotesByPartyRequest">GetVotesByPartyRequest</h3>
        <p>Request for a list of votes for a party.</p>


          <table class="field-table">
            <thead>
              <tr><td>Field</td><td>Type</td><td>Label</td><td>Description</td></tr>
            </thead>
            <tbody>

                <tr>
                  <td>partyID</td>
                  <td><a href="#string">string</a></td>
                  <td></td>
                  <td><p>Party identifier. Required field. </p></td>
                </tr>

            </tbody>
          </table>




            <h4>Validated Fields</h4>
            <table>
              <thead>
                <tr>
                  <td>Field</td>
                  <td>Validations</td>
                </tr>
              </thead>
              <tbody>

                <tr>
                  <td>partyID</td>
                  <td>
                    <ul>

                      <li>string_not_empty: true</li>

                    </ul>
                  </td>
                </tr>

              </tbody>
            </table>





        <h3 id="api.GetVotesByPartyResponse">GetVotesByPartyResponse</h3>
        <p>Response for a list of votes for a party.</p>


          <table class="field-table">
            <thead>
              <tr><td>Field</td><td>Type</td><td>Label</td><td>Description</td></tr>
            </thead>
            <tbody>

                <tr>
                  <td>votes</td>
                  <td><a href="#vega.Vote">vega.Vote</a></td>
                  <td>repeated</td>
                  <td><p>A list of 0 or more votes. </p></td>
                </tr>

            </tbody>
          </table>





        <h3 id="api.LastTradeRequest">LastTradeRequest</h3>
        <p>Request for the latest trade that occurred on Vega for a given market.</p>


          <table class="field-table">
            <thead>
              <tr><td>Field</td><td>Type</td><td>Label</td><td>Description</td></tr>
            </thead>
            <tbody>

                <tr>
                  <td>marketID</td>
                  <td><a href="#string">string</a></td>
                  <td></td>
                  <td><p>Market identifier. Required field. </p></td>
                </tr>

            </tbody>
          </table>




            <h4>Validated Fields</h4>
            <table>
              <thead>
                <tr>
                  <td>Field</td>
                  <td>Validations</td>
                </tr>
              </thead>
              <tbody>

                <tr>
                  <td>marketID</td>
                  <td>
                    <ul>

                      <li>string_not_empty: true</li>

                    </ul>
                  </td>
                </tr>

              </tbody>
            </table>





        <h3 id="api.LastTradeResponse">LastTradeResponse</h3>
        <p>Response for the latest trade that occurred on Vega for a given market.</p>


          <table class="field-table">
            <thead>
              <tr><td>Field</td><td>Type</td><td>Label</td><td>Description</td></tr>
            </thead>
            <tbody>

                <tr>
                  <td>trade</td>
                  <td><a href="#vega.Trade">vega.Trade</a></td>
                  <td></td>
                  <td><p>A trade, if found. </p></td>
                </tr>

            </tbody>
          </table>





        <h3 id="api.MarginLevelsRequest">MarginLevelsRequest</h3>
        <p>Request for margin levels for a party.</p>


          <table class="field-table">
            <thead>
              <tr><td>Field</td><td>Type</td><td>Label</td><td>Description</td></tr>
            </thead>
            <tbody>

                <tr>
                  <td>partyID</td>
                  <td><a href="#string">string</a></td>
                  <td></td>
                  <td><p>Party identifier. Required field. </p></td>
                </tr>

                <tr>
                  <td>marketID</td>
                  <td><a href="#string">string</a></td>
                  <td></td>
                  <td><p>Market identifier. </p></td>
                </tr>

            </tbody>
          </table>




            <h4>Validated Fields</h4>
            <table>
              <thead>
                <tr>
                  <td>Field</td>
                  <td>Validations</td>
                </tr>
              </thead>
              <tbody>

                <tr>
                  <td>partyID</td>
                  <td>
                    <ul>

                      <li>string_not_empty: true</li>

                    </ul>
                  </td>
                </tr>

              </tbody>
            </table>





        <h3 id="api.MarginLevelsResponse">MarginLevelsResponse</h3>
        <p>Response for margin levels for a party.</p>


          <table class="field-table">
            <thead>
              <tr><td>Field</td><td>Type</td><td>Label</td><td>Description</td></tr>
            </thead>
            <tbody>

                <tr>
                  <td>marginLevels</td>
                  <td><a href="#vega.MarginLevels">vega.MarginLevels</a></td>
                  <td>repeated</td>
                  <td><p>A list of 0 or more margin levels. </p></td>
                </tr>

            </tbody>
          </table>





        <h3 id="api.MarginLevelsSubscribeRequest">MarginLevelsSubscribeRequest</h3>
        <p>Request to subscribe to a stream of MarginLevels data matching the given party identifier.</p><p>Optionally, the list can be additionally filtered by market.</p>


          <table class="field-table">
            <thead>
              <tr><td>Field</td><td>Type</td><td>Label</td><td>Description</td></tr>
            </thead>
            <tbody>

                <tr>
                  <td>partyID</td>
                  <td><a href="#string">string</a></td>
                  <td></td>
                  <td><p>Party identifier. Required field. </p></td>
                </tr>

                <tr>
                  <td>marketID</td>
                  <td><a href="#string">string</a></td>
                  <td></td>
                  <td><p>Market identifier. </p></td>
                </tr>

            </tbody>
          </table>




            <h4>Validated Fields</h4>
            <table>
              <thead>
                <tr>
                  <td>Field</td>
                  <td>Validations</td>
                </tr>
              </thead>
              <tbody>

                <tr>
                  <td>partyID</td>
                  <td>
                    <ul>

                      <li>string_not_empty: true</li>

                    </ul>
                  </td>
                </tr>

              </tbody>
            </table>





        <h3 id="api.MarketAccountsRequest">MarketAccountsRequest</h3>
        <p>Request for a list of accounts for a market.</p>


          <table class="field-table">
            <thead>
              <tr><td>Field</td><td>Type</td><td>Label</td><td>Description</td></tr>
            </thead>
            <tbody>

                <tr>
                  <td>marketID</td>
                  <td><a href="#string">string</a></td>
                  <td></td>
                  <td><p>Market identifier. </p></td>
                </tr>

                <tr>
                  <td>asset</td>
                  <td><a href="#string">string</a></td>
                  <td></td>
                  <td><p>Asset identifier. </p></td>
                </tr>

            </tbody>
          </table>





        <h3 id="api.MarketAccountsResponse">MarketAccountsResponse</h3>
        <p>Response for a list of accounts for a market.</p>


          <table class="field-table">
            <thead>
              <tr><td>Field</td><td>Type</td><td>Label</td><td>Description</td></tr>
            </thead>
            <tbody>

                <tr>
                  <td>accounts</td>
                  <td><a href="#vega.Account">vega.Account</a></td>
                  <td>repeated</td>
                  <td><p>A list of 0 or more accounts. </p></td>
                </tr>

            </tbody>
          </table>





        <h3 id="api.MarketByIDRequest">MarketByIDRequest</h3>
        <p>Request for a market given a market identifier.</p>


          <table class="field-table">
            <thead>
              <tr><td>Field</td><td>Type</td><td>Label</td><td>Description</td></tr>
            </thead>
            <tbody>

                <tr>
                  <td>marketID</td>
                  <td><a href="#string">string</a></td>
                  <td></td>
                  <td><p>Market identifier. Required field. </p></td>
                </tr>

            </tbody>
          </table>




            <h4>Validated Fields</h4>
            <table>
              <thead>
                <tr>
                  <td>Field</td>
                  <td>Validations</td>
                </tr>
              </thead>
              <tbody>

                <tr>
                  <td>marketID</td>
                  <td>
                    <ul>

                      <li>string_not_empty: true</li>

                    </ul>
                  </td>
                </tr>

              </tbody>
            </table>





        <h3 id="api.MarketByIDResponse">MarketByIDResponse</h3>
        <p>Response for a market given a market identifier.</p>


          <table class="field-table">
            <thead>
              <tr><td>Field</td><td>Type</td><td>Label</td><td>Description</td></tr>
            </thead>
            <tbody>

                <tr>
                  <td>market</td>
                  <td><a href="#vega.Market">vega.Market</a></td>
                  <td></td>
                  <td><p>A market, if found. </p></td>
                </tr>

            </tbody>
          </table>





        <h3 id="api.MarketDataByIDRequest">MarketDataByIDRequest</h3>
        <p>Request for market data for a market.</p>


          <table class="field-table">
            <thead>
              <tr><td>Field</td><td>Type</td><td>Label</td><td>Description</td></tr>
            </thead>
            <tbody>

                <tr>
                  <td>marketID</td>
                  <td><a href="#string">string</a></td>
                  <td></td>
                  <td><p>Market identifier. </p></td>
                </tr>

            </tbody>
          </table>




            <h4>Validated Fields</h4>
            <table>
              <thead>
                <tr>
                  <td>Field</td>
                  <td>Validations</td>
                </tr>
              </thead>
              <tbody>

                <tr>
                  <td>marketID</td>
                  <td>
                    <ul>

                      <li>string_not_empty: true</li>

                    </ul>
                  </td>
                </tr>

              </tbody>
            </table>





        <h3 id="api.MarketDataByIDResponse">MarketDataByIDResponse</h3>
        <p>Response for market data for a market.</p>


          <table class="field-table">
            <thead>
              <tr><td>Field</td><td>Type</td><td>Label</td><td>Description</td></tr>
            </thead>
            <tbody>

                <tr>
                  <td>marketData</td>
                  <td><a href="#vega.MarketData">vega.MarketData</a></td>
                  <td></td>
                  <td><p>Market data, if found. </p></td>
                </tr>

            </tbody>
          </table>





        <h3 id="api.MarketDepthRequest">MarketDepthRequest</h3>
        <p>Request for the market depth/order book price levels on a market.</p><p>Optionally, a maximum depth can be set to limit the number of levels returned.</p>


          <table class="field-table">
            <thead>
              <tr><td>Field</td><td>Type</td><td>Label</td><td>Description</td></tr>
            </thead>
            <tbody>

                <tr>
                  <td>marketID</td>
                  <td><a href="#string">string</a></td>
                  <td></td>
                  <td><p>Market identifier. Required field. </p></td>
                </tr>

                <tr>
                  <td>maxDepth</td>
                  <td><a href="#uint64">uint64</a></td>
                  <td></td>
                  <td><p>Max depth limits the number of levels returned. Default is 0, which returns all levels. </p></td>
                </tr>

            </tbody>
          </table>




            <h4>Validated Fields</h4>
            <table>
              <thead>
                <tr>
                  <td>Field</td>
                  <td>Validations</td>
                </tr>
              </thead>
              <tbody>

                <tr>
                  <td>marketID</td>
                  <td>
                    <ul>

                      <li>string_not_empty: true</li>

                    </ul>
                  </td>
                </tr>

              </tbody>
            </table>





        <h3 id="api.MarketDepthResponse">MarketDepthResponse</h3>
        <p>Response for the market depth/order book price levels on a market.</p>


          <table class="field-table">
            <thead>
              <tr><td>Field</td><td>Type</td><td>Label</td><td>Description</td></tr>
            </thead>
            <tbody>

                <tr>
                  <td>marketID</td>
                  <td><a href="#string">string</a></td>
                  <td></td>
                  <td><p>Market identifier. </p></td>
                </tr>

                <tr>
                  <td>buy</td>
                  <td><a href="#vega.PriceLevel">vega.PriceLevel</a></td>
                  <td>repeated</td>
                  <td><p>Zero or more price levels for the buy side of the market depth data. </p></td>
                </tr>

                <tr>
                  <td>sell</td>
                  <td><a href="#vega.PriceLevel">vega.PriceLevel</a></td>
                  <td>repeated</td>
                  <td><p>Zero or more price levels for the sell side of the market depth data. </p></td>
                </tr>

                <tr>
                  <td>lastTrade</td>
                  <td><a href="#vega.Trade">vega.Trade</a></td>
                  <td></td>
                  <td><p>Last trade recorded on Vega at the time of retrieving the <tt>MarketDepthResponse</tt>. </p></td>
                </tr>

            </tbody>
          </table>





        <h3 id="api.MarketDepthSubscribeRequest">MarketDepthSubscribeRequest</h3>
        <p>Request to subscribe to a stream of MarketDepth data.</p>


          <table class="field-table">
            <thead>
              <tr><td>Field</td><td>Type</td><td>Label</td><td>Description</td></tr>
            </thead>
            <tbody>

                <tr>
                  <td>marketID</td>
                  <td><a href="#string">string</a></td>
                  <td></td>
                  <td><p>Market identifier. Required field. </p></td>
                </tr>

            </tbody>
          </table>




            <h4>Validated Fields</h4>
            <table>
              <thead>
                <tr>
                  <td>Field</td>
                  <td>Validations</td>
                </tr>
              </thead>
              <tbody>

                <tr>
                  <td>marketID</td>
                  <td>
                    <ul>

                      <li>string_not_empty: true</li>

                    </ul>
                  </td>
                </tr>

              </tbody>
            </table>





        <h3 id="api.MarketsDataResponse">MarketsDataResponse</h3>
        <p>Response for market data.</p>


          <table class="field-table">
            <thead>
              <tr><td>Field</td><td>Type</td><td>Label</td><td>Description</td></tr>
            </thead>
            <tbody>

                <tr>
                  <td>marketsData</td>
                  <td><a href="#vega.MarketData">vega.MarketData</a></td>
                  <td>repeated</td>
                  <td><p>A list of 0 or more market data. </p></td>
                </tr>

            </tbody>
          </table>





        <h3 id="api.MarketsDataSubscribeRequest">MarketsDataSubscribeRequest</h3>
        <p>Request to subscribe to a stream of MarketsData.</p><p>Optionally, the list can be additionally filtered by market.</p>


          <table class="field-table">
            <thead>
              <tr><td>Field</td><td>Type</td><td>Label</td><td>Description</td></tr>
            </thead>
            <tbody>

                <tr>
                  <td>marketID</td>
                  <td><a href="#string">string</a></td>
                  <td></td>
                  <td><p>Market identifier. </p></td>
                </tr>

            </tbody>
          </table>





        <h3 id="api.MarketsResponse">MarketsResponse</h3>
        <p>Response for a list of markets on Vega.</p>


          <table class="field-table">
            <thead>
              <tr><td>Field</td><td>Type</td><td>Label</td><td>Description</td></tr>
            </thead>
            <tbody>

                <tr>
                  <td>markets</td>
                  <td><a href="#vega.Market">vega.Market</a></td>
                  <td>repeated</td>
                  <td><p>A list of 0 or more markets. </p></td>
                </tr>

            </tbody>
          </table>





        <h3 id="api.ObservePartyProposalsRequest">ObservePartyProposalsRequest</h3>
        <p>Request to subscribe to a stream of governance proposals for a party.</p>


          <table class="field-table">
            <thead>
              <tr><td>Field</td><td>Type</td><td>Label</td><td>Description</td></tr>
            </thead>
            <tbody>

                <tr>
                  <td>partyID</td>
                  <td><a href="#string">string</a></td>
                  <td></td>
                  <td><p>Party identifier. Required field. </p></td>
                </tr>

            </tbody>
          </table>




            <h4>Validated Fields</h4>
            <table>
              <thead>
                <tr>
                  <td>Field</td>
                  <td>Validations</td>
                </tr>
              </thead>
              <tbody>

                <tr>
                  <td>partyID</td>
                  <td>
                    <ul>

                      <li>string_not_empty: true</li>

                    </ul>
                  </td>
                </tr>

              </tbody>
            </table>





        <h3 id="api.ObservePartyVotesRequest">ObservePartyVotesRequest</h3>
        <p>Request to subscribe to a stream of governance votes for a party.</p>


          <table class="field-table">
            <thead>
              <tr><td>Field</td><td>Type</td><td>Label</td><td>Description</td></tr>
            </thead>
            <tbody>

                <tr>
                  <td>partyID</td>
                  <td><a href="#string">string</a></td>
                  <td></td>
                  <td><p>Party identifier. Required field. </p></td>
                </tr>

            </tbody>
          </table>




            <h4>Validated Fields</h4>
            <table>
              <thead>
                <tr>
                  <td>Field</td>
                  <td>Validations</td>
                </tr>
              </thead>
              <tbody>

                <tr>
                  <td>partyID</td>
                  <td>
                    <ul>

                      <li>string_not_empty: true</li>

                    </ul>
                  </td>
                </tr>

              </tbody>
            </table>





        <h3 id="api.ObserveProposalVotesRequest">ObserveProposalVotesRequest</h3>
        <p>Request to subscribe to a stream of governance votes for a proposal.</p>


          <table class="field-table">
            <thead>
              <tr><td>Field</td><td>Type</td><td>Label</td><td>Description</td></tr>
            </thead>
            <tbody>

                <tr>
                  <td>proposalID</td>
                  <td><a href="#string">string</a></td>
                  <td></td>
                  <td><p>Proposal identifier. Required field. </p></td>
                </tr>

            </tbody>
          </table>




            <h4>Validated Fields</h4>
            <table>
              <thead>
                <tr>
                  <td>Field</td>
                  <td>Validations</td>
                </tr>
              </thead>
              <tbody>

                <tr>
                  <td>proposalID</td>
                  <td>
                    <ul>

                      <li>string_not_empty: true</li>

                    </ul>
                  </td>
                </tr>

              </tbody>
            </table>





        <h3 id="api.OptionalProposalState">OptionalProposalState</h3>
        <p>Optional proposal state.</p>


          <table class="field-table">
            <thead>
              <tr><td>Field</td><td>Type</td><td>Label</td><td>Description</td></tr>
            </thead>
            <tbody>

                <tr>
                  <td>value</td>
                  <td><a href="#vega.Proposal.State">vega.Proposal.State</a></td>
                  <td></td>
                  <td><p>Proposal state value. </p></td>
                </tr>

            </tbody>
          </table>





        <h3 id="api.OrderByIDRequest">OrderByIDRequest</h3>
        <p>Request for an order with the specified order identifier.</p><p>Optionally, return a specific version of the order with the <tt>version</tt> field.</p>


          <table class="field-table">
            <thead>
              <tr><td>Field</td><td>Type</td><td>Label</td><td>Description</td></tr>
            </thead>
            <tbody>

                <tr>
                  <td>orderID</td>
                  <td><a href="#string">string</a></td>
                  <td></td>
                  <td><p>Order identifier. Required field. </p></td>
                </tr>

                <tr>
                  <td>version</td>
                  <td><a href="#uint64">uint64</a></td>
                  <td></td>
                  <td><p>Version of the order.
Set <tt>version</tt> to 0 for most recent version of the order.
Set <tt>1</tt> for original version of the order.
Set <tt>2</tt> for first amendment, <tt>3</tt> for second amendment, etc. </p></td>
                </tr>

            </tbody>
          </table>




            <h4>Validated Fields</h4>
            <table>
              <thead>
                <tr>
                  <td>Field</td>
                  <td>Validations</td>
                </tr>
              </thead>
              <tbody>

                <tr>
                  <td>orderID</td>
                  <td>
                    <ul>

                      <li>msg_exists: true</li>

                    </ul>
                  </td>
                </tr>

              </tbody>
            </table>





        <h3 id="api.OrderByMarketAndIdRequest">OrderByMarketAndIdRequest</h3>
        <p>Request for an order on a market given an order identifier.</p>


          <table class="field-table">
            <thead>
              <tr><td>Field</td><td>Type</td><td>Label</td><td>Description</td></tr>
            </thead>
            <tbody>

                <tr>
                  <td>marketID</td>
                  <td><a href="#string">string</a></td>
                  <td></td>
                  <td><p>Market identifier. Required field. </p></td>
                </tr>

                <tr>
                  <td>orderID</td>
                  <td><a href="#string">string</a></td>
                  <td></td>
                  <td><p>Order identifier. Required field. </p></td>
                </tr>

            </tbody>
          </table>




            <h4>Validated Fields</h4>
            <table>
              <thead>
                <tr>
                  <td>Field</td>
                  <td>Validations</td>
                </tr>
              </thead>
              <tbody>

                <tr>
                  <td>marketID</td>
                  <td>
                    <ul>

                      <li>string_not_empty: true</li>

                    </ul>
                  </td>
                </tr>

                <tr>
                  <td>orderID</td>
                  <td>
                    <ul>

                      <li>string_not_empty: true</li>

                    </ul>
                  </td>
                </tr>

              </tbody>
            </table>





        <h3 id="api.OrderByMarketAndIdResponse">OrderByMarketAndIdResponse</h3>
        <p>Response for an order on a market given an order identifier.</p>


          <table class="field-table">
            <thead>
              <tr><td>Field</td><td>Type</td><td>Label</td><td>Description</td></tr>
            </thead>
            <tbody>

                <tr>
                  <td>order</td>
                  <td><a href="#vega.Order">vega.Order</a></td>
                  <td></td>
                  <td><p>An order, if found. </p></td>
                </tr>

            </tbody>
          </table>





        <h3 id="api.OrderByReferenceIDRequest">OrderByReferenceIDRequest</h3>
        <p>Request for an order given the specified order reference.</p>


          <table class="field-table">
            <thead>
              <tr><td>Field</td><td>Type</td><td>Label</td><td>Description</td></tr>
            </thead>
            <tbody>

                <tr>
                  <td>referenceID</td>
                  <td><a href="#string">string</a></td>
                  <td></td>
                  <td><p>Reference. Required field. </p></td>
                </tr>

            </tbody>
          </table>




            <h4>Validated Fields</h4>
            <table>
              <thead>
                <tr>
                  <td>Field</td>
                  <td>Validations</td>
                </tr>
              </thead>
              <tbody>

                <tr>
                  <td>referenceID</td>
                  <td>
                    <ul>

                      <li>msg_exists: true</li>

                    </ul>
                  </td>
                </tr>

              </tbody>
            </table>





        <h3 id="api.OrderByReferenceRequest">OrderByReferenceRequest</h3>
        <p>Request for an order given an order reference.</p>


          <table class="field-table">
            <thead>
              <tr><td>Field</td><td>Type</td><td>Label</td><td>Description</td></tr>
            </thead>
            <tbody>

                <tr>
                  <td>reference</td>
                  <td><a href="#string">string</a></td>
                  <td></td>
                  <td><p>Unique reference. Required field. </p></td>
                </tr>

            </tbody>
          </table>




            <h4>Validated Fields</h4>
            <table>
              <thead>
                <tr>
                  <td>Field</td>
                  <td>Validations</td>
                </tr>
              </thead>
              <tbody>

                <tr>
                  <td>reference</td>
                  <td>
                    <ul>

                      <li>string_not_empty: true</li>

                    </ul>
                  </td>
                </tr>

              </tbody>
            </table>





        <h3 id="api.OrderByReferenceResponse">OrderByReferenceResponse</h3>
        <p>Response for an order given an order reference.</p>


          <table class="field-table">
            <thead>
              <tr><td>Field</td><td>Type</td><td>Label</td><td>Description</td></tr>
            </thead>
            <tbody>

                <tr>
                  <td>order</td>
                  <td><a href="#vega.Order">vega.Order</a></td>
                  <td></td>
                  <td><p>An order, if found. </p></td>
                </tr>

            </tbody>
          </table>





        <h3 id="api.OrderVersionsByIDRequest">OrderVersionsByIDRequest</h3>
        <p>Request for a list of all versions of an order given the specified order identifier.</p>


          <table class="field-table">
            <thead>
              <tr><td>Field</td><td>Type</td><td>Label</td><td>Description</td></tr>
            </thead>
            <tbody>

                <tr>
                  <td>orderID</td>
                  <td><a href="#string">string</a></td>
                  <td></td>
                  <td><p>Order identifier. Required field. </p></td>
                </tr>

                <tr>
                  <td>pagination</td>
                  <td><a href="#api.Pagination">Pagination</a></td>
                  <td></td>
                  <td><p>Pagination controls. </p></td>
                </tr>

            </tbody>
          </table>




            <h4>Validated Fields</h4>
            <table>
              <thead>
                <tr>
                  <td>Field</td>
                  <td>Validations</td>
                </tr>
              </thead>
              <tbody>

                <tr>
                  <td>orderID</td>
                  <td>
                    <ul>

                      <li>msg_exists: true</li>

                    </ul>
                  </td>
                </tr>

              </tbody>
            </table>





        <h3 id="api.OrderVersionsResponse">OrderVersionsResponse</h3>
        <p>Response to a request for a list of all versions of an order.</p>


          <table class="field-table">
            <thead>
              <tr><td>Field</td><td>Type</td><td>Label</td><td>Description</td></tr>
            </thead>
            <tbody>

                <tr>
                  <td>orders</td>
                  <td><a href="#vega.Order">vega.Order</a></td>
                  <td>repeated</td>
                  <td><p>A list of 0 or more orders (list will contain the same order but with different versions, if it has been amended). </p></td>
                </tr>

            </tbody>
          </table>





        <h3 id="api.OrdersByMarketRequest">OrdersByMarketRequest</h3>
        <p>Request for a list of orders for a market.</p>


          <table class="field-table">
            <thead>
              <tr><td>Field</td><td>Type</td><td>Label</td><td>Description</td></tr>
            </thead>
            <tbody>

                <tr>
                  <td>marketID</td>
                  <td><a href="#string">string</a></td>
                  <td></td>
                  <td><p>Market identifier. Required field. </p></td>
                </tr>

                <tr>
                  <td>pagination</td>
                  <td><a href="#api.Pagination">Pagination</a></td>
                  <td></td>
                  <td><p>Optional pagination controls. </p></td>
                </tr>

            </tbody>
          </table>




            <h4>Validated Fields</h4>
            <table>
              <thead>
                <tr>
                  <td>Field</td>
                  <td>Validations</td>
                </tr>
              </thead>
              <tbody>

                <tr>
                  <td>marketID</td>
                  <td>
                    <ul>

                      <li>string_not_empty: true</li>

                    </ul>
                  </td>
                </tr>

              </tbody>
            </table>





        <h3 id="api.OrdersByMarketResponse">OrdersByMarketResponse</h3>
        <p>Response for a list of orders for a market.</p>


          <table class="field-table">
            <thead>
              <tr><td>Field</td><td>Type</td><td>Label</td><td>Description</td></tr>
            </thead>
            <tbody>

                <tr>
                  <td>orders</td>
                  <td><a href="#vega.Order">vega.Order</a></td>
                  <td>repeated</td>
                  <td><p>A list of 0 or more orders. </p></td>
                </tr>

            </tbody>
          </table>





        <h3 id="api.OrdersByPartyRequest">OrdersByPartyRequest</h3>
        <p>Request for a list of orders for a party.</p>


          <table class="field-table">
            <thead>
              <tr><td>Field</td><td>Type</td><td>Label</td><td>Description</td></tr>
            </thead>
            <tbody>

                <tr>
                  <td>partyID</td>
                  <td><a href="#string">string</a></td>
                  <td></td>
                  <td><p>Party identifier. Required field. </p></td>
                </tr>

                <tr>
                  <td>pagination</td>
                  <td><a href="#api.Pagination">Pagination</a></td>
                  <td></td>
                  <td><p>Pagination controls. </p></td>
                </tr>

            </tbody>
          </table>




            <h4>Validated Fields</h4>
            <table>
              <thead>
                <tr>
                  <td>Field</td>
                  <td>Validations</td>
                </tr>
              </thead>
              <tbody>

                <tr>
                  <td>partyID</td>
                  <td>
                    <ul>

                      <li>string_not_empty: true</li>

                    </ul>
                  </td>
                </tr>

              </tbody>
            </table>





        <h3 id="api.OrdersByPartyResponse">OrdersByPartyResponse</h3>
        <p>Response for a list of orders for a party.</p>


          <table class="field-table">
            <thead>
              <tr><td>Field</td><td>Type</td><td>Label</td><td>Description</td></tr>
            </thead>
            <tbody>

                <tr>
                  <td>orders</td>
                  <td><a href="#vega.Order">vega.Order</a></td>
                  <td>repeated</td>
                  <td><p>A list of 0 or more orders. </p></td>
                </tr>

            </tbody>
          </table>





        <h3 id="api.OrdersStream">OrdersStream</h3>
        <p>A stream of orders.</p>


          <table class="field-table">
            <thead>
              <tr><td>Field</td><td>Type</td><td>Label</td><td>Description</td></tr>
            </thead>
            <tbody>

                <tr>
                  <td>orders</td>
                  <td><a href="#vega.Order">vega.Order</a></td>
                  <td>repeated</td>
                  <td><p>A list of 0 or more orders. </p></td>
                </tr>

            </tbody>
          </table>





        <h3 id="api.OrdersSubscribeRequest">OrdersSubscribeRequest</h3>
        <p>Request to subscribe to a stream of Orders.</p>


          <table class="field-table">
            <thead>
              <tr><td>Field</td><td>Type</td><td>Label</td><td>Description</td></tr>
            </thead>
            <tbody>

                <tr>
                  <td>marketID</td>
                  <td><a href="#string">string</a></td>
                  <td></td>
                  <td><p>Market identifier. </p></td>
                </tr>

                <tr>
                  <td>partyID</td>
                  <td><a href="#string">string</a></td>
                  <td></td>
                  <td><p>Party identifier. </p></td>
                </tr>

            </tbody>
          </table>





        <h3 id="api.Pagination">Pagination</h3>
        <p>Pagination controls.</p>


          <table class="field-table">
            <thead>
              <tr><td>Field</td><td>Type</td><td>Label</td><td>Description</td></tr>
            </thead>
            <tbody>

                <tr>
                  <td>skip</td>
                  <td><a href="#uint64">uint64</a></td>
                  <td></td>
                  <td><p>Skip the number of records specified. Default is 0. </p></td>
                </tr>

                <tr>
                  <td>limit</td>
                  <td><a href="#uint64">uint64</a></td>
                  <td></td>
                  <td><p>Limit the number of returned records to the value specified. Default is 50. </p></td>
                </tr>

                <tr>
                  <td>descending</td>
                  <td><a href="#bool">bool</a></td>
                  <td></td>
                  <td><p>Descending reverses the order of the records returned.
Default is true, if false the results will be returned in ascending order. </p></td>
                </tr>

            </tbody>
          </table>





        <h3 id="api.PartiesResponse">PartiesResponse</h3>
        <p>Response to a request for a list of parties.</p>


          <table class="field-table">
            <thead>
              <tr><td>Field</td><td>Type</td><td>Label</td><td>Description</td></tr>
            </thead>
            <tbody>

                <tr>
                  <td>parties</td>
                  <td><a href="#vega.Party">vega.Party</a></td>
                  <td>repeated</td>
                  <td><p>A list of 0 or more parties. </p></td>
                </tr>

            </tbody>
          </table>





        <h3 id="api.PartyAccountsRequest">PartyAccountsRequest</h3>
        <p>Request for a list of accounts for a party.</p>


          <table class="field-table">
            <thead>
              <tr><td>Field</td><td>Type</td><td>Label</td><td>Description</td></tr>
            </thead>
            <tbody>

                <tr>
                  <td>partyID</td>
                  <td><a href="#string">string</a></td>
                  <td></td>
                  <td><p>Party identifier. </p></td>
                </tr>

                <tr>
                  <td>marketID</td>
                  <td><a href="#string">string</a></td>
                  <td></td>
                  <td><p>Market identifier. </p></td>
                </tr>

                <tr>
                  <td>type</td>
                  <td><a href="#vega.AccountType">vega.AccountType</a></td>
                  <td></td>
                  <td><p>Account type. Required field. </p></td>
                </tr>

                <tr>
                  <td>asset</td>
                  <td><a href="#string">string</a></td>
                  <td></td>
                  <td><p>Asset identifier. </p></td>
                </tr>

            </tbody>
          </table>





        <h3 id="api.PartyAccountsResponse">PartyAccountsResponse</h3>
        <p>Response for a list of accounts for a party.</p>


          <table class="field-table">
            <thead>
              <tr><td>Field</td><td>Type</td><td>Label</td><td>Description</td></tr>
            </thead>
            <tbody>

                <tr>
                  <td>accounts</td>
                  <td><a href="#vega.Account">vega.Account</a></td>
                  <td>repeated</td>
                  <td><p>A list of 0 or more accounts. </p></td>
                </tr>

            </tbody>
          </table>





        <h3 id="api.PartyByIDRequest">PartyByIDRequest</h3>
        <p>Request for a party given a party identifier.</p>


          <table class="field-table">
            <thead>
              <tr><td>Field</td><td>Type</td><td>Label</td><td>Description</td></tr>
            </thead>
            <tbody>

                <tr>
                  <td>partyID</td>
                  <td><a href="#string">string</a></td>
                  <td></td>
                  <td><p>Party identifier. Required field. </p></td>
                </tr>

            </tbody>
          </table>




            <h4>Validated Fields</h4>
            <table>
              <thead>
                <tr>
                  <td>Field</td>
                  <td>Validations</td>
                </tr>
              </thead>
              <tbody>

                <tr>
                  <td>partyID</td>
                  <td>
                    <ul>

                      <li>string_not_empty: true</li>

                    </ul>
                  </td>
                </tr>

              </tbody>
            </table>





        <h3 id="api.PartyByIDResponse">PartyByIDResponse</h3>
        <p>Response for a party given a party identifier.</p>


          <table class="field-table">
            <thead>
              <tr><td>Field</td><td>Type</td><td>Label</td><td>Description</td></tr>
            </thead>
            <tbody>

                <tr>
                  <td>party</td>
                  <td><a href="#vega.Party">vega.Party</a></td>
                  <td></td>
                  <td><p>A party, if found. </p></td>
                </tr>

            </tbody>
          </table>





        <h3 id="api.PositionsByPartyRequest">PositionsByPartyRequest</h3>
        <p>Request for a list of positions for a party.</p><p>Optionally, if a market identifier is set, the results will be filtered for that market only.</p>


          <table class="field-table">
            <thead>
              <tr><td>Field</td><td>Type</td><td>Label</td><td>Description</td></tr>
            </thead>
            <tbody>

                <tr>
                  <td>partyID</td>
                  <td><a href="#string">string</a></td>
                  <td></td>
                  <td><p>Party identifier. Required field. </p></td>
                </tr>

                <tr>
                  <td>marketID</td>
                  <td><a href="#string">string</a></td>
                  <td></td>
                  <td><p>Market identifier. </p></td>
                </tr>

            </tbody>
          </table>




            <h4>Validated Fields</h4>
            <table>
              <thead>
                <tr>
                  <td>Field</td>
                  <td>Validations</td>
                </tr>
              </thead>
              <tbody>

                <tr>
                  <td>partyID</td>
                  <td>
                    <ul>

                      <li>string_not_empty: true</li>

                    </ul>
                  </td>
                </tr>

              </tbody>
            </table>





        <h3 id="api.PositionsByPartyResponse">PositionsByPartyResponse</h3>
        <p>Response for a list of positions for a party.</p>


          <table class="field-table">
            <thead>
              <tr><td>Field</td><td>Type</td><td>Label</td><td>Description</td></tr>
            </thead>
            <tbody>

                <tr>
                  <td>positions</td>
                  <td><a href="#vega.Position">vega.Position</a></td>
                  <td>repeated</td>
                  <td><p>A list of 0 or more positions. </p></td>
                </tr>

            </tbody>
          </table>





        <h3 id="api.PositionsSubscribeRequest">PositionsSubscribeRequest</h3>
        <p>Request to subscribe to a stream of Positions.</p>


          <table class="field-table">
            <thead>
              <tr><td>Field</td><td>Type</td><td>Label</td><td>Description</td></tr>
            </thead>
            <tbody>

                <tr>
                  <td>partyID</td>
                  <td><a href="#string">string</a></td>
                  <td></td>
                  <td><p>Party identifier. Required field. </p></td>
                </tr>

            </tbody>
          </table>





        <h3 id="api.PrepareAmendOrderResponse">PrepareAmendOrderResponse</h3>
        <p>Response for preparing an order amendment.</p>


          <table class="field-table">
            <thead>
              <tr><td>Field</td><td>Type</td><td>Label</td><td>Description</td></tr>
            </thead>
            <tbody>

                <tr>
                  <td>blob</td>
                  <td><a href="#bytes">bytes</a></td>
                  <td></td>
                  <td><p>blob is an encoded representation of the order amendment ready to sign using the Vega Wallet and then submit as a transaction. </p></td>
                </tr>

            </tbody>
          </table>





        <h3 id="api.PrepareCancelOrderResponse">PrepareCancelOrderResponse</h3>
        <p>Response for preparing an order cancellation.</p>


          <table class="field-table">
            <thead>
              <tr><td>Field</td><td>Type</td><td>Label</td><td>Description</td></tr>
            </thead>
            <tbody>

                <tr>
                  <td>blob</td>
                  <td><a href="#bytes">bytes</a></td>
                  <td></td>
                  <td><p>blob is an encoded representation of the order cancellation ready to sign using the Vega Wallet and then submit as a transaction. </p></td>
                </tr>

            </tbody>
          </table>





        <h3 id="api.PrepareProposalRequest">PrepareProposalRequest</h3>
        <p>Request to prepare a governance proposal.</p>


          <table class="field-table">
            <thead>
              <tr><td>Field</td><td>Type</td><td>Label</td><td>Description</td></tr>
            </thead>
            <tbody>

                <tr>
                  <td>partyID</td>
                  <td><a href="#string">string</a></td>
                  <td></td>
                  <td><p>Party identifier. Required field. </p></td>
                </tr>

                <tr>
                  <td>reference</td>
                  <td><a href="#string">string</a></td>
                  <td></td>
                  <td><p>Unique reference. </p></td>
                </tr>

                <tr>
                  <td>proposal</td>
                  <td><a href="#vega.ProposalTerms">vega.ProposalTerms</a></td>
                  <td></td>
                  <td><p>Proposal terms. Required field. </p></td>
                </tr>

            </tbody>
          </table>




            <h4>Validated Fields</h4>
            <table>
              <thead>
                <tr>
                  <td>Field</td>
                  <td>Validations</td>
                </tr>
              </thead>
              <tbody>

                <tr>
                  <td>partyID</td>
                  <td>
                    <ul>

                      <li>string_not_empty: true</li>

                    </ul>
                  </td>
                </tr>

                <tr>
                  <td>proposal</td>
                  <td>
                    <ul>

                      <li>msg_exists: true</li>

                    </ul>
                  </td>
                </tr>

              </tbody>
            </table>





        <h3 id="api.PrepareProposalResponse">PrepareProposalResponse</h3>
        <p>Response to prepare a governance proposal.</p>


          <table class="field-table">
            <thead>
              <tr><td>Field</td><td>Type</td><td>Label</td><td>Description</td></tr>
            </thead>
            <tbody>

                <tr>
                  <td>blob</td>
                  <td><a href="#bytes">bytes</a></td>
                  <td></td>
                  <td><p>blob is an encoded representation of the proposal ready to sign using the Vega Wallet and then submit as a transaction. </p></td>
                </tr>

                <tr>
                  <td>pendingProposal</td>
                  <td><a href="#vega.Proposal">vega.Proposal</a></td>
                  <td></td>
                  <td><p>A copy of the prepared proposal. </p></td>
                </tr>

            </tbody>
          </table>





        <h3 id="api.PrepareSubmitOrderResponse">PrepareSubmitOrderResponse</h3>
        <p>Response for preparing an order submission.</p>


          <table class="field-table">
            <thead>
              <tr><td>Field</td><td>Type</td><td>Label</td><td>Description</td></tr>
            </thead>
            <tbody>

                <tr>
                  <td>blob</td>
                  <td><a href="#bytes">bytes</a></td>
                  <td></td>
                  <td><p>blob is an encoded representation of the order submission ready to sign using the Vega Wallet and then submit as a transaction. </p></td>
                </tr>

                <tr>
                  <td>submitID</td>
                  <td><a href="#string">string</a></td>
                  <td></td>
                  <td><p>Submission identifier (order reference). </p></td>
                </tr>

            </tbody>
          </table>





        <h3 id="api.PrepareVoteRequest">PrepareVoteRequest</h3>
        <p>Request to prepare a governance vote.</p>


          <table class="field-table">
            <thead>
              <tr><td>Field</td><td>Type</td><td>Label</td><td>Description</td></tr>
            </thead>
            <tbody>

                <tr>
                  <td>vote</td>
                  <td><a href="#vega.Vote">vega.Vote</a></td>
                  <td></td>
                  <td><p>Vote. Required field. </p></td>
                </tr>

            </tbody>
          </table>




            <h4>Validated Fields</h4>
            <table>
              <thead>
                <tr>
                  <td>Field</td>
                  <td>Validations</td>
                </tr>
              </thead>
              <tbody>

                <tr>
                  <td>vote</td>
                  <td>
                    <ul>

                      <li>msg_exists: true</li>

                    </ul>
                  </td>
                </tr>

              </tbody>
            </table>





        <h3 id="api.PrepareVoteResponse">PrepareVoteResponse</h3>
        <p>Response to prepare a governance vote.</p>


          <table class="field-table">
            <thead>
              <tr><td>Field</td><td>Type</td><td>Label</td><td>Description</td></tr>
            </thead>
            <tbody>

                <tr>
                  <td>blob</td>
                  <td><a href="#bytes">bytes</a></td>
                  <td></td>
                  <td><p>blob is an encoded representation of the vote ready to sign using the Vega Wallet and then submit as a transaction. </p></td>
                </tr>

                <tr>
                  <td>vote</td>
                  <td><a href="#vega.Vote">vega.Vote</a></td>
                  <td></td>
                  <td><p>A copy of the prepared vote. </p></td>
                </tr>

            </tbody>
          </table>





        <h3 id="api.PrepareWithdrawRequest">PrepareWithdrawRequest</h3>
        <p></p>


          <table class="field-table">
            <thead>
              <tr><td>Field</td><td>Type</td><td>Label</td><td>Description</td></tr>
            </thead>
            <tbody>

                <tr>
                  <td>withdraw</td>
                  <td><a href="#vega.Withdraw">vega.Withdraw</a></td>
                  <td></td>
                  <td><p> </p></td>
                </tr>

            </tbody>
          </table>





        <h3 id="api.PrepareWithdrawResponse">PrepareWithdrawResponse</h3>
        <p></p>


          <table class="field-table">
            <thead>
              <tr><td>Field</td><td>Type</td><td>Label</td><td>Description</td></tr>
            </thead>
            <tbody>

                <tr>
                  <td>blob</td>
                  <td><a href="#bytes">bytes</a></td>
                  <td></td>
                  <td><p> </p></td>
                </tr>

            </tbody>
          </table>





        <h3 id="api.PropagateChainEventRequest">PropagateChainEventRequest</h3>
        <p>Request for a new event sent by the blockchain queue to be propagated on Vega.</p>


          <table class="field-table">
            <thead>
              <tr><td>Field</td><td>Type</td><td>Label</td><td>Description</td></tr>
            </thead>
            <tbody>

                <tr>
                  <td>evt</td>
                  <td><a href="#vega.ChainEvent">vega.ChainEvent</a></td>
                  <td></td>
                  <td><p>Chain event. </p></td>
                </tr>

                <tr>
                  <td>pubKey</td>
                  <td><a href="#string">string</a></td>
                  <td></td>
                  <td><p>Public key. </p></td>
                </tr>

                <tr>
                  <td>signature</td>
                  <td><a href="#bytes">bytes</a></td>
                  <td></td>
                  <td><p>Signature. </p></td>
                </tr>

            </tbody>
          </table>





        <h3 id="api.PropagateChainEventResponse">PropagateChainEventResponse</h3>
        <p>Response for a new event sent by the blockchain queue to be propagated on Vega.</p>


          <table class="field-table">
            <thead>
              <tr><td>Field</td><td>Type</td><td>Label</td><td>Description</td></tr>
            </thead>
            <tbody>

                <tr>
                  <td>success</td>
                  <td><a href="#bool">bool</a></td>
                  <td></td>
                  <td><p>Success will be true if the event was accepted by the node.
Important - success does not mean that the event is confirmed by consensus. </p></td>
                </tr>

            </tbody>
          </table>





        <h3 id="api.SubmitOrderRequest">SubmitOrderRequest</h3>
        <p>Request to submit a new order.</p>


          <table class="field-table">
            <thead>
              <tr><td>Field</td><td>Type</td><td>Label</td><td>Description</td></tr>
            </thead>
            <tbody>

                <tr>
                  <td>submission</td>
                  <td><a href="#vega.OrderSubmission">vega.OrderSubmission</a></td>
                  <td></td>
                  <td><p>An order submission. </p></td>
                </tr>

            </tbody>
          </table>





        <h3 id="api.SubmitTransactionRequest">SubmitTransactionRequest</h3>
        <p>Request for submitting a transaction on Vega.</p><p>This request will take the signed <tt>blob</tt> result from a <tt>prepare</tt> call and submit it for inclusion in a block by the Vega blockchain.</p><p>Several commands are available on Vega:</p><p>- SubmitOrder, see <a href="#api.trading">PrepareSubmitOrder</a>.</p><p>- AmendOrder, see <a href="#api.trading">PrepareAmendOrder</a>.</p><p>- CancelOrder, see <a href="#api.trading">PrepareCancelOrder</a>.</p><p>- PrepareProposal, see <a href="#api.trading">PrepareProposal</a>.</p><p>- PrepareVote, see <a href="#api.trading">PrepareVote</a>.</p><p>- Withdraw, see <a href="#api.trading">WithdrawRequest</a>.</p><p>All of these can be prepared using this API. Payload data must be signed using Vega Wallet before submitting a transaction.</p>


          <table class="field-table">
            <thead>
              <tr><td>Field</td><td>Type</td><td>Label</td><td>Description</td></tr>
            </thead>
            <tbody>

                <tr>
                  <td>tx</td>
                  <td><a href="#vega.SignedBundle">vega.SignedBundle</a></td>
                  <td></td>
                  <td><p>A bundle of signed payload and signature, to form a transaction that will be submitted to the Vega blockchain. </p></td>
                </tr>

            </tbody>
          </table>





        <h3 id="api.SubmitTransactionResponse">SubmitTransactionResponse</h3>
        <p>Response for submitting a transaction on Vega.</p>


          <table class="field-table">
            <thead>
              <tr><td>Field</td><td>Type</td><td>Label</td><td>Description</td></tr>
            </thead>
            <tbody>

                <tr>
                  <td>success</td>
                  <td><a href="#bool">bool</a></td>
                  <td></td>
                  <td><p>Success will be true if the transaction was accepted by the node.
Important - success does not mean that the transaction is confirmed by consensus. </p></td>
                </tr>

            </tbody>
          </table>





        <h3 id="api.TradesByMarketRequest">TradesByMarketRequest</h3>
        <p>Request for a list of trades on a market.</p>


          <table class="field-table">
            <thead>
              <tr><td>Field</td><td>Type</td><td>Label</td><td>Description</td></tr>
            </thead>
            <tbody>

                <tr>
                  <td>marketID</td>
                  <td><a href="#string">string</a></td>
                  <td></td>
                  <td><p>Market identifier. Required field. </p></td>
                </tr>

                <tr>
                  <td>pagination</td>
                  <td><a href="#api.Pagination">Pagination</a></td>
                  <td></td>
                  <td><p>Pagination controls. </p></td>
                </tr>

            </tbody>
          </table>




            <h4>Validated Fields</h4>
            <table>
              <thead>
                <tr>
                  <td>Field</td>
                  <td>Validations</td>
                </tr>
              </thead>
              <tbody>

                <tr>
                  <td>marketID</td>
                  <td>
                    <ul>

                      <li>string_not_empty: true</li>

                    </ul>
                  </td>
                </tr>

              </tbody>
            </table>





        <h3 id="api.TradesByMarketResponse">TradesByMarketResponse</h3>
        <p>Response for a list of trades on a market.</p>


          <table class="field-table">
            <thead>
              <tr><td>Field</td><td>Type</td><td>Label</td><td>Description</td></tr>
            </thead>
            <tbody>

                <tr>
                  <td>trades</td>
                  <td><a href="#vega.Trade">vega.Trade</a></td>
                  <td>repeated</td>
                  <td><p>A list of 0 or more trades. </p></td>
                </tr>

            </tbody>
          </table>





        <h3 id="api.TradesByOrderRequest">TradesByOrderRequest</h3>
        <p>Request for a list of trades related to an order.</p>


          <table class="field-table">
            <thead>
              <tr><td>Field</td><td>Type</td><td>Label</td><td>Description</td></tr>
            </thead>
            <tbody>

                <tr>
                  <td>orderID</td>
                  <td><a href="#string">string</a></td>
                  <td></td>
                  <td><p>Order identifier. Required field. </p></td>
                </tr>

            </tbody>
          </table>





        <h3 id="api.TradesByOrderResponse">TradesByOrderResponse</h3>
        <p>Response for a list of trades related to an order.</p>


          <table class="field-table">
            <thead>
              <tr><td>Field</td><td>Type</td><td>Label</td><td>Description</td></tr>
            </thead>
            <tbody>

                <tr>
                  <td>trades</td>
                  <td><a href="#vega.Trade">vega.Trade</a></td>
                  <td>repeated</td>
                  <td><p>A list of 0 or more trades. </p></td>
                </tr>

            </tbody>
          </table>





        <h3 id="api.TradesByPartyRequest">TradesByPartyRequest</h3>
        <p>Request for a list of trades relating to the given party.</p><p>Optionally, the list can be additionally filtered for trades by market.</p>


          <table class="field-table">
            <thead>
              <tr><td>Field</td><td>Type</td><td>Label</td><td>Description</td></tr>
            </thead>
            <tbody>

                <tr>
                  <td>partyID</td>
                  <td><a href="#string">string</a></td>
                  <td></td>
                  <td><p>Party identifier. Required field. </p></td>
                </tr>

                <tr>
                  <td>marketID</td>
                  <td><a href="#string">string</a></td>
                  <td></td>
                  <td><p>Market identifier. </p></td>
                </tr>

                <tr>
                  <td>pagination</td>
                  <td><a href="#api.Pagination">Pagination</a></td>
                  <td></td>
                  <td><p>Pagination controls. </p></td>
                </tr>

            </tbody>
          </table>





        <h3 id="api.TradesByPartyResponse">TradesByPartyResponse</h3>
        <p>Response for a list of trades relating to a party.</p>


          <table class="field-table">
            <thead>
              <tr><td>Field</td><td>Type</td><td>Label</td><td>Description</td></tr>
            </thead>
            <tbody>

                <tr>
                  <td>trades</td>
                  <td><a href="#vega.Trade">vega.Trade</a></td>
                  <td>repeated</td>
                  <td><p>A list of 0 or more trades. </p></td>
                </tr>

            </tbody>
          </table>





        <h3 id="api.TradesStream">TradesStream</h3>
        <p>A stream of trades.</p>


          <table class="field-table">
            <thead>
              <tr><td>Field</td><td>Type</td><td>Label</td><td>Description</td></tr>
            </thead>
            <tbody>

                <tr>
                  <td>trades</td>
                  <td><a href="#vega.Trade">vega.Trade</a></td>
                  <td>repeated</td>
                  <td><p>A list of 0 or more trades. </p></td>
                </tr>

            </tbody>
          </table>





        <h3 id="api.TradesSubscribeRequest">TradesSubscribeRequest</h3>
        <p>Request to subscribe to a stream of Trades.</p>


          <table class="field-table">
            <thead>
              <tr><td>Field</td><td>Type</td><td>Label</td><td>Description</td></tr>
            </thead>
            <tbody>

                <tr>
                  <td>marketID</td>
                  <td><a href="#string">string</a></td>
                  <td></td>
                  <td><p>Market identifier. </p></td>
                </tr>

                <tr>
                  <td>partyID</td>
                  <td><a href="#string">string</a></td>
                  <td></td>
                  <td><p>Party identifier. </p></td>
                </tr>

            </tbody>
          </table>





        <h3 id="api.VegaTimeResponse">VegaTimeResponse</h3>
        <p>Response for the current consensus coordinated time on the Vega network, referred to as "VegaTime".</p>


          <table class="field-table">
            <thead>
              <tr><td>Field</td><td>Type</td><td>Label</td><td>Description</td></tr>
            </thead>
            <tbody>

                <tr>
                  <td>timestamp</td>
                  <td><a href="#int64">int64</a></td>
                  <td></td>
                  <td><p>Timestamp representation of current VegaTime.
Nanoseconds since the epoch, for example <tt>1580473859111222333</tt> corresponds to <tt>2020-01-31T12:30:59.111222333Z</tt> </p></td>
                </tr>

            </tbody>
          </table>





<<<<<<< HEAD
        <h3 id="api.WithdrawRequest">WithdrawRequest</h3>
        <p>Request for withdrawing assets on Vega.</p>


          <table class="field-table">
            <thead>
              <tr><td>Field</td><td>Type</td><td>Label</td><td>Description</td></tr>
            </thead>
            <tbody>

                <tr>
                  <td>withdraw</td>
                  <td><a href="#vega.Withdraw">vega.Withdraw</a></td>
                  <td></td>
                  <td><p>Withdrawal details. </p></td>
                </tr>

            </tbody>
          </table>





        <h3 id="api.WithdrawResponse">WithdrawResponse</h3>
        <p>Response for withdrawing assets on Vega.</p>


          <table class="field-table">
            <thead>
              <tr><td>Field</td><td>Type</td><td>Label</td><td>Description</td></tr>
            </thead>
            <tbody>

                <tr>
                  <td>success</td>
                  <td><a href="#bool">bool</a></td>
                  <td></td>
                  <td><p>Success will be true if the withdrawal request was accepted by the node.
Important - success does not mean that the withdrawal is confirmed by consensus. </p></td>
                </tr>

            </tbody>
          </table>





=======
>>>>>>> 94c25fb2






        <h3 id="api.trading">trading</h3>
        <p></p>
        <table class="enum-table">
          <thead>
            <tr><td>Method Name</td><td>Request Type</td><td>Response Type</td><td>Description</td></tr>
          </thead>
          <tbody>

              <tr>
                <td>PrepareSubmitOrder</td>
                <td><a href="#api.SubmitOrderRequest">SubmitOrderRequest</a></td>
                <td><a href="#api.PrepareSubmitOrderResponse">PrepareSubmitOrderResponse</a></td>
                <td><p>Prepare a submit order request</p></td>
              </tr>

              <tr>
                <td>PrepareCancelOrder</td>
                <td><a href="#api.CancelOrderRequest">CancelOrderRequest</a></td>
                <td><a href="#api.PrepareCancelOrderResponse">PrepareCancelOrderResponse</a></td>
                <td><p>Prepare a cancel order request</p></td>
              </tr>

              <tr>
                <td>PrepareAmendOrder</td>
                <td><a href="#api.AmendOrderRequest">AmendOrderRequest</a></td>
                <td><a href="#api.PrepareAmendOrderResponse">PrepareAmendOrderResponse</a></td>
                <td><p>Prepare an amend order request</p></td>
              </tr>

              <tr>
<<<<<<< HEAD
                <td>Withdraw</td>
                <td><a href="#api.WithdrawRequest">WithdrawRequest</a></td>
                <td><a href="#api.WithdrawResponse">WithdrawResponse</a></td>
                <td><p>Request a withdrawal</p></td>
=======
                <td>PrepareWithdraw</td>
                <td><a href="#api.PrepareWithdrawRequest">PrepareWithdrawRequest</a></td>
                <td><a href="#api.PrepareWithdrawResponse">PrepareWithdrawResponse</a></td>
                <td><p>Request withdrawal</p></td>
>>>>>>> 94c25fb2
              </tr>

              <tr>
                <td>SubmitTransaction</td>
                <td><a href="#api.SubmitTransactionRequest">SubmitTransactionRequest</a></td>
                <td><a href="#api.SubmitTransactionResponse">SubmitTransactionResponse</a></td>
                <td><p>Submit a signed transaction</p></td>
              </tr>

              <tr>
                <td>PrepareProposal</td>
                <td><a href="#api.PrepareProposalRequest">PrepareProposalRequest</a></td>
                <td><a href="#api.PrepareProposalResponse">PrepareProposalResponse</a></td>
                <td><p>Prepare a governance proposal</p></td>
              </tr>

              <tr>
                <td>PrepareVote</td>
                <td><a href="#api.PrepareVoteRequest">PrepareVoteRequest</a></td>
                <td><a href="#api.PrepareVoteResponse">PrepareVoteResponse</a></td>
                <td><p>Prepare a governance vote</p></td>
              </tr>

              <tr>
                <td>PropagateChainEvent</td>
                <td><a href="#api.PropagateChainEventRequest">PropagateChainEventRequest</a></td>
                <td><a href="#api.PropagateChainEventResponse">PropagateChainEventResponse</a></td>
                <td><p>Propagate a chain event</p></td>
              </tr>

          </tbody>
        </table>


        <h3 id="api.trading_data">trading_data</h3>
        <p></p>
        <table class="enum-table">
          <thead>
            <tr><td>Method Name</td><td>Request Type</td><td>Response Type</td><td>Description</td></tr>
          </thead>
          <tbody>

              <tr>
                <td>MarketAccounts</td>
                <td><a href="#api.MarketAccountsRequest">MarketAccountsRequest</a></td>
                <td><a href="#api.MarketAccountsResponse">MarketAccountsResponse</a></td>
                <td><p>Get a list of Accounts by Market</p></td>
              </tr>

              <tr>
                <td>PartyAccounts</td>
                <td><a href="#api.PartyAccountsRequest">PartyAccountsRequest</a></td>
                <td><a href="#api.PartyAccountsResponse">PartyAccountsResponse</a></td>
                <td><p>Get a list of Accounts by Party</p></td>
              </tr>

              <tr>
                <td>FeeInfrastructureAccounts</td>
                <td><a href="#api.FeeInfrastructureAccountsRequest">FeeInfrastructureAccountsRequest</a></td>
                <td><a href="#api.FeeInfrastructureAccountsResponse">FeeInfrastructureAccountsResponse</a></td>
                <td><p>Get the list of infrastructure fees accounts filter eventually by assets</p></td>
              </tr>

              <tr>
                <td>Candles</td>
                <td><a href="#api.CandlesRequest">CandlesRequest</a></td>
                <td><a href="#api.CandlesResponse">CandlesResponse</a></td>
                <td><p>Get a list of Candles by Market</p></td>
              </tr>

              <tr>
                <td>MarketDataByID</td>
                <td><a href="#api.MarketDataByIDRequest">MarketDataByIDRequest</a></td>
                <td><a href="#api.MarketDataByIDResponse">MarketDataByIDResponse</a></td>
                <td><p>Get Market Data by MarketID</p></td>
              </tr>

              <tr>
                <td>MarketsData</td>
                <td><a href="#google.protobuf.Empty">.google.protobuf.Empty</a></td>
                <td><a href="#api.MarketsDataResponse">MarketsDataResponse</a></td>
                <td><p>Get a list of Market Data</p></td>
              </tr>

              <tr>
                <td>MarketByID</td>
                <td><a href="#api.MarketByIDRequest">MarketByIDRequest</a></td>
                <td><a href="#api.MarketByIDResponse">MarketByIDResponse</a></td>
                <td><p>Get a Market by ID</p></td>
              </tr>

              <tr>
                <td>MarketDepth</td>
                <td><a href="#api.MarketDepthRequest">MarketDepthRequest</a></td>
                <td><a href="#api.MarketDepthResponse">MarketDepthResponse</a></td>
                <td><p>Get Market Depth</p></td>
              </tr>

              <tr>
                <td>Markets</td>
                <td><a href="#google.protobuf.Empty">.google.protobuf.Empty</a></td>
                <td><a href="#api.MarketsResponse">MarketsResponse</a></td>
                <td><p>Get a list of Markets</p></td>
              </tr>

              <tr>
                <td>OrderByMarketAndID</td>
                <td><a href="#api.OrderByMarketAndIdRequest">OrderByMarketAndIdRequest</a></td>
                <td><a href="#api.OrderByMarketAndIdResponse">OrderByMarketAndIdResponse</a></td>
                <td><p>Get an Order by Market and OrderID</p></td>
              </tr>

              <tr>
                <td>OrderByReference</td>
                <td><a href="#api.OrderByReferenceRequest">OrderByReferenceRequest</a></td>
                <td><a href="#api.OrderByReferenceResponse">OrderByReferenceResponse</a></td>
                <td><p>Get an Order by Pending Order reference (UUID)</p></td>
              </tr>

              <tr>
                <td>OrdersByMarket</td>
                <td><a href="#api.OrdersByMarketRequest">OrdersByMarketRequest</a></td>
                <td><a href="#api.OrdersByMarketResponse">OrdersByMarketResponse</a></td>
                <td><p>Get a list of Orders by Market</p></td>
              </tr>

              <tr>
                <td>OrdersByParty</td>
                <td><a href="#api.OrdersByPartyRequest">OrdersByPartyRequest</a></td>
                <td><a href="#api.OrdersByPartyResponse">OrdersByPartyResponse</a></td>
                <td><p>Get a list of Orders by Party</p></td>
              </tr>

              <tr>
                <td>OrderByID</td>
                <td><a href="#api.OrderByIDRequest">OrderByIDRequest</a></td>
                <td><a href="#vega.Order">.vega.Order</a></td>
                <td><p>Get a specific order by orderID</p></td>
              </tr>

              <tr>
                <td>OrderByReferenceID</td>
                <td><a href="#api.OrderByReferenceIDRequest">OrderByReferenceIDRequest</a></td>
                <td><a href="#vega.Order">.vega.Order</a></td>
                <td><p>Get a specific order by referenceID</p></td>
              </tr>

              <tr>
                <td>OrderVersionsByID</td>
                <td><a href="#api.OrderVersionsByIDRequest">OrderVersionsByIDRequest</a></td>
                <td><a href="#api.OrderVersionsResponse">OrderVersionsResponse</a></td>
                <td><p>Get all versions of the order by its orderID</p></td>
              </tr>

              <tr>
                <td>MarginLevels</td>
                <td><a href="#api.MarginLevelsRequest">MarginLevelsRequest</a></td>
                <td><a href="#api.MarginLevelsResponse">MarginLevelsResponse</a></td>
                <td><p>Get Margin Levels by PartyID</p></td>
              </tr>

              <tr>
                <td>Parties</td>
                <td><a href="#google.protobuf.Empty">.google.protobuf.Empty</a></td>
                <td><a href="#api.PartiesResponse">PartiesResponse</a></td>
                <td><p>Get a list of Parties</p></td>
              </tr>

              <tr>
                <td>PartyByID</td>
                <td><a href="#api.PartyByIDRequest">PartyByIDRequest</a></td>
                <td><a href="#api.PartyByIDResponse">PartyByIDResponse</a></td>
                <td><p>Get a Party by ID</p></td>
              </tr>

              <tr>
                <td>PositionsByParty</td>
                <td><a href="#api.PositionsByPartyRequest">PositionsByPartyRequest</a></td>
                <td><a href="#api.PositionsByPartyResponse">PositionsByPartyResponse</a></td>
                <td><p>Get a list of Positions by Party</p></td>
              </tr>

              <tr>
                <td>LastTrade</td>
                <td><a href="#api.LastTradeRequest">LastTradeRequest</a></td>
                <td><a href="#api.LastTradeResponse">LastTradeResponse</a></td>
                <td><p>Get latest Trade</p></td>
              </tr>

              <tr>
                <td>TradesByMarket</td>
                <td><a href="#api.TradesByMarketRequest">TradesByMarketRequest</a></td>
                <td><a href="#api.TradesByMarketResponse">TradesByMarketResponse</a></td>
                <td><p>Get a list of Trades by Market</p></td>
              </tr>

              <tr>
                <td>TradesByOrder</td>
                <td><a href="#api.TradesByOrderRequest">TradesByOrderRequest</a></td>
                <td><a href="#api.TradesByOrderResponse">TradesByOrderResponse</a></td>
                <td><p>Get a list of Trades by Order</p></td>
              </tr>

              <tr>
                <td>TradesByParty</td>
                <td><a href="#api.TradesByPartyRequest">TradesByPartyRequest</a></td>
                <td><a href="#api.TradesByPartyResponse">TradesByPartyResponse</a></td>
                <td><p>Get a list of Trades by Party</p></td>
              </tr>

              <tr>
                <td>GetProposals</td>
                <td><a href="#api.GetProposalsRequest">GetProposalsRequest</a></td>
                <td><a href="#api.GetProposalsResponse">GetProposalsResponse</a></td>
                <td><p>Get governance data (proposals and votes) for all proposals</p></td>
              </tr>

              <tr>
                <td>GetProposalsByParty</td>
                <td><a href="#api.GetProposalsByPartyRequest">GetProposalsByPartyRequest</a></td>
                <td><a href="#api.GetProposalsByPartyResponse">GetProposalsByPartyResponse</a></td>
                <td><p>Get governance data (proposals and votes) for proposals by party authoring them</p></td>
              </tr>

              <tr>
                <td>GetVotesByParty</td>
                <td><a href="#api.GetVotesByPartyRequest">GetVotesByPartyRequest</a></td>
                <td><a href="#api.GetVotesByPartyResponse">GetVotesByPartyResponse</a></td>
                <td><p>Get votes by party casting them</p></td>
              </tr>

              <tr>
                <td>GetNewMarketProposals</td>
                <td><a href="#api.GetNewMarketProposalsRequest">GetNewMarketProposalsRequest</a></td>
                <td><a href="#api.GetNewMarketProposalsResponse">GetNewMarketProposalsResponse</a></td>
                <td><p>Get governance data (proposals and votes) for proposals that aim creating new markets</p></td>
              </tr>

              <tr>
                <td>GetUpdateMarketProposals</td>
                <td><a href="#api.GetUpdateMarketProposalsRequest">GetUpdateMarketProposalsRequest</a></td>
                <td><a href="#api.GetUpdateMarketProposalsResponse">GetUpdateMarketProposalsResponse</a></td>
                <td><p>Get governance data (proposals and votes) for proposals that aim updating markets</p></td>
              </tr>

              <tr>
                <td>GetNetworkParametersProposals</td>
                <td><a href="#api.GetNetworkParametersProposalsRequest">GetNetworkParametersProposalsRequest</a></td>
                <td><a href="#api.GetNetworkParametersProposalsResponse">GetNetworkParametersProposalsResponse</a></td>
                <td><p>Get governance data (proposals and votes) for proposals that aim updating Vega network parameters</p></td>
              </tr>

              <tr>
                <td>GetNewAssetProposals</td>
                <td><a href="#api.GetNewAssetProposalsRequest">GetNewAssetProposalsRequest</a></td>
                <td><a href="#api.GetNewAssetProposalsResponse">GetNewAssetProposalsResponse</a></td>
                <td><p>Get governance data (proposals and votes) for proposals aiming to create new assets</p></td>
              </tr>

              <tr>
                <td>GetProposalByID</td>
                <td><a href="#api.GetProposalByIDRequest">GetProposalByIDRequest</a></td>
                <td><a href="#api.GetProposalByIDResponse">GetProposalByIDResponse</a></td>
                <td><p>Get governance data (proposals and votes) for a proposal located by ID</p></td>
              </tr>

              <tr>
                <td>GetProposalByReference</td>
                <td><a href="#api.GetProposalByReferenceRequest">GetProposalByReferenceRequest</a></td>
                <td><a href="#api.GetProposalByReferenceResponse">GetProposalByReferenceResponse</a></td>
                <td><p>Get governance data (proposals and votes) for a proposal located by reference</p></td>
              </tr>

              <tr>
                <td>ObserveGovernance</td>
                <td><a href="#google.protobuf.Empty">.google.protobuf.Empty</a></td>
                <td><a href="#vega.GovernanceData">.vega.GovernanceData</a> stream</td>
                <td><p>Subscribe to a stream of all governance updates</p></td>
              </tr>

              <tr>
                <td>ObservePartyProposals</td>
                <td><a href="#api.ObservePartyProposalsRequest">ObservePartyProposalsRequest</a></td>
                <td><a href="#vega.GovernanceData">.vega.GovernanceData</a> stream</td>
                <td><p>Subscribe to a stream of proposal updates</p></td>
              </tr>

              <tr>
                <td>ObservePartyVotes</td>
                <td><a href="#api.ObservePartyVotesRequest">ObservePartyVotesRequest</a></td>
                <td><a href="#vega.Vote">.vega.Vote</a> stream</td>
                <td><p>Subscribe to a stream of votes cast by a specific party</p></td>
              </tr>

              <tr>
                <td>ObserveProposalVotes</td>
                <td><a href="#api.ObserveProposalVotesRequest">ObserveProposalVotesRequest</a></td>
                <td><a href="#vega.Vote">.vega.Vote</a> stream</td>
                <td><p>Subscribe to a stream of proposal votes</p></td>
              </tr>

              <tr>
                <td>Statistics</td>
                <td><a href="#google.protobuf.Empty">.google.protobuf.Empty</a></td>
                <td><a href="#vega.Statistics">.vega.Statistics</a></td>
                <td><p>Get Statistics</p></td>
              </tr>

              <tr>
                <td>GetVegaTime</td>
                <td><a href="#google.protobuf.Empty">.google.protobuf.Empty</a></td>
                <td><a href="#api.VegaTimeResponse">VegaTimeResponse</a></td>
                <td><p>Get Time</p></td>
              </tr>

              <tr>
                <td>AccountsSubscribe</td>
                <td><a href="#api.AccountsSubscribeRequest">AccountsSubscribeRequest</a></td>
                <td><a href="#vega.Account">.vega.Account</a> stream</td>
                <td><p>Subscribe to a stream of Accounts</p></td>
              </tr>

              <tr>
                <td>CandlesSubscribe</td>
                <td><a href="#api.CandlesSubscribeRequest">CandlesSubscribeRequest</a></td>
                <td><a href="#vega.Candle">.vega.Candle</a> stream</td>
                <td><p>Subscribe to a stream of Candles</p></td>
              </tr>

              <tr>
                <td>MarginLevelsSubscribe</td>
                <td><a href="#api.MarginLevelsSubscribeRequest">MarginLevelsSubscribeRequest</a></td>
                <td><a href="#vega.MarginLevels">.vega.MarginLevels</a> stream</td>
                <td><p>Subscribe to a stream of Margin Levels</p></td>
              </tr>

              <tr>
                <td>MarketDepthSubscribe</td>
                <td><a href="#api.MarketDepthSubscribeRequest">MarketDepthSubscribeRequest</a></td>
                <td><a href="#vega.MarketDepth">.vega.MarketDepth</a> stream</td>
                <td><p>Subscribe to a stream of Market Depth</p></td>
              </tr>

              <tr>
                <td>MarketsDataSubscribe</td>
                <td><a href="#api.MarketsDataSubscribeRequest">MarketsDataSubscribeRequest</a></td>
                <td><a href="#vega.MarketData">.vega.MarketData</a> stream</td>
                <td><p>Subscribe to a stream of Markets Data</p></td>
              </tr>

              <tr>
                <td>OrdersSubscribe</td>
                <td><a href="#api.OrdersSubscribeRequest">OrdersSubscribeRequest</a></td>
                <td><a href="#api.OrdersStream">OrdersStream</a> stream</td>
                <td><p>Subscribe to a stream of Orders</p></td>
              </tr>

              <tr>
                <td>PositionsSubscribe</td>
                <td><a href="#api.PositionsSubscribeRequest">PositionsSubscribeRequest</a></td>
                <td><a href="#vega.Position">.vega.Position</a> stream</td>
                <td><p>Subscribe to a stream of Positions</p></td>
              </tr>

              <tr>
                <td>TradesSubscribe</td>
                <td><a href="#api.TradesSubscribeRequest">TradesSubscribeRequest</a></td>
                <td><a href="#api.TradesStream">TradesStream</a> stream</td>
                <td><p>Subscribe to a stream of Trades</p></td>
              </tr>

              <tr>
                <td>TransferResponsesSubscribe</td>
                <td><a href="#google.protobuf.Empty">.google.protobuf.Empty</a></td>
                <td><a href="#vega.TransferResponse">.vega.TransferResponse</a> stream</td>
                <td><p>Subscribe to a stream of Transfer Responses</p></td>
              </tr>

              <tr>
                <td>GetNodeSignaturesAggregate</td>
                <td><a href="#api.GetNodeSignaturesAggregateRequest">GetNodeSignaturesAggregateRequest</a></td>
                <td><a href="#api.GetNodeSignaturesAggregateResponse">GetNodeSignaturesAggregateResponse</a></td>
                <td><p>Get an aggregate of signatures from all the nodes of the network.</p></td>
              </tr>

              <tr>
                <td>AssetByID</td>
                <td><a href="#api.AssetByIDRequest">AssetByIDRequest</a></td>
                <td><a href="#api.AssetByIDResponse">AssetByIDResponse</a></td>
                <td><p>Get an asset by its identifier.</p></td>
              </tr>

              <tr>
                <td>Assets</td>
                <td><a href="#api.AssetsRequest">AssetsRequest</a></td>
                <td><a href="#api.AssetsResponse">AssetsResponse</a></td>
                <td><p>Get a list of all assets on Vega.</p></td>
              </tr>

          </tbody>
        </table>




      <div class="file-heading">
        <h2 id="proto/assets.proto">proto/assets.proto</h2><a href="#title">Top</a>
      </div>
      <p></p>


        <h3 id="vega.Asset">Asset</h3>
        <p>The vega representation of an external asset</p>


          <table class="field-table">
            <thead>
              <tr><td>Field</td><td>Type</td><td>Label</td><td>Description</td></tr>
            </thead>
            <tbody>

                <tr>
                  <td>ID</td>
                  <td><a href="#string">string</a></td>
                  <td></td>
                  <td><p>The vega internal ID of the asset </p></td>
                </tr>

                <tr>
                  <td>name</td>
                  <td><a href="#string">string</a></td>
                  <td></td>
                  <td><p>The name of the asset (e.g: Great British Pound) </p></td>
                </tr>

                <tr>
                  <td>symbol</td>
                  <td><a href="#string">string</a></td>
                  <td></td>
                  <td><p>The symbol of the asset (e.g: GBP) </p></td>
                </tr>

                <tr>
                  <td>totalSupply</td>
                  <td><a href="#string">string</a></td>
                  <td></td>
                  <td><p>The total circulating supply for the asset </p></td>
                </tr>

                <tr>
                  <td>decimals</td>
                  <td><a href="#uint64">uint64</a></td>
                  <td></td>
                  <td><p>The number of decimal / precision handled by this asset </p></td>
                </tr>

                <tr>
                  <td>source</td>
                  <td><a href="#vega.AssetSource">AssetSource</a></td>
                  <td></td>
                  <td><p>The definition of the external source for this asset </p></td>
                </tr>

            </tbody>
          </table>





        <h3 id="vega.AssetSource">AssetSource</h3>
        <p></p>


          <table class="field-table">
            <thead>
              <tr><td>Field</td><td>Type</td><td>Label</td><td>Description</td></tr>
            </thead>
            <tbody>

                <tr>
                  <td>builtinAsset</td>
                  <td><a href="#vega.BuiltinAsset">BuiltinAsset</a></td>
                  <td></td>
                  <td><p> </p></td>
                </tr>

                <tr>
                  <td>erc20</td>
                  <td><a href="#vega.ERC20">ERC20</a></td>
                  <td></td>
                  <td><p> </p></td>
                </tr>

            </tbody>
          </table>





        <h3 id="vega.BuiltinAsset">BuiltinAsset</h3>
        <p>A vega internal asset</p>


          <table class="field-table">
            <thead>
              <tr><td>Field</td><td>Type</td><td>Label</td><td>Description</td></tr>
            </thead>
            <tbody>

                <tr>
                  <td>name</td>
                  <td><a href="#string">string</a></td>
                  <td></td>
                  <td><p>The name of the asset (e.g: Great British Pound) </p></td>
                </tr>

                <tr>
                  <td>symbol</td>
                  <td><a href="#string">string</a></td>
                  <td></td>
                  <td><p>The symbol of the asset (e.g: GBP) </p></td>
                </tr>

                <tr>
                  <td>totalSupply</td>
                  <td><a href="#string">string</a></td>
                  <td></td>
                  <td><p>The total circulating supply for the asset </p></td>
                </tr>

                <tr>
                  <td>decimals</td>
                  <td><a href="#uint64">uint64</a></td>
                  <td></td>
                  <td><p>The number of decimal / precision handled by this asset </p></td>
                </tr>

                <tr>
                  <td>maxFaucetAmountMint</td>
                  <td><a href="#string">string</a></td>
                  <td></td>
                  <td><p>This is the maximum amount that can be requested by a party through the builtin asset faucet at a time </p></td>
                </tr>

            </tbody>
          </table>





        <h3 id="vega.DevAssets">DevAssets</h3>
        <p></p>


          <table class="field-table">
            <thead>
              <tr><td>Field</td><td>Type</td><td>Label</td><td>Description</td></tr>
            </thead>
            <tbody>

                <tr>
                  <td>sources</td>
                  <td><a href="#vega.AssetSource">AssetSource</a></td>
                  <td>repeated</td>
                  <td><p> </p></td>
                </tr>

            </tbody>
          </table>





        <h3 id="vega.ERC20">ERC20</h3>
        <p>An ERC20 token based asset, living on the ethereum network</p>


          <table class="field-table">
            <thead>
              <tr><td>Field</td><td>Type</td><td>Label</td><td>Description</td></tr>
            </thead>
            <tbody>

                <tr>
                  <td>contractAddress</td>
                  <td><a href="#string">string</a></td>
                  <td></td>
                  <td><p>The address of the contract for the token, on the ethereum network </p></td>
                </tr>

            </tbody>
          </table>













      <div class="file-heading">
        <h2 id="proto/chain_events.proto">proto/chain_events.proto</h2><a href="#title">Top</a>
      </div>
      <p></p>


        <h3 id="vega.AddValidator">AddValidator</h3>
        <p>A message to notify a new validator being added to the vega network</p>


          <table class="field-table">
            <thead>
              <tr><td>Field</td><td>Type</td><td>Label</td><td>Description</td></tr>
            </thead>
            <tbody>

                <tr>
                  <td>id</td>
                  <td><a href="#vega.Identifier">Identifier</a></td>
                  <td></td>
                  <td><p>The identifier of this validator </p></td>
                </tr>

            </tbody>
          </table>





        <h3 id="vega.BTCDeposit">BTCDeposit</h3>
        <p>A Bitcoin deposit into vega</p>


          <table class="field-table">
            <thead>
              <tr><td>Field</td><td>Type</td><td>Label</td><td>Description</td></tr>
            </thead>
            <tbody>

                <tr>
                  <td>vegaAssetID</td>
                  <td><a href="#string">string</a></td>
                  <td></td>
                  <td><p>The vega network internally ID of the asset </p></td>
                </tr>

                <tr>
                  <td>sourceBTCAddress</td>
                  <td><a href="#string">string</a></td>
                  <td></td>
                  <td><p>The BTC wallet inititing the Deposit </p></td>
                </tr>

                <tr>
                  <td>targetPartyId</td>
                  <td><a href="#string">string</a></td>
                  <td></td>
                  <td><p>The Vega public key of the target Vega user </p></td>
                </tr>

            </tbody>
          </table>





        <h3 id="vega.BTCEvent">BTCEvent</h3>
        <p>An event from Bitcoin</p>


          <table class="field-table">
            <thead>
              <tr><td>Field</td><td>Type</td><td>Label</td><td>Description</td></tr>
            </thead>
            <tbody>

                <tr>
                  <td>index</td>
                  <td><a href="#uint64">uint64</a></td>
                  <td></td>
                  <td><p>The index of the transaction </p></td>
                </tr>

                <tr>
                  <td>block</td>
                  <td><a href="#uint64">uint64</a></td>
                  <td></td>
                  <td><p>The block in which the transaction happenned </p></td>
                </tr>

                <tr>
                  <td>deposit</td>
                  <td><a href="#vega.BTCDeposit">BTCDeposit</a></td>
                  <td></td>
                  <td><p> </p></td>
                </tr>

                <tr>
                  <td>withdrawal</td>
                  <td><a href="#vega.BTCWithdrawal">BTCWithdrawal</a></td>
                  <td></td>
                  <td><p> </p></td>
                </tr>

            </tbody>
          </table>





        <h3 id="vega.BTCWithdrawal">BTCWithdrawal</h3>
        <p>A Bitcoin withdrawl from vega</p>


          <table class="field-table">
            <thead>
              <tr><td>Field</td><td>Type</td><td>Label</td><td>Description</td></tr>
            </thead>
            <tbody>

                <tr>
                  <td>vegaAssetID</td>
                  <td><a href="#string">string</a></td>
                  <td></td>
                  <td><p>The vega network internally ID of the asset </p></td>
                </tr>

                <tr>
                  <td>sourcePartyId</td>
                  <td><a href="#string">string</a></td>
                  <td></td>
                  <td><p>The party inititing the withdrawal </p></td>
                </tr>

                <tr>
                  <td>targetBTCAddress</td>
                  <td><a href="#string">string</a></td>
                  <td></td>
                  <td><p>Target BTC wallet address </p></td>
                </tr>

                <tr>
                  <td>referenceNonce</td>
                  <td><a href="#string">string</a></td>
                  <td></td>
                  <td><p>The nonce reference of the transaction </p></td>
                </tr>

            </tbody>
          </table>





        <h3 id="vega.BitcoinAddress">BitcoinAddress</h3>
        <p>Wrapper for a Bitcoin address (wallet)</p>


          <table class="field-table">
            <thead>
              <tr><td>Field</td><td>Type</td><td>Label</td><td>Description</td></tr>
            </thead>
            <tbody>

                <tr>
                  <td>address</td>
                  <td><a href="#string">string</a></td>
                  <td></td>
                  <td><p>A Bitcoin address </p></td>
                </tr>

            </tbody>
          </table>





        <h3 id="vega.BuiltinAssetDeposit">BuiltinAssetDeposit</h3>
        <p>A deposit for an vega builtin asset</p>


          <table class="field-table">
            <thead>
              <tr><td>Field</td><td>Type</td><td>Label</td><td>Description</td></tr>
            </thead>
            <tbody>

                <tr>
                  <td>vegaAssetID</td>
                  <td><a href="#string">string</a></td>
                  <td></td>
                  <td><p>A vega network internal asset ID </p></td>
                </tr>

                <tr>
                  <td>partyID</td>
                  <td><a href="#string">string</a></td>
                  <td></td>
                  <td><p>A vega party ID (pubkey) </p></td>
                </tr>

                <tr>
                  <td>amount</td>
                  <td><a href="#uint64">uint64</a></td>
                  <td></td>
                  <td><p>The amount to be deposited </p></td>
                </tr>

            </tbody>
          </table>





        <h3 id="vega.BuiltinAssetEvent">BuiltinAssetEvent</h3>
        <p>An event related to a vega builtin asset</p>


          <table class="field-table">
            <thead>
              <tr><td>Field</td><td>Type</td><td>Label</td><td>Description</td></tr>
            </thead>
            <tbody>

                <tr>
                  <td>deposit</td>
                  <td><a href="#vega.BuiltinAssetDeposit">BuiltinAssetDeposit</a></td>
                  <td></td>
                  <td><p> </p></td>
                </tr>

                <tr>
                  <td>withdrawal</td>
                  <td><a href="#vega.BuiltinAssetWithdrawal">BuiltinAssetWithdrawal</a></td>
                  <td></td>
                  <td><p> </p></td>
                </tr>

            </tbody>
          </table>





        <h3 id="vega.BuiltinAssetWithdrawal">BuiltinAssetWithdrawal</h3>
        <p>A Withdrawal for a vega builtin asset</p>


          <table class="field-table">
            <thead>
              <tr><td>Field</td><td>Type</td><td>Label</td><td>Description</td></tr>
            </thead>
            <tbody>

                <tr>
                  <td>vegaAssetID</td>
                  <td><a href="#string">string</a></td>
                  <td></td>
                  <td><p>A vega network internal asset ID </p></td>
                </tr>

                <tr>
                  <td>partyID</td>
                  <td><a href="#string">string</a></td>
                  <td></td>
                  <td><p>A vega network party ID (pubkey) </p></td>
                </tr>

                <tr>
                  <td>amount</td>
                  <td><a href="#uint64">uint64</a></td>
                  <td></td>
                  <td><p>The amount to be withdrawan </p></td>
                </tr>

            </tbody>
          </table>





        <h3 id="vega.ChainEvent">ChainEvent</h3>
        <p>An event being forwarded to the vega network</p><p>providing information on things happening on other networks</p>


          <table class="field-table">
            <thead>
              <tr><td>Field</td><td>Type</td><td>Label</td><td>Description</td></tr>
            </thead>
            <tbody>

                <tr>
                  <td>txID</td>
                  <td><a href="#string">string</a></td>
                  <td></td>
                  <td><p>The ID of the transaction in which the things happened
usually a hash </p></td>
                </tr>

                <tr>
                  <td>nonce</td>
                  <td><a href="#uint64">uint64</a></td>
                  <td></td>
                  <td><p>Arbitrary one-time integer used to prevent replay attacks </p></td>
                </tr>

                <tr>
                  <td>builtin</td>
                  <td><a href="#vega.BuiltinAssetEvent">BuiltinAssetEvent</a></td>
                  <td></td>
                  <td><p> </p></td>
                </tr>

                <tr>
                  <td>erc20</td>
                  <td><a href="#vega.ERC20Event">ERC20Event</a></td>
                  <td></td>
                  <td><p> </p></td>
                </tr>

                <tr>
                  <td>btc</td>
                  <td><a href="#vega.BTCEvent">BTCEvent</a></td>
                  <td></td>
                  <td><p> </p></td>
                </tr>

                <tr>
                  <td>validator</td>
                  <td><a href="#vega.ValidatorEvent">ValidatorEvent</a></td>
                  <td></td>
                  <td><p> </p></td>
                </tr>

            </tbody>
          </table>





        <h3 id="vega.ERC20AssetDelist">ERC20AssetDelist</h3>
        <p>An asset blacklisting for a erc20 token</p>


          <table class="field-table">
            <thead>
              <tr><td>Field</td><td>Type</td><td>Label</td><td>Description</td></tr>
            </thead>
            <tbody>

                <tr>
                  <td>vegaAssetID</td>
                  <td><a href="#string">string</a></td>
                  <td></td>
                  <td><p>The vega network internally ID of the asset </p></td>
                </tr>

            </tbody>
          </table>





        <h3 id="vega.ERC20AssetList">ERC20AssetList</h3>
        <p>An asset whitelisting for a erc20 token</p>


          <table class="field-table">
            <thead>
              <tr><td>Field</td><td>Type</td><td>Label</td><td>Description</td></tr>
            </thead>
            <tbody>

                <tr>
                  <td>vegaAssetID</td>
                  <td><a href="#string">string</a></td>
                  <td></td>
                  <td><p>The vega network internally ID of the asset </p></td>
                </tr>

            </tbody>
          </table>





        <h3 id="vega.ERC20Deposit">ERC20Deposit</h3>
        <p>An asset deposit for an erc20 token</p>


          <table class="field-table">
            <thead>
              <tr><td>Field</td><td>Type</td><td>Label</td><td>Description</td></tr>
            </thead>
            <tbody>

                <tr>
                  <td>vegaAssetID</td>
                  <td><a href="#string">string</a></td>
                  <td></td>
                  <td><p>The vega network internally ID of the asset </p></td>
                </tr>

                <tr>
                  <td>sourceEthereumAddress</td>
                  <td><a href="#string">string</a></td>
                  <td></td>
                  <td><p>The ethereum wallet that initiated the deposit </p></td>
                </tr>

                <tr>
                  <td>targetPartyID</td>
                  <td><a href="#string">string</a></td>
                  <td></td>
                  <td><p>The Vega public key of the target vega user </p></td>
                </tr>

            </tbody>
          </table>





        <h3 id="vega.ERC20Event">ERC20Event</h3>
        <p>An event related to an erc20 token</p>


          <table class="field-table">
            <thead>
              <tr><td>Field</td><td>Type</td><td>Label</td><td>Description</td></tr>
            </thead>
            <tbody>

                <tr>
                  <td>index</td>
                  <td><a href="#uint64">uint64</a></td>
                  <td></td>
                  <td><p>Index of the transaction </p></td>
                </tr>

                <tr>
                  <td>block</td>
                  <td><a href="#uint64">uint64</a></td>
                  <td></td>
                  <td><p>The block in which the transaction was added </p></td>
                </tr>

                <tr>
                  <td>assetList</td>
                  <td><a href="#vega.ERC20AssetList">ERC20AssetList</a></td>
                  <td></td>
                  <td><p> </p></td>
                </tr>

                <tr>
                  <td>assetDelist</td>
                  <td><a href="#vega.ERC20AssetDelist">ERC20AssetDelist</a></td>
                  <td></td>
                  <td><p> </p></td>
                </tr>

                <tr>
                  <td>deposit</td>
                  <td><a href="#vega.ERC20Deposit">ERC20Deposit</a></td>
                  <td></td>
                  <td><p> </p></td>
                </tr>

                <tr>
                  <td>withdrawal</td>
                  <td><a href="#vega.ERC20Withdrawal">ERC20Withdrawal</a></td>
                  <td></td>
                  <td><p> </p></td>
                </tr>

            </tbody>
          </table>





        <h3 id="vega.ERC20Withdrawal">ERC20Withdrawal</h3>
        <p>An asset withdrawal for an erc20 token</p>


          <table class="field-table">
            <thead>
              <tr><td>Field</td><td>Type</td><td>Label</td><td>Description</td></tr>
            </thead>
            <tbody>

                <tr>
                  <td>vegaAssetID</td>
                  <td><a href="#string">string</a></td>
                  <td></td>
                  <td><p>The vega network internally ID of the asset </p></td>
                </tr>

                <tr>
                  <td>sourcePartyId</td>
                  <td><a href="#string">string</a></td>
                  <td></td>
                  <td><p>The party inititing the withdrawal </p></td>
                </tr>

                <tr>
                  <td>targetEthereumAddress</td>
                  <td><a href="#string">string</a></td>
                  <td></td>
                  <td><p>The target Ethereum wallet address </p></td>
                </tr>

                <tr>
                  <td>referenceNonce</td>
                  <td><a href="#string">string</a></td>
                  <td></td>
                  <td><p>The reference nonce used for the transaction </p></td>
                </tr>

            </tbody>
          </table>





        <h3 id="vega.EthereumAddress">EthereumAddress</h3>
        <p>Wrapper for an Ethereum address (wallet/contract)</p>


          <table class="field-table">
            <thead>
              <tr><td>Field</td><td>Type</td><td>Label</td><td>Description</td></tr>
            </thead>
            <tbody>

                <tr>
                  <td>address</td>
                  <td><a href="#string">string</a></td>
                  <td></td>
                  <td><p>An Ethereum address </p></td>
                </tr>

            </tbody>
          </table>





        <h3 id="vega.Identifier">Identifier</h3>
        <p>A wrapper type on any possible network address supported by vega</p>


          <table class="field-table">
            <thead>
              <tr><td>Field</td><td>Type</td><td>Label</td><td>Description</td></tr>
            </thead>
            <tbody>

                <tr>
                  <td>ethereumAddress</td>
                  <td><a href="#vega.EthereumAddress">EthereumAddress</a></td>
                  <td></td>
                  <td><p> </p></td>
                </tr>

                <tr>
                  <td>bitcoinAddress</td>
                  <td><a href="#vega.BitcoinAddress">BitcoinAddress</a></td>
                  <td></td>
                  <td><p> </p></td>
                </tr>

            </tbody>
          </table>





        <h3 id="vega.RemoveValidator">RemoveValidator</h3>
        <p>A message to notify a new validator being removed to the vega network</p>


          <table class="field-table">
            <thead>
              <tr><td>Field</td><td>Type</td><td>Label</td><td>Description</td></tr>
            </thead>
            <tbody>

                <tr>
                  <td>id</td>
                  <td><a href="#vega.Identifier">Identifier</a></td>
                  <td></td>
                  <td><p>The identifier of this validator </p></td>
                </tr>

            </tbody>
          </table>





        <h3 id="vega.ValidatorEvent">ValidatorEvent</h3>
        <p>An event related to validator management with foreign networks</p>


          <table class="field-table">
            <thead>
              <tr><td>Field</td><td>Type</td><td>Label</td><td>Description</td></tr>
            </thead>
            <tbody>

                <tr>
                  <td>sourceID</td>
                  <td><a href="#string">string</a></td>
                  <td></td>
                  <td><p>The source ID of the event </p></td>
                </tr>

                <tr>
                  <td>add</td>
                  <td><a href="#vega.AddValidator">AddValidator</a></td>
                  <td></td>
                  <td><p> </p></td>
                </tr>

                <tr>
                  <td>rm</td>
                  <td><a href="#vega.RemoveValidator">RemoveValidator</a></td>
                  <td></td>
                  <td><p> </p></td>
                </tr>

            </tbody>
          </table>













      <div class="file-heading">
        <h2 id="proto/governance.proto">proto/governance.proto</h2><a href="#title">Top</a>
      </div>
      <p></p>


        <h3 id="vega.FeeFactorsConfiguration">FeeFactorsConfiguration</h3>
        <p>FeeFactors set at the network level</p>


          <table class="field-table">
            <thead>
              <tr><td>Field</td><td>Type</td><td>Label</td><td>Description</td></tr>
            </thead>
            <tbody>

                <tr>
                  <td>infrastructureFee</td>
                  <td><a href="#string">string</a></td>
                  <td></td>
                  <td><p>the infrastructure fee, needs to be a valid float </p></td>
                </tr>

                <tr>
                  <td>makerFee</td>
                  <td><a href="#string">string</a></td>
                  <td></td>
                  <td><p>the maker fee, needs to be a valid float </p></td>
                </tr>

                <tr>
                  <td>liquidityFee</td>
                  <td><a href="#string">string</a></td>
                  <td></td>
                  <td><p>this is the liquidity fee, it needs to be a valid float </p></td>
                </tr>

            </tbody>
          </table>





        <h3 id="vega.FutureProduct">FutureProduct</h3>
        <p>Future product configuration</p>


          <table class="field-table">
            <thead>
              <tr><td>Field</td><td>Type</td><td>Label</td><td>Description</td></tr>
            </thead>
            <tbody>

                <tr>
                  <td>maturity</td>
                  <td><a href="#string">string</a></td>
                  <td></td>
                  <td><p>Future product maturity (ISO8601/RFC3339 timestamp) </p></td>
                </tr>

                <tr>
                  <td>asset</td>
                  <td><a href="#string">string</a></td>
                  <td></td>
                  <td><p>Product asset name </p></td>
                </tr>

            </tbody>
          </table>




            <h4>Validated Fields</h4>
            <table>
              <thead>
                <tr>
                  <td>Field</td>
                  <td>Validations</td>
                </tr>
              </thead>
              <tbody>

                <tr>
                  <td>maturity</td>
                  <td>
                    <ul>

                      <li>string_not_empty: true</li>

                    </ul>
                  </td>
                </tr>

                <tr>
                  <td>asset</td>
                  <td>
                    <ul>

                      <li>string_not_empty: true</li>

                    </ul>
                  </td>
                </tr>

              </tbody>
            </table>





        <h3 id="vega.GovernanceData">GovernanceData</h3>
        <p></p>


          <table class="field-table">
            <thead>
              <tr><td>Field</td><td>Type</td><td>Label</td><td>Description</td></tr>
            </thead>
            <tbody>

                <tr>
                  <td>proposal</td>
                  <td><a href="#vega.Proposal">Proposal</a></td>
                  <td></td>
                  <td><p>Proposal </p></td>
                </tr>

                <tr>
                  <td>yes</td>
                  <td><a href="#vega.Vote">Vote</a></td>
                  <td>repeated</td>
                  <td><p>All &#34;yes&#34; votes in favour of the proposal above. </p></td>
                </tr>

                <tr>
                  <td>no</td>
                  <td><a href="#vega.Vote">Vote</a></td>
                  <td>repeated</td>
                  <td><p>All &#34;no&#34; votes against the proposal above. </p></td>
                </tr>

                <tr>
                  <td>yesParty</td>
                  <td><a href="#vega.GovernanceData.YesPartyEntry">GovernanceData.YesPartyEntry</a></td>
                  <td>repeated</td>
                  <td><p>All latest YES votes by party (guaranteed to be unique) </p></td>
                </tr>

                <tr>
                  <td>noParty</td>
                  <td><a href="#vega.GovernanceData.NoPartyEntry">GovernanceData.NoPartyEntry</a></td>
                  <td>repeated</td>
                  <td><p>All latest NO votes by party (unique) </p></td>
                </tr>

            </tbody>
          </table>





        <h3 id="vega.GovernanceData.NoPartyEntry">GovernanceData.NoPartyEntry</h3>
        <p></p>


          <table class="field-table">
            <thead>
              <tr><td>Field</td><td>Type</td><td>Label</td><td>Description</td></tr>
            </thead>
            <tbody>

                <tr>
                  <td>key</td>
                  <td><a href="#string">string</a></td>
                  <td></td>
                  <td><p> </p></td>
                </tr>

                <tr>
                  <td>value</td>
                  <td><a href="#vega.Vote">Vote</a></td>
                  <td></td>
                  <td><p> </p></td>
                </tr>

            </tbody>
          </table>





        <h3 id="vega.GovernanceData.YesPartyEntry">GovernanceData.YesPartyEntry</h3>
        <p></p>


          <table class="field-table">
            <thead>
              <tr><td>Field</td><td>Type</td><td>Label</td><td>Description</td></tr>
            </thead>
            <tbody>

                <tr>
                  <td>key</td>
                  <td><a href="#string">string</a></td>
                  <td></td>
                  <td><p> </p></td>
                </tr>

                <tr>
                  <td>value</td>
                  <td><a href="#vega.Vote">Vote</a></td>
                  <td></td>
                  <td><p> </p></td>
                </tr>

            </tbody>
          </table>





        <h3 id="vega.InstrumentConfiguration">InstrumentConfiguration</h3>
        <p></p>


          <table class="field-table">
            <thead>
              <tr><td>Field</td><td>Type</td><td>Label</td><td>Description</td></tr>
            </thead>
            <tbody>

                <tr>
                  <td>name</td>
                  <td><a href="#string">string</a></td>
                  <td></td>
                  <td><p>Instrument name </p></td>
                </tr>

                <tr>
                  <td>code</td>
                  <td><a href="#string">string</a></td>
                  <td></td>
                  <td><p>Instrument code </p></td>
                </tr>

                <tr>
                  <td>baseName</td>
                  <td><a href="#string">string</a></td>
                  <td></td>
                  <td><p>Base security used as the reference </p></td>
                </tr>

                <tr>
                  <td>quoteName</td>
                  <td><a href="#string">string</a></td>
                  <td></td>
                  <td><p>Quote (secondary) security </p></td>
                </tr>

                <tr>
                  <td>future</td>
                  <td><a href="#vega.FutureProduct">FutureProduct</a></td>
                  <td></td>
                  <td><p> </p></td>
                </tr>

            </tbody>
          </table>




            <h4>Validated Fields</h4>
            <table>
              <thead>
                <tr>
                  <td>Field</td>
                  <td>Validations</td>
                </tr>
              </thead>
              <tbody>

                <tr>
                  <td>name</td>
                  <td>
                    <ul>

                      <li>string_not_empty: true</li>

                    </ul>
                  </td>
                </tr>

                <tr>
                  <td>code</td>
                  <td>
                    <ul>

                      <li>string_not_empty: true</li>

                    </ul>
                  </td>
                </tr>

                <tr>
                  <td>baseName</td>
                  <td>
                    <ul>

                      <li>string_not_empty: true</li>

                    </ul>
                  </td>
                </tr>

                <tr>
                  <td>quoteName</td>
                  <td>
                    <ul>

                      <li>string_not_empty: true</li>

                    </ul>
                  </td>
                </tr>

              </tbody>
            </table>





        <h3 id="vega.NetworkConfiguration">NetworkConfiguration</h3>
        <p></p>


          <table class="field-table">
            <thead>
              <tr><td>Field</td><td>Type</td><td>Label</td><td>Description</td></tr>
            </thead>
            <tbody>

                <tr>
                  <td>minCloseInSeconds</td>
                  <td><a href="#int64">int64</a></td>
                  <td></td>
                  <td><p>Constrains minimum duration since submission (in seconds) when vote closing time is allowed to be set for a proposal. </p></td>
                </tr>

                <tr>
                  <td>maxCloseInSeconds</td>
                  <td><a href="#int64">int64</a></td>
                  <td></td>
                  <td><p>Constrains maximum duration since submission (in seconds) when vote closing time is allowed to be set for a proposal. </p></td>
                </tr>

                <tr>
                  <td>minEnactInSeconds</td>
                  <td><a href="#int64">int64</a></td>
                  <td></td>
                  <td><p>Constrains minimum duration since submission (in seconds) when enactment is allowed to be set for a proposal. </p></td>
                </tr>

                <tr>
                  <td>maxEnactInSeconds</td>
                  <td><a href="#int64">int64</a></td>
                  <td></td>
                  <td><p>Constrains maximum duration since submission (in seconds) when enactment is allowed to be set for a proposal. </p></td>
                </tr>

                <tr>
                  <td>requiredParticipation</td>
                  <td><a href="#float">float</a></td>
                  <td></td>
                  <td><p>Participation level required for any proposal to pass. Value from <tt>0</tt> to <tt>1</tt>. </p></td>
                </tr>

                <tr>
                  <td>requiredMajority</td>
                  <td><a href="#float">float</a></td>
                  <td></td>
                  <td><p>Majority level required for any proposal to pass. Value from <tt>0.5</tt> to <tt>1</tt>. </p></td>
                </tr>

                <tr>
                  <td>minProposerBalance</td>
                  <td><a href="#float">float</a></td>
                  <td></td>
                  <td><p>Minimum balance required for a party to be able to submit a new proposal. Value greater than <tt>0</tt> to <tt>1</tt>. </p></td>
                </tr>

                <tr>
                  <td>minVoterBalance</td>
                  <td><a href="#float">float</a></td>
                  <td></td>
                  <td><p>Minimum balance required for a party to be able to cast a vote. Value greater than <tt>0</tt> to <tt>1</tt>. </p></td>
                </tr>

                <tr>
                  <td>marginConfiguration</td>
                  <td><a href="#vega.ScalingFactors">ScalingFactors</a></td>
                  <td></td>
                  <td><p>Scaling factors for all markets created via governance. </p></td>
                </tr>

                <tr>
                  <td>feeFactorsConfiguration</td>
                  <td><a href="#vega.FeeFactorsConfiguration">FeeFactorsConfiguration</a></td>
                  <td></td>
                  <td><p>FeeFactors which are not set via proposal </p></td>
                </tr>

            </tbody>
          </table>





        <h3 id="vega.NewAsset">NewAsset</h3>
        <p>To be implemented</p>


          <table class="field-table">
            <thead>
              <tr><td>Field</td><td>Type</td><td>Label</td><td>Description</td></tr>
            </thead>
            <tbody>

                <tr>
                  <td>changes</td>
                  <td><a href="#vega.AssetSource">AssetSource</a></td>
                  <td></td>
                  <td><p> </p></td>
                </tr>

            </tbody>
          </table>




            <h4>Validated Fields</h4>
            <table>
              <thead>
                <tr>
                  <td>Field</td>
                  <td>Validations</td>
                </tr>
              </thead>
              <tbody>

                <tr>
                  <td>changes</td>
                  <td>
                    <ul>

                      <li>msg_exists: true</li>

                    </ul>
                  </td>
                </tr>

              </tbody>
            </table>





        <h3 id="vega.NewMarket">NewMarket</h3>
        <p></p>


          <table class="field-table">
            <thead>
              <tr><td>Field</td><td>Type</td><td>Label</td><td>Description</td></tr>
            </thead>
            <tbody>

                <tr>
                  <td>changes</td>
                  <td><a href="#vega.NewMarketConfiguration">NewMarketConfiguration</a></td>
                  <td></td>
                  <td><p> </p></td>
                </tr>

            </tbody>
          </table>




            <h4>Validated Fields</h4>
            <table>
              <thead>
                <tr>
                  <td>Field</td>
                  <td>Validations</td>
                </tr>
              </thead>
              <tbody>

                <tr>
                  <td>changes</td>
                  <td>
                    <ul>

                      <li>msg_exists: true</li>

                    </ul>
                  </td>
                </tr>

              </tbody>
            </table>





        <h3 id="vega.NewMarketConfiguration">NewMarketConfiguration</h3>
        <p></p>


          <table class="field-table">
            <thead>
              <tr><td>Field</td><td>Type</td><td>Label</td><td>Description</td></tr>
            </thead>
            <tbody>

                <tr>
                  <td>instrument</td>
                  <td><a href="#vega.InstrumentConfiguration">InstrumentConfiguration</a></td>
                  <td></td>
                  <td><p>New market instrument configuration </p></td>
                </tr>

                <tr>
                  <td>decimalPlaces</td>
                  <td><a href="#uint64">uint64</a></td>
                  <td></td>
                  <td><p>Decimal places used for the new market </p></td>
                </tr>

                <tr>
                  <td>metadata</td>
                  <td><a href="#string">string</a></td>
                  <td>repeated</td>
                  <td><p>Optional new market meta data, tags </p></td>
                </tr>

                <tr>
                  <td>openingAuctionDuration</td>
                  <td><a href="#int64">int64</a></td>
                  <td></td>
                  <td><p>for now, just specify a time for the opening auction to last </p></td>
                </tr>

                <tr>
                  <td>simple</td>
                  <td><a href="#vega.SimpleModelParams">SimpleModelParams</a></td>
                  <td></td>
                  <td><p>Simple risk model parameters, valid only if MODEL_SIMPLE is selected </p></td>
                </tr>

                <tr>
                  <td>logNormal</td>
                  <td><a href="#vega.LogNormalRiskModel">LogNormalRiskModel</a></td>
                  <td></td>
                  <td><p>Log normal risk model parameters, valid only if MODEL_LOG_NORMAL is selected </p></td>
                </tr>

                <tr>
                  <td>continuous</td>
                  <td><a href="#vega.ContinuousTrading">ContinuousTrading</a></td>
                  <td></td>
                  <td><p> </p></td>
                </tr>

                <tr>
                  <td>discrete</td>
                  <td><a href="#vega.DiscreteTrading">DiscreteTrading</a></td>
                  <td></td>
                  <td><p> </p></td>
                </tr>

            </tbody>
          </table>




            <h4>Validated Fields</h4>
            <table>
              <thead>
                <tr>
                  <td>Field</td>
                  <td>Validations</td>
                </tr>
              </thead>
              <tbody>

                <tr>
                  <td>instrument</td>
                  <td>
                    <ul>

                      <li>msg_exists: true</li>

                    </ul>
                  </td>
                </tr>

                <tr>
                  <td>decimalPlaces</td>
                  <td>
                    <ul>

                      <li>int_lt: 150</li>

                    </ul>
                  </td>
                </tr>

              </tbody>
            </table>





        <h3 id="vega.Proposal">Proposal</h3>
        <p></p>


          <table class="field-table">
            <thead>
              <tr><td>Field</td><td>Type</td><td>Label</td><td>Description</td></tr>
            </thead>
            <tbody>

                <tr>
                  <td>ID</td>
                  <td><a href="#string">string</a></td>
                  <td></td>
                  <td><p>Proposal unique identifier. </p></td>
                </tr>

                <tr>
                  <td>reference</td>
                  <td><a href="#string">string</a></td>
                  <td></td>
                  <td><p>Proposal reference. </p></td>
                </tr>

                <tr>
                  <td>partyID</td>
                  <td><a href="#string">string</a></td>
                  <td></td>
                  <td><p>Proposal author, identifier of the party submitting the proposal. </p></td>
                </tr>

                <tr>
                  <td>state</td>
                  <td><a href="#vega.Proposal.State">Proposal.State</a></td>
                  <td></td>
                  <td><p>Proposal state (see Proposal.State definition) </p></td>
                </tr>

                <tr>
                  <td>timestamp</td>
                  <td><a href="#int64">int64</a></td>
                  <td></td>
                  <td><p>Proposal timestamp for date and time (in nanoseconds) when proposal was submitted to the network. </p></td>
                </tr>

                <tr>
                  <td>terms</td>
                  <td><a href="#vega.ProposalTerms">ProposalTerms</a></td>
                  <td></td>
                  <td><p>Proposal configuration and the actual change that is meant to be executed when proposal is enacted. </p></td>
                </tr>

                <tr>
                  <td>reason</td>
                  <td><a href="#vega.ProposalError">ProposalError</a></td>
                  <td></td>
                  <td><p>A reason for the current state of the proposal
this may be set in case of REJECTED and FAILED status </p></td>
                </tr>

            </tbody>
          </table>




            <h4>Validated Fields</h4>
            <table>
              <thead>
                <tr>
                  <td>Field</td>
                  <td>Validations</td>
                </tr>
              </thead>
              <tbody>

                <tr>
                  <td>partyID</td>
                  <td>
                    <ul>

                      <li>string_not_empty: true</li>

                    </ul>
                  </td>
                </tr>

                <tr>
                  <td>state</td>
                  <td>
                    <ul>

                      <li>is_in_enum: true</li>

                    </ul>
                  </td>
                </tr>

                <tr>
                  <td>terms</td>
                  <td>
                    <ul>

                      <li>msg_exists: true</li>

                    </ul>
                  </td>
                </tr>

              </tbody>
            </table>





        <h3 id="vega.ProposalTerms">ProposalTerms</h3>
        <p></p>


          <table class="field-table">
            <thead>
              <tr><td>Field</td><td>Type</td><td>Label</td><td>Description</td></tr>
            </thead>
            <tbody>

                <tr>
                  <td>closingTimestamp</td>
                  <td><a href="#int64">int64</a></td>
                  <td></td>
                  <td><p>Timestamp (Unix time in seconds) when voting closes for this proposal.
Constrained by <tt>minCloseInSeconds</tt> and <tt>maxCloseInSeconds</tt> network parameters. </p></td>
                </tr>

                <tr>
                  <td>enactmentTimestamp</td>
                  <td><a href="#int64">int64</a></td>
                  <td></td>
                  <td><p>Timestamp (Unix time in seconds) when proposal gets enacted (if passed).
Constrained by <tt>minEnactInSeconds</tt> and <tt>maxEnactInSeconds</tt> network parameters. </p></td>
                </tr>

                <tr>
                  <td>validationTimestamp</td>
                  <td><a href="#int64">int64</a></td>
                  <td></td>
                  <td><p>TODO: this should be moved into <tt>NewAsset</tt> definition. </p></td>
                </tr>

                <tr>
                  <td>updateMarket</td>
                  <td><a href="#vega.UpdateMarket">UpdateMarket</a></td>
                  <td></td>
                  <td><p>Proposal change for modifying an existing market on Vega. </p></td>
                </tr>

                <tr>
                  <td>newMarket</td>
                  <td><a href="#vega.NewMarket">NewMarket</a></td>
                  <td></td>
                  <td><p>Proposal change for creating new market on Vega. </p></td>
                </tr>

                <tr>
                  <td>updateNetwork</td>
                  <td><a href="#vega.UpdateNetwork">UpdateNetwork</a></td>
                  <td></td>
                  <td><p>Proposal change for updating Vega network parameters. </p></td>
                </tr>

                <tr>
                  <td>newAsset</td>
                  <td><a href="#vega.NewAsset">NewAsset</a></td>
                  <td></td>
                  <td><p>Proposal change for creating new assets on Vega. </p></td>
                </tr>

            </tbody>
          </table>




            <h4>Validated Fields</h4>
            <table>
              <thead>
                <tr>
                  <td>Field</td>
                  <td>Validations</td>
                </tr>
              </thead>
              <tbody>

                <tr>
                  <td>closingTimestamp</td>
                  <td>
                    <ul>

                      <li>int_gt: 0</li>

                    </ul>
                  </td>
                </tr>

                <tr>
                  <td>enactmentTimestamp</td>
                  <td>
                    <ul>

                      <li>int_gt: 0</li>

                    </ul>
                  </td>
                </tr>

              </tbody>
            </table>





        <h3 id="vega.UpdateMarket">UpdateMarket</h3>
        <p>TODO</p>





        <h3 id="vega.UpdateNetwork">UpdateNetwork</h3>
        <p></p>


          <table class="field-table">
            <thead>
              <tr><td>Field</td><td>Type</td><td>Label</td><td>Description</td></tr>
            </thead>
            <tbody>

                <tr>
                  <td>changes</td>
                  <td><a href="#vega.NetworkConfiguration">NetworkConfiguration</a></td>
                  <td></td>
                  <td><p> </p></td>
                </tr>

            </tbody>
          </table>




            <h4>Validated Fields</h4>
            <table>
              <thead>
                <tr>
                  <td>Field</td>
                  <td>Validations</td>
                </tr>
              </thead>
              <tbody>

                <tr>
                  <td>changes</td>
                  <td>
                    <ul>

                      <li>msg_exists: true</li>

                    </ul>
                  </td>
                </tr>

              </tbody>
            </table>





        <h3 id="vega.Vote">Vote</h3>
        <p></p>


          <table class="field-table">
            <thead>
              <tr><td>Field</td><td>Type</td><td>Label</td><td>Description</td></tr>
            </thead>
            <tbody>

                <tr>
                  <td>partyID</td>
                  <td><a href="#string">string</a></td>
                  <td></td>
                  <td><p>Voter&#39;s party identifier. </p></td>
                </tr>

                <tr>
                  <td>value</td>
                  <td><a href="#vega.Vote.Value">Vote.Value</a></td>
                  <td></td>
                  <td><p>Actual vote. </p></td>
                </tr>

                <tr>
                  <td>proposalID</td>
                  <td><a href="#string">string</a></td>
                  <td></td>
                  <td><p>Identifier of the proposal being voted on. </p></td>
                </tr>

                <tr>
                  <td>timestamp</td>
                  <td><a href="#int64">int64</a></td>
                  <td></td>
                  <td><p>Vote timestamp for date and time (in nanoseconds) when vote was submitted to the network. </p></td>
                </tr>

            </tbody>
          </table>




            <h4>Validated Fields</h4>
            <table>
              <thead>
                <tr>
                  <td>Field</td>
                  <td>Validations</td>
                </tr>
              </thead>
              <tbody>

                <tr>
                  <td>partyID</td>
                  <td>
                    <ul>

                      <li>string_not_empty: true</li>

                    </ul>
                  </td>
                </tr>

                <tr>
                  <td>value</td>
                  <td>
                    <ul>

                      <li>is_in_enum: true</li>

                    </ul>
                  </td>
                </tr>

                <tr>
                  <td>proposalID</td>
                  <td>
                    <ul>

                      <li>string_not_empty: true</li>

                    </ul>
                  </td>
                </tr>

              </tbody>
            </table>







        <h3 id="vega.Proposal.State">Proposal.State</h3>
        <p>Proposal state transition:</p><p>Open -></p><p>- Passed -> Enacted.</p><p>- Passed -> Failed.</p><p>- Declined</p><p>Rejected</p><p>Proposal can enter Failed state from any other state.</p>
        <table class="enum-table">
          <thead>
            <tr><td>Name</td><td>Number</td><td>Description</td></tr>
          </thead>
          <tbody>

              <tr>
                <td>STATE_UNSPECIFIED</td>
                <td>0</td>
                <td><p>Default value, always invalid.</p></td>
              </tr>

              <tr>
                <td>STATE_FAILED</td>
                <td>1</td>
                <td><p>Proposal enactment has failed - even though proposal has passed, its execusion could not be performed.</p></td>
              </tr>

              <tr>
                <td>STATE_OPEN</td>
                <td>2</td>
                <td><p>Proposal is open for voting.</p></td>
              </tr>

              <tr>
                <td>STATE_PASSED</td>
                <td>3</td>
                <td><p>Proposal has gained enough support to be executed.</p></td>
              </tr>

              <tr>
                <td>STATE_REJECTED</td>
                <td>4</td>
                <td><p>Proposal wasn&#39;t accepted (proposal terms failed validation due to wrong configuration or failing to meet network requirements).</p></td>
              </tr>

              <tr>
                <td>STATE_DECLINED</td>
                <td>5</td>
                <td><p>Proposal didn&#39;t get enough votes (either failing to gain required participation or majority level).</p></td>
              </tr>

              <tr>
                <td>STATE_ENACTED</td>
                <td>6</td>
                <td><p></p></td>
              </tr>

              <tr>
                <td>STATE_WAITING_FOR_NODE_VOTE</td>
                <td>7</td>
                <td><p>waiting for validators validation of the proposal</p></td>
              </tr>

          </tbody>
        </table>

        <h3 id="vega.ProposalError">ProposalError</h3>
        <p>A list of possible error which could have happenned</p><p>and the cause for an proposal being rejected of failed</p>
        <table class="enum-table">
          <thead>
            <tr><td>Name</td><td>Number</td><td>Description</td></tr>
          </thead>
          <tbody>

              <tr>
                <td>PROPOSAL_ERROR_UNSPECIFIED</td>
                <td>0</td>
                <td><p>default value</p></td>
              </tr>

              <tr>
                <td>PROPOSAL_ERROR_CLOSE_TIME_TOO_SOON</td>
                <td>1</td>
                <td><p>the specified close time is too early base on network parameters</p></td>
              </tr>

              <tr>
                <td>PROPOSAL_ERROR_CLOSE_TIME_TOO_LATE</td>
                <td>2</td>
                <td><p>the specified close time is too late based on network parameters</p></td>
              </tr>

              <tr>
                <td>PROPOSAL_ERROR_ENACT_TIME_TOO_SOON</td>
                <td>3</td>
                <td><p>the specified enact time is too early base on network parameters</p></td>
              </tr>

              <tr>
                <td>PROPOSAL_ERROR_ENACT_TIME_TOO_LATE</td>
                <td>4</td>
                <td><p>the specified enact time is too late based on network parameters</p></td>
              </tr>

              <tr>
                <td>PROPOSAL_ERROR_INSUFFICIENT_TOKENS</td>
                <td>5</td>
                <td><p>the proposer for this proposal as insufficient token</p></td>
              </tr>

              <tr>
                <td>PROPOSAL_ERROR_INVALID_INSTRUMENT_SECURITY</td>
                <td>6</td>
                <td><p>the instrument quote name and base name were the same</p></td>
              </tr>

              <tr>
                <td>PROPOSAL_ERROR_NO_PRODUCT</td>
                <td>7</td>
                <td><p>the proposal has not product</p></td>
              </tr>

              <tr>
                <td>PROPOSAL_ERROR_UNSUPPORTED_PRODUCT</td>
                <td>8</td>
                <td><p>the specified product is not supported</p></td>
              </tr>

              <tr>
                <td>PROPOSAL_ERROR_INVALID_FUTURE_PRODUCT_TIMESTAMP</td>
                <td>9</td>
                <td><p>invalid future maturity timestamp (expect RFC3339)</p></td>
              </tr>

              <tr>
                <td>PROPOSAL_ERROR_PRODUCT_MATURITY_IS_PASSED</td>
                <td>10</td>
                <td><p>the product maturity is past</p></td>
              </tr>

              <tr>
                <td>PROPOSAL_ERROR_NO_TRADING_MODE</td>
                <td>11</td>
                <td><p>the proposal has not trading mode</p></td>
              </tr>

              <tr>
                <td>PROPOSAL_ERROR_UNSUPPORTED_TRADING_MODE</td>
                <td>12</td>
                <td><p>the proposal has an unsupported trading mode</p></td>
              </tr>

              <tr>
                <td>PROPOSAL_ERROR_NODE_VALIDATION_FAILED</td>
                <td>13</td>
                <td><p>the proposal failed node validation</p></td>
              </tr>

              <tr>
                <td>PROPOSAL_ERROR_MISSING_BUILTIN_ASSET_FIELD</td>
                <td>14</td>
                <td><p>a field is missing in a builtin asset source</p></td>
              </tr>

              <tr>
                <td>PROPOSAL_ERROR_MISSING_ERC20_CONTRACT_ADDRESS</td>
                <td>15</td>
                <td><p>the contract address is missing in the ERC20 asset source</p></td>
              </tr>

              <tr>
                <td>PROPOSAL_ERROR_INVALID_ASSET</td>
                <td>16</td>
                <td><p>the asset id refer to no assets in vega</p></td>
              </tr>

              <tr>
                <td>PROPOSAL_ERROR_INCOMPATIBLE_TIMESTAMPS</td>
                <td>17</td>
                <td><p>proposal terms timestamps are not compatible (Validation &lt; Closing &lt; Enactment)</p></td>
              </tr>

          </tbody>
        </table>

        <h3 id="vega.Vote.Value">Vote.Value</h3>
        <p></p>
        <table class="enum-table">
          <thead>
            <tr><td>Name</td><td>Number</td><td>Description</td></tr>
          </thead>
          <tbody>

              <tr>
                <td>VALUE_UNSPECIFIED</td>
                <td>0</td>
                <td><p>Default value, always invalid.</p></td>
              </tr>

              <tr>
                <td>VALUE_NO</td>
                <td>1</td>
                <td><p>A vote against the proposal.</p></td>
              </tr>

              <tr>
                <td>VALUE_YES</td>
                <td>2</td>
                <td><p>A vote in favour of the proposal.</p></td>
              </tr>

          </tbody>
        </table>







      <div class="file-heading">
        <h2 id="proto/markets.proto">proto/markets.proto</h2><a href="#title">Top</a>
      </div>
      <p></p>


        <h3 id="vega.AuctionDuration">AuctionDuration</h3>
        <p>AuctionDuration can be used to configure 3 auction periods:</p><p>1) duration > 0, volume == 0: The auction will last for at least N seconds</p><p>2) Duration == 0, volume > 0: Auction period will end once we can close with given traded volume</p><p>3) Duration > 0 & volume > 0: Auction period will take at least N seconds, but can end sooner if we can trade a certain volume</p>


          <table class="field-table">
            <thead>
              <tr><td>Field</td><td>Type</td><td>Label</td><td>Description</td></tr>
            </thead>
            <tbody>

                <tr>
                  <td>duration</td>
                  <td><a href="#int64">int64</a></td>
                  <td></td>
                  <td><p> </p></td>
                </tr>

                <tr>
                  <td>volume</td>
                  <td><a href="#uint64">uint64</a></td>
                  <td></td>
                  <td><p> </p></td>
                </tr>

            </tbody>
          </table>





        <h3 id="vega.ContinuousTrading">ContinuousTrading</h3>
        <p></p>


          <table class="field-table">
            <thead>
              <tr><td>Field</td><td>Type</td><td>Label</td><td>Description</td></tr>
            </thead>
            <tbody>

                <tr>
                  <td>tickSize</td>
                  <td><a href="#string">string</a></td>
                  <td></td>
                  <td><p> </p></td>
                </tr>

            </tbody>
          </table>





        <h3 id="vega.DiscreteTrading">DiscreteTrading</h3>
        <p></p>


          <table class="field-table">
            <thead>
              <tr><td>Field</td><td>Type</td><td>Label</td><td>Description</td></tr>
            </thead>
            <tbody>

                <tr>
                  <td>durationNs</td>
                  <td><a href="#int64">int64</a></td>
                  <td></td>
                  <td><p>Duration in nanoseconds, maximum 1 month (2592000000000000 ns) </p></td>
                </tr>

                <tr>
                  <td>tickSize</td>
                  <td><a href="#string">string</a></td>
                  <td></td>
                  <td><p> </p></td>
                </tr>

            </tbody>
          </table>




            <h4>Validated Fields</h4>
            <table>
              <thead>
                <tr>
                  <td>Field</td>
                  <td>Validations</td>
                </tr>
              </thead>
              <tbody>

                <tr>
                  <td>durationNs</td>
                  <td>
                    <ul>

                      <li>int_gt: 0</li>

                      <li>int_lt: 2592000000000000</li>

                    </ul>
                  </td>
                </tr>

              </tbody>
            </table>





        <h3 id="vega.EthereumEvent">EthereumEvent</h3>
        <p></p>


          <table class="field-table">
            <thead>
              <tr><td>Field</td><td>Type</td><td>Label</td><td>Description</td></tr>
            </thead>
            <tbody>

                <tr>
                  <td>contractID</td>
                  <td><a href="#string">string</a></td>
                  <td></td>
                  <td><p> </p></td>
                </tr>

                <tr>
                  <td>event</td>
                  <td><a href="#string">string</a></td>
                  <td></td>
                  <td><p> </p></td>
                </tr>

                <tr>
                  <td>value</td>
                  <td><a href="#uint64">uint64</a></td>
                  <td></td>
                  <td><p> </p></td>
                </tr>

            </tbody>
          </table>





        <h3 id="vega.ExternalRiskModel">ExternalRiskModel</h3>
        <p></p>


          <table class="field-table">
            <thead>
              <tr><td>Field</td><td>Type</td><td>Label</td><td>Description</td></tr>
            </thead>
            <tbody>

                <tr>
                  <td>name</td>
                  <td><a href="#string">string</a></td>
                  <td></td>
                  <td><p> </p></td>
                </tr>

                <tr>
                  <td>socket</td>
                  <td><a href="#string">string</a></td>
                  <td></td>
                  <td><p> </p></td>
                </tr>

                <tr>
                  <td>config</td>
                  <td><a href="#vega.ExternalRiskModel.ConfigEntry">ExternalRiskModel.ConfigEntry</a></td>
                  <td>repeated</td>
                  <td><p> </p></td>
                </tr>

            </tbody>
          </table>





        <h3 id="vega.ExternalRiskModel.ConfigEntry">ExternalRiskModel.ConfigEntry</h3>
        <p></p>


          <table class="field-table">
            <thead>
              <tr><td>Field</td><td>Type</td><td>Label</td><td>Description</td></tr>
            </thead>
            <tbody>

                <tr>
                  <td>key</td>
                  <td><a href="#string">string</a></td>
                  <td></td>
                  <td><p> </p></td>
                </tr>

                <tr>
                  <td>value</td>
                  <td><a href="#string">string</a></td>
                  <td></td>
                  <td><p> </p></td>
                </tr>

            </tbody>
          </table>





        <h3 id="vega.FeeFactors">FeeFactors</h3>
        <p></p>


          <table class="field-table">
            <thead>
              <tr><td>Field</td><td>Type</td><td>Label</td><td>Description</td></tr>
            </thead>
            <tbody>

                <tr>
                  <td>makerFee</td>
                  <td><a href="#string">string</a></td>
                  <td></td>
                  <td><p> </p></td>
                </tr>

                <tr>
                  <td>infrastructureFee</td>
                  <td><a href="#string">string</a></td>
                  <td></td>
                  <td><p> </p></td>
                </tr>

                <tr>
                  <td>liquidityFee</td>
                  <td><a href="#string">string</a></td>
                  <td></td>
                  <td><p> </p></td>
                </tr>

            </tbody>
          </table>





        <h3 id="vega.Fees">Fees</h3>
        <p></p>


          <table class="field-table">
            <thead>
              <tr><td>Field</td><td>Type</td><td>Label</td><td>Description</td></tr>
            </thead>
            <tbody>

                <tr>
                  <td>factors</td>
                  <td><a href="#vega.FeeFactors">FeeFactors</a></td>
                  <td></td>
                  <td><p> </p></td>
                </tr>

            </tbody>
          </table>





        <h3 id="vega.Future">Future</h3>
        <p></p>


          <table class="field-table">
            <thead>
              <tr><td>Field</td><td>Type</td><td>Label</td><td>Description</td></tr>
            </thead>
            <tbody>

                <tr>
                  <td>maturity</td>
                  <td><a href="#string">string</a></td>
                  <td></td>
                  <td><p> </p></td>
                </tr>

                <tr>
                  <td>asset</td>
                  <td><a href="#string">string</a></td>
                  <td></td>
                  <td><p> </p></td>
                </tr>

                <tr>
                  <td>ethereumEvent</td>
                  <td><a href="#vega.EthereumEvent">EthereumEvent</a></td>
                  <td></td>
                  <td><p> </p></td>
                </tr>

            </tbody>
          </table>





        <h3 id="vega.Instrument">Instrument</h3>
        <p></p>


          <table class="field-table">
            <thead>
              <tr><td>Field</td><td>Type</td><td>Label</td><td>Description</td></tr>
            </thead>
            <tbody>

                <tr>
                  <td>id</td>
                  <td><a href="#string">string</a></td>
                  <td></td>
                  <td><p> </p></td>
                </tr>

                <tr>
                  <td>code</td>
                  <td><a href="#string">string</a></td>
                  <td></td>
                  <td><p> </p></td>
                </tr>

                <tr>
                  <td>name</td>
                  <td><a href="#string">string</a></td>
                  <td></td>
                  <td><p> </p></td>
                </tr>

                <tr>
                  <td>baseName</td>
                  <td><a href="#string">string</a></td>
                  <td></td>
                  <td><p> </p></td>
                </tr>

                <tr>
                  <td>quoteName</td>
                  <td><a href="#string">string</a></td>
                  <td></td>
                  <td><p> </p></td>
                </tr>

                <tr>
                  <td>metadata</td>
                  <td><a href="#vega.InstrumentMetadata">InstrumentMetadata</a></td>
                  <td></td>
                  <td><p> </p></td>
                </tr>

                <tr>
                  <td>initialMarkPrice</td>
                  <td><a href="#uint64">uint64</a></td>
                  <td></td>
                  <td><p> </p></td>
                </tr>

                <tr>
                  <td>future</td>
                  <td><a href="#vega.Future">Future</a></td>
                  <td></td>
                  <td><p> </p></td>
                </tr>

            </tbody>
          </table>





        <h3 id="vega.InstrumentMetadata">InstrumentMetadata</h3>
        <p></p>


          <table class="field-table">
            <thead>
              <tr><td>Field</td><td>Type</td><td>Label</td><td>Description</td></tr>
            </thead>
            <tbody>

                <tr>
                  <td>tags</td>
                  <td><a href="#string">string</a></td>
                  <td>repeated</td>
                  <td><p> </p></td>
                </tr>

            </tbody>
          </table>





        <h3 id="vega.LogNormalModelParams">LogNormalModelParams</h3>
        <p></p>


          <table class="field-table">
            <thead>
              <tr><td>Field</td><td>Type</td><td>Label</td><td>Description</td></tr>
            </thead>
            <tbody>

                <tr>
                  <td>mu</td>
                  <td><a href="#double">double</a></td>
                  <td></td>
                  <td><p> </p></td>
                </tr>

                <tr>
                  <td>r</td>
                  <td><a href="#double">double</a></td>
                  <td></td>
                  <td><p> </p></td>
                </tr>

                <tr>
                  <td>sigma</td>
                  <td><a href="#double">double</a></td>
                  <td></td>
                  <td><p> </p></td>
                </tr>

            </tbody>
          </table>





        <h3 id="vega.LogNormalRiskModel">LogNormalRiskModel</h3>
        <p></p>


          <table class="field-table">
            <thead>
              <tr><td>Field</td><td>Type</td><td>Label</td><td>Description</td></tr>
            </thead>
            <tbody>

                <tr>
                  <td>riskAversionParameter</td>
                  <td><a href="#double">double</a></td>
                  <td></td>
                  <td><p> </p></td>
                </tr>

                <tr>
                  <td>tau</td>
                  <td><a href="#double">double</a></td>
                  <td></td>
                  <td><p> </p></td>
                </tr>

                <tr>
                  <td>params</td>
                  <td><a href="#vega.LogNormalModelParams">LogNormalModelParams</a></td>
                  <td></td>
                  <td><p> </p></td>
                </tr>

            </tbody>
          </table>





        <h3 id="vega.MarginCalculator">MarginCalculator</h3>
        <p></p>


          <table class="field-table">
            <thead>
              <tr><td>Field</td><td>Type</td><td>Label</td><td>Description</td></tr>
            </thead>
            <tbody>

                <tr>
                  <td>scalingFactors</td>
                  <td><a href="#vega.ScalingFactors">ScalingFactors</a></td>
                  <td></td>
                  <td><p> </p></td>
                </tr>

            </tbody>
          </table>





        <h3 id="vega.Market">Market</h3>
        <p></p>


          <table class="field-table">
            <thead>
              <tr><td>Field</td><td>Type</td><td>Label</td><td>Description</td></tr>
            </thead>
            <tbody>

                <tr>
                  <td>id</td>
                  <td><a href="#string">string</a></td>
                  <td></td>
                  <td><p> </p></td>
                </tr>

                <tr>
                  <td>tradableInstrument</td>
                  <td><a href="#vega.TradableInstrument">TradableInstrument</a></td>
                  <td></td>
                  <td><p> </p></td>
                </tr>

                <tr>
                  <td>decimalPlaces</td>
                  <td><a href="#uint64">uint64</a></td>
                  <td></td>
                  <td><p>the number of decimal places that a price must be shifted by in order to get a correct price denominated in the currency of the Market. ie <tt>realPrice = price / 10^decimalPlaces</tt> </p></td>
                </tr>

                <tr>
                  <td>fees</td>
                  <td><a href="#vega.Fees">Fees</a></td>
                  <td></td>
                  <td><p>fees configuration </p></td>
                </tr>

                <tr>
                  <td>openingAuction</td>
                  <td><a href="#vega.AuctionDuration">AuctionDuration</a></td>
                  <td></td>
                  <td><p>Specifies how long the opening auction will run (min duration &#43; optionally minimum traded volume) </p></td>
                </tr>

                <tr>
                  <td>continuous</td>
                  <td><a href="#vega.ContinuousTrading">ContinuousTrading</a></td>
                  <td></td>
                  <td><p> </p></td>
                </tr>

                <tr>
                  <td>discrete</td>
                  <td><a href="#vega.DiscreteTrading">DiscreteTrading</a></td>
                  <td></td>
                  <td><p> </p></td>
                </tr>

            </tbody>
          </table>





        <h3 id="vega.ScalingFactors">ScalingFactors</h3>
        <p></p>


          <table class="field-table">
            <thead>
              <tr><td>Field</td><td>Type</td><td>Label</td><td>Description</td></tr>
            </thead>
            <tbody>

                <tr>
                  <td>searchLevel</td>
                  <td><a href="#double">double</a></td>
                  <td></td>
                  <td><p> </p></td>
                </tr>

                <tr>
                  <td>initialMargin</td>
                  <td><a href="#double">double</a></td>
                  <td></td>
                  <td><p> </p></td>
                </tr>

                <tr>
                  <td>collateralRelease</td>
                  <td><a href="#double">double</a></td>
                  <td></td>
                  <td><p> </p></td>
                </tr>

            </tbody>
          </table>





        <h3 id="vega.SimpleModelParams">SimpleModelParams</h3>
        <p></p>


          <table class="field-table">
            <thead>
              <tr><td>Field</td><td>Type</td><td>Label</td><td>Description</td></tr>
            </thead>
            <tbody>

                <tr>
                  <td>factorLong</td>
                  <td><a href="#double">double</a></td>
                  <td></td>
                  <td><p> </p></td>
                </tr>

                <tr>
                  <td>factorShort</td>
                  <td><a href="#double">double</a></td>
                  <td></td>
                  <td><p> </p></td>
                </tr>

            </tbody>
          </table>





        <h3 id="vega.SimpleRiskModel">SimpleRiskModel</h3>
        <p></p>


          <table class="field-table">
            <thead>
              <tr><td>Field</td><td>Type</td><td>Label</td><td>Description</td></tr>
            </thead>
            <tbody>

                <tr>
                  <td>params</td>
                  <td><a href="#vega.SimpleModelParams">SimpleModelParams</a></td>
                  <td></td>
                  <td><p> </p></td>
                </tr>

            </tbody>
          </table>





        <h3 id="vega.TradableInstrument">TradableInstrument</h3>
        <p></p>


          <table class="field-table">
            <thead>
              <tr><td>Field</td><td>Type</td><td>Label</td><td>Description</td></tr>
            </thead>
            <tbody>

                <tr>
                  <td>instrument</td>
                  <td><a href="#vega.Instrument">Instrument</a></td>
                  <td></td>
                  <td><p> </p></td>
                </tr>

                <tr>
                  <td>marginCalculator</td>
                  <td><a href="#vega.MarginCalculator">MarginCalculator</a></td>
                  <td></td>
                  <td><p> </p></td>
                </tr>

                <tr>
                  <td>logNormalRiskModel</td>
                  <td><a href="#vega.LogNormalRiskModel">LogNormalRiskModel</a></td>
                  <td></td>
                  <td><p> </p></td>
                </tr>

                <tr>
                  <td>externalRiskModel</td>
                  <td><a href="#vega.ExternalRiskModel">ExternalRiskModel</a></td>
                  <td></td>
                  <td><p> </p></td>
                </tr>

                <tr>
                  <td>simpleRiskModel</td>
                  <td><a href="#vega.SimpleRiskModel">SimpleRiskModel</a></td>
                  <td></td>
                  <td><p> </p></td>
                </tr>

            </tbody>
          </table>













      <div class="file-heading">
        <h2 id="proto/vega.proto">proto/vega.proto</h2><a href="#title">Top</a>
      </div>
      <p></p>


        <h3 id="vega.Account">Account</h3>
        <p>Represents an account for an asset on Vega for a particular owner or party.</p>


          <table class="field-table">
            <thead>
              <tr><td>Field</td><td>Type</td><td>Label</td><td>Description</td></tr>
            </thead>
            <tbody>

                <tr>
                  <td>id</td>
                  <td><a href="#string">string</a></td>
                  <td></td>
                  <td><p>Unique account identifier (used internally by Vega). </p></td>
                </tr>

                <tr>
                  <td>owner</td>
                  <td><a href="#string">string</a></td>
                  <td></td>
                  <td><p>The party that the account belongs to. Special values include <tt>network</tt>, which represents the Vega network and is
most commonly seen during liquidation of distressed trading positions. </p></td>
                </tr>

                <tr>
                  <td>balance</td>
                  <td><a href="#uint64">uint64</a></td>
                  <td></td>
                  <td><p>Balance of the asset, the balance is an integer, for example <tt>123456</tt> is a correctly
formatted price of <tt>1.23456</tt> assuming market configured to 5 decimal places. Balances cannot be negative. </p></td>
                </tr>

                <tr>
                  <td>asset</td>
                  <td><a href="#string">string</a></td>
                  <td></td>
                  <td><p>Asset identifier for the account. </p></td>
                </tr>

                <tr>
                  <td>marketID</td>
                  <td><a href="#string">string</a></td>
                  <td></td>
                  <td><p>Market identifier for the account. If <a href="#vega.AccountType"><tt>AccountType</tt></a>.<tt>ACCOUNT_TYPE_GENERAL</tt> this will be empty. </p></td>
                </tr>

                <tr>
                  <td>type</td>
                  <td><a href="#vega.AccountType">AccountType</a></td>
                  <td></td>
                  <td><p>The account type related to this account. </p></td>
                </tr>

            </tbody>
          </table>





        <h3 id="vega.AuctionIndicativeState">AuctionIndicativeState</h3>
        <p>Whenever a change to the book occurs during an auction, this message will be used</p><p>to emit an event with the indicative price/volume per market</p>


          <table class="field-table">
            <thead>
              <tr><td>Field</td><td>Type</td><td>Label</td><td>Description</td></tr>
            </thead>
            <tbody>

                <tr>
                  <td>marketID</td>
                  <td><a href="#string">string</a></td>
                  <td></td>
                  <td><p>The market identifier for which this state relates to. </p></td>
                </tr>

                <tr>
                  <td>indicativePrice</td>
                  <td><a href="#uint64">uint64</a></td>
                  <td></td>
                  <td><p>The Indicative Uncrossing Price is the price at which all trades would occur if we uncrossed the auction now. </p></td>
                </tr>

                <tr>
                  <td>indicativeVolume</td>
                  <td><a href="#uint64">uint64</a></td>
                  <td></td>
                  <td><p>The Indicative Uncrossing Volume is the volume available at the Indicative crossing price if we uncrossed the auction now. </p></td>
                </tr>

                <tr>
                  <td>auctionStart</td>
                  <td><a href="#int64">int64</a></td>
                  <td></td>
                  <td><p>The timestamp at which the auction started. </p></td>
                </tr>

                <tr>
                  <td>auctionEnd</td>
                  <td><a href="#int64">int64</a></td>
                  <td></td>
                  <td><p>The timestamp at which the auction is meant to stop. </p></td>
                </tr>

            </tbody>
          </table>





        <h3 id="vega.Candle">Candle</h3>
        <p>Represents the high, low, open, and closing prices for an interval of trading,</p><p>referred to commonly as a candlestick or candle.</p>


          <table class="field-table">
            <thead>
              <tr><td>Field</td><td>Type</td><td>Label</td><td>Description</td></tr>
            </thead>
            <tbody>

                <tr>
                  <td>timestamp</td>
                  <td><a href="#int64">int64</a></td>
                  <td></td>
                  <td><p>Timestamp for the point in time when the candle was initially created/opened, in nanoseconds since the epoch.
See <a href="#api.VegaTimeResponse"><tt>VegaTimeResponse</tt></a>.<tt>timestamp</tt>. </p></td>
                </tr>

                <tr>
                  <td>datetime</td>
                  <td><a href="#string">string</a></td>
                  <td></td>
                  <td><p>An ISO-8601 datetime with nanosecond precision for when the candle was last updated. </p></td>
                </tr>

                <tr>
                  <td>high</td>
                  <td><a href="#uint64">uint64</a></td>
                  <td></td>
                  <td><p>Highest price for trading during the candle interval. </p></td>
                </tr>

                <tr>
                  <td>low</td>
                  <td><a href="#uint64">uint64</a></td>
                  <td></td>
                  <td><p>Lowest price for trading during the candle interval. </p></td>
                </tr>

                <tr>
                  <td>open</td>
                  <td><a href="#uint64">uint64</a></td>
                  <td></td>
                  <td><p>Open trade price. </p></td>
                </tr>

                <tr>
                  <td>close</td>
                  <td><a href="#uint64">uint64</a></td>
                  <td></td>
                  <td><p>Closing trade price. </p></td>
                </tr>

                <tr>
                  <td>volume</td>
                  <td><a href="#uint64">uint64</a></td>
                  <td></td>
                  <td><p>Total trading volume during the candle interval. </p></td>
                </tr>

                <tr>
                  <td>interval</td>
                  <td><a href="#vega.Interval">Interval</a></td>
                  <td></td>
                  <td><p>Time interval for the candle. See <a href="#vega.Interval"><tt>Interval</tt></a>. </p></td>
                </tr>

            </tbody>
          </table>





        <h3 id="vega.ErrorDetail">ErrorDetail</h3>
        <p>Represents Vega domain specific error information over gRPC/Protobuf.</p>


          <table class="field-table">
            <thead>
              <tr><td>Field</td><td>Type</td><td>Label</td><td>Description</td></tr>
            </thead>
            <tbody>

                <tr>
                  <td>code</td>
                  <td><a href="#int32">int32</a></td>
                  <td></td>
                  <td><p>A Vega API domain specific unique error code, useful for client side mappings. e.g. 10004 </p></td>
                </tr>

                <tr>
                  <td>message</td>
                  <td><a href="#string">string</a></td>
                  <td></td>
                  <td><p>A message that describes the error in more detail, should describe the problem encountered. </p></td>
                </tr>

                <tr>
                  <td>inner</td>
                  <td><a href="#string">string</a></td>
                  <td></td>
                  <td><p>Any inner error information that could add more context, or be helpful for error reporting. </p></td>
                </tr>

            </tbody>
          </table>





        <h3 id="vega.Fee">Fee</h3>
        <p>Represents any fees paid by a party, resulting from a trade.</p>


          <table class="field-table">
            <thead>
              <tr><td>Field</td><td>Type</td><td>Label</td><td>Description</td></tr>
            </thead>
            <tbody>

                <tr>
                  <td>makerFee</td>
                  <td><a href="#uint64">uint64</a></td>
                  <td></td>
                  <td><p>Fee amount paid to the non-aggressive party of the trade. </p></td>
                </tr>

                <tr>
                  <td>infrastructureFee</td>
                  <td><a href="#uint64">uint64</a></td>
                  <td></td>
                  <td><p>Fee amount paid for maintaining the Vega infrastructure. </p></td>
                </tr>

                <tr>
                  <td>liquidityFee</td>
                  <td><a href="#uint64">uint64</a></td>
                  <td></td>
                  <td><p>Fee amount paid to market makers. </p></td>
                </tr>

            </tbody>
          </table>





        <h3 id="vega.FinancialAmount">FinancialAmount</h3>
        <p>Asset value information used within a transfer.</p>


          <table class="field-table">
            <thead>
              <tr><td>Field</td><td>Type</td><td>Label</td><td>Description</td></tr>
            </thead>
            <tbody>

                <tr>
                  <td>amount</td>
                  <td><a href="#int64">int64</a></td>
                  <td></td>
                  <td><p>A signed integer amount of asset. </p></td>
                </tr>

                <tr>
                  <td>asset</td>
                  <td><a href="#string">string</a></td>
                  <td></td>
                  <td><p>Asset identifier. </p></td>
                </tr>

            </tbody>
          </table>





        <h3 id="vega.LedgerEntry">LedgerEntry</h3>
        <p>Represents a ledger entry on Vega.</p>


          <table class="field-table">
            <thead>
              <tr><td>Field</td><td>Type</td><td>Label</td><td>Description</td></tr>
            </thead>
            <tbody>

                <tr>
                  <td>fromAccount</td>
                  <td><a href="#string">string</a></td>
                  <td></td>
                  <td><p>One or more accounts to transfer from. </p></td>
                </tr>

                <tr>
                  <td>toAccount</td>
                  <td><a href="#string">string</a></td>
                  <td></td>
                  <td><p>One or more accounts to transfer to. </p></td>
                </tr>

                <tr>
                  <td>amount</td>
                  <td><a href="#uint64">uint64</a></td>
                  <td></td>
                  <td><p>An amount to transfer. </p></td>
                </tr>

                <tr>
                  <td>reference</td>
                  <td><a href="#string">string</a></td>
                  <td></td>
                  <td><p>A reference for auditing purposes. </p></td>
                </tr>

                <tr>
                  <td>type</td>
                  <td><a href="#string">string</a></td>
                  <td></td>
                  <td><p>Type of ledger entry. </p></td>
                </tr>

                <tr>
                  <td>timestamp</td>
                  <td><a href="#int64">int64</a></td>
                  <td></td>
                  <td><p>Timestamp for the time the ledger entry was created, in nanoseconds since the epoch.
See <a href="#api.VegaTimeResponse"><tt>VegaTimeResponse</tt></a>.<tt>timestamp</tt>. </p></td>
                </tr>

            </tbody>
          </table>





        <h3 id="vega.MarginLevels">MarginLevels</h3>
        <p>Represents the margin levels for a party on a market at a given time.</p>


          <table class="field-table">
            <thead>
              <tr><td>Field</td><td>Type</td><td>Label</td><td>Description</td></tr>
            </thead>
            <tbody>

                <tr>
                  <td>maintenanceMargin</td>
                  <td><a href="#uint64">uint64</a></td>
                  <td></td>
                  <td><p>Maintenance margin value. </p></td>
                </tr>

                <tr>
                  <td>searchLevel</td>
                  <td><a href="#uint64">uint64</a></td>
                  <td></td>
                  <td><p>Search level value. </p></td>
                </tr>

                <tr>
                  <td>initialMargin</td>
                  <td><a href="#uint64">uint64</a></td>
                  <td></td>
                  <td><p>Initial margin value. </p></td>
                </tr>

                <tr>
                  <td>collateralReleaseLevel</td>
                  <td><a href="#uint64">uint64</a></td>
                  <td></td>
                  <td><p>Collateral release level value. </p></td>
                </tr>

                <tr>
                  <td>partyID</td>
                  <td><a href="#string">string</a></td>
                  <td></td>
                  <td><p>Party identifier. </p></td>
                </tr>

                <tr>
                  <td>marketID</td>
                  <td><a href="#string">string</a></td>
                  <td></td>
                  <td><p>Market identifier. </p></td>
                </tr>

                <tr>
                  <td>asset</td>
                  <td><a href="#string">string</a></td>
                  <td></td>
                  <td><p>Asset identifier. </p></td>
                </tr>

                <tr>
                  <td>timestamp</td>
                  <td><a href="#int64">int64</a></td>
                  <td></td>
                  <td><p>Timestamp for the time the ledger entry was created, in nanoseconds since the epoch.
See <a href="#api.VegaTimeResponse"><tt>VegaTimeResponse</tt></a>.<tt>timestamp</tt>. </p></td>
                </tr>

            </tbody>
          </table>





        <h3 id="vega.MarketData">MarketData</h3>
        <p>Represents data generated by a market when open.</p>


          <table class="field-table">
            <thead>
              <tr><td>Field</td><td>Type</td><td>Label</td><td>Description</td></tr>
            </thead>
            <tbody>

                <tr>
                  <td>markPrice</td>
                  <td><a href="#uint64">uint64</a></td>
                  <td></td>
                  <td><p>Mark price, as an integer, for example <tt>123456</tt> is a correctly
formatted price of <tt>1.23456</tt> assuming market configured to 5 decimal places. </p></td>
                </tr>

                <tr>
                  <td>bestBidPrice</td>
                  <td><a href="#uint64">uint64</a></td>
                  <td></td>
                  <td><p>Highest price level on an order book for buy orders, as an integer, for example <tt>123456</tt> is a correctly
formatted price of <tt>1.23456</tt> assuming market configured to 5 decimal places. </p></td>
                </tr>

                <tr>
                  <td>bestBidVolume</td>
                  <td><a href="#uint64">uint64</a></td>
                  <td></td>
                  <td><p>Aggregated volume being bid at the best bid price. </p></td>
                </tr>

                <tr>
                  <td>bestOfferPrice</td>
                  <td><a href="#uint64">uint64</a></td>
                  <td></td>
                  <td><p>Lowest price level on an order book for offer orders. </p></td>
                </tr>

                <tr>
                  <td>bestOfferVolume</td>
                  <td><a href="#uint64">uint64</a></td>
                  <td></td>
                  <td><p>Aggregated volume being offered at the best offer price, as an integer, for example <tt>123456</tt> is a correctly
 // formatted price of <tt>1.23456</tt> assuming market configured to 5 decimal places. </p></td>
                </tr>

                <tr>
                  <td>midPrice</td>
                  <td><a href="#uint64">uint64</a></td>
                  <td></td>
                  <td><p>Arithmetic average of the best bid price and best offer price, as an integer, for example <tt>123456</tt> is a correctly
 // formatted price of <tt>1.23456</tt> assuming market configured to 5 decimal places. </p></td>
                </tr>

                <tr>
                  <td>market</td>
                  <td><a href="#string">string</a></td>
                  <td></td>
                  <td><p>Market identifier for the data. </p></td>
                </tr>

                <tr>
                  <td>timestamp</td>
                  <td><a href="#int64">int64</a></td>
                  <td></td>
                  <td><p>Timestamp at which this mark price was relevant, in nanoseconds since the epoch.
See <a href="#api.VegaTimeResponse"><tt>VegaTimeResponse</tt></a>.<tt>timestamp</tt>. </p></td>
                </tr>

                <tr>
                  <td>openInterest</td>
                  <td><a href="#uint64">uint64</a></td>
                  <td></td>
                  <td><p>The sum of the size of all positions greater than 0 on the market. </p></td>
                </tr>

                <tr>
                  <td>auctionEnd</td>
                  <td><a href="#int64">int64</a></td>
                  <td></td>
                  <td><p>Time in seconds until the end of the auction (0 if currently not in auction period). </p></td>
                </tr>

                <tr>
                  <td>auctionStart</td>
                  <td><a href="#int64">int64</a></td>
                  <td></td>
                  <td><p>Time until next auction (used in FBA&#39;s) - currently always 0. </p></td>
                </tr>

            </tbody>
          </table>





        <h3 id="vega.MarketDepth">MarketDepth</h3>
        <p>Represents market depth or order book data for the specified market on Vega.</p>


          <table class="field-table">
            <thead>
              <tr><td>Field</td><td>Type</td><td>Label</td><td>Description</td></tr>
            </thead>
            <tbody>

                <tr>
                  <td>marketID</td>
                  <td><a href="#string">string</a></td>
                  <td></td>
                  <td><p>Market identifier. </p></td>
                </tr>

                <tr>
                  <td>buy</td>
                  <td><a href="#vega.PriceLevel">PriceLevel</a></td>
                  <td>repeated</td>
                  <td><p>Collection of price levels for the buy side of the book. </p></td>
                </tr>

                <tr>
                  <td>sell</td>
                  <td><a href="#vega.PriceLevel">PriceLevel</a></td>
                  <td>repeated</td>
                  <td><p>Collection of price levels for the sell side of the book. </p></td>
                </tr>

            </tbody>
          </table>





        <h3 id="vega.NodeRegistration">NodeRegistration</h3>
        <p>Used to Register a node as a validator during network start-up.</p>


          <table class="field-table">
            <thead>
              <tr><td>Field</td><td>Type</td><td>Label</td><td>Description</td></tr>
            </thead>
            <tbody>

                <tr>
                  <td>pubKey</td>
                  <td><a href="#bytes">bytes</a></td>
                  <td></td>
                  <td><p>Public key, required field. </p></td>
                </tr>

                <tr>
                  <td>chainPubKey</td>
                  <td><a href="#bytes">bytes</a></td>
                  <td></td>
                  <td><p>Public key for the blockchain, required field. </p></td>
                </tr>

            </tbody>
          </table>




            <h4>Validated Fields</h4>
            <table>
              <thead>
                <tr>
                  <td>Field</td>
                  <td>Validations</td>
                </tr>
              </thead>
              <tbody>

                <tr>
                  <td>pubKey</td>
                  <td>
                    <ul>

                      <li>string_not_empty: true</li>

                    </ul>
                  </td>
                </tr>

                <tr>
                  <td>chainPubKey</td>
                  <td>
                    <ul>

                      <li>string_not_empty: true</li>

                    </ul>
                  </td>
                </tr>

              </tbody>
            </table>





        <h3 id="vega.NodeSignature">NodeSignature</h3>
        <p>Represents a signature from a validator, to be used by a foreign chain in order to recognise a decision taken by the Vega network.</p>


          <table class="field-table">
            <thead>
              <tr><td>Field</td><td>Type</td><td>Label</td><td>Description</td></tr>
            </thead>
            <tbody>

                <tr>
                  <td>ID</td>
                  <td><a href="#string">string</a></td>
                  <td></td>
                  <td><p>The identifier of the resource being signed. </p></td>
                </tr>

                <tr>
                  <td>sig</td>
                  <td><a href="#bytes">bytes</a></td>
                  <td></td>
                  <td><p>The signature. </p></td>
                </tr>

                <tr>
                  <td>kind</td>
                  <td><a href="#vega.NodeSignatureKind">NodeSignatureKind</a></td>
                  <td></td>
                  <td><p>The kind of resource being signed. </p></td>
                </tr>

            </tbody>
          </table>





        <h3 id="vega.NodeVote">NodeVote</h3>
        <p>Used when a node votes for validating a given resource exists or is valid.</p><p>For example, an ERC20 deposit is valid and exists on ethereum.</p>


          <table class="field-table">
            <thead>
              <tr><td>Field</td><td>Type</td><td>Label</td><td>Description</td></tr>
            </thead>
            <tbody>

                <tr>
                  <td>pubKey</td>
                  <td><a href="#bytes">bytes</a></td>
                  <td></td>
                  <td><p>Public key, required field. </p></td>
                </tr>

                <tr>
                  <td>reference</td>
                  <td><a href="#string">string</a></td>
                  <td></td>
                  <td><p>Reference, required field. </p></td>
                </tr>

            </tbody>
          </table>




            <h4>Validated Fields</h4>
            <table>
              <thead>
                <tr>
                  <td>Field</td>
                  <td>Validations</td>
                </tr>
              </thead>
              <tbody>

                <tr>
                  <td>pubKey</td>
                  <td>
                    <ul>

                      <li>string_not_empty: true</li>

                    </ul>
                  </td>
                </tr>

                <tr>
                  <td>reference</td>
                  <td>
                    <ul>

                      <li>string_not_empty: true</li>

                    </ul>
                  </td>
                </tr>

              </tbody>
            </table>





        <h3 id="vega.Order">Order</h3>
        <p>An order can be submitted, amended and cancelled on Vega in an attempt to make trades with other parties.</p>


          <table class="field-table">
            <thead>
              <tr><td>Field</td><td>Type</td><td>Label</td><td>Description</td></tr>
            </thead>
            <tbody>

                <tr>
                  <td>id</td>
                  <td><a href="#string">string</a></td>
                  <td></td>
                  <td><p>Unique identifier for the order (set by the system after consensus). </p></td>
                </tr>

                <tr>
                  <td>marketID</td>
                  <td><a href="#string">string</a></td>
                  <td></td>
                  <td><p>Market identifier for the order. </p></td>
                </tr>

                <tr>
                  <td>partyID</td>
                  <td><a href="#string">string</a></td>
                  <td></td>
                  <td><p>Party identifier for the order. </p></td>
                </tr>

                <tr>
                  <td>side</td>
                  <td><a href="#vega.Side">Side</a></td>
                  <td></td>
                  <td><p>Side for the order, e.g. SIDE_BUY or SIDE_SELL. See <a href="#vega.Side"><tt>Side</tt></a>. </p></td>
                </tr>

                <tr>
                  <td>price</td>
                  <td><a href="#uint64">uint64</a></td>
                  <td></td>
                  <td><p>Price for the order, the price is an integer, for example <tt>123456</tt> is a correctly
formatted price of <tt>1.23456</tt> assuming market configured to 5 decimal places. </p></td>
                </tr>

                <tr>
                  <td>size</td>
                  <td><a href="#uint64">uint64</a></td>
                  <td></td>
                  <td><p>Size for the order, for example, in a futures market the size equals the number of contracts. </p></td>
                </tr>

                <tr>
                  <td>remaining</td>
                  <td><a href="#uint64">uint64</a></td>
                  <td></td>
                  <td><p>Size remaining, when this reaches 0 then the order is fully filled and status becomes STATUS_FILLED. </p></td>
                </tr>

                <tr>
                  <td>timeInForce</td>
                  <td><a href="#vega.Order.TimeInForce">Order.TimeInForce</a></td>
                  <td></td>
                  <td><p>Time in force indicates how long an order will remain active before it is executed or expires.
See <a href="#vega.Order.TimeInForce"><tt>Order.TimeInForce</tt></a>. </p></td>
                </tr>

                <tr>
                  <td>type</td>
                  <td><a href="#vega.Order.Type">Order.Type</a></td>
                  <td></td>
                  <td><p>Type for the order. See <a href="#vega.Order.Type"><tt>Order.Type</tt></a>. </p></td>
                </tr>

                <tr>
                  <td>createdAt</td>
                  <td><a href="#int64">int64</a></td>
                  <td></td>
                  <td><p>Timestamp for when the order was created at, in nanoseconds since the epoch.
See <a href="#api.VegaTimeResponse"><tt>VegaTimeResponse</tt></a>.<tt>timestamp</tt>. </p></td>
                </tr>

                <tr>
                  <td>status</td>
                  <td><a href="#vega.Order.Status">Order.Status</a></td>
                  <td></td>
                  <td><p>The current status for the order. See <a href="#vega.Order.Status"><tt>Order.Status</tt></a>.
For detail on <tt>STATUS_REJECTED</tt> please check the <a href="#vega.OrderError"><tt>OrderError</tt></a> value given in the <tt>reason</tt> field. </p></td>
                </tr>

                <tr>
                  <td>expiresAt</td>
                  <td><a href="#int64">int64</a></td>
                  <td></td>
                  <td><p>Timestamp for when the order will expire, in nanoseconds since the epoch.
See <a href="#api.VegaTimeResponse"><tt>VegaTimeResponse</tt></a>.<tt>timestamp</tt>. Valid only for <a href="#vega.Order.TimeInForce"><tt>Order.TimeInForce</tt></a><tt>.TIF_GTT</tt>. </p></td>
                </tr>

                <tr>
                  <td>reference</td>
                  <td><a href="#string">string</a></td>
                  <td></td>
                  <td><p>Reference given for the order, this is typically used to retrieve an order submitted through consensus. Currently
set internally by the node to return a unique reference identifier for the order submission.
TODO(cdm): Section on how order references work on Vega in docs.vega.xyz </p></td>
                </tr>

                <tr>
                  <td>reason</td>
                  <td><a href="#vega.OrderError">OrderError</a></td>
                  <td></td>
                  <td><p>If the Order <tt>status</tt> is <tt>STATUS_REJECTED</tt> then an <a href="#vega.OrderError"><tt>OrderError</tt></a> reason will be specified.
The default for this field is <tt>ORDER_ERROR_NONE</tt> which signifies that there were no errors. </p></td>
                </tr>

                <tr>
                  <td>updatedAt</td>
                  <td><a href="#int64">int64</a></td>
                  <td></td>
                  <td><p>Timestamp for when the Order was last updated, in nanoseconds since the epoch.
See <a href="#api.VegaTimeResponse"><tt>VegaTimeResponse</tt></a>.<tt>timestamp</tt>. </p></td>
                </tr>

                <tr>
                  <td>version</td>
                  <td><a href="#uint64">uint64</a></td>
                  <td></td>
                  <td><p>The version for the order, initial value is version 1 and is incremented after each successful amend </p></td>
                </tr>

                <tr>
                  <td>batchID</td>
                  <td><a href="#uint64">uint64</a></td>
                  <td></td>
                  <td><p>Batch identifier for the order, used internally for orders submitted during auctions
to keep track of the auction batch this order falls under (required for fees calculation). </p></td>
                </tr>

            </tbody>
          </table>





        <h3 id="vega.OrderAmendment">OrderAmendment</h3>
        <p>An order amendment is a request to amend or update an existing order on Vega.</p><p>The <tt>orderID</tt>, <tt>partyID</tt> and <tt>marketID</tt> fields are used for lookup of the order only and cannot be amended by this command.</p>


          <table class="field-table">
            <thead>
              <tr><td>Field</td><td>Type</td><td>Label</td><td>Description</td></tr>
            </thead>
            <tbody>

                <tr>
                  <td>orderID</td>
                  <td><a href="#string">string</a></td>
                  <td></td>
                  <td><p>Order identifier, this is required to find the order and will not be updated. Required field. </p></td>
                </tr>

                <tr>
                  <td>partyID</td>
                  <td><a href="#string">string</a></td>
                  <td></td>
                  <td><p>Party identifier, this is required to find the order and will not be updated. Required field. </p></td>
                </tr>

                <tr>
                  <td>marketID</td>
                  <td><a href="#string">string</a></td>
                  <td></td>
                  <td><p>Market identifier, this is required to find the order and will not be updated. </p></td>
                </tr>

                <tr>
                  <td>price</td>
                  <td><a href="#vega.Price">Price</a></td>
                  <td></td>
                  <td><p>Amend the price for the order, if the Price value is set, otherwise price will remain unchanged. See <a href="#vega.Price"><tt>Price</tt></a>. </p></td>
                </tr>

                <tr>
                  <td>sizeDelta</td>
                  <td><a href="#int64">int64</a></td>
                  <td></td>
                  <td><p>Amend the size for the order by the delta specified.
To reduce the size from the current value set a negative integer value.
To increase the size from the current value, set a positive integer value.
To leave the size unchanged set a value of zero. </p></td>
                </tr>

                <tr>
                  <td>expiresAt</td>
                  <td><a href="#vega.Timestamp">Timestamp</a></td>
                  <td></td>
                  <td><p>Amend the expiry time for the order, if the Timestamp value is set, otherwise expiry time will remain unchanged.
See <a href="#api.VegaTimeResponse"><tt>VegaTimeResponse</tt></a>.<tt>timestamp</tt>. </p></td>
                </tr>

                <tr>
                  <td>timeInForce</td>
                  <td><a href="#vega.Order.TimeInForce">Order.TimeInForce</a></td>
                  <td></td>
                  <td><p>Amend the time in force for the order, set to TIF_UNSPECIFIED to remain unchanged.
See <a href="#api.VegaTimeResponse"><tt>TimeInForce</tt></a>.<tt>timestamp</tt>. </p></td>
                </tr>

            </tbody>
          </table>




            <h4>Validated Fields</h4>
            <table>
              <thead>
                <tr>
                  <td>Field</td>
                  <td>Validations</td>
                </tr>
              </thead>
              <tbody>

                <tr>
                  <td>orderID</td>
                  <td>
                    <ul>

                      <li>string_not_empty: true</li>

                    </ul>
                  </td>
                </tr>

                <tr>
                  <td>partyID</td>
                  <td>
                    <ul>

                      <li>string_not_empty: true</li>

                    </ul>
                  </td>
                </tr>

              </tbody>
            </table>





        <h3 id="vega.OrderCancellation">OrderCancellation</h3>
        <p>An order cancellation is a request to cancel an existing order on Vega.</p><p>The following three fields are used for lookup of the order only:</p>


          <table class="field-table">
            <thead>
              <tr><td>Field</td><td>Type</td><td>Label</td><td>Description</td></tr>
            </thead>
            <tbody>

                <tr>
                  <td>orderID</td>
                  <td><a href="#string">string</a></td>
                  <td></td>
                  <td><p>Unique identifier for the order (set by the system after consensus). Required field. </p></td>
                </tr>

                <tr>
                  <td>marketID</td>
                  <td><a href="#string">string</a></td>
                  <td></td>
                  <td><p>Market identifier for the order. Required field. </p></td>
                </tr>

                <tr>
                  <td>partyID</td>
                  <td><a href="#string">string</a></td>
                  <td></td>
                  <td><p>Party identifier for the order. Required field. </p></td>
                </tr>

            </tbody>
          </table>




            <h4>Validated Fields</h4>
            <table>
              <thead>
                <tr>
                  <td>Field</td>
                  <td>Validations</td>
                </tr>
              </thead>
              <tbody>

                <tr>
                  <td>orderID</td>
                  <td>
                    <ul>

                      <li>string_not_empty: true</li>

                    </ul>
                  </td>
                </tr>

                <tr>
                  <td>marketID</td>
                  <td>
                    <ul>

                      <li>string_not_empty: true</li>

                    </ul>
                  </td>
                </tr>

                <tr>
                  <td>partyID</td>
                  <td>
                    <ul>

                      <li>string_not_empty: true</li>

                    </ul>
                  </td>
                </tr>

              </tbody>
            </table>





        <h3 id="vega.OrderCancellationConfirmation">OrderCancellationConfirmation</h3>
        <p>Used when cancelling an Order.</p>


          <table class="field-table">
            <thead>
              <tr><td>Field</td><td>Type</td><td>Label</td><td>Description</td></tr>
            </thead>
            <tbody>

                <tr>
                  <td>order</td>
                  <td><a href="#vega.Order">Order</a></td>
                  <td></td>
                  <td><p>The order that was cancelled. </p></td>
                </tr>

            </tbody>
          </table>





        <h3 id="vega.OrderConfirmation">OrderConfirmation</h3>
        <p>Used when confirming an Order.</p>


          <table class="field-table">
            <thead>
              <tr><td>Field</td><td>Type</td><td>Label</td><td>Description</td></tr>
            </thead>
            <tbody>

                <tr>
                  <td>order</td>
                  <td><a href="#vega.Order">Order</a></td>
                  <td></td>
                  <td><p>The order that was confirmed. </p></td>
                </tr>

                <tr>
                  <td>trades</td>
                  <td><a href="#vega.Trade">Trade</a></td>
                  <td>repeated</td>
                  <td><p>0 or more trades that were emitted. </p></td>
                </tr>

                <tr>
                  <td>passiveOrdersAffected</td>
                  <td><a href="#vega.Order">Order</a></td>
                  <td>repeated</td>
                  <td><p>0 or more passive orders that were affected. </p></td>
                </tr>

            </tbody>
          </table>





        <h3 id="vega.OrderSubmission">OrderSubmission</h3>
        <p>An order submission is a request to submit or create a new order on Vega.</p>


          <table class="field-table">
            <thead>
              <tr><td>Field</td><td>Type</td><td>Label</td><td>Description</td></tr>
            </thead>
            <tbody>

                <tr>
                  <td>id</td>
                  <td><a href="#string">string</a></td>
                  <td></td>
                  <td><p>Unique identifier for the order (set by the system after consensus). </p></td>
                </tr>

                <tr>
                  <td>marketID</td>
                  <td><a href="#string">string</a></td>
                  <td></td>
                  <td><p>Market identifier for the order. Required field. </p></td>
                </tr>

                <tr>
                  <td>partyID</td>
                  <td><a href="#string">string</a></td>
                  <td></td>
                  <td><p>Party identifier for the order. Required field. </p></td>
                </tr>

                <tr>
                  <td>price</td>
                  <td><a href="#uint64">uint64</a></td>
                  <td></td>
                  <td><p>Price for the order, the price is an integer, for example <tt>123456</tt> is a correctly
formatted price of <tt>1.23456</tt> assuming market configured to 5 decimal places.
Required field for Limit orders, however it is not required for market orders. </p></td>
                </tr>

                <tr>
                  <td>size</td>
                  <td><a href="#uint64">uint64</a></td>
                  <td></td>
                  <td><p>Size for the order, for example, in a futures market the size equals the number of contracts. Cannot be negative. </p></td>
                </tr>

                <tr>
                  <td>side</td>
                  <td><a href="#vega.Side">Side</a></td>
                  <td></td>
                  <td><p>Side for the order, e.g. SIDE_BUY or SIDE_SELL. See <a href="#vega.Side"><tt>Side</tt></a>. Required field. </p></td>
                </tr>

                <tr>
                  <td>timeInForce</td>
                  <td><a href="#vega.Order.TimeInForce">Order.TimeInForce</a></td>
                  <td></td>
                  <td><p>Time in force indicates how long an order will remain active before it is executed or expires.
See <a href="#vega.Order.TimeInForce"><tt>Order.TimeInForce</tt></a>. Required field. </p></td>
                </tr>

                <tr>
                  <td>expiresAt</td>
                  <td><a href="#int64">int64</a></td>
                  <td></td>
                  <td><p>Timestamp for when the order will expire, in nanoseconds since the epoch.
See <a href="#api.VegaTimeResponse"><tt>VegaTimeResponse</tt></a>.<tt>timestamp</tt>.
Required field only for <a href="#vega.Order.TimeInForce"><tt>Order.TimeInForce</tt></a><tt>.TIF_GTT</tt>. </p></td>
                </tr>

                <tr>
                  <td>type</td>
                  <td><a href="#vega.Order.Type">Order.Type</a></td>
                  <td></td>
                  <td><p>Type for the order. See <a href="#vega.Order.Type"><tt>Order.Type</tt></a>. Required field. </p></td>
                </tr>

                <tr>
                  <td>reference</td>
                  <td><a href="#string">string</a></td>
                  <td></td>
                  <td><p>Reference given for the order, this is typically used to retrieve an order submitted through consensus. Currently
set internally by the node to return a unique reference identifier for the order submission.
TODO(cdm): Section on how order references work on Vega in docs.vega.xyz </p></td>
                </tr>

            </tbody>
          </table>




            <h4>Validated Fields</h4>
            <table>
              <thead>
                <tr>
                  <td>Field</td>
                  <td>Validations</td>
                </tr>
              </thead>
              <tbody>

                <tr>
                  <td>id</td>
                  <td>
                    <ul>

                      <li>string_not_empty: false</li>

                    </ul>
                  </td>
                </tr>

                <tr>
                  <td>marketID</td>
                  <td>
                    <ul>

                      <li>string_not_empty: true</li>

                    </ul>
                  </td>
                </tr>

                <tr>
                  <td>partyID</td>
                  <td>
                    <ul>

                      <li>string_not_empty: true</li>

                    </ul>
                  </td>
                </tr>

                <tr>
                  <td>size</td>
                  <td>
                    <ul>

                      <li>int_gt: 0</li>

                    </ul>
                  </td>
                </tr>

                <tr>
                  <td>side</td>
                  <td>
                    <ul>

                      <li>is_in_enum: true</li>

                    </ul>
                  </td>
                </tr>

                <tr>
                  <td>timeInForce</td>
                  <td>
                    <ul>

                      <li>is_in_enum: true</li>

                    </ul>
                  </td>
                </tr>

                <tr>
                  <td>type</td>
                  <td>
                    <ul>

                      <li>is_in_enum: true</li>

                    </ul>
                  </td>
                </tr>

              </tbody>
            </table>





        <h3 id="vega.Party">Party</h3>
        <p>A party represents an entity who wishes to trade on or query a Vega network.</p>


          <table class="field-table">
            <thead>
              <tr><td>Field</td><td>Type</td><td>Label</td><td>Description</td></tr>
            </thead>
            <tbody>

                <tr>
                  <td>id</td>
                  <td><a href="#string">string</a></td>
                  <td></td>
                  <td><p>A unique identifier for the party, typically represented by a public key. </p></td>
                </tr>

            </tbody>
          </table>




            <h4>Validated Fields</h4>
            <table>
              <thead>
                <tr>
                  <td>Field</td>
                  <td>Validations</td>
                </tr>
              </thead>
              <tbody>

                <tr>
                  <td>id</td>
                  <td>
                    <ul>

                      <li>msg_exists: true</li>

                    </ul>
                  </td>
                </tr>

              </tbody>
            </table>





        <h3 id="vega.Position">Position</h3>
        <p>Represents position data for a party on the specified market on Vega.</p>


          <table class="field-table">
            <thead>
              <tr><td>Field</td><td>Type</td><td>Label</td><td>Description</td></tr>
            </thead>
            <tbody>

                <tr>
                  <td>marketID</td>
                  <td><a href="#string">string</a></td>
                  <td></td>
                  <td><p>Market identifier. </p></td>
                </tr>

                <tr>
                  <td>partyID</td>
                  <td><a href="#string">string</a></td>
                  <td></td>
                  <td><p>Party identifier. </p></td>
                </tr>

                <tr>
                  <td>openVolume</td>
                  <td><a href="#int64">int64</a></td>
                  <td></td>
                  <td><p>Open volume for the position. Value is signed &#43;ve for long and -ve for short. </p></td>
                </tr>

                <tr>
                  <td>realisedPNL</td>
                  <td><a href="#int64">int64</a></td>
                  <td></td>
                  <td><p>Realised profit and loss for the position. Value is signed &#43;ve for long and -ve for short. </p></td>
                </tr>

                <tr>
                  <td>unrealisedPNL</td>
                  <td><a href="#int64">int64</a></td>
                  <td></td>
                  <td><p>Unrealised profit and loss for the position. Value is signed &#43;ve for long and -ve for short. </p></td>
                </tr>

                <tr>
                  <td>averageEntryPrice</td>
                  <td><a href="#uint64">uint64</a></td>
                  <td></td>
                  <td><p>Average entry price for the position, the price is an integer, for example <tt>123456</tt> is a correctly
formatted price of <tt>1.23456</tt> assuming market configured to 5 decimal places. </p></td>
                </tr>

            </tbody>
          </table>





        <h3 id="vega.PositionTrade">PositionTrade</h3>
        <p></p>


          <table class="field-table">
            <thead>
              <tr><td>Field</td><td>Type</td><td>Label</td><td>Description</td></tr>
            </thead>
            <tbody>

                <tr>
                  <td>volume</td>
                  <td><a href="#int64">int64</a></td>
                  <td></td>
                  <td><p>Volume for the position trade. Value is signed &#43;ve for long and -ve for short. </p></td>
                </tr>

                <tr>
                  <td>price</td>
                  <td><a href="#uint64">uint64</a></td>
                  <td></td>
                  <td><p>Price for the position trade, the price is an integer, for example <tt>123456</tt> is a correctly
formatted price of <tt>1.23456</tt> assuming market configured to 5 decimal places. </p></td>
                </tr>

            </tbody>
          </table>





        <h3 id="vega.Price">Price</h3>
        <p></p>


          <table class="field-table">
            <thead>
              <tr><td>Field</td><td>Type</td><td>Label</td><td>Description</td></tr>
            </thead>
            <tbody>

                <tr>
                  <td>value</td>
                  <td><a href="#uint64">uint64</a></td>
                  <td></td>
                  <td><p>Price value, given as an integer, for example <tt>123456</tt> is a correctly
formatted price of <tt>1.23456</tt> assuming market configured to 5 decimal places. </p></td>
                </tr>

            </tbody>
          </table>





        <h3 id="vega.PriceLevel">PriceLevel</h3>
        <p>Represents a price level from market depth or order book data.</p>


          <table class="field-table">
            <thead>
              <tr><td>Field</td><td>Type</td><td>Label</td><td>Description</td></tr>
            </thead>
            <tbody>

                <tr>
                  <td>price</td>
                  <td><a href="#uint64">uint64</a></td>
                  <td></td>
                  <td><p>Price for the price level, the price is an integer, for example <tt>123456</tt> is a correctly
formatted price of <tt>1.23456</tt> assuming market configured to 5 decimal places. </p></td>
                </tr>

                <tr>
                  <td>numberOfOrders</td>
                  <td><a href="#uint64">uint64</a></td>
                  <td></td>
                  <td><p>Number of orders at the price level. </p></td>
                </tr>

                <tr>
                  <td>volume</td>
                  <td><a href="#uint64">uint64</a></td>
                  <td></td>
                  <td><p>Volume at the price level. </p></td>
                </tr>

                <tr>
                  <td>cumulativeVolume</td>
                  <td><a href="#uint64">uint64</a></td>
                  <td></td>
                  <td><p>Cumulative volume at the price level. </p></td>
                </tr>

            </tbody>
          </table>





        <h3 id="vega.RiskFactor">RiskFactor</h3>
        <p>Risk factors are used to calculate the current risk associated with orders trading on a given market.</p>


          <table class="field-table">
            <thead>
              <tr><td>Field</td><td>Type</td><td>Label</td><td>Description</td></tr>
            </thead>
            <tbody>

                <tr>
                  <td>market</td>
                  <td><a href="#string">string</a></td>
                  <td></td>
                  <td><p>Market ID that relates to this risk factor. </p></td>
                </tr>

                <tr>
                  <td>short</td>
                  <td><a href="#double">double</a></td>
                  <td></td>
                  <td><p>Short Risk factor value. </p></td>
                </tr>

                <tr>
                  <td>long</td>
                  <td><a href="#double">double</a></td>
                  <td></td>
                  <td><p>Long Risk factor value. </p></td>
                </tr>

            </tbody>
          </table>





        <h3 id="vega.RiskResult">RiskResult</h3>
        <p>Risk results are calculated internally by Vega to attempt to maintain safe trading.</p>


          <table class="field-table">
            <thead>
              <tr><td>Field</td><td>Type</td><td>Label</td><td>Description</td></tr>
            </thead>
            <tbody>

                <tr>
                  <td>updatedTimestamp</td>
                  <td><a href="#int64">int64</a></td>
                  <td></td>
                  <td><p>Timestamp for when risk factors were generated. </p></td>
                </tr>

                <tr>
                  <td>riskFactors</td>
                  <td><a href="#vega.RiskResult.RiskFactorsEntry">RiskResult.RiskFactorsEntry</a></td>
                  <td>repeated</td>
                  <td><p>Risk factors (long and short) for each margin-able asset/currency (usually == settlement assets) in the market. </p></td>
                </tr>

                <tr>
                  <td>nextUpdateTimestamp</td>
                  <td><a href="#int64">int64</a></td>
                  <td></td>
                  <td><p>Timestamp for when risk factors are expected to change (or empty if risk factors are continually updated). </p></td>
                </tr>

                <tr>
                  <td>predictedNextRiskFactors</td>
                  <td><a href="#vega.RiskResult.PredictedNextRiskFactorsEntry">RiskResult.PredictedNextRiskFactorsEntry</a></td>
                  <td>repeated</td>
                  <td><p>Predicted risk factors at next change (what they would be if the change occurred now). </p></td>
                </tr>

            </tbody>
          </table>





        <h3 id="vega.RiskResult.PredictedNextRiskFactorsEntry">RiskResult.PredictedNextRiskFactorsEntry</h3>
        <p></p>


          <table class="field-table">
            <thead>
              <tr><td>Field</td><td>Type</td><td>Label</td><td>Description</td></tr>
            </thead>
            <tbody>

                <tr>
                  <td>key</td>
                  <td><a href="#string">string</a></td>
                  <td></td>
                  <td><p> </p></td>
                </tr>

                <tr>
                  <td>value</td>
                  <td><a href="#vega.RiskFactor">RiskFactor</a></td>
                  <td></td>
                  <td><p> </p></td>
                </tr>

            </tbody>
          </table>





        <h3 id="vega.RiskResult.RiskFactorsEntry">RiskResult.RiskFactorsEntry</h3>
        <p></p>


          <table class="field-table">
            <thead>
              <tr><td>Field</td><td>Type</td><td>Label</td><td>Description</td></tr>
            </thead>
            <tbody>

                <tr>
                  <td>key</td>
                  <td><a href="#string">string</a></td>
                  <td></td>
                  <td><p> </p></td>
                </tr>

                <tr>
                  <td>value</td>
                  <td><a href="#vega.RiskFactor">RiskFactor</a></td>
                  <td></td>
                  <td><p> </p></td>
                </tr>

            </tbody>
          </table>





        <h3 id="vega.Signature">Signature</h3>
        <p>A signature to be authenticate a transaction</p><p>and to be verified by the vega network</p>


          <table class="field-table">
            <thead>
              <tr><td>Field</td><td>Type</td><td>Label</td><td>Description</td></tr>
            </thead>
            <tbody>

                <tr>
                  <td>sig</td>
                  <td><a href="#bytes">bytes</a></td>
                  <td></td>
                  <td><p>The bytes of the signature </p></td>
                </tr>

                <tr>
                  <td>algo</td>
                  <td><a href="#string">string</a></td>
                  <td></td>
                  <td><p>The algorithm used to create the signature </p></td>
                </tr>

                <tr>
                  <td>version</td>
                  <td><a href="#uint64">uint64</a></td>
                  <td></td>
                  <td><p>The version of the signature used to create the signature </p></td>
                </tr>

            </tbody>
          </table>





        <h3 id="vega.SignedBundle">SignedBundle</h3>
        <p>A bundle of a transaction and it's signature.</p>


          <table class="field-table">
            <thead>
              <tr><td>Field</td><td>Type</td><td>Label</td><td>Description</td></tr>
            </thead>
            <tbody>

                <tr>
                  <td>tx</td>
                  <td><a href="#bytes">bytes</a></td>
                  <td></td>
                  <td><p>Transaction payload (proto marshalled). </p></td>
                </tr>

                <tr>
                  <td>sig</td>
                  <td><a href="#vega.Signature">Signature</a></td>
                  <td></td>
                  <td><p>The signature authenticating the transaction. </p></td>
                </tr>

            </tbody>
          </table>





        <h3 id="vega.Statistics">Statistics</h3>
        <p>Vega domain specific statistics as reported by the node the caller is connected to.</p>


          <table class="field-table">
            <thead>
              <tr><td>Field</td><td>Type</td><td>Label</td><td>Description</td></tr>
            </thead>
            <tbody>

                <tr>
                  <td>blockHeight</td>
                  <td><a href="#uint64">uint64</a></td>
                  <td></td>
                  <td><p>Current block height as reported by the Vega blockchain. </p></td>
                </tr>

                <tr>
                  <td>backlogLength</td>
                  <td><a href="#uint64">uint64</a></td>
                  <td></td>
                  <td><p>Current backlog length (number of transactions) that are waiting to be included in a block. </p></td>
                </tr>

                <tr>
                  <td>totalPeers</td>
                  <td><a href="#uint64">uint64</a></td>
                  <td></td>
                  <td><p>Total number of connected peers to this node. </p></td>
                </tr>

                <tr>
                  <td>genesisTime</td>
                  <td><a href="#string">string</a></td>
                  <td></td>
                  <td><p>Genesis block date and time formatted in ISO-8601 datetime format with nanosecond precision. </p></td>
                </tr>

                <tr>
                  <td>currentTime</td>
                  <td><a href="#string">string</a></td>
                  <td></td>
                  <td><p>Current system date and time formatted in ISO-8601 datetime format with nanosecond precision. </p></td>
                </tr>

                <tr>
                  <td>vegaTime</td>
                  <td><a href="#string">string</a></td>
                  <td></td>
                  <td><p>Current Vega date and time formatted in ISO-8601 datetime format with nanosecond precision. </p></td>
                </tr>

                <tr>
                  <td>status</td>
                  <td><a href="#vega.ChainStatus">ChainStatus</a></td>
                  <td></td>
                  <td><p>Status of the connection to the Vega blockchain.
See <a href="#vega.ChainStatus"><tt>ChainStatus</tt></a>. </p></td>
                </tr>

                <tr>
                  <td>txPerBlock</td>
                  <td><a href="#uint64">uint64</a></td>
                  <td></td>
                  <td><p>Transactions per block. </p></td>
                </tr>

                <tr>
                  <td>averageTxBytes</td>
                  <td><a href="#uint64">uint64</a></td>
                  <td></td>
                  <td><p>Average transaction size in bytes. </p></td>
                </tr>

                <tr>
                  <td>averageOrdersPerBlock</td>
                  <td><a href="#uint64">uint64</a></td>
                  <td></td>
                  <td><p>Average orders per block. </p></td>
                </tr>

                <tr>
                  <td>tradesPerSecond</td>
                  <td><a href="#uint64">uint64</a></td>
                  <td></td>
                  <td><p>Trades emitted per second. </p></td>
                </tr>

                <tr>
                  <td>ordersPerSecond</td>
                  <td><a href="#uint64">uint64</a></td>
                  <td></td>
                  <td><p>Orders affected per second. </p></td>
                </tr>

                <tr>
                  <td>totalMarkets</td>
                  <td><a href="#uint64">uint64</a></td>
                  <td></td>
                  <td><p>Total markets on this Vega network. </p></td>
                </tr>

                <tr>
                  <td>totalAmendOrder</td>
                  <td><a href="#uint64">uint64</a></td>
                  <td></td>
                  <td><p>Total number of order amendments since genesis (on all markets). </p></td>
                </tr>

                <tr>
                  <td>totalCancelOrder</td>
                  <td><a href="#uint64">uint64</a></td>
                  <td></td>
                  <td><p>Total number of order cancellations since genesis (on all markets). </p></td>
                </tr>

                <tr>
                  <td>totalCreateOrder</td>
                  <td><a href="#uint64">uint64</a></td>
                  <td></td>
                  <td><p>Total number of order submissions since genesis (on all markets). </p></td>
                </tr>

                <tr>
                  <td>totalOrders</td>
                  <td><a href="#uint64">uint64</a></td>
                  <td></td>
                  <td><p>Total number of orders affected since genesis (on all markets). </p></td>
                </tr>

                <tr>
                  <td>totalTrades</td>
                  <td><a href="#uint64">uint64</a></td>
                  <td></td>
                  <td><p>Total number of trades emitted since genesis (on all markets). </p></td>
                </tr>

                <tr>
                  <td>orderSubscriptions</td>
                  <td><a href="#uint32">uint32</a></td>
                  <td></td>
                  <td><p>Current number of stream subscribers to order data. </p></td>
                </tr>

                <tr>
                  <td>tradeSubscriptions</td>
                  <td><a href="#uint32">uint32</a></td>
                  <td></td>
                  <td><p>Current number of stream subscribers to trade data. </p></td>
                </tr>

                <tr>
                  <td>candleSubscriptions</td>
                  <td><a href="#uint32">uint32</a></td>
                  <td></td>
                  <td><p>Current number of stream subscribers to candle-stick data. </p></td>
                </tr>

                <tr>
                  <td>marketDepthSubscriptions</td>
                  <td><a href="#uint32">uint32</a></td>
                  <td></td>
                  <td><p>Current number of stream subscribers to market depth data. </p></td>
                </tr>

                <tr>
                  <td>positionsSubscriptions</td>
                  <td><a href="#uint32">uint32</a></td>
                  <td></td>
                  <td><p>Current number of stream subscribers to positions data. </p></td>
                </tr>

                <tr>
                  <td>accountSubscriptions</td>
                  <td><a href="#uint32">uint32</a></td>
                  <td></td>
                  <td><p>Current number of stream subscribers to account data. </p></td>
                </tr>

                <tr>
                  <td>marketDataSubscriptions</td>
                  <td><a href="#uint32">uint32</a></td>
                  <td></td>
                  <td><p>Current number of stream subscribers to market data. </p></td>
                </tr>

                <tr>
                  <td>appVersionHash</td>
                  <td><a href="#string">string</a></td>
                  <td></td>
                  <td><p>The version hash of the Vega node software. </p></td>
                </tr>

                <tr>
                  <td>appVersion</td>
                  <td><a href="#string">string</a></td>
                  <td></td>
                  <td><p>The version of the Vega node software. </p></td>
                </tr>

                <tr>
                  <td>chainVersion</td>
                  <td><a href="#string">string</a></td>
                  <td></td>
                  <td><p>The version of the underlying Vega blockchain. </p></td>
                </tr>

                <tr>
                  <td>blockDuration</td>
                  <td><a href="#uint64">uint64</a></td>
                  <td></td>
                  <td><p>Current block duration, in nanoseconds. </p></td>
                </tr>

                <tr>
                  <td>uptime</td>
                  <td><a href="#string">string</a></td>
                  <td></td>
                  <td><p>Total uptime for this node formatted in ISO-8601 datetime format with nanosecond precision. </p></td>
                </tr>

                <tr>
                  <td>chainID</td>
                  <td><a href="#string">string</a></td>
                  <td></td>
                  <td><p>Unique identifier for the underlying Vega blockchain. </p></td>
                </tr>

            </tbody>
          </table>





        <h3 id="vega.Timestamp">Timestamp</h3>
        <p>A timestamp in nanoseconds since epoch.</p><p>See <a href="#api.VegaTimeResponse"><tt>VegaTimeResponse</tt></a>.<tt>timestamp</tt>.</p>


          <table class="field-table">
            <thead>
              <tr><td>Field</td><td>Type</td><td>Label</td><td>Description</td></tr>
            </thead>
            <tbody>

                <tr>
                  <td>value</td>
                  <td><a href="#int64">int64</a></td>
                  <td></td>
                  <td><p>Timestamp value. </p></td>
                </tr>

            </tbody>
          </table>





        <h3 id="vega.Trade">Trade</h3>
        <p>A trade occurs when an aggressive order crosses one or more passive orders on the order book for a market on Vega.</p>


          <table class="field-table">
            <thead>
              <tr><td>Field</td><td>Type</td><td>Label</td><td>Description</td></tr>
            </thead>
            <tbody>

                <tr>
                  <td>id</td>
                  <td><a href="#string">string</a></td>
                  <td></td>
                  <td><p>Unique identifier for the trade (generated by Vega). </p></td>
                </tr>

                <tr>
                  <td>marketID</td>
                  <td><a href="#string">string</a></td>
                  <td></td>
                  <td><p>Market identifier (the market that the trade occurred on). </p></td>
                </tr>

                <tr>
                  <td>price</td>
                  <td><a href="#uint64">uint64</a></td>
                  <td></td>
                  <td><p>Price for the trade, the price is an integer, for example <tt>123456</tt> is a correctly
formatted price of <tt>1.23456</tt> assuming market configured to 5 decimal places. </p></td>
                </tr>

                <tr>
                  <td>size</td>
                  <td><a href="#uint64">uint64</a></td>
                  <td></td>
                  <td><p>Size filled for the trade. </p></td>
                </tr>

                <tr>
                  <td>buyer</td>
                  <td><a href="#string">string</a></td>
                  <td></td>
                  <td><p>Unique party identifier for the buyer. </p></td>
                </tr>

                <tr>
                  <td>seller</td>
                  <td><a href="#string">string</a></td>
                  <td></td>
                  <td><p>Unique party identifier for the seller. </p></td>
                </tr>

                <tr>
                  <td>aggressor</td>
                  <td><a href="#vega.Side">Side</a></td>
                  <td></td>
                  <td><p>Direction of the aggressive party e.g. SIDE_BUY or SIDE_SELL. See <a href="#vega.Side"><tt>Side</tt></a>. </p></td>
                </tr>

                <tr>
                  <td>buyOrder</td>
                  <td><a href="#string">string</a></td>
                  <td></td>
                  <td><p>Identifier of the order from the buy side. </p></td>
                </tr>

                <tr>
                  <td>sellOrder</td>
                  <td><a href="#string">string</a></td>
                  <td></td>
                  <td><p>Identifier of the order from the sell side. </p></td>
                </tr>

                <tr>
                  <td>timestamp</td>
                  <td><a href="#int64">int64</a></td>
                  <td></td>
                  <td><p>Timestamp for when the trade occurred, in nanoseconds since the epoch.
See <a href="#api.VegaTimeResponse"><tt>VegaTimeResponse</tt></a>.<tt>timestamp</tt>. </p></td>
                </tr>

                <tr>
                  <td>type</td>
                  <td><a href="#vega.Trade.Type">Trade.Type</a></td>
                  <td></td>
                  <td><p>Type for the trade. See <a href="#vega.Trade.Type"><tt>Trade.Type</tt></a>. </p></td>
                </tr>

                <tr>
                  <td>buyerFee</td>
                  <td><a href="#vega.Fee">Fee</a></td>
                  <td></td>
                  <td><p>Fee amount charged to the buyer party for the trade. </p></td>
                </tr>

                <tr>
                  <td>sellerFee</td>
                  <td><a href="#vega.Fee">Fee</a></td>
                  <td></td>
                  <td><p>Fee amount charged to the seller party for the trade. </p></td>
                </tr>

                <tr>
                  <td>buyerAuctionBatch</td>
                  <td><a href="#uint64">uint64</a></td>
                  <td></td>
                  <td><p>Auction batch number that the buy side order was placed in. </p></td>
                </tr>

                <tr>
                  <td>sellerAuctionBatch</td>
                  <td><a href="#uint64">uint64</a></td>
                  <td></td>
                  <td><p>Auction batch number that the sell side order was placed in. </p></td>
                </tr>

            </tbody>
          </table>





        <h3 id="vega.TradeSet">TradeSet</h3>
        <p></p>


          <table class="field-table">
            <thead>
              <tr><td>Field</td><td>Type</td><td>Label</td><td>Description</td></tr>
            </thead>
            <tbody>

                <tr>
                  <td>trades</td>
                  <td><a href="#vega.Trade">Trade</a></td>
                  <td>repeated</td>
                  <td><p>A set of one or more trades. </p></td>
                </tr>

            </tbody>
          </table>





        <h3 id="vega.Transaction">Transaction</h3>
        <p>Represents a transaction to be sent to Vega.</p>


          <table class="field-table">
            <thead>
              <tr><td>Field</td><td>Type</td><td>Label</td><td>Description</td></tr>
            </thead>
            <tbody>

                <tr>
                  <td>inputData</td>
                  <td><a href="#bytes">bytes</a></td>
                  <td></td>
                  <td><p>One of the set of Vega commands (proto marshalled). </p></td>
                </tr>

                <tr>
                  <td>nonce</td>
                  <td><a href="#uint64">uint64</a></td>
                  <td></td>
                  <td><p>A random number used to provided uniqueness and prevents
against replay attack. </p></td>
                </tr>

                <tr>
                  <td>address</td>
                  <td><a href="#bytes">bytes</a></td>
                  <td></td>
                  <td><p>The address of the sender. </p></td>
                </tr>

                <tr>
                  <td>pubKey</td>
                  <td><a href="#bytes">bytes</a></td>
                  <td></td>
                  <td><p>The public key of the sender. </p></td>
                </tr>

            </tbody>
          </table>





        <h3 id="vega.Transfer">Transfer</h3>
        <p>Represents a financial transfer within Vega.</p>


          <table class="field-table">
            <thead>
              <tr><td>Field</td><td>Type</td><td>Label</td><td>Description</td></tr>
            </thead>
            <tbody>

                <tr>
                  <td>owner</td>
                  <td><a href="#string">string</a></td>
                  <td></td>
                  <td><p>Party identifier for the owner of the transfer. </p></td>
                </tr>

                <tr>
                  <td>amount</td>
                  <td><a href="#vega.FinancialAmount">FinancialAmount</a></td>
                  <td></td>
                  <td><p>A financial amount (of an asset) to transfer. </p></td>
                </tr>

                <tr>
                  <td>type</td>
                  <td><a href="#vega.TransferType">TransferType</a></td>
                  <td></td>
                  <td><p>The type of transfer, gives the reason for the transfer. </p></td>
                </tr>

                <tr>
                  <td>minAmount</td>
                  <td><a href="#int64">int64</a></td>
                  <td></td>
                  <td><p>A minimum amount. </p></td>
                </tr>

            </tbody>
          </table>





        <h3 id="vega.TransferBalance">TransferBalance</h3>
        <p>Represents the balance for an account during a transfer.</p>


          <table class="field-table">
            <thead>
              <tr><td>Field</td><td>Type</td><td>Label</td><td>Description</td></tr>
            </thead>
            <tbody>

                <tr>
                  <td>account</td>
                  <td><a href="#vega.Account">Account</a></td>
                  <td></td>
                  <td><p>The account relating to the transfer </p></td>
                </tr>

                <tr>
                  <td>balance</td>
                  <td><a href="#uint64">uint64</a></td>
                  <td></td>
                  <td><p>The balance relating to the transfer </p></td>
                </tr>

            </tbody>
          </table>





        <h3 id="vega.TransferRequest">TransferRequest</h3>
        <p>Represents a request to transfer from one set of accounts to another.</p>


          <table class="field-table">
            <thead>
              <tr><td>Field</td><td>Type</td><td>Label</td><td>Description</td></tr>
            </thead>
            <tbody>

                <tr>
                  <td>fromAccount</td>
                  <td><a href="#vega.Account">Account</a></td>
                  <td>repeated</td>
                  <td><p>One or more accounts to transfer from. </p></td>
                </tr>

                <tr>
                  <td>toAccount</td>
                  <td><a href="#vega.Account">Account</a></td>
                  <td>repeated</td>
                  <td><p>One or more accounts to transfer to. </p></td>
                </tr>

                <tr>
                  <td>amount</td>
                  <td><a href="#uint64">uint64</a></td>
                  <td></td>
                  <td><p>An amount to transfer for the asset. </p></td>
                </tr>

                <tr>
                  <td>minAmount</td>
                  <td><a href="#uint64">uint64</a></td>
                  <td></td>
                  <td><p>A minimum amount. </p></td>
                </tr>

                <tr>
                  <td>asset</td>
                  <td><a href="#string">string</a></td>
                  <td></td>
                  <td><p>Asset identifier. </p></td>
                </tr>

                <tr>
                  <td>reference</td>
                  <td><a href="#string">string</a></td>
                  <td></td>
                  <td><p>A reference for auditing purposes. </p></td>
                </tr>

            </tbody>
          </table>





        <h3 id="vega.TransferResponse">TransferResponse</h3>
        <p>Represents the response from a transfer.</p>


          <table class="field-table">
            <thead>
              <tr><td>Field</td><td>Type</td><td>Label</td><td>Description</td></tr>
            </thead>
            <tbody>

                <tr>
                  <td>transfers</td>
                  <td><a href="#vega.LedgerEntry">LedgerEntry</a></td>
                  <td>repeated</td>
                  <td><p>One or more ledger entries representing the transfers. </p></td>
                </tr>

                <tr>
                  <td>balances</td>
                  <td><a href="#vega.TransferBalance">TransferBalance</a></td>
                  <td>repeated</td>
                  <td><p>One or more account balances. </p></td>
                </tr>

            </tbody>
          </table>





        <h3 id="vega.Withdraw">Withdraw</h3>
        <p>Represents a withdrawal of an asset by a party on Vega.</p>


          <table class="field-table">
            <thead>
              <tr><td>Field</td><td>Type</td><td>Label</td><td>Description</td></tr>
            </thead>
            <tbody>

                <tr>
                  <td>partyID</td>
                  <td><a href="#string">string</a></td>
                  <td></td>
                  <td><p>Unique party identifier affecting the withdrawal. </p></td>
                </tr>

                <tr>
                  <td>amount</td>
                  <td><a href="#uint64">uint64</a></td>
                  <td></td>
                  <td><p>Total amount to withdraw. </p></td>
                </tr>

                <tr>
                  <td>asset</td>
                  <td><a href="#string">string</a></td>
                  <td></td>
                  <td><p>Asset identifier. </p></td>
                </tr>

            </tbody>
          </table>







        <h3 id="vega.AccountType">AccountType</h3>
        <p>Various collateral/account types as used by Vega.</p>
        <table class="enum-table">
          <thead>
            <tr><td>Name</td><td>Number</td><td>Description</td></tr>
          </thead>
          <tbody>

              <tr>
                <td>ACCOUNT_TYPE_UNSPECIFIED</td>
                <td>0</td>
                <td><p>Default value.</p></td>
              </tr>

              <tr>
                <td>ACCOUNT_TYPE_INSURANCE</td>
                <td>1</td>
                <td><p>Insurance pool accounts contain insurance pool funds for a market.</p></td>
              </tr>

              <tr>
                <td>ACCOUNT_TYPE_SETTLEMENT</td>
                <td>2</td>
                <td><p>Settlement accounts exist only during settlement or mark-to-market.</p></td>
              </tr>

              <tr>
                <td>ACCOUNT_TYPE_MARGIN</td>
                <td>3</td>
                <td><p>Margin accounts contain margin funds for a party and each party will
have multiple margin accounts, one for each market they have traded in.

Margin account funds will alter as margin requirements on positions change.</p></td>
              </tr>

              <tr>
                <td>ACCOUNT_TYPE_GENERAL</td>
                <td>4</td>
                <td><p>General accounts contains general funds for a party. A party will
have multiple general accounts, one for each asset they want
to trade with.

General accounts are where funds are initially deposited or withdrawn from.
It is also the account where funds are taken to fulfil fees and initial margin requirements.</p></td>
              </tr>

              <tr>
                <td>ACCOUNT_TYPE_FEES_INFRASTRUCTURE</td>
                <td>5</td>
                <td><p>Infrastructure accounts contain fees earned by providing infrastructure on Vega.</p></td>
              </tr>

              <tr>
                <td>ACCOUNT_TYPE_FEES_LIQUIDITY</td>
                <td>6</td>
                <td><p>Liquidity accounts contain fees earned by providing liquidity on Vega markets.</p></td>
              </tr>

              <tr>
                <td>ACCOUNT_TYPE_FEES_MAKER</td>
                <td>7</td>
                <td><p>This account is created to hold fees earned by placing orders that sit on the book
and are then matched with an incoming order to create a trade.
These fees reward traders who provide the best priced liquidity that actually allows trading to take place.</p></td>
              </tr>

          </tbody>
        </table>

        <h3 id="vega.ChainStatus">ChainStatus</h3>
        <p>The Vega blockchain status as reported by the node the caller is connected to.</p>
        <table class="enum-table">
          <thead>
            <tr><td>Name</td><td>Number</td><td>Description</td></tr>
          </thead>
          <tbody>

              <tr>
                <td>CHAIN_STATUS_UNSPECIFIED</td>
                <td>0</td>
                <td><p>Default value, always invalid.</p></td>
              </tr>

              <tr>
                <td>CHAIN_STATUS_DISCONNECTED</td>
                <td>1</td>
                <td><p>Blockchain is disconnected.</p></td>
              </tr>

              <tr>
                <td>CHAIN_STATUS_REPLAYING</td>
                <td>2</td>
                <td><p>Blockchain is replaying historic transactions.</p></td>
              </tr>

              <tr>
                <td>CHAIN_STATUS_CONNECTED</td>
                <td>3</td>
                <td><p>Blockchain is connected and receiving transactions.</p></td>
              </tr>

          </tbody>
        </table>

        <h3 id="vega.Interval">Interval</h3>
        <p>Represents a set of time intervals that are used when querying for candle-stick data.</p>
        <table class="enum-table">
          <thead>
            <tr><td>Name</td><td>Number</td><td>Description</td></tr>
          </thead>
          <tbody>

              <tr>
                <td>INTERVAL_UNSPECIFIED</td>
                <td>0</td>
                <td><p>Default value, always invalid.</p></td>
              </tr>

              <tr>
                <td>INTERVAL_I1M</td>
                <td>60</td>
                <td><p>1 minute.</p></td>
              </tr>

              <tr>
                <td>INTERVAL_I5M</td>
                <td>300</td>
                <td><p>5 minutes.</p></td>
              </tr>

              <tr>
                <td>INTERVAL_I15M</td>
                <td>900</td>
                <td><p>15 minutes.</p></td>
              </tr>

              <tr>
                <td>INTERVAL_I1H</td>
                <td>3600</td>
                <td><p>1 hour.</p></td>
              </tr>

              <tr>
                <td>INTERVAL_I6H</td>
                <td>21600</td>
                <td><p>6 hours.</p></td>
              </tr>

              <tr>
                <td>INTERVAL_I1D</td>
                <td>86400</td>
                <td><p>1 day.</p></td>
              </tr>

          </tbody>
        </table>

        <h3 id="vega.MarketState">MarketState</h3>
        <p>What mode is the market currently running, also known as market state.</p>
        <table class="enum-table">
          <thead>
            <tr><td>Name</td><td>Number</td><td>Description</td></tr>
          </thead>
          <tbody>

              <tr>
                <td>MARKET_STATE_UNSPECIFIED</td>
                <td>0</td>
                <td><p>Default value, this is invalid</p></td>
              </tr>

              <tr>
                <td>MARKET_STATE_CONTINUOUS</td>
                <td>1</td>
                <td><p>Normal trading</p></td>
              </tr>

              <tr>
                <td>MARKET_STATE_AUCTION</td>
                <td>2</td>
                <td><p>Auction trading</p></td>
              </tr>

          </tbody>
        </table>

        <h3 id="vega.NodeSignatureKind">NodeSignatureKind</h3>
        <p>The kind of the signature created by a node, for example, whitelisting a new asset, withdrawal etc.</p>
        <table class="enum-table">
          <thead>
            <tr><td>Name</td><td>Number</td><td>Description</td></tr>
          </thead>
          <tbody>

              <tr>
                <td>NODE_SIGNATURE_KIND_UNSPECIFIED</td>
                <td>0</td>
                <td><p>represents a unspecified / missing value from the input</p></td>
              </tr>

              <tr>
                <td>NODE_SIGNATURE_KIND_ASSET_NEW</td>
                <td>1</td>
                <td><p>represents a signature for a new asset whitelisting</p></td>
              </tr>

              <tr>
                <td>NODE_SIGNATURE_KIND_ASSET_WITHDRAWAL</td>
                <td>2</td>
                <td><p>represents a signature for a asset withdrawal</p></td>
              </tr>

          </tbody>
        </table>

        <h3 id="vega.Order.Status">Order.Status</h3>
        <p>Status values for an order.</p><p>See resulting status in <a href="https://docs.vega.xyz/docs/trading-questions/#what-order-types-are-available-to-trade-on-vega">What order types are available to trade on Vega?</a> for more detail.</p>
        <table class="enum-table">
          <thead>
            <tr><td>Name</td><td>Number</td><td>Description</td></tr>
          </thead>
          <tbody>

              <tr>
                <td>STATUS_INVALID</td>
                <td>0</td>
                <td><p>Default value, always invalid.</p></td>
              </tr>

              <tr>
                <td>STATUS_ACTIVE</td>
                <td>1</td>
                <td><p>Used for active unfilled or partially filled orders.</p></td>
              </tr>

              <tr>
                <td>STATUS_EXPIRED</td>
                <td>2</td>
                <td><p>Used for expired GTT orders.</p></td>
              </tr>

              <tr>
                <td>STATUS_CANCELLED</td>
                <td>3</td>
                <td><p>Used for orders cancelled by the party that created the order.</p></td>
              </tr>

              <tr>
                <td>STATUS_STOPPED</td>
                <td>4</td>
                <td><p>Used for unfilled FOK or IOC orders, and for orders that were stopped by the network.</p></td>
              </tr>

              <tr>
                <td>STATUS_FILLED</td>
                <td>5</td>
                <td><p>Used for closed fully filled orders.</p></td>
              </tr>

              <tr>
                <td>STATUS_REJECTED</td>
                <td>6</td>
                <td><p>Used for orders when not enough collateral was available to fill the margin requirements.</p></td>
              </tr>

              <tr>
                <td>STATUS_PARTIALLY_FILLED</td>
                <td>7</td>
                <td><p>Used for closed partially filled IOC orders.</p></td>
              </tr>

          </tbody>
        </table>

        <h3 id="vega.Order.TimeInForce">Order.TimeInForce</h3>
        <p>Time in Force for an order.</p><p>See <a href="https://docs.vega.xyz/docs/trading-questions/#what-order-types-are-available-to-trade-on-vega">What order types are available to trade on Vega?</a> for more detail.</p>
        <table class="enum-table">
          <thead>
            <tr><td>Name</td><td>Number</td><td>Description</td></tr>
          </thead>
          <tbody>

              <tr>
                <td>TIF_UNSPECIFIED</td>
                <td>0</td>
                <td><p>Default value for TimeInForce, can be valid for an amend.</p></td>
              </tr>

              <tr>
                <td>TIF_GTC</td>
                <td>1</td>
                <td><p>Good until cancelled.</p></td>
              </tr>

              <tr>
                <td>TIF_GTT</td>
                <td>2</td>
                <td><p>Good until specified time.</p></td>
              </tr>

              <tr>
                <td>TIF_IOC</td>
                <td>3</td>
                <td><p>Immediate or cancel.</p></td>
              </tr>

              <tr>
                <td>TIF_FOK</td>
                <td>4</td>
                <td><p>Fill or kill.</p></td>
              </tr>

              <tr>
                <td>TIF_GFA</td>
                <td>5</td>
                <td><p>good for auction</p></td>
              </tr>

              <tr>
                <td>TIF_GFN</td>
                <td>6</td>
                <td><p>good for normal</p></td>
              </tr>

          </tbody>
        </table>

        <h3 id="vega.Order.Type">Order.Type</h3>
        <p>Type values for an order.</p>
        <table class="enum-table">
          <thead>
            <tr><td>Name</td><td>Number</td><td>Description</td></tr>
          </thead>
          <tbody>

              <tr>
                <td>TYPE_UNSPECIFIED</td>
                <td>0</td>
                <td><p>Default value, always invalid.</p></td>
              </tr>

              <tr>
                <td>TYPE_LIMIT</td>
                <td>1</td>
                <td><p>Used for Limit orders.</p></td>
              </tr>

              <tr>
                <td>TYPE_MARKET</td>
                <td>2</td>
                <td><p>Used for Market orders.</p></td>
              </tr>

              <tr>
                <td>TYPE_NETWORK</td>
                <td>3</td>
                <td><p>Used for orders where the initiating party is the network (with distressed traders).</p></td>
              </tr>

          </tbody>
        </table>

        <h3 id="vega.OrderError">OrderError</h3>
        <p>If there is an issue with an order during it's life-cycle, it will be marked with <tt>status.ORDER_STATUS_REJECTED</tt></p><p>and be given an error code in the <tt>reason</tt> field.</p>
        <table class="enum-table">
          <thead>
            <tr><td>Name</td><td>Number</td><td>Description</td></tr>
          </thead>
          <tbody>

              <tr>
                <td>ORDER_ERROR_NONE</td>
                <td>0</td>
                <td><p>Default value, no error reported.</p></td>
              </tr>

              <tr>
                <td>ORDER_ERROR_INVALID_MARKET_ID</td>
                <td>1</td>
                <td><p>Order was submitted for a market that does not exist.</p></td>
              </tr>

              <tr>
                <td>ORDER_ERROR_INVALID_ORDER_ID</td>
                <td>2</td>
                <td><p>Order was submitted with an invalid identifier.</p></td>
              </tr>

              <tr>
                <td>ORDER_ERROR_OUT_OF_SEQUENCE</td>
                <td>3</td>
                <td><p>Order was amended with a sequence number that was not previous version &#43; 1.</p></td>
              </tr>

              <tr>
                <td>ORDER_ERROR_INVALID_REMAINING_SIZE</td>
                <td>4</td>
                <td><p>Order was amended with an invalid remaining size (e.g. remaining greater than total size).</p></td>
              </tr>

              <tr>
                <td>ORDER_ERROR_TIME_FAILURE</td>
                <td>5</td>
                <td><p>Node was unable to get Vega (blockchain) time.</p></td>
              </tr>

              <tr>
                <td>ORDER_ERROR_REMOVAL_FAILURE</td>
                <td>6</td>
                <td><p>Failed to remove an order from the book.</p></td>
              </tr>

              <tr>
                <td>ORDER_ERROR_INVALID_EXPIRATION_DATETIME</td>
                <td>7</td>
                <td><p>An order with <tt>TimeInForce.TIF_GTT</tt> was submitted or amended
with an expiration that was badly formatted or otherwise invalid.</p></td>
              </tr>

              <tr>
                <td>ORDER_ERROR_INVALID_ORDER_REFERENCE</td>
                <td>8</td>
                <td><p>Order was submitted or amended with an invalid reference field.</p></td>
              </tr>

              <tr>
                <td>ORDER_ERROR_EDIT_NOT_ALLOWED</td>
                <td>9</td>
                <td><p>Order amend was submitted for an order field that cannot not be amended (e.g. order identifier).</p></td>
              </tr>

              <tr>
                <td>ORDER_ERROR_AMEND_FAILURE</td>
                <td>10</td>
                <td><p>Amend failure because amend details do not match original order.</p></td>
              </tr>

              <tr>
                <td>ORDER_ERROR_NOT_FOUND</td>
                <td>11</td>
                <td><p>Order not found in an order book or store.</p></td>
              </tr>

              <tr>
                <td>ORDER_ERROR_INVALID_PARTY_ID</td>
                <td>12</td>
                <td><p>Order was submitted with an invalid or missing party identifier.</p></td>
              </tr>

              <tr>
                <td>ORDER_ERROR_MARKET_CLOSED</td>
                <td>13</td>
                <td><p>Order was submitted for a market that has closed.</p></td>
              </tr>

              <tr>
                <td>ORDER_ERROR_MARGIN_CHECK_FAILED</td>
                <td>14</td>
                <td><p>Order was submitted, but the party did not have enough collateral to cover the order.</p></td>
              </tr>

              <tr>
                <td>ORDER_ERROR_MISSING_GENERAL_ACCOUNT</td>
                <td>15</td>
                <td><p>Order was submitted, but the party did not have an account for this asset.</p></td>
              </tr>

              <tr>
                <td>ORDER_ERROR_INTERNAL_ERROR</td>
                <td>16</td>
                <td><p>Unspecified internal error.</p></td>
              </tr>

              <tr>
                <td>ORDER_ERROR_INVALID_SIZE</td>
                <td>17</td>
                <td><p>Order was submitted with an invalid or missing size (e.g. 0).</p></td>
              </tr>

              <tr>
                <td>ORDER_ERROR_INVALID_PERSISTENCE</td>
                <td>18</td>
                <td><p>Order was submitted with an invalid persistence for its type.</p></td>
              </tr>

              <tr>
                <td>ORDER_ERROR_INVALID_TYPE</td>
                <td>19</td>
                <td><p>Order was submitted with an invalid type field.</p></td>
              </tr>

              <tr>
                <td>ORDER_ERROR_SELF_TRADING</td>
                <td>20</td>
                <td><p>Order was stopped as it would have traded with another order submitted from the same party.</p></td>
              </tr>

              <tr>
                <td>ORDER_ERROR_INSUFFICIENT_FUNDS_TO_PAY_FEES</td>
                <td>21</td>
                <td><p>Order was submitted, but the party did not have enough collateral to cover the fees for the order.</p></td>
              </tr>

              <tr>
                <td>ORDER_ERROR_INCORRECT_MARKET_TYPE</td>
                <td>22</td>
                <td><p>Order was submitted with an incorrect or invalid market type.</p></td>
              </tr>

          </tbody>
        </table>

        <h3 id="vega.Side">Side</h3>
        <p>A side relates to the direction of an order, to Buy, or Sell.</p>
        <table class="enum-table">
          <thead>
            <tr><td>Name</td><td>Number</td><td>Description</td></tr>
          </thead>
          <tbody>

              <tr>
                <td>SIDE_UNSPECIFIED</td>
                <td>0</td>
                <td><p>Default value, always invalid.</p></td>
              </tr>

              <tr>
                <td>SIDE_BUY</td>
                <td>1</td>
                <td><p>Buy order.</p></td>
              </tr>

              <tr>
                <td>SIDE_SELL</td>
                <td>2</td>
                <td><p>Sell order.</p></td>
              </tr>

          </tbody>
        </table>

        <h3 id="vega.Trade.Type">Trade.Type</h3>
        <p>Type values for a trade.</p>
        <table class="enum-table">
          <thead>
            <tr><td>Name</td><td>Number</td><td>Description</td></tr>
          </thead>
          <tbody>

              <tr>
                <td>TYPE_UNSPECIFIED</td>
                <td>0</td>
                <td><p>Default value, always invalid.</p></td>
              </tr>

              <tr>
                <td>TYPE_DEFAULT</td>
                <td>1</td>
                <td><p>Normal trading between two parties.</p></td>
              </tr>

              <tr>
                <td>TYPE_NETWORK_CLOSE_OUT_GOOD</td>
                <td>2</td>
                <td><p>Trading initiated by the network with another party on the book,
which helps to zero-out the positions of one or more distressed parties.</p></td>
              </tr>

              <tr>
                <td>TYPE_NETWORK_CLOSE_OUT_BAD</td>
                <td>3</td>
                <td><p>Trading initiated by the network with another party off the book,
with a distressed party in order to zero-out the position of the party.
todo(cdm): chat with Jeremy on zoom to sanity check/improve.</p></td>
              </tr>

          </tbody>
        </table>

        <h3 id="vega.TransferType">TransferType</h3>
        <p>Transfers can occur between parties on Vega, these are the types that indicate why a transfer took place.</p>
        <table class="enum-table">
          <thead>
            <tr><td>Name</td><td>Number</td><td>Description</td></tr>
          </thead>
          <tbody>

              <tr>
                <td>TRANSFER_TYPE_UNSPECIFIED</td>
                <td>0</td>
                <td><p>Default value, always invalid.</p></td>
              </tr>

              <tr>
                <td>TRANSFER_TYPE_LOSS</td>
                <td>1</td>
                <td><p>Loss.</p></td>
              </tr>

              <tr>
                <td>TRANSFER_TYPE_WIN</td>
                <td>2</td>
                <td><p>Win.</p></td>
              </tr>

              <tr>
                <td>TRANSFER_TYPE_CLOSE</td>
                <td>3</td>
                <td><p>Close.</p></td>
              </tr>

              <tr>
                <td>TRANSFER_TYPE_MTM_LOSS</td>
                <td>4</td>
                <td><p>Mark to market loss.</p></td>
              </tr>

              <tr>
                <td>TRANSFER_TYPE_MTM_WIN</td>
                <td>5</td>
                <td><p>Mark to market win.</p></td>
              </tr>

              <tr>
                <td>TRANSFER_TYPE_MARGIN_LOW</td>
                <td>6</td>
                <td><p>Margin too low.</p></td>
              </tr>

              <tr>
                <td>TRANSFER_TYPE_MARGIN_HIGH</td>
                <td>7</td>
                <td><p>Margin too high.</p></td>
              </tr>

              <tr>
                <td>TRANSFER_TYPE_MARGIN_CONFISCATED</td>
                <td>8</td>
                <td><p>Margin was confiscated.</p></td>
              </tr>

              <tr>
                <td>TRANSFER_TYPE_MAKER_FEE_PAY</td>
                <td>9</td>
                <td><p>Pay maker fee.</p></td>
              </tr>

              <tr>
                <td>TRANSFER_TYPE_MAKER_FEE_RECEIVE</td>
                <td>10</td>
                <td><p>Receive maker fee.</p></td>
              </tr>

              <tr>
                <td>TRANSFER_TYPE_INFRASTRUCTURE_FEE_PAY</td>
                <td>11</td>
                <td><p>Pay infrastructure fee.</p></td>
              </tr>

              <tr>
                <td>TRANSFER_TYPE_LIQUIDITY_FEE_PAY</td>
                <td>12</td>
                <td><p>Pay liquidity fee.</p></td>
              </tr>

          </tbody>
        </table>







    <h2 id="scalar-value-types">Scalar Value Types</h2>
    <table class="scalar-value-types-table">
      <thead>
        <tr><td>.proto Type</td><td>Notes</td><td>C++</td><td>Java</td><td>Python</td><td>Go</td><td>C#</td><td>PHP</td><td>Ruby</td></tr>
      </thead>
      <tbody>

          <tr id="double">
            <td>double</td>
            <td></td>
            <td>double</td>
            <td>double</td>
            <td>float</td>
            <td>float64</td>
            <td>double</td>
            <td>float</td>
            <td>Float</td>
          </tr>

          <tr id="float">
            <td>float</td>
            <td></td>
            <td>float</td>
            <td>float</td>
            <td>float</td>
            <td>float32</td>
            <td>float</td>
            <td>float</td>
            <td>Float</td>
          </tr>

          <tr id="int32">
            <td>int32</td>
            <td>Uses variable-length encoding. Inefficient for encoding negative numbers – if your field is likely to have negative values, use sint32 instead.</td>
            <td>int32</td>
            <td>int</td>
            <td>int</td>
            <td>int32</td>
            <td>int</td>
            <td>integer</td>
            <td>Bignum or Fixnum (as required)</td>
          </tr>

          <tr id="int64">
            <td>int64</td>
            <td>Uses variable-length encoding. Inefficient for encoding negative numbers – if your field is likely to have negative values, use sint64 instead.</td>
            <td>int64</td>
            <td>long</td>
            <td>int/long</td>
            <td>int64</td>
            <td>long</td>
            <td>integer/string</td>
            <td>Bignum</td>
          </tr>

          <tr id="uint32">
            <td>uint32</td>
            <td>Uses variable-length encoding.</td>
            <td>uint32</td>
            <td>int</td>
            <td>int/long</td>
            <td>uint32</td>
            <td>uint</td>
            <td>integer</td>
            <td>Bignum or Fixnum (as required)</td>
          </tr>

          <tr id="uint64">
            <td>uint64</td>
            <td>Uses variable-length encoding.</td>
            <td>uint64</td>
            <td>long</td>
            <td>int/long</td>
            <td>uint64</td>
            <td>ulong</td>
            <td>integer/string</td>
            <td>Bignum or Fixnum (as required)</td>
          </tr>

          <tr id="sint32">
            <td>sint32</td>
            <td>Uses variable-length encoding. Signed int value. These more efficiently encode negative numbers than regular int32s.</td>
            <td>int32</td>
            <td>int</td>
            <td>int</td>
            <td>int32</td>
            <td>int</td>
            <td>integer</td>
            <td>Bignum or Fixnum (as required)</td>
          </tr>

          <tr id="sint64">
            <td>sint64</td>
            <td>Uses variable-length encoding. Signed int value. These more efficiently encode negative numbers than regular int64s.</td>
            <td>int64</td>
            <td>long</td>
            <td>int/long</td>
            <td>int64</td>
            <td>long</td>
            <td>integer/string</td>
            <td>Bignum</td>
          </tr>

          <tr id="fixed32">
            <td>fixed32</td>
            <td>Always four bytes. More efficient than uint32 if values are often greater than 2^28.</td>
            <td>uint32</td>
            <td>int</td>
            <td>int</td>
            <td>uint32</td>
            <td>uint</td>
            <td>integer</td>
            <td>Bignum or Fixnum (as required)</td>
          </tr>

          <tr id="fixed64">
            <td>fixed64</td>
            <td>Always eight bytes. More efficient than uint64 if values are often greater than 2^56.</td>
            <td>uint64</td>
            <td>long</td>
            <td>int/long</td>
            <td>uint64</td>
            <td>ulong</td>
            <td>integer/string</td>
            <td>Bignum</td>
          </tr>

          <tr id="sfixed32">
            <td>sfixed32</td>
            <td>Always four bytes.</td>
            <td>int32</td>
            <td>int</td>
            <td>int</td>
            <td>int32</td>
            <td>int</td>
            <td>integer</td>
            <td>Bignum or Fixnum (as required)</td>
          </tr>

          <tr id="sfixed64">
            <td>sfixed64</td>
            <td>Always eight bytes.</td>
            <td>int64</td>
            <td>long</td>
            <td>int/long</td>
            <td>int64</td>
            <td>long</td>
            <td>integer/string</td>
            <td>Bignum</td>
          </tr>

          <tr id="bool">
            <td>bool</td>
            <td></td>
            <td>bool</td>
            <td>boolean</td>
            <td>boolean</td>
            <td>bool</td>
            <td>bool</td>
            <td>boolean</td>
            <td>TrueClass/FalseClass</td>
          </tr>

          <tr id="string">
            <td>string</td>
            <td>A string must always contain UTF-8 encoded or 7-bit ASCII text.</td>
            <td>string</td>
            <td>String</td>
            <td>str/unicode</td>
            <td>string</td>
            <td>string</td>
            <td>string</td>
            <td>String (UTF-8)</td>
          </tr>

          <tr id="bytes">
            <td>bytes</td>
            <td>May contain any arbitrary sequence of bytes.</td>
            <td>string</td>
            <td>ByteString</td>
            <td>str</td>
            <td>[]byte</td>
            <td>ByteString</td>
            <td>string</td>
            <td>String (ASCII-8BIT)</td>
          </tr>

      </tbody>
    </table>
  </body>
</html>
<|MERGE_RESOLUTION|>--- conflicted
+++ resolved
@@ -4099,7 +4099,7 @@
 
 
         <h3 id="api.PrepareWithdrawRequest">PrepareWithdrawRequest</h3>
-        <p></p>
+        <p>Request for preparing a withdrawal.</p>
 
 
           <table class="field-table">
@@ -4112,7 +4112,7 @@
                   <td>withdraw</td>
                   <td><a href="#vega.Withdraw">vega.Withdraw</a></td>
                   <td></td>
-                  <td><p> </p></td>
+                  <td><p>An asset withdrawal. </p></td>
                 </tr>
 
             </tbody>
@@ -4123,7 +4123,7 @@
 
 
         <h3 id="api.PrepareWithdrawResponse">PrepareWithdrawResponse</h3>
-        <p></p>
+        <p>Response for preparing a withdrawal.</p>
 
 
           <table class="field-table">
@@ -4136,7 +4136,7 @@
                   <td>blob</td>
                   <td><a href="#bytes">bytes</a></td>
                   <td></td>
-                  <td><p> </p></td>
+                  <td><p>blob is an encoded representation of the withdrawal ready to sign using the Vega Wallet and then submit as a transaction. </p></td>
                 </tr>
 
             </tbody>
@@ -4554,58 +4554,6 @@
 
 
 
-<<<<<<< HEAD
-        <h3 id="api.WithdrawRequest">WithdrawRequest</h3>
-        <p>Request for withdrawing assets on Vega.</p>
-
-
-          <table class="field-table">
-            <thead>
-              <tr><td>Field</td><td>Type</td><td>Label</td><td>Description</td></tr>
-            </thead>
-            <tbody>
-
-                <tr>
-                  <td>withdraw</td>
-                  <td><a href="#vega.Withdraw">vega.Withdraw</a></td>
-                  <td></td>
-                  <td><p>Withdrawal details. </p></td>
-                </tr>
-
-            </tbody>
-          </table>
-
-
-
-
-
-        <h3 id="api.WithdrawResponse">WithdrawResponse</h3>
-        <p>Response for withdrawing assets on Vega.</p>
-
-
-          <table class="field-table">
-            <thead>
-              <tr><td>Field</td><td>Type</td><td>Label</td><td>Description</td></tr>
-            </thead>
-            <tbody>
-
-                <tr>
-                  <td>success</td>
-                  <td><a href="#bool">bool</a></td>
-                  <td></td>
-                  <td><p>Success will be true if the withdrawal request was accepted by the node.
-Important - success does not mean that the withdrawal is confirmed by consensus. </p></td>
-                </tr>
-
-            </tbody>
-          </table>
-
-
-
-
-
-=======
->>>>>>> 94c25fb2
 
 
 
@@ -4642,17 +4590,10 @@
               </tr>
 
               <tr>
-<<<<<<< HEAD
-                <td>Withdraw</td>
-                <td><a href="#api.WithdrawRequest">WithdrawRequest</a></td>
-                <td><a href="#api.WithdrawResponse">WithdrawResponse</a></td>
-                <td><p>Request a withdrawal</p></td>
-=======
                 <td>PrepareWithdraw</td>
                 <td><a href="#api.PrepareWithdrawRequest">PrepareWithdrawRequest</a></td>
                 <td><a href="#api.PrepareWithdrawResponse">PrepareWithdrawResponse</a></td>
-                <td><p>Request withdrawal</p></td>
->>>>>>> 94c25fb2
+                <td><p>Request a withdrawal</p></td>
               </tr>
 
               <tr>
