--- conflicted
+++ resolved
@@ -18,17 +18,10 @@
 // Config represents governance specific configuration
 type Config struct {
 	// logging level
-<<<<<<< HEAD
-	Level     encoding.LogLevel
-	RetryRate encoding.Duration
-	// a list of allowlisted blockchain queue public keys
-	BlockchainQueueAllowlist []string
-=======
 	Level     encoding.LogLevel `long:"log-level"`
 	RetryRate encoding.Duration `long:"retry-rate"`
 	// a list of whitelisted blockchain queue public keys
-	BlockchainQueueWhitelist []string `long:"blockchain-queue-whitelist" description:" "`
->>>>>>> 70423d88
+	BlockchainQueueAllowlist []string `long:"blockchain-queue-allowlist" description:" "`
 }
 
 // NewDefaultConfig creates an instance of the package specific configuration.
