--- conflicted
+++ resolved
@@ -15,8 +15,8 @@
 
 const (
 	initialAccountSize = 4096
-	systemOwner = "system"
-	noMarket    = "general"
+	systemOwner        = "system"
+	noMarket           = "general"
 )
 
 var (
@@ -148,64 +148,6 @@
 			logging.String("Market", marketID))
 		return ErrTraderAccountsMissing
 	}
-
-<<<<<<< HEAD
-	// let's get the balances we need
-	e.cfgMu.Lock()
-	genBal := e.Config.TraderGeneralAccountBalance
-	marginBal := genBal / 100 * e.Config.TraderMarginPercent
-	e.cfgMu.Unlock()
-
-	if e.Config.LogForQAPurposes {
-		e.log.Info("balance - general",
-			logging.String("trader-id", traderID),
-			logging.String("id", gen.Id),
-			logging.String("owner", gen.Owner),
-			logging.Int64("balance", gen.Balance),
-			logging.String("asset", gen.Asset),
-			logging.String("market-id", gen.MarketID),
-			logging.String("type", types.AccountType_name[int32(gen.Type)]),
-
-		)
-		e.log.Info("balance - margin",
-			logging.String("trader-id", traderID),
-			logging.String("market-id", marketID),
-			logging.String("id", margin.Id),
-			logging.String("owner", margin.Owner),
-			logging.Int64("balance", margin.Balance),
-			logging.String("asset", margin.Asset),
-			logging.String("market-id", margin.MarketID),
-			logging.String("type", types.AccountType_name[int32(margin.Type)]),
-		)
-	}
-
-	// check to see if there's enough balance on the general account already
-	// if not, add it
-	if gen.Balance < genBal {
-		gen.Balance = genBal
-	}
-	// subtract the margin from the general balance
-	gen.Balance -= marginBal
-	if err := e.UpdateBalance(gen.Id, gen.Balance); err != nil {
-		e.log.Error(
-			"Failed to set new balance for general account",
-			logging.String("trader-id", traderID),
-			logging.String("account-id", gen.Id),
-			logging.Int64("balance", gen.Balance),
-			logging.Error(err))
-		return err
-	}
-	if err := e.UpdateBalance(margin.Id, marginBal); err != nil {
-		e.log.Error(
-			"Failed to set new balance for margin account",
-			logging.String("trader-id", traderID),
-			logging.String("account-id", margin.Id),
-			logging.Int64("balance", marginBal),
-			logging.Error(err))
-		return err
-	}
-=======
->>>>>>> c08b76b7
 	return nil
 }
 
