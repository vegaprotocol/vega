// Package rpc implements a WebSocket RPC client interface to Tendermint.
package rpc

import (
	"context"
	"encoding/json"
	"errors"
	"fmt"
	"sync"
	"time"

	"vega/log"

	"github.com/gorilla/websocket"
)

const (
	address          = "127.0.0.1:46657"
	endpoint         = "/websocket"
	handshakeTimeout = 10 * time.Second
	writeTimeout     = 30 * time.Second
)

// Errors returned by the Client.
var (
	ErrCheckTxFailed = errors.New("rpc: CheckTx failed during the AddTransaction call")
	ErrClosed        = errors.New("rpc: client has already been closed")
)

type opts map[string]interface{}

type request struct {
	ID      uint64          `json:"id,string"`
	JSONRPC string          `json:"jsonrpc"`
	Method  string          `json:"method"`
	Params  json.RawMessage `json:"params"`
}

type response struct {
	Error   *rpcError       `json:"error"`
	ID      uint64          `json:"id,string"`
	JSONRPC string          `json:"jsonrpc"`
	Result  json.RawMessage `json:"result"`
}

type rpcError struct {
	Code    int    `json:"code"`
	Data    string `json:"data"`
	Message string `json:"message"`
}

func (err rpcError) Error() string {
	if err.Data != "" {
		return fmt.Sprintf("%d (%s): %s", err.Code, err.Message, err.Data)
	}
	return fmt.Sprintf("%d (%s)", err.Code, err.Message)
}

// Client can be used to interface with Tendermint. Initialise the Client by
// calling the Connect method, and then call the appropriate methods
// corresponding to Tendermint's JSON-RPC API.
type Client struct {
	Address          string        // Defaults to 127.0.0.1:46657
	HandshakeTimeout time.Duration // Defaults to 10 seconds
	WriteTimeout     time.Duration // Defaults to 30 seconds
	closed           chan struct{}
	conn             *websocket.Conn
	connClosed       bool
	err              error
	lastID           uint64
	mu               sync.RWMutex // Protects the closed, connClosed, err, lastID and results struct fields.
	pending          chan *request
	results          map[uint64]chan *response
}

// AddTransaction corresponds to the Tendermint BroadcastTxSync call. It adds
// the given transaction data to Tendermint's mempool and returns data from the
// corresponding ABCI CheckTx call.
//
// If the given transaction data fails CheckTx, then the method will return
// ErrCheckTxFailed, and the caller can inspect the returned CheckTxResult for
// the ABCI app-specific error code and log message.
func (c *Client) AddTransaction(ctx context.Context, txdata []byte) (*CheckTxResult, error) {
	resp := &CheckTxResult{}
	if err := c.call(ctx, "broadcast_tx_sync", opts{"tx": txdata}, resp); err != nil {
		return nil, err
	}
	if resp.Code != 0 {
		return resp, ErrCheckTxFailed
	}
	return resp, nil
}

// AsyncTransaction corresponds to the Tendermint BroadcastTxAsync call. It adds
// the given transaction data to Tendermint's mempool and returns immediately.
func (c *Client) AsyncTransaction(ctx context.Context, txdata []byte) error {
	return c.call(ctx, "broadcast_tx_async", opts{"tx": txdata}, nil)
}

// Close terminates the underlying WebSocket connection.
func (c *Client) Close() error {
	c.mu.Lock()
	defer c.mu.Unlock()
	return c.closeWithError(nil)
}

// Connect initialises the Client and establishes a WebSocket connection to the
// Tendermint endpoint. It must only be called once per Client.
func (c *Client) Connect() error {
	if c.Address == "" {
		c.Address = address
	}
	if c.HandshakeTimeout == 0 {
		c.HandshakeTimeout = handshakeTimeout
	}
	if c.WriteTimeout == 0 {
		c.WriteTimeout = writeTimeout
	}
	dialer := &websocket.Dialer{
		HandshakeTimeout: c.HandshakeTimeout,
	}
	w, _, err := dialer.Dial("ws://"+c.Address+endpoint, nil)
	if err != nil {
		return err
	}
	pings := make(chan string, 100)
	w.SetPingHandler(func(m string) error {
		select {
		case pings <- m:
		default:
		}
		return nil
	})
	c.closed = make(chan struct{})
	c.pending = make(chan *request, 100)
	c.results = map[uint64]chan *response{}
	c.conn = w
	go c.readLoop()
	go c.writeLoop(pings)
	return nil
}

func (c *Client) HasError() bool {
	c.mu.RLock()
	hasErr := c.err != nil
	c.mu.RUnlock()
	return hasErr
}

// FindTransaction corresponds to the Tendermint TxSearch call. It returns the
// set of matching transactions and the total number of results as part of the
// TransactionList response.
//
// The page parameter, which is 1-indexed, can be used to get the specific page
// of results that you're interested in. And the perPage variable defines the
// number of maximum results (up to 100) that you want per page.
//
// And if prove is set to true, then the response will include proofs of the
// transactions' inclusion in the Tendermint blockchain.
func (c *Client) FindTransaction(ctx context.Context, query *Query, page int, perPage int, prove bool) (*TransactionList, error) {
	qs, err := query.Expression()
	if err != nil {
		return nil, err
	}
	resp := &TransactionList{}
	err = c.call(ctx, "tx_search", opts{"query": qs, "page": page, "per_page": perPage, "prove": prove}, resp)
	return resp, err
}

// Genesis corresponds to the Tendermint Genesis call. It returns the
// initial conditions of the Tendermint blockchain.
func (c *Client) Genesis(ctx context.Context) (*Genesis, error) {
	type Container struct {
		Info *Genesis `json:"genesis"`
	}
	resp := &Container{}
	err := c.call(ctx, "genesis", nil, resp)
	return resp.Info, err
}

// GetBlockInfo corresponds to the Tendermint Block call. It returns the
// BlockInfo for the block at the given height, or the latest block if the
// height is 0 or negative.
func (c *Client) GetBlockInfo(ctx context.Context, height int64) (*BlockInfo, error) {
	params := opts{}
	if height > 0 {
		params["height"] = height
	}
	resp := &BlockInfo{}
	err := c.call(ctx, "block", params, resp)
	return resp, err
}

// GetBlockMetas corresponds to the Tendermint Blockchain call. It returns the
// BlockMeta info in descending order for all the blocks within the given
// [minHeight, maxHeight] range. At most 20 BlockMetas will be returned.
//
// If minHeight is less than 0 or negative, it defaults to 1. And if maxHeight
// is 0, it defaults to the height of the current blockchain, i.e. the latest
// block.
func (c *Client) GetBlockMetas(ctx context.Context, minHeight int64, maxHeight int64) ([]*BlockMeta, error) {
	if minHeight <= 0 {
		minHeight = 1
	}
	resp := []*BlockMeta{}
	err := c.call(ctx, "blockchain", opts{"minHeight": minHeight, "maxHeight": maxHeight}, resp)
	return resp, err
}

// GetCommitInfo corresponds to the Tendermint Commit call. It returns the
// CommitInfo for the block at the given height, or the latest block if the
// height is 0 or negative.
func (c *Client) GetCommitInfo(ctx context.Context, height int64) (*CommitInfo, error) {
	params := opts{}
	if height > 0 {
		params["height"] = height
	}
	resp := &CommitInfo{}
	err := c.call(ctx, "commit", params, resp)
	return resp, err
}

// IsNodeReachable corresponds to the Tendermint Health call. It can be used as
// a ping to test whether the Tendermint node is still up and running.
func (c *Client) IsNodeReachable(ctx context.Context) (bool, error) {
	var resp struct{}
	err := c.call(ctx, "health", nil, resp)
	return err != nil, err
}

// NetInfo corresponds to the Tendermint NetInfo call.
func (c *Client) NetInfo(ctx context.Context) (*NetInfo, error) {
	resp := &NetInfo{}
	err := c.call(ctx, "net_info", nil, resp)
	return resp, err
}

// Status corresponds to the Tendermint Status call. It returns a bunch of
// useful info relating to the current state of the Tendermint node.
func (c *Client) Status(ctx context.Context) (*Status, error) {
	resp := &Status{}
	err := c.call(ctx, "status", nil, resp)
	return resp, err
}

// Transaction corresponds to the Tendermint Tx call. It returns a Transaction
// matching the given transaction hash.
func (c *Client) Transaction(ctx context.Context, hash []byte, prove bool) (*Transaction, error) {
	resp := &Transaction{}
	err := c.call(ctx, "tx", opts{"hash": hash, "prove": prove}, resp)
	return resp, err
}

// UnconfirmedTransactions corresponds to the Tendermint UnconfirmedTxs call. It
// returns a list of transaction data for unconfirmed transactions up to the
// given limit. If the given limit is less than 1 or greater than 100, then the
// number of returned transactions defaults to 30.
func (c *Client) UnconfirmedTransactions(ctx context.Context, limit int) ([][]byte, error) {
	type Unconfirmed struct {
		Count        int      `json:"n_txs"`
		Transactions [][]byte `json:"txs"`
	}
	resp := &Unconfirmed{}
	err := c.call(ctx, "unconfirmed_txs", opts{"limit": limit}, resp)
	if err != nil {
		return nil, err
	}
	return resp.Transactions, nil
}

// UnconfirmedTransactionsCount corresponds to the Tendermint NumUnconfirmedTxs
// call. It returns the number of unconfirmed transactions.
func (c *Client) UnconfirmedTransactionsCount(ctx context.Context) (int, error) {
	type Unconfirmed struct {
		Count int `json:"n_txs"`
	}
	resp := &Unconfirmed{}
	err := c.call(ctx, "num_unconfirmed_txs", nil, resp)
	if err != nil {
		return 0, err
	}
	return resp.Count, nil
}

// Validators corresponds to the Tendermint Validators call. It returns the
// validator set at the given height, or the latest block if the height is 0 or
// negative.
func (c *Client) Validators(ctx context.Context, height int) (*ValidatorSet, error) {
	params := opts{}
	if height > 0 {
		params["height"] = height
	}
	resp := &ValidatorSet{}
	err := c.call(ctx, "validators", params, resp)
	return resp, err
}

// The call method encodes the given JSON-RPC 2.0 call over the underlying
// WebSocket connection.
func (c *Client) call(ctx context.Context, method string, params opts, resp interface{}) error {
	body, err := json.Marshal(params)
	if err != nil {
		return err
	}
	id := c.nextID()
	req := &request{
		ID:      id,
		JSONRPC: "2.0",
		Method:  method,
		Params:  body,
	}
	// At this top-level, we select on either putting the request into the
	// pending write queue, waiting for the provided Context to be done
	// (cancelled, deadline exceeded, etc.), or for the underlying connection to
	// be closed.
	select {
	case c.pending <- req:
<<<<<<< HEAD
		log.Infof(".. Made %s call\n", method)
=======
		log.Printf("tendermint/rpc: called %s", method)
>>>>>>> 0b7072c4
		ch := make(chan *response, 1)
		c.mu.Lock()
		c.results[id] = ch
		c.mu.Unlock()
		// Once the request has been put onto the write queue, we select on
		// either receiving the response, or the underlying connection being
		// closed.
		select {
		case resp := <-ch:
			c.mu.Lock()
			delete(c.results, id)
			c.mu.Unlock()
			if resp.Error != nil {
				return fmt.Errorf(
					"rpc: got error response from %s call to Tendermint: %s",
					method, resp.Error)
			}
			if resp != nil {
				return json.Unmarshal(resp.Result, resp)
			}
			return nil
		case <-c.closed:
			return ErrClosed
		}
	case <-c.closed:
		return ErrClosed
	case <-ctx.Done():
		return ctx.Err()
	}
}

func (c *Client) closeWithError(err error) error {
	if c.connClosed {
		return c.err
	}
	if err == nil {
		err = c.conn.Close()
	} else {
		c.conn.Close()
	}
	c.connClosed = true
	if err == nil {
		err = ErrClosed
	}
	c.err = err
	close(c.closed)
	return err
}

func (c *Client) handleError(err error) {
<<<<<<< HEAD
	log.Errorf("Got error: %s", err)
	c.Lock()
=======
	log.Printf("tendermint/rpc: got error: %s", err)
	c.mu.Lock()
>>>>>>> 0b7072c4
	c.closeWithError(err)
	c.mu.Unlock()
}

func (c *Client) isClosed() bool {
	c.mu.RLock()
	defer c.mu.RUnlock()
	return c.connClosed
}

func (c *Client) nextID() uint64 {
	c.mu.Lock()
	c.lastID++
	next := c.lastID
	c.mu.Unlock()
	return next
}

func (c *Client) readLoop() {
	for {
		if c.isClosed() {
			return
		}
		// TODO(tav): Set a read deadline on the connection. The underlying
		// WebSocket implementation seems to treat all errors as fatal, even
		// read timeouts.
		resp := &response{}
		_, data, err := c.conn.ReadMessage()
		if err != nil {
			c.handleError(err)
			return
		}
		if err = json.Unmarshal(data, resp); err != nil {
			c.handleError(err)
			return
		}
		c.mu.RLock()
		ch, exists := c.results[resp.ID]
		c.mu.RUnlock()
		if !exists {
			log.Printf("tendermint/rpc: received unexpected response ID: %d", resp.ID)
			c.Close()
			return
		}
		ch <- resp
	}
}

func (c *Client) writeLoop(pings chan string) {
	for {
		if c.isClosed() {
			return
		}
		select {
		case m := <-pings:
			if err := c.conn.SetWriteDeadline(time.Now().Add(c.WriteTimeout)); err != nil {
				c.handleError(err)
				return
			}
			if err := c.conn.WriteMessage(websocket.PongMessage, []byte(m)); err != nil {
				c.handleError(err)
				return
			}
		case req := <-c.pending:
			if err := c.conn.SetWriteDeadline(time.Now().Add(c.WriteTimeout)); err != nil {
				c.handleError(err)
				return
			}
			if err := c.conn.WriteJSON(req); err != nil {
				c.handleError(err)
				return
			}
		case <-c.closed:
			return
		}
	}
}<|MERGE_RESOLUTION|>--- conflicted
+++ resolved
@@ -315,11 +315,8 @@
 	// be closed.
 	select {
 	case c.pending <- req:
-<<<<<<< HEAD
-		log.Infof(".. Made %s call\n", method)
-=======
-		log.Printf("tendermint/rpc: called %s", method)
->>>>>>> 0b7072c4
+		log.Infof("Made %s call\n", method)
+
 		ch := make(chan *response, 1)
 		c.mu.Lock()
 		c.results[id] = ch
@@ -370,13 +367,8 @@
 }
 
 func (c *Client) handleError(err error) {
-<<<<<<< HEAD
 	log.Errorf("Got error: %s", err)
 	c.Lock()
-=======
-	log.Printf("tendermint/rpc: got error: %s", err)
-	c.mu.Lock()
->>>>>>> 0b7072c4
 	c.closeWithError(err)
 	c.mu.Unlock()
 }
