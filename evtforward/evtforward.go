package evtforward

import (
	"context"
	"encoding/binary"
	"errors"
	"fmt"
	"hash/fnv"
	"sort"
	"sync"
	"sync/atomic"
	"time"

	commandspb "code.vegaprotocol.io/protos/vega/commands/v1"
	"code.vegaprotocol.io/vega/libs/crypto"
	"code.vegaprotocol.io/vega/logging"
	"code.vegaprotocol.io/vega/metrics"
	"code.vegaprotocol.io/vega/txn"

	"github.com/golang/protobuf/proto"
)

var (
	// ErrEvtAlreadyExist we have already handled this event.
	ErrEvtAlreadyExist = errors.New("event already exist")
	// ErrPubKeyNotAllowlisted this pubkey is not part of the allowlist.
	ErrPubKeyNotAllowlisted = errors.New("pubkey not allowlisted")
)

//go:generate go run github.com/golang/mock/mockgen -destination mocks/time_service_mock.go -package mocks code.vegaprotocol.io/vega/evtforward TimeService
type TimeService interface {
	GetTimeNow() time.Time
	NotifyOnTick(f func(context.Context, time.Time))
}

//go:generate go run github.com/golang/mock/mockgen -destination mocks/commander_mock.go -package mocks code.vegaprotocol.io/vega/evtforward Commander
type Commander interface {
	Command(ctx context.Context, cmd txn.Command, payload proto.Message, f func(bool))
}

//go:generate go run github.com/golang/mock/mockgen -destination mocks/validator_topology_mock.go -package mocks code.vegaprotocol.io/vega/evtforward ValidatorTopology
type ValidatorTopology interface {
	SelfNodeID() string
	AllNodeIDs() []string
}

// EvtForwarder receive events from the blockchain queue
// and will try to send them to the vega chain.
// this will select a node in the network to forward the event.
type EvtForwarder struct {
	log  *logging.Logger
	cfg  Config
	cmd  Commander
	self string

	evtsmu    sync.Mutex
	ackedEvts map[string]*commandspb.ChainEvent
	evts      map[string]tsEvt

	mu               sync.RWMutex
	bcQueueAllowlist atomic.Value // this is actually an map[string]struct{}
	currentTime      time.Time
	nodes            []string

	top  ValidatorTopology
	efss *efSnapshotState
}

type tsEvt struct {
	ts  time.Time // timestamp of the block when the event has been added
	evt *commandspb.ChainEvent
}

// New creates a new instance of the event forwarder.
func New(log *logging.Logger, cfg Config, cmd Commander, time TimeService, top ValidatorTopology) *EvtForwarder {
	log = log.Named(namedLogger)
	log.SetLevel(cfg.Level.Get())
	var allowlist atomic.Value
	allowlist.Store(buildAllowlist(cfg))
	evtf := &EvtForwarder{
		cfg:              cfg,
		log:              log,
		cmd:              cmd,
		nodes:            []string{},
		self:             top.SelfNodeID(),
		currentTime:      time.GetTimeNow(),
		ackedEvts:        map[string]*commandspb.ChainEvent{},
		evts:             map[string]tsEvt{},
		top:              top,
		bcQueueAllowlist: allowlist,
		efss: &efSnapshotState{
			changed:    true,
			hash:       []byte{},
			serialised: []byte{},
		},
	}
	evtf.updateValidatorsList()
	time.NotifyOnTick(evtf.onTick)
	return evtf
}

func buildAllowlist(cfg Config) map[string]struct{} {
	allowlist := make(map[string]struct{}, len(cfg.BlockchainQueueAllowlist))
	for _, v := range cfg.BlockchainQueueAllowlist {
		allowlist[v] = struct{}{}
	}
	return allowlist
}

// ReloadConf updates the internal configuration of the collateral engine.
func (e *EvtForwarder) ReloadConf(cfg Config) {
	e.log.Info("reloading configuration")
	if e.log.GetLevel() != cfg.Level.Get() {
		e.log.Info("updating log level",
			logging.String("old", e.log.GetLevel().String()),
			logging.String("new", cfg.Level.String()),
		)
		e.log.SetLevel(cfg.Level.Get())
	}

	e.cfg = cfg
	// update the allowlist
	e.log.Info("evtforward allowlist updated",
		logging.Reflect("list", cfg.BlockchainQueueAllowlist))
	e.bcQueueAllowlist.Store(buildAllowlist(cfg))
}

// Ack will return true if the event is newly acknowledge
// if the event already exist and was already acknowledge this will return false.
func (e *EvtForwarder) Ack(evt *commandspb.ChainEvent) bool {
	res := "ok"
	defer func() {
		metrics.EvtForwardInc("ack", res)
	}()

	e.evtsmu.Lock()
	defer e.evtsmu.Unlock()

	key, err := e.getEvtKey(evt)
	if err != nil {
		e.log.Error("could not get event key", logging.Error(err))
		return false
	}
	_, ok, acked := e.getEvt(key)
	if ok && acked {
		e.log.Error("event already acknowledged",
			logging.String("evt", evt.String()),
		)
		res = "alreadyacked"
		// this was already acknowledged, nothing to be done, return false
		return false
	}
	if ok {
		// exists but was not acknowledged
		// we just remove it from the non-acked table
		delete(e.evts, key)
	}

	// now add it to the acknowledged evts
	e.ackedEvts[key] = evt
<<<<<<< HEAD
	e.efss.changed = true
=======
>>>>>>> e2ff5b94
	e.log.Info("new event acknowledged", logging.String("event", evt.String()))
	return true
}

func (e *EvtForwarder) isAllowlisted(pubkey string) bool {
	allowlist := e.bcQueueAllowlist.Load().(map[string]struct{})
	_, ok := allowlist[pubkey]
	return ok
}

// Forward will forward an ChainEvent to the tendermint network
// we expect the pubkey to be an ed25519 pubkey hex encoded.
func (e *EvtForwarder) Forward(ctx context.Context, evt *commandspb.ChainEvent, pubkey string) error {
	res := "ok"
	defer func() {
		metrics.EvtForwardInc("forward", res)
	}()

	if e.log.GetLevel() <= logging.DebugLevel {
		e.log.Debug("new event received to be forwarded",
			logging.String("event", evt.String()),
		)
	}

	// check if the sender of the event is whitelisted
	if !e.isAllowlisted(pubkey) {
		res = "pubkeynotallowed"
		return ErrPubKeyNotAllowlisted
	}

	e.evtsmu.Lock()
	defer e.evtsmu.Unlock()

	key, err := e.getEvtKey(evt)
	if err != nil {
		return err
	}
	_, ok, ack := e.getEvt(key)
	if ok {
		e.log.Error("event already processed",
			logging.String("evt", evt.String()),
			logging.Bool("acknowledged", ack),
		)
		res = "dupevt"
		return ErrEvtAlreadyExist
	}

	e.evts[key] = tsEvt{ts: e.currentTime, evt: evt}
	if e.isSender(evt) {
		// we are selected to send the event, let's do it.
		e.send(ctx, evt)
	}
	return nil
}

func (e *EvtForwarder) updateValidatorsList() {
	e.mu.Lock()
	defer e.mu.Unlock()

	e.self = e.top.SelfNodeID()
	e.nodes = e.top.AllNodeIDs()
	sort.SliceStable(e.nodes, func(i, j int) bool {
		return e.nodes[i] < e.nodes[j]
	})
}

// getEvt assumes the lock is acquired before being called.
func (e *EvtForwarder) getEvt(key string) (evt *commandspb.ChainEvent, ok bool, acked bool) {
	if evt, ok = e.ackedEvts[key]; ok {
		return evt, true, true
	}

	if tsEvt, ok := e.evts[key]; ok {
		return tsEvt.evt, true, false
	}

	return nil, false, false
}

func (e *EvtForwarder) send(ctx context.Context, evt *commandspb.ChainEvent) {
	if e.log.GetLevel() <= logging.DebugLevel {
		e.log.Debug("trying to send event",
			logging.String("event", evt.String()),
		)
	}

	// error doesn't matter here
	e.cmd.Command(ctx, txn.ChainEventCommand, evt, nil)
}

func (e *EvtForwarder) isSender(evt *commandspb.ChainEvent) bool {
	key, err := e.makeEvtHashKey(evt)
	if err != nil {
		e.log.Error("could not marshal event", logging.Error(err))
		return false
	}
	h := e.hash(key)

	e.mu.RLock()
	if len(e.nodes) <= 0 {
		e.mu.RUnlock()
		return false
	}
	node := e.nodes[h%uint64(len(e.nodes))]
	e.mu.RUnlock()

	return node == e.self
}

func (e *EvtForwarder) onTick(ctx context.Context, t time.Time) {
	e.currentTime = t

	// get an updated list of validators from the topology
	e.updateValidatorsList()

	e.mu.RLock()
	retryRate := e.cfg.RetryRate.Duration
	e.mu.RUnlock()

	e.evtsmu.Lock()
	defer e.evtsmu.Unlock()

	// try to send all event that are not acknowledged at the moment
	for k, evt := range e.evts {
		// do we need to try to forward the event again?
		if evt.ts.Add(retryRate).Before(t) {
			// set next retry
			e.evts[k] = tsEvt{ts: t, evt: evt.evt}
			if e.isSender(evt.evt) {
				// we are selected to send the event, let's do it.
				e.send(ctx, evt.evt)
			}
		}
	}
}

func (e *EvtForwarder) getEvtKey(evt *commandspb.ChainEvent) (string, error) {
	mevt, err := e.marshalEvt(evt)
	if err != nil {
		return "", fmt.Errorf("invalid event: %w", err)
	}

	return string(crypto.Hash(mevt)), nil
}

func (e *EvtForwarder) marshalEvt(evt *commandspb.ChainEvent) ([]byte, error) {
	pbuf := proto.Buffer{}
	pbuf.Reset()
	pbuf.SetDeterministic(true)
	if err := pbuf.Marshal(evt); err != nil {
		return nil, err
	}
	return pbuf.Bytes(), nil
}

func (e *EvtForwarder) makeEvtHashKey(evt *commandspb.ChainEvent) ([]byte, error) {
	// deterministic marshal of the event
	pbuf, err := e.marshalEvt(evt)
	if err != nil {
		return nil, err
	}

	// encode time to binary
	var buf [8]byte
	_ = binary.PutVarint(buf[:], e.currentTime.Unix())

	return append(pbuf, buf[:]...), nil
}

func (e *EvtForwarder) hash(key []byte) uint64 {
	h := fnv.New64a()
	h.Write(key)

	return h.Sum64()
}<|MERGE_RESOLUTION|>--- conflicted
+++ resolved
@@ -158,10 +158,7 @@
 
 	// now add it to the acknowledged evts
 	e.ackedEvts[key] = evt
-<<<<<<< HEAD
 	e.efss.changed = true
-=======
->>>>>>> e2ff5b94
 	e.log.Info("new event acknowledged", logging.String("event", evt.String()))
 	return true
 }
