--- conflicted
+++ resolved
@@ -931,10 +931,7 @@
 	}, nil
 }
 
-<<<<<<< HEAD
-=======
 // Parties provides a list of all parties.
->>>>>>> 1b850774
 func (h *tradingDataService) Parties(ctx context.Context, req *google_proto.Empty) (*protoapi.PartiesResponse, error) {
 	pties, err := h.PartyService.GetAll(ctx)
 	if err != nil {
@@ -956,11 +953,8 @@
 	}, nil
 }
 
-<<<<<<< HEAD
-=======
 // TradesByParty provides a list of trades for the given party.
 // Pagination: Optional. If not provided, defaults are used.
->>>>>>> 1b850774
 func (h *tradingDataService) TradesByParty(
 	ctx context.Context, req *protoapi.TradesByPartyRequest,
 ) (*protoapi.TradesByPartyResponse, error) {
@@ -987,10 +981,7 @@
 	}, nil
 }
 
-<<<<<<< HEAD
-=======
 // TradesByOrder provides a list of the trades that correspond to a given order.
->>>>>>> 1b850774
 func (h *tradingDataService) TradesByOrder(
 	ctx context.Context, req *protoapi.TradesByOrderRequest) (*protoapi.TradesByOrderResponse, error) {
 	return ProcessTradesByOrder(ctx, req, h.TradeService)
