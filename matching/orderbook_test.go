package matching

import (
	"fmt"
	"testing"
<<<<<<< HEAD

	"vega/msg"

=======
	"vega/log"
	"vega/msg"
>>>>>>> b630951c
	"github.com/stretchr/testify/assert"
)

// this runs just once as first
func init() {
	log.InitConsoleLogger(log.DebugLevel)
}

//test for order validation
func TestOrderBook_AddOrder2WithValidation(t *testing.T) {
	book := NewBook("testOrderBook", DefaultConfig())
	book.latestTimestamp = 10

	invalidTimestampOrderMsg := &msg.Order{
		Market:    "testOrderBook",
		Party:     "A",
		Side:      msg.Side_Sell,
		Price:     100,
		Size:      100,
		Remaining: 100,
		Type:      msg.Order_GTC,
		Timestamp: 0,
		Id:        "id-number-one",
	}
	_, err := book.AddOrder(invalidTimestampOrderMsg)
	assert.Equal(t, msg.OrderError_ORDER_OUT_OF_SEQUENCE, err)

	book.latestTimestamp = 0
	invalidRemainginSizeOrderMsg := &msg.Order{
		Market:    "testOrderBook",
		Party:     "A",
		Side:      msg.Side_Sell,
		Price:     100,
		Size:      100,
		Remaining: 300,
		Type:      msg.Order_GTC,
		Timestamp: 0,
		Id:        "id-number-one",
	}
	_, err = book.AddOrder(invalidRemainginSizeOrderMsg)
	assert.Equal(t, msg.OrderError_INVALID_REMAINING_SIZE, err)
}

func TestOrderBook_RemoveOrder(t *testing.T) {
	book := NewBook("testOrderBook", DefaultConfig())

	newOrder := &msg.Order{
		Market:    "testOrderBook",
		Party:     "A",
		Side:      msg.Side_Sell,
		Price:     101,
		Size:      100,
		Remaining: 100,
		Type:      msg.Order_GTC,
		Timestamp: 0,
	}

	book.AddOrder(newOrder)

	err := book.RemoveOrder(newOrder)
	if err != nil {
		fmt.Println(err, "ORDER_NOT_FOUND")
	}

	book.PrintState("AFTER REMOVE ORDER")
}

func TestOrderBook_AddOrder(t *testing.T) {
	book := NewBook("testOrderBook", DefaultConfig())

	const numberOfTimestamps = 3
	m := make(map[int64][]*msg.Order, numberOfTimestamps)

	// sell and buy side orders at timestamp 0
	m[0] = []*msg.Order{
		// Side Sell
		{
			Market:    "testOrderBook",
			Party:     "A",
			Side:      msg.Side_Sell,
			Price:     101,
			Size:      100,
			Remaining: 100,
			Type:      msg.Order_GTC,
			Timestamp: 0,
		},
		{
			Market:    "testOrderBook",
			Party:     "B",
			Side:      msg.Side_Sell,
			Price:     101,
			Size:      100,
			Remaining: 100,
			Type:      msg.Order_GTC,
			Timestamp: 0,
		},
		{
			Market:    "testOrderBook",
			Party:     "C",
			Side:      msg.Side_Sell,
			Price:     102,
			Size:      100,
			Remaining: 100,
			Type:      msg.Order_GTC,
			Timestamp: 0,
		},
		{
			Market:    "testOrderBook",
			Party:     "D",
			Side:      msg.Side_Sell,
			Price:     103,
			Size:      100,
			Remaining: 100,
			Type:      msg.Order_GTC,
			Timestamp: 0,
		},
		// Side Buy
		{
			Market:    "testOrderBook",
			Party:     "E",
			Side:      msg.Side_Buy,
			Price:     99,
			Size:      100,
			Remaining: 100,
			Type:      msg.Order_GTC,
			Timestamp: 0,
		},
		{
			Market:    "testOrderBook",
			Party:     "F",
			Side:      msg.Side_Buy,
			Price:     99,
			Size:      100,
			Remaining: 100,
			Type:      msg.Order_GTC,
			Timestamp: 0,
		},
		{
			Market:    "testOrderBook",
			Party:     "G",
			Side:      msg.Side_Buy,
			Price:     98,
			Size:      100,
			Remaining: 100,
			Type:      msg.Order_GTC,
			Timestamp: 0,
		},
	}

	// sell and buy orders at timestamp 1
	m[1] = []*msg.Order{
		// Side Sell
		{
			Market:    "testOrderBook",
			Party:     "M",
			Side:      msg.Side_Sell,
			Price:     101,
			Size:      100,
			Remaining: 100,
			Type:      msg.Order_GTC,
			Timestamp: 1,
		},
		// Side Buy
		{
			Market:    "testOrderBook",
			Party:     "N",
			Side:      msg.Side_Buy,
			Price:     99,
			Size:      100,
			Remaining: 100,
			Type:      msg.Order_GTC,
			Timestamp: 1,
		},
	}

	// sell and buy orders at timestamp 2
	m[2] = []*msg.Order{
		// Side Sell
		{
			Market:    "testOrderBook",
			Party:     "R",
			Side:      msg.Side_Sell,
			Price:     101,
			Size:      100,
			Remaining: 100,
			Type:      msg.Order_GTC,
			Timestamp: 2,
		},
		// Side Buy
		{
			Market:    "testOrderBook",
			Party:     "S",
			Side:      msg.Side_Buy,
			Price:     99,
			Size:      100,
			Remaining: 100,
			Type:      msg.Order_GTC,
			Timestamp: 2,
		},
	}

	timestamps := []int64{0, 1, 2}
	for _, timestamp := range timestamps {
		for index, _ := range m[timestamp] {
			fmt.Println("tests calling book.AddOrder: ", m[timestamp][index])
			confirmationMsg, err := book.AddOrder(m[timestamp][index])
			// this should not return any errors
			assert.Equal(t, msg.OrderError_NONE, err)
			// this should not generate any trades
			assert.Equal(t, 0, len(confirmationMsg.Trades))
		}
	}

	// launch aggressiveOrder orders from both sides to fully clear the order book
	type aggressiveOrderScenario struct {
		aggressiveOrder               *msg.Order
		expectedPassiveOrdersAffected []msg.Order
		expectedTrades                []msg.Trade
	}

	scenario := []aggressiveOrderScenario{
		{
			// same price level, remaining on the passive
			aggressiveOrder: &msg.Order{
				Market:    "testOrderBook",
				Party:     "X",
				Side:      msg.Side_Buy,
				Price:     101,
				Size:      100,
				Remaining: 100,
				Type:      msg.Order_GTC,
				Timestamp: 3,
			},
			expectedTrades: []msg.Trade{
				{
					Market:    "testOrderBook",
					Price:     101,
					Size:      50,
					Buyer:     "X",
					Seller:    "A",
					Aggressor: msg.Side_Buy,
				},
				{
					Market:    "testOrderBook",
					Price:     101,
					Size:      50,
					Buyer:     "X",
					Seller:    "B",
					Aggressor: msg.Side_Buy,
				},
			},
			expectedPassiveOrdersAffected: []msg.Order{
				{
					Market:    "testOrderBook",
					Party:     "A",
					Side:      msg.Side_Sell,
					Price:     101,
					Size:      100,
					Remaining: 50,
					Type:      msg.Order_GTC,
					Timestamp: 0,
				},
				{
					Market:    "testOrderBook",
					Party:     "B",
					Side:      msg.Side_Sell,
					Price:     101,
					Size:      100,
					Remaining: 50,
					Type:      msg.Order_GTC,
					Timestamp: 0,
				},
			},
		},
		{
			// lower price is available on the passive side, 2 orders removed, 1 passive remaining
			aggressiveOrder: &msg.Order{
				Market:    "testOrderBook",
				Party:     "Y",
				Side:      msg.Side_Buy,
				Price:     102,
				Size:      150,
				Remaining: 150,
				Type:      msg.Order_GTC,
				Timestamp: 3,
			},
			expectedTrades: []msg.Trade{
				{
					Market:    "testOrderBook",
					Price:     101,
					Size:      50,
					Buyer:     "Y",
					Seller:    "A",
					Aggressor: msg.Side_Buy,
				},
				{
					Market:    "testOrderBook",
					Price:     101,
					Size:      50,
					Buyer:     "Y",
					Seller:    "B",
					Aggressor: msg.Side_Buy,
				},
				{
					Market:    "testOrderBook",
					Price:     101,
					Size:      50,
					Buyer:     "Y",
					Seller:    "M",
					Aggressor: msg.Side_Buy,
				},
			},
			expectedPassiveOrdersAffected: []msg.Order{
				{
					Market:    "testOrderBook",
					Party:     "A",
					Side:      msg.Side_Sell,
					Price:     101,
					Size:      100,
					Remaining: 0,
					Type:      msg.Order_GTC,
					Timestamp: 0,
				},
				{
					Market:    "testOrderBook",
					Party:     "B",
					Side:      msg.Side_Sell,
					Price:     101,
					Size:      100,
					Remaining: 0,
					Type:      msg.Order_GTC,
					Timestamp: 0,
				},
				{
					Market:    "testOrderBook",
					Party:     "M",
					Side:      msg.Side_Sell,
					Price:     101,
					Size:      100,
					Remaining: 50,
					Type:      msg.Order_GTC,
					Timestamp: 1,
				},
			},
		},
		{
			// lower price is available on the passive side, 1 order removed, 1 passive remaining
			aggressiveOrder: &msg.Order{
				Market:    "testOrderBook",
				Party:     "Z",
				Side:      msg.Side_Buy,
				Price:     102,
				Size:      70,
				Remaining: 70,
				Type:      msg.Order_GTC,
				Timestamp: 3,
			},
			expectedTrades: []msg.Trade{
				{
					Market:    "testOrderBook",
					Price:     101,
					Size:      50,
					Buyer:     "Z",
					Seller:    "M",
					Aggressor: msg.Side_Buy,
				},
				{
					Market:    "testOrderBook",
					Price:     101,
					Size:      20,
					Buyer:     "Z",
					Seller:    "R",
					Aggressor: msg.Side_Buy,
				},
			},
			expectedPassiveOrdersAffected: []msg.Order{
				{
					Market:    "testOrderBook",
					Party:     "M",
					Side:      msg.Side_Sell,
					Price:     101,
					Size:      100,
					Remaining: 0,
					Type:      msg.Order_GTC,
					Timestamp: 1,
				},
				{
					Market:    "testOrderBook",
					Party:     "R",
					Side:      msg.Side_Sell,
					Price:     101,
					Size:      100,
					Remaining: 80,
					Type:      msg.Order_GTC,
					Timestamp: 2,
				},
			},
		},
		{
			// price level jump, lower price is available on the passive side but its entirely consumed,
			// 1 order removed, 1 passive remaining at higher price level
			aggressiveOrder: &msg.Order{
				Market:    "testOrderBook",
				Party:     "X",
				Side:      msg.Side_Buy,
				Price:     102,
				Size:      100,
				Remaining: 100,
				Type:      msg.Order_GTC,
				Timestamp: 3,
			},
			expectedTrades: []msg.Trade{
				{
					Market:    "testOrderBook",
					Price:     101,
					Size:      80,
					Buyer:     "X",
					Seller:    "R",
					Aggressor: msg.Side_Buy,
				},
				{
					Market:    "testOrderBook",
					Price:     102,
					Size:      20,
					Buyer:     "X",
					Seller:    "C",
					Aggressor: msg.Side_Buy,
				},
			},
			expectedPassiveOrdersAffected: []msg.Order{
				{
					Market:    "testOrderBook",
					Party:     "R",
					Side:      msg.Side_Sell,
					Price:     101,
					Size:      100,
					Remaining: 0,
					Type:      msg.Order_GTC,
					Timestamp: 2,
				},
				{
					Market:    "testOrderBook",
					Party:     "C",
					Side:      msg.Side_Sell,
					Price:     102,
					Size:      100,
					Remaining: 80,
					Type:      msg.Order_GTC,
					Timestamp: 0,
				},
			},
		},
		{
			// Sell is agressive, aggressive at lower price than on the book, pro rata at 99, aggressive is removed
			aggressiveOrder: &msg.Order{
				Market:    "testOrderBook",
				Party:     "Y",
				Side:      msg.Side_Sell,
				Price:     98,
				Size:      100,
				Remaining: 100,
				Type:      msg.Order_GTC,
				Timestamp: 4,
			},
			expectedTrades: []msg.Trade{
				{
					Market:    "testOrderBook",
					Price:     99,
					Size:      50,
					Buyer:     "E",
					Seller:    "Y",
					Aggressor: msg.Side_Sell,
				},
				{
					Market:    "testOrderBook",
					Price:     99,
					Size:      50,
					Buyer:     "F",
					Seller:    "Y",
					Aggressor: msg.Side_Sell,
				},
			},
			expectedPassiveOrdersAffected: []msg.Order{
				{
					Market:    "testOrderBook",
					Party:     "E",
					Side:      msg.Side_Buy,
					Price:     99,
					Size:      100,
					Remaining: 50,
					Type:      msg.Order_GTC,
					Timestamp: 0,
				},
				{
					Market:    "testOrderBook",
					Party:     "F",
					Side:      msg.Side_Buy,
					Price:     99,
					Size:      100,
					Remaining: 50,
					Type:      msg.Order_GTC,
					Timestamp: 0,
				},
			},
		},
		{
			// Sell is agressive, aggressive at exact price, all orders at this price level should be hitted plus order should remain on the sell side of the book at 99 level
			aggressiveOrder: &msg.Order{
				Market:    "testOrderBook",
				Party:     "Z",
				Side:      msg.Side_Sell,
				Price:     99,
				Size:      350,
				Remaining: 350,
				Type:      msg.Order_GTC,
				Timestamp: 4,
			},
			expectedTrades: []msg.Trade{
				{
					Market:    "testOrderBook",
					Price:     99,
					Size:      50,
					Buyer:     "E",
					Seller:    "Z",
					Aggressor: msg.Side_Sell,
				},
				{
					Market:    "testOrderBook",
					Price:     99,
					Size:      50,
					Buyer:     "F",
					Seller:    "Z",
					Aggressor: msg.Side_Sell,
				},
				{
					Market:    "testOrderBook",
					Price:     99,
					Size:      100,
					Buyer:     "N",
					Seller:    "Z",
					Aggressor: msg.Side_Sell,
				},
				{
					Market:    "testOrderBook",
					Price:     99,
					Size:      100,
					Buyer:     "S",
					Seller:    "Z",
					Aggressor: msg.Side_Sell,
				},
			},
			expectedPassiveOrdersAffected: []msg.Order{
				{
					Market:    "testOrderBook",
					Party:     "E",
					Side:      msg.Side_Buy,
					Price:     99,
					Size:      100,
					Remaining: 0,
					Type:      msg.Order_GTC,
					Timestamp: 0,
				},
				{
					Market:    "testOrderBook",
					Party:     "F",
					Side:      msg.Side_Buy,
					Price:     99,
					Size:      100,
					Remaining: 0,
					Type:      msg.Order_GTC,
					Timestamp: 0,
				},
				{
					Market:    "testOrderBook",
					Party:     "N",
					Side:      msg.Side_Buy,
					Price:     99,
					Size:      100,
					Remaining: 0,
					Type:      msg.Order_GTC,
					Timestamp: 1,
				},
				{
					Market:    "testOrderBook",
					Party:     "S",
					Side:      msg.Side_Buy,
					Price:     99,
					Size:      100,
					Remaining: 0,
					Type:      msg.Order_GTC,
					Timestamp: 2,
				},
			},
		},
		{ // aggressive nonpersistent buy order, hits two price levels and is not added to order book
			aggressiveOrder: &msg.Order{
				Market:    "testOrderBook",
				Party:     "XX",
				Side:      msg.Side_Buy,
				Price:     102,
				Size:      200,
				Remaining: 200,
				Type:      msg.Order_FOK, // nonpersistent
				Timestamp: 4,
			},
			expectedTrades: []msg.Trade{
				{
					Market:    "testOrderBook",
					Price:     99,
					Size:      50,
					Buyer:     "XX",
					Seller:    "Z",
					Aggressor: msg.Side_Buy,
				},
				{
					Market:    "testOrderBook",
					Price:     102,
					Size:      80,
					Buyer:     "XX",
					Seller:    "C",
					Aggressor: msg.Side_Buy,
				},
			},
			expectedPassiveOrdersAffected: []msg.Order{
				{
					Market:    "testOrderBook",
					Party:     "Z",
					Side:      msg.Side_Sell,
					Price:     99,
					Size:      350,
					Remaining: 0,
					Type:      msg.Order_GTC,
					Timestamp: 4,
				},
				{
					Market:    "testOrderBook",
					Party:     "C",
					Side:      msg.Side_Sell,
					Price:     102,
					Size:      100,
					Remaining: 0,
					Type:      msg.Order_GTC,
					Timestamp: 0,
				},
			},
		},
		{ // aggressive nonpersistent buy order, hits one price levels and is not added to order book
			aggressiveOrder: &msg.Order{
				Market:    "testOrderBook",
				Party:     "YY",
				Side:      msg.Side_Buy,
				Price:     103,
				Size:      200,
				Remaining: 200,
				Type:      msg.Order_ENE, // nonpersistent
				Timestamp: 5,
			},
			expectedTrades: []msg.Trade{
				{
					Market:    "testOrderBook",
					Price:     103,
					Size:      100,
					Buyer:     "YY",
					Seller:    "D",
					Aggressor: msg.Side_Buy,
				},
			},
			expectedPassiveOrdersAffected: []msg.Order{
				{
					Market:    "testOrderBook",
					Party:     "D",
					Side:      msg.Side_Sell,
					Price:     103,
					Size:      100,
					Remaining: 0,
					Type:      msg.Order_GTC,
					Timestamp: 0,
				},
			},
		},
		{ // aggressive nonpersistent buy order, at super low price hits one price levels and is not added to order book
			aggressiveOrder: &msg.Order{
				Market:    "testOrderBook",
				Party:     "ZZ",
				Side:      msg.Side_Sell,
				Price:     95,
				Size:      200,
				Remaining: 200,
				Type:      msg.Order_ENE, // nonpersistent
				Timestamp: 5,
			},
			expectedTrades: []msg.Trade{
				{
					Market:    "testOrderBook",
					Price:     98,
					Size:      100,
					Buyer:     "G",
					Seller:    "ZZ",
					Aggressor: msg.Side_Sell,
				},
			},
			expectedPassiveOrdersAffected: []msg.Order{
				{
					Market:    "testOrderBook",
					Party:     "G",
					Side:      msg.Side_Buy,
					Price:     98,
					Size:      100,
					Remaining: 0,
					Type:      msg.Order_GTC,
					Timestamp: 0,
				},
			},
		},
	}

	for i, s := range scenario {
		fmt.Println()
		fmt.Println()
		fmt.Printf("SCENARIO %d / %d ------------------------------------------------------------------", i+1, len(scenario))
		fmt.Println()
		fmt.Println("aggressor: ", s.aggressiveOrder)
		fmt.Println("expectedPassiveOrdersAffected: ", s.expectedPassiveOrdersAffected)
		fmt.Println("expectedTrades: ", s.expectedTrades)
		fmt.Println()

		confirmationMsg, err := book.AddOrder(s.aggressiveOrder)

		//this should not return any errors
		assert.Equal(t, msg.OrderError_NONE, err)

		//this should not generate any trades
		assert.Equal(t, len(s.expectedTrades), len(confirmationMsg.Trades))

		fmt.Println("CONFIRMATION MSG:")
		fmt.Println("-> Aggresive:", confirmationMsg.Order)
		fmt.Println("-> Trades :", confirmationMsg.Trades)
		fmt.Println("-> PassiveOrdersAffected:", confirmationMsg.PassiveOrdersAffected)

		// trades should match expected trades
		for i, trade := range confirmationMsg.Trades {
			expectTrade(t, &s.expectedTrades[i], trade)
		}

		// orders affected should match expected values
		for i, orderAffected := range confirmationMsg.PassiveOrdersAffected {
			expectOrder(t, &s.expectedPassiveOrdersAffected[i], orderAffected)
		}
	}
}


func TestOrderBook_AddOrderInvalidMarket(t *testing.T) {
	book := NewBook("testOrderBook", DefaultConfig())
	newOrder := &msg.Order{
		Market:    "invalid",
		Party:     "A",
		Side:      msg.Side_Sell,
		Price:     101,
		Size:      100,
		Remaining: 100,
		Type:      msg.Order_GTC,
		Timestamp: 0,
		Id: fmt.Sprintf("V%d-%d", 1, 1),
	}

	_, err := book.AddOrder(newOrder)
	if err != msg.OrderError_NONE {
		fmt.Println(err)
	}

	assert.Equal(t, msg.OrderError_INVALID_MARKET_ID, err)


}

func TestOrderBook_CancelSellOrder(t *testing.T) {
	fmt.Println("BEGIN CANCELLING VALID ORDER")

	// Arrange
	book := NewBook("testOrderBook", DefaultConfig())
	newOrder := &msg.Order{
		Market:    "testOrderBook",
		Party:     "A",
		Side:      msg.Side_Sell,
		Price:     101,
		Size:      100,
		Remaining: 100,
		Type:      msg.Order_GTC,
		Timestamp: 0,
		Id: fmt.Sprintf("V%d-%d", 1, 1),
	}
	
	confirmation, err := book.AddOrder(newOrder)
	orderAdded := confirmation.Order

	// Act
	res, err := book.CancelOrder(orderAdded)
	if err != msg.OrderError_NONE {
		fmt.Println(err)
	}

	// Assert
	assert.Equal(t, msg.OrderError_NONE, err)
	assert.Equal(t, "V1-1", res.Order.Id)
	assert.Equal(t, msg.Order_Cancelled, res.Order.Status)

	book.PrintState("AFTER CANCEL ORDER")
}

func TestOrderBook_CancelBuyOrder(t *testing.T) {
	fmt.Println("BEGIN CANCELLING VALID ORDER")

	// Arrange
	book := NewBook("testOrderBook", DefaultConfig())
	newOrder := &msg.Order{
		Market:    "testOrderBook",
		Party:     "A",
		Side:      msg.Side_Buy,
		Price:     101,
		Size:      100,
		Remaining: 100,
		Type:      msg.Order_GTC,
		Timestamp: 0,
		Id: fmt.Sprintf("V%d-%d", 1, 1),
	}

	confirmation, err := book.AddOrder(newOrder)
	orderAdded := confirmation.Order

	// Act
	res, err := book.CancelOrder(orderAdded)
	if err != msg.OrderError_NONE {
		fmt.Println(err)
	}

	// Assert
	assert.Equal(t, msg.OrderError_NONE, err)
	assert.Equal(t, "V1-1", res.Order.Id)
	assert.Equal(t, msg.Order_Cancelled, res.Order.Status)

	book.PrintState("AFTER CANCEL ORDER")
}

func TestOrderBook_CancelOrderMarketMismatch(t *testing.T) {
	fmt.Println("BEGIN CANCELLING MARKET MISMATCH ORDER")

	book := NewBook("testOrderBook", DefaultConfig())
	newOrder := &msg.Order{
		Market: "testOrderBook",
		Id:     "123456",
	}

	confirmation, err := book.AddOrder(newOrder)
	orderAdded := confirmation.Order

	orderAdded.Market = "invalid"  // Bad market, malformed?

	_, err = book.CancelOrder(orderAdded)
	if err != msg.OrderError_NONE {
		fmt.Println(err)
	}

	assert.Equal(t, msg.OrderError_INVALID_MARKET_ID, err)
}

func TestOrderBook_CancelOrderInvalidID(t *testing.T) {
	fmt.Println("BEGIN CANCELLING INVALID ORDER")

	book := NewBook("testOrderBook", DefaultConfig())
	newOrder := &msg.Order{
		Market: "testOrderBook",
		Id:     "id",
	}

	confirmation, err := book.AddOrder(newOrder)
	orderAdded := confirmation.Order

	_, err = book.CancelOrder(orderAdded)
	if err != msg.OrderError_NONE {
		fmt.Println(err)
	}

	assert.Equal(t, msg.OrderError_INVALID_ORDER_ID, err)
}

func expectTrade(t *testing.T, expectedTrade, trade *msg.Trade) {
	// run asserts for protocol trade data
	assert.Equal(t, expectedTrade.Price, trade.Price)
	assert.Equal(t, expectedTrade.Size, trade.Size)
	assert.Equal(t, expectedTrade.Buyer, trade.Buyer)
	assert.Equal(t, expectedTrade.Seller, trade.Seller)
	assert.Equal(t, expectedTrade.Aggressor, trade.Aggressor)
}

func expectOrder(t *testing.T, expectedOrder, order *msg.Order) {
	// run asserts for order
	assert.Equal(t, expectedOrder.Market, order.Market)
	assert.Equal(t, expectedOrder.Party, order.Party)
	assert.Equal(t, expectedOrder.Side, order.Side)
	assert.Equal(t, expectedOrder.Price, order.Price)
	assert.Equal(t, expectedOrder.Size, order.Size)
	assert.Equal(t, expectedOrder.Remaining, order.Remaining)
	assert.Equal(t, expectedOrder.Type, order.Type)
	assert.Equal(t, expectedOrder.Timestamp, order.Timestamp)
}<|MERGE_RESOLUTION|>--- conflicted
+++ resolved
@@ -3,14 +3,8 @@
 import (
 	"fmt"
 	"testing"
-<<<<<<< HEAD
-
-	"vega/msg"
-
-=======
 	"vega/log"
 	"vega/msg"
->>>>>>> b630951c
 	"github.com/stretchr/testify/assert"
 )
 
