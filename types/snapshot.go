--- conflicted
+++ resolved
@@ -31,11 +31,8 @@
 	StakingSnapshot    SnapshotNamespace = "staking"
 	IDGenSnapshot      SnapshotNamespace = "idgenerator"
 	RewardSnapshot     SnapshotNamespace = "rewards"
-<<<<<<< HEAD
 	SpamSnapshot       SnapshotNamespace = "spam"
-=======
 	LimitSnapshot      SnapshotNamespace = "limits"
->>>>>>> cf09e706
 
 	MaxChunkSize   = 16 * 1000 * 1000 // technically 16 * 1024 * 1024, but you know
 	IdealChunkSize = 10 * 1000 * 1000 // aim for 10MB
