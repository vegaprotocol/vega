# Changelog

## Unreleased 0.74.0

### 🚨 Breaking changes

- [9945](https://github.com/vegaprotocol/vega/issues/9945) - Add liquidation strategy.
- [10215](https://github.com/vegaprotocol/vega/issues/10215) - Listing transactions on block explorer does not support the field `limit` any more.
- [8056](https://github.com/vegaprotocol/vega/issues/8056) - Getting a transfer by ID now returns a `TransferNode`.

### 🗑️ Deprecation

- [9881](https://github.com/vegaprotocol/vega/issues/9881) - Liquidity monitoring auctions to be removed.
- [10000](https://github.com/vegaprotocol/vega/issues/9881) - Commands `tm` and `tendermint` are deprecated in favour of `cometbft`.

### 🛠 Improvements

- [9930](https://github.com/vegaprotocol/vega/issues/9930) - `LiquidityFeeSettings` can now be used in market proposals to choose how liquidity fees are calculated.
- [9985](https://github.com/vegaprotocol/vega/issues/9985) - Add update margin mode transaction.
- [9936](https://github.com/vegaprotocol/vega/issues/9936) - Time spent in auction no longer contributes to a perpetual market's funding payment.
- [9982](https://github.com/vegaprotocol/vega/issues/9982) - Remove fees and minimal transfer amount from vested account
- [9955](https://github.com/vegaprotocol/vega/issues/9955) - Add data node subscription for transaction results.
- [10004](https://github.com/vegaprotocol/vega/issues/10004) Track average entry price in position engine
- [9825](https://github.com/vegaprotocol/vega/issues/9825) - Remove quadratic slippage.
- [9516](https://github.com/vegaprotocol/vega/issues/9516) - Add filter by transfer ID for ledger entries API.
- [9943](https://github.com/vegaprotocol/vega/issues/9943) - Support amending the order size by defining the target size.
- [9231](https://github.com/vegaprotocol/vega/issues/9231) - Add a `JoinTeam API`
- [10095](https://github.com/vegaprotocol/vega/issues/10095) - Add isolated margin support.
- [10222](https://github.com/vegaprotocol/vega/issues/10222) - Supply bootstrap peers after starting the `IPFS` node to increase reliability.
- [10097](https://github.com/vegaprotocol/vega/issues/10097) - Add funding rate modifiers to perpetual product definition.
- [9981](https://github.com/vegaprotocol/vega/issues/9981) - Support filtering on epoch range on transfers.
- [9981](https://github.com/vegaprotocol/vega/issues/9981) - Support filtering on status on transfers.
- [10104](https://github.com/vegaprotocol/vega/issues/10104) - Add network position tracking.
- [9981](https://github.com/vegaprotocol/vega/issues/9981) - Support filtering on scope on transfers.
- [9983](https://github.com/vegaprotocol/vega/issues/9983) - Implement cap and discount for transfer fees.
- [9980](https://github.com/vegaprotocol/vega/issues/9980) - Add teams statistics API.
- [9257](https://github.com/vegaprotocol/vega/issues/9257) - Add games details API
- [9992](https://github.com/vegaprotocol/vega/issues/9992) - Add configuration to control the number of blocks worth of Ethereum events to read.
- [9260](https://github.com/vegaprotocol/vega/issues/9260) - Enhance rewards API for competitions
- [10180](https://github.com/vegaprotocol/vega/issues/10180) - Additional candle intervals
- [10218](https://github.com/vegaprotocol/vega/issues/10218) - Volume discount stats shows volumes even if party doesn't qualify for a discount tier.
- [9880](https://github.com/vegaprotocol/vega/issues/9880) - Add support for batch proposals.
- [10159](https://github.com/vegaprotocol/vega/issues/10159) - Add additional funding period data to market data API to allow streaming funding period data.
- [10143](https://github.com/vegaprotocol/vega/issues/10143) - Allow changing the market name in update market governance proposal.
- [10154](https://github.com/vegaprotocol/vega/issues/10154) - Move remaining insurance pool balance into the network treasury rather than splitting between other markets and global insurance.
- [10154](https://github.com/vegaprotocol/vega/issues/10154) - Move remaining insurance pool balance into the network treasury rather than splitting between other markets and global insurance.
- [10154](https://github.com/vegaprotocol/vega/issues/10154) - Move remaining insurance pool balance into the network treasury rather than splitting between other markets and global insurance.
- [10154](https://github.com/vegaprotocol/vega/issues/10154) - Move remaining insurance pool balance into the network treasury rather than splitting between other markets and global insurance.
- [10266](https://github.com/vegaprotocol/vega/issues/10266) - Deprecated `marketID` and populate `gameID` in reward API
- [10154](https://github.com/vegaprotocol/vega/issues/10154) - Move remaining insurance pool balance into the network treasury rather than splitting between other markets and global insurance.
- [10155](https://github.com/vegaprotocol/vega/issues/10155) - Add next network close-out timestamp to market data.
- [10000](https://github.com/vegaprotocol/vega/issues/10000) - Introduce `cometbtf` command to replace `tendermint`.
- [10294](https://github.com/vegaprotocol/vega/issues/10294) - New mark price methodology
- [9948](https://github.com/vegaprotocol/vega/issues/9948) - Add support for linked stop orders.
- [9849](https://github.com/vegaprotocol/vega/issues/9849) - Add database support for `num.Uint`.
- [10275](https://github.com/vegaprotocol/vega/issues/10275) - Add API to list party's margin mode.
- [459](https://github.com/vegaprotocol/core-test-coverage/issues/459) - Add liquidation test coverage with market updates.
- [462](https://github.com/vegaprotocol/core-test-coverage/issues/462) - Cover `0012-POSR-011` explicitly
- [595](https://github.com/vegaprotocol/core-test-coverage/issues/595) - Ensure the full size of iceberg orders is considered when creating a network order.
- [10308](https://github.com/vegaprotocol/vega/issues/10308) - Support joining to closed teams based on an allow list.
- [10349](https://github.com/vegaprotocol/vega/issues/10349) - Add oracle support to mark price configuration.
- [10350](https://github.com/vegaprotocol/vega/issues/10350) - Set mark price to uncrossing price if at the end of opening auction no price was yielded by the mark price methodology.
- [521](https://github.com/vegaprotocol/core-test-coverage/issues/521) - Add tests for allow list functionality when joining teams.
- [10375](https://github.com/vegaprotocol/vega/issues/10375) - Expose party's profile in parties API.
- [10340](https://github.com/vegaprotocol/core-test-coverage/issues/10340) - Support updating profile for a party.
- [551](https://github.com/vegaprotocol/core-test-coverage/issues/551) - Cover `0053-PERP-033` explicitly.
- [646](https://github.com/vegaprotocol/core-test-coverage/issues/646) - Add integration test for team rewards `0009-MRKP-130`
- [647](https://github.com/vegaprotocol/core-test-coverage/issues/647) - Add integration test for team rewards `0009-MRKP-131`
- [648](https://github.com/vegaprotocol/core-test-coverage/issues/648) - Add integration test for team rewards `0009-MRKP-132`
- [533](https://github.com/vegaprotocol/core-test-coverage/issues/533) - Add integration test for team rewards `0009-MRKP-016`
- [534](https://github.com/vegaprotocol/core-test-coverage/issues/534) - Add integration test for team rewards `0009-MRKP-017`
- [536](https://github.com/vegaprotocol/core-test-coverage/issues/536) - Add integration test for team rewards `0009-MRKP-019`
- [10317](https://github.com/vegaprotocol/vega/issues/10317) - Add support in Ethereum oracles to data source from `L2s`
- [10429](https://github.com/vegaprotocol/vega/issues/10429) - Restrict the mark price by book to prices from the last mark price duration.
- [552](https://github.com/vegaprotocol/core-test-coverage/issues/552) - Add integration test for mark price `0053-PERP-034`
- [10459](https://github.com/vegaprotocol/vega/issues/10459) - Update `pMedian` to consider staleness of the inputs.
- [10429](https://github.com/vegaprotocol/vega/issues/10439) - Account for isolated margin mode in `EstimatePosition` endpoint.
- [10441](https://github.com/vegaprotocol/vega/issues/10441) - Remove active restore check in collateral snapshot loading, snapshot order change removes the need for it.
- [10286](https://github.com/vegaprotocol/vega/issues/10286) - If probability of trading is less than or equal to the minimum, assign it weight of zero for liquidity score calculation and change the validation of the tau scaling network parameter. 
- [10376](https://github.com/vegaprotocol/vega/issues/10376) - Add spam protection for update profile.
<<<<<<< HEAD
- [10502](https://github.com/vegaprotocol/vega/issues/10502) - Rename index price to `internalCompositePrice`
=======
- [10464](https://github.com/vegaprotocol/vega/issues/10464) - Add total of members in teams API.
- [10464](https://github.com/vegaprotocol/vega/issues/10464) - Add total of members in referral sets API.
>>>>>>> bab4acda

### 🐛 Fixes

- [9941](https://github.com/vegaprotocol/vega/issues/9941) - Add data node mapping for `WasEligible` field in referral set.
- [9940](https://github.com/vegaprotocol/vega/issues/9940) - Truncate fee stats in quantum down to the 6 decimal.
- [9940](https://github.com/vegaprotocol/vega/issues/9940) - Do not assume stop order is valid when generating ids up front.
- [9998](https://github.com/vegaprotocol/vega/issues/9998) - Slippage factors can now me updated in a market.
- [10036](https://github.com/vegaprotocol/vega/issues/10036) - Average entry price no longer flickers after a trade.
- [9956](https://github.com/vegaprotocol/vega/issues/9956) - Prevent validator node from starting if they do not have a Ethereum `RPCAddress` set.
- [9952](https://github.com/vegaprotocol/vega/issues/9952) - `PnL` flickering fix.
- [9977](https://github.com/vegaprotocol/vega/issues/9977) - Transfer infra fees directly to general account without going through vesting.
- [10041](https://github.com/vegaprotocol/vega/issues/10041) - List ledger entries `API` errors when using pagination.
- [10050](https://github.com/vegaprotocol/vega/issues/10050) - Cleanup `mempool` cache on commit.
- [10052](https://github.com/vegaprotocol/vega/issues/10052) - Some recent stats tables should have been `hypertables` with retention periods.
- [10103](https://github.com/vegaprotocol/vega/issues/10103) - List ledgers `API` returns bad error when filtering by transfer type only.
- [10120](https://github.com/vegaprotocol/vega/issues/10120) - Assure theoretical and actual funding payment calculations are consistent.
- [10164](https://github.com/vegaprotocol/vega/issues/10164) - Properly handle edge case where an external data point is received out of order.
- [10121](https://github.com/vegaprotocol/vega/issues/10121) - Assure `EstimatePosition` API works correctly with sparse perps data
- [10126](https://github.com/vegaprotocol/vega/issues/10126) - Account for invalid stop orders in batch, charge default gas.
- [10123](https://github.com/vegaprotocol/vega/issues/10123) - Ledger exports contain account types of "UNKNOWN" type
- [10132](https://github.com/vegaprotocol/vega/issues/10132) - Add mapping in `GraphQL` for update perps market proposal.
- [10125](https://github.com/vegaprotocol/vega/issues/10125) - Wire the `JoinTeam` command in the wallet.
- [10177](https://github.com/vegaprotocol/vega/issues/10177) - Add validation that order sizes are not strangely large.
- [10189](https://github.com/vegaprotocol/vega/issues/10189) - Votes for assets while proposal is waiting for node votes are included in the snapshot state.
- [10166](https://github.com/vegaprotocol/vega/issues/10166) - Closed markets should not be subscribed to data sources when restored from a snapshot.
- [10127](https://github.com/vegaprotocol/vega/issues/10127) - Untangle `ApplyReferralCode` and `JoinTeam` command verification.
- [10153](https://github.com/vegaprotocol/vega/issues/10153) - Add metrics and reduce amount of request sent to the Ethereum `RPC`.
- [10147](https://github.com/vegaprotocol/vega/issues/10147) - Add network transfer largest share to the transfers if needed.
- [10158](https://github.com/vegaprotocol/vega/issues/10158) - Add the network as the zero-share default party in settlement engine.
- [10183](https://github.com/vegaprotocol/vega/issues/10183) - Fix transfer fees registration and decay.
- [9840](https://github.com/vegaprotocol/vega/issues/9840) - Team API inconsistency in joined at timestamps.
- [10205](https://github.com/vegaprotocol/vega/issues/10205) - Fix for transfer discount fees.
- [10211](https://github.com/vegaprotocol/vega/issues/10211) - Ensure infra fees don't get counted for vesting.
- [10217](https://github.com/vegaprotocol/vega/issues/10217) - Game ID for reward entity should be optional
- [10238](https://github.com/vegaprotocol/vega/issues/10238) - Fix logic when a user firsts requests spam information
- [10227](https://github.com/vegaprotocol/vega/issues/10227) - Make the wallet errors on spam stats meaningful.
- [10193](https://github.com/vegaprotocol/vega/issues/10193) - Denormalize `tx_results` to avoid joins with blocks when queried.
- [10233](https://github.com/vegaprotocol/vega/issues/10233) - Fix expiring stop orders panic.
- [10215](https://github.com/vegaprotocol/vega/issues/10215) - Rework pagination to align with the natural reverse-chronological order of the block explorer.
- [10241](https://github.com/vegaprotocol/vega/issues/10241) - Do not include start epoch on referees set statistics.
- [10219](https://github.com/vegaprotocol/vega/issues/10219) - Candles API should fill gaps when there are periods with no trades.
- [10050](https://github.com/vegaprotocol/vega/issues/10050) - Cleanup `mempool` cache on commit.
- [9882](https://github.com/vegaprotocol/vega/issues/9882) - Fix `net params` sent on closed channel.
- [10257](https://github.com/vegaprotocol/vega/issues/10257) - Fix equity like share votes count on update market proposal.
- [10260](https://github.com/vegaprotocol/vega/issues/10260) - `ListCandleData` errors when interval is `block`
- [9677](https://github.com/vegaprotocol/vega/issues/9677) - Removing snapshots and checkpoints do not fail on missing or corrupt state.
- [10267](https://github.com/vegaprotocol/vega/issues/10267) - `ListCandleData` errors when market is in opening auction
- [10276](https://github.com/vegaprotocol/vega/issues/10276) - `ListCandleData` should return empty strings instead of zero for prices when being gap filled.
- [10278](https://github.com/vegaprotocol/vega/issues/10278) - Transfers connection filtering by `isReward` and party causes error
- [10251](https://github.com/vegaprotocol/vega/issues/10251) - Add batch proposal API and fix batch proposal submission.
- [10285](https://github.com/vegaprotocol/vega/issues/10285) - Fix `MTM` settlement panic.
- [10321](https://github.com/vegaprotocol/vega/issues/10321) - Fix `ListPartyMarginModes` panic.
- [10324](https://github.com/vegaprotocol/vega/issues/10324) - Fix `GetMarketHistoryByID` to only return the most recent market data information when no dates are provided.
- [10318](https://github.com/vegaprotocol/vega/issues/10318) - Prevent stop orders being placed during opening auction.
- [476](https://github.com/vegaprotocol/core-test-coverage/issues/476) - Add tests for markets expiring in opening auction, fix a bug for future markets.
- [10354](https://github.com/vegaprotocol/vega/issues/10354) - Renumbered SQL migration scripts 0055-0067 due to 0068 being released as part of a patch without renumbering.
- [476](https://github.com/vegaprotocol/core-test-coverage/issues/476) - Add tests for markets expiring in opening auction, fix a bug for future markets.
- [10362](https://github.com/vegaprotocol/vega/issues/10362) - Include notional volumes in `SLA` snapshot.
- [10339](https://github.com/vegaprotocol/vega/issues/10339) - Fix for GraphQL batch proposals support.
- [10326](https://github.com/vegaprotocol/vega/issues/10326) - Fix intermittent test failure.
- [10382](https://github.com/vegaprotocol/vega/issues/10382) - Fix switch to isolated margin with parked pegged orders.
- [10390](https://github.com/vegaprotocol/vega/pull/10390) - Fix the data node startup when an external `hypertable` exist outside of the public schema
- [10393](https://github.com/vegaprotocol/vega/issues/10393) - Fixed source weight validation.
- [10396](https://github.com/vegaprotocol/vega/issues/10396) - `ListTransfers` returns error.
- [10299](https://github.com/vegaprotocol/vega/issues/10299) - `ListTransfers` does not return staking rewards.
- [10496](https://github.com/vegaprotocol/vega/issues/10496) - `MarketData` API now always report correct funding payment when a perpetual market is terminated.
- [10407](https://github.com/vegaprotocol/vega/issues/10407) - Workaround to allow running feature test with invalid 0 mark price frequency.
- [10378](https://github.com/vegaprotocol/vega/issues/10378) - Ensure network position has price set at all times.
- [10409](https://github.com/vegaprotocol/vega/issues/10499) - Block explorer `API` failing in release `0.74.0`.
- [10417](https://github.com/vegaprotocol/vega/issues/10417) - Party margin modes `API` always errors.
- [10431](https://github.com/vegaprotocol/vega/issues/10431) - Fix source staleness validation.
- [10436](https://github.com/vegaprotocol/vega/issues/10436) - Fix source staleness validation when oracles are not defined.
- [10434](https://github.com/vegaprotocol/vega/issues/10434) - Unsubscribe oracles when market is closed.
- [10454](https://github.com/vegaprotocol/vega/issues/10454) - Fix account resolver validation to include order margin account.
- [10451](https://github.com/vegaprotocol/vega/issues/10451) - Fix get update asset bundle.
- [10480](https://github.com/vegaprotocol/vega/issues/10480) - Fix migration of position average entry price.
- [10419](https://github.com/vegaprotocol/vega/issues/10419) - Block explorer database migration is slow.
- [10431](https://github.com/vegaprotocol/vega/issues/10431) - Fix source staleness validation.
- [10419](https://github.com/vegaprotocol/vega/issues/10419) - Block explorer database migration is slow.
- [10470](https://github.com/vegaprotocol/vega/issues/10470) - Mark non-optional parameters as required and update documentation strings.
- [10456](https://github.com/vegaprotocol/vega/issues/10456) - Expose proper enum for `GraphQL` dispatch metric.
- [10301](https://github.com/vegaprotocol/vega/issues/10301) - Fix get epoch by block.
- [10343](https://github.com/vegaprotocol/vega/issues/10343) - Remove auction trigger extension and triggering ratio from liquidity monitoring parameters. 
- [10490](https://github.com/vegaprotocol/vega/issues/10490) - Handle the `quant` library returning `NaN`
- [10504](https://github.com/vegaprotocol/vega/issues/10504) - Make sure the referral sets API accounts for referees switch.

## 0.73.0

### 🚨 Breaking changes

- [8679](https://github.com/vegaprotocol/vega/issues/8679) - Snapshot configuration `load-from-block-height` no longer accept `-1` as value. To reload from the latest snapshot, it should be valued `0`.
- [8679](https://github.com/vegaprotocol/vega/issues/8679) - Snapshot configuration `snapshot-keep-recent` only accept values from `1` (included) to `10` (included) .
- [8944](https://github.com/vegaprotocol/vega/issues/8944) - Asset ID field on the `ExportLedgerEntriesRequest gRPC API` for exporting ledger entries has changed type to make it optional.
- [9562](https://github.com/vegaprotocol/vega/issues/9562) - `--lite` and `--archive` options to data node have been replaced with `--retention-profile=[archive|conservative|minimal]` with default mode as archive.
- [9258](https://github.com/vegaprotocol/vega/issues/9258) - Rework `GetReferralSetStats` endpoint.
- [9258](https://github.com/vegaprotocol/vega/issues/9258) - Change HTTP endpoint from `/volume-discount-stats` to `/volume-discount-program/stats`.
- [9258](https://github.com/vegaprotocol/vega/issues/9258) - Change HTTP endpoint from `/referral-sets/stats/{id}` to `/referral-sets/{id}/stats`.
- [9719](https://github.com/vegaprotocol/vega/issues/9719) - Remove unnecessary fields from referral and volume discount program proposals.
- [9733](https://github.com/vegaprotocol/vega/issues/9733) - Making `set_id` optional in `referral set stats` endpoint
- [9743](https://github.com/vegaprotocol/vega/issues/9743) - Rename `ReferralFeeStats` endpoints to `FeesStats`, and `FeeStats` event to `FeesStats`.
- [9408](https://github.com/vegaprotocol/vega/issues/9408) - Enforce pagination range.
- [9757](https://github.com/vegaprotocol/vega/issues/9757) - Liquidity provisions `API` shows the pending `LP` instead of the current when an update is accepted by the network.

### 🛠 Improvements

- [8051](https://github.com/vegaprotocol/vega/issues/8051) - Upgrade to comet `0.38.0`
- [9484](https://github.com/vegaprotocol/vega/issues/9484) - Remove network parameters that only provide defaults for market liquidity settings.
- [8718](https://github.com/vegaprotocol/vega/issues/8718) - Emit market data event after setting mark price prior to final settlement.
- [8590](https://github.com/vegaprotocol/vega/issues/8590) - Improved Ethereum oracle support.
- [8754](https://github.com/vegaprotocol/vega/issues/8754) - Introduce Perpetuals and their funding payment calculations.
- [8731](https://github.com/vegaprotocol/vega/issues/8731) - Add liquidity provision `SLA` to governance proposals for spot market.
- [8741](https://github.com/vegaprotocol/vega/issues/8741) - Add a network parameter for disabling `Ethereum` oracles.
- [8600](https://github.com/vegaprotocol/vega/issues/8600) - Clean and refactor data source packages.
- [8845](https://github.com/vegaprotocol/vega/issues/8845) - Add support for network treasury and global insurance accounts.
- [9545](https://github.com/vegaprotocol/vega/issues/9545) - Auto load new segments after load finishes
- [8661](https://github.com/vegaprotocol/vega/issues/8661) - Refactor the snapshot engine to make it testable.
- [8680](https://github.com/vegaprotocol/vega/issues/8680) - Move loading the local snapshot in the initialization steps.
- [8682](https://github.com/vegaprotocol/vega/issues/8682) - Share snapshot by search the metadata database instead of loading the tree.
- [8846](https://github.com/vegaprotocol/vega/issues/8846) - Add support to transfer recurring transfers to metric based reward
- [9549](https://github.com/vegaprotocol/vega/issues/9549) - Update config defaults to better support archive nodes
- [8857](https://github.com/vegaprotocol/vega/issues/8857) - Add a step for getting the balance of the liquidity provider liquidity fee account
- [9483](https://github.com/vegaprotocol/vega/issues/9483) - Zip history segments only once
- [8847](https://github.com/vegaprotocol/vega/issues/8847) - Implement internal time trigger data source.
- [8895](https://github.com/vegaprotocol/vega/issues/8895) - Allow to set runtime parameters in the SQL Store connection structure
- [9678](https://github.com/vegaprotocol/vega/issues/9678) - Cache and forward referral rewards multiplier and factor multiplier
- [8779](https://github.com/vegaprotocol/vega/issues/8779) - Query all details of liquidity providers via an API.
- [8924](https://github.com/vegaprotocol/vega/issues/8924) - Refactor slightly to remove need to deep clone `proto` types
- [8782](https://github.com/vegaprotocol/vega/issues/8782) - List all active liquidity providers for a market via API.
- [8753](https://github.com/vegaprotocol/vega/issues/8753) - Governance for new market proposal.
- [8752](https://github.com/vegaprotocol/vega/issues/8752) - Add `PERPS` network parameter.
- [8759](https://github.com/vegaprotocol/vega/issues/8759) - Add update market support for `PERPS`.
- [8758](https://github.com/vegaprotocol/vega/issues/8758) - Internal recurring time trigger for `PERPS`.
- [8913](https://github.com/vegaprotocol/vega/issues/8913) - Add business logic for team management.
- [8765](https://github.com/vegaprotocol/vega/issues/8765) - Implement snapshots state for `PERPS`.
- [8918](https://github.com/vegaprotocol/vega/issues/8918) - Implement commands for team management.
- [9401](https://github.com/vegaprotocol/vega/issues/9401) - Use boot strap peers when fetching initial network history segment
- [9670](https://github.com/vegaprotocol/vega/issues/9670) - Do not check destination account exists when validating transfer proposal
- [8960](https://github.com/vegaprotocol/vega/issues/8960) - Improve wiring perpetual markets through governance.
- [8969](https://github.com/vegaprotocol/vega/issues/8969) - Improve wiring of internal time triggers for perpetual markets.
- [9001](https://github.com/vegaprotocol/vega/issues/9001) - Improve wiring of perpetual markets into the data node.
- [8985](https://github.com/vegaprotocol/vega/issues/8985) - Improve snapshot restore of internal time triggers for perpetual markets.
- [9146](https://github.com/vegaprotocol/vega/issues/9146) - Improve `TWAP` for perpetual markets to do calculations incrementally.
- [8817](https://github.com/vegaprotocol/vega/issues/8817) - Add interest term to perpetual funding payment calculation.
- [8755](https://github.com/vegaprotocol/vega/issues/8755) - Improve testing for perpetual settlement and collateral transfers.
- [9319](https://github.com/vegaprotocol/vega/issues/9319) - Introduce product data field in market data for product specific information.
- [8756](https://github.com/vegaprotocol/vega/issues/8756) - Settlement and margin implementation for `PERPS`.
- [8932](https://github.com/vegaprotocol/vega/issues/8932) - Fix range validation of `performanceHysteresisEpochs`
- [8887](https://github.com/vegaprotocol/vega/pull/8887) - Remove differences for snapshot loading when the `nullchain` is used instead of `tendermint`
- [8973](https://github.com/vegaprotocol/vega/issues/8973) - Do some more validation on Ethereum call specifications, add explicit error types to improve reporting
- [8957](https://github.com/vegaprotocol/vega/issues/8957) - Oracle bindings for `PERPS`.
- [8770](https://github.com/vegaprotocol/vega/issues/8770) - Add `PERPS` to integration tests.
- [8763](https://github.com/vegaprotocol/vega/issues/8763) - Periodic settlement data endpoint.
- [8920](https://github.com/vegaprotocol/vega/issues/8920) - Emit events when something happens to teams.
- [8917](https://github.com/vegaprotocol/vega/issues/8917) - Support teams engine snapshots
- [9007](https://github.com/vegaprotocol/vega/issues/9007) - Add reward vesting mechanisms.
- [8914](https://github.com/vegaprotocol/vega/issues/8914) - Add referral network parameters.
- [9023](https://github.com/vegaprotocol/vega/issues/9023) - Add transaction comparison tool.
- [8120](https://github.com/vegaprotocol/vega/issues/8120) - Data node `API` support for spot markets, data and governance.
- [8762](https://github.com/vegaprotocol/vega/issues/8762) - Data node `API` support for perpetual markets, data and governance.
- [8761](https://github.com/vegaprotocol/vega/issues/8761) - Add terminating `PERPS` via governance.
- [9021](https://github.com/vegaprotocol/vega/issues/9021) - Add rejection reason to stop orders.
- [9012](https://github.com/vegaprotocol/vega/issues/9012) - Add governance to update the referral program.
- [9077](https://github.com/vegaprotocol/vega/issues/9077) - Ensure liquidity `SLA` parameters are exposed on markets and proposals
- [9046](https://github.com/vegaprotocol/vega/issues/9046) - Send event on referral engine state change.
- [9045](https://github.com/vegaprotocol/vega/issues/9045) - Snapshot the referral engine.
- [9136](https://github.com/vegaprotocol/vega/issues/9136) - Referral engine returns reward factor for a given party
- [9076](https://github.com/vegaprotocol/vega/issues/9076) - Add current funding rate to market data.
- [1932](https://github.com/vegaprotocol/devops-infra/issues/1932) - Allow configuring an `SQL` statement timeout.
- [9162](https://github.com/vegaprotocol/vega/issues/9162) - Refactor transfers to support new metric based rewards and distribution strategies
- [9163](https://github.com/vegaprotocol/vega/issues/9163) - Refactor reward engine to support the new metric based reward distribution
- [9164](https://github.com/vegaprotocol/vega/issues/9164) - Refactor market activity tracker to support more metrics and history
- [9219](https://github.com/vegaprotocol/vega/issues/9219) - Don't do `IPFS` garbage collection every segment
- [9208](https://github.com/vegaprotocol/vega/issues/9208) - Refactor referral set and teams state
- [9204](https://github.com/vegaprotocol/vega/issues/9204) - Ensure teams names are not duplicates
- [9080](https://github.com/vegaprotocol/vega/issues/9080) - Add support for vested and vesting account in GraphQL
- [9147](https://github.com/vegaprotocol/vega/issues/9147) - Add reward multiplier to vesting engine
- [9593](https://github.com/vegaprotocol/vega/issues/9593) - Version and whether it was taken for a protocol upgrade added to snapshot.
- [9234](https://github.com/vegaprotocol/vega/issues/9234) - Add support for transfers out of the vested account
- [9199](https://github.com/vegaprotocol/vega/issues/9199) - Consider running notional volume to determine referrers and referees tier
- [9214](https://github.com/vegaprotocol/vega/issues/9214) - Add staking tier on referral program
- [9205](https://github.com/vegaprotocol/vega/issues/9205) - Ensure staking requirement when creating / joining referral sets
- [9032](https://github.com/vegaprotocol/vega/issues/9032) - Implement activity streaks.
- [9133](https://github.com/vegaprotocol/vega/issues/9133) - Apply discounts/rewards in fee calculation
- [9281](https://github.com/vegaprotocol/vega/issues/9281) - Add ability to filter funding period data points by the sequence they land in.
- [9254](https://github.com/vegaprotocol/vega/issues/9254) - Add fee discounts to trade API
- [9246](https://github.com/vegaprotocol/vega/issues/9246) - Add rewards multiplier support in the referral engine.
- [9063](https://github.com/vegaprotocol/vega/issues/9063) - Make `calculationTimeStep` a network parameter
- [9167](https://github.com/vegaprotocol/vega/issues/9167) - Rename liquidity network parameters
- [9302](https://github.com/vegaprotocol/vega/issues/9302) - Volume discount program
- [9288](https://github.com/vegaprotocol/vega/issues/9288) - Add check for current epoch to integration tests.
- [9288](https://github.com/vegaprotocol/vega/issues/9288) - Allow integration test time to progress by epoch.
- [9078](https://github.com/vegaprotocol/vega/issues/9078) - Add activity streak `API`.
- [9351](https://github.com/vegaprotocol/vega/issues/9351) - Avoid using strings in market activity tracker snapshot and checkpoint
- [9079](https://github.com/vegaprotocol/vega/issues/9079) - Add API to get the current referral program
- [8916](https://github.com/vegaprotocol/vega/issues/8916) - Add data node `API` for teams.
- [7461](https://github.com/vegaprotocol/vega/issues/7461) - Add endpoint to get transfer by ID.
- [9417](https://github.com/vegaprotocol/vega/issues/9417) - Add additional filters for referral set `APIs`.
- [9375](https://github.com/vegaprotocol/vega/issues/9375) - Apply SLA parameters at epoch boundary.
- [9279](https://github.com/vegaprotocol/vega/issues/9279) - Remove checks for best bid/ask when leaving opening auction.
- [9456](https://github.com/vegaprotocol/vega/issues/9456) - Add liquidity `SLA` parameters to `NewMarket` and `UpdateMarketConfiguration` proposals in `GraphQL`.
- [9408](https://github.com/vegaprotocol/vega/issues/9408) - Check for integer overflow in pagination.
- [5176](https://github.com/vegaprotocol/vega/issues/5176) - Check for duplicate asset registration in integration tests.
- [9496](https://github.com/vegaprotocol/vega/issues/9496) - Added support for new dispatch strategy fields in feature tests
- [9536](https://github.com/vegaprotocol/vega/issues/9536) - Feature tests for average position metric transfers and reward
- [9547](https://github.com/vegaprotocol/vega/issues/9547) - Less disk space is now needed to initialise a data node from network history.
- [8764](https://github.com/vegaprotocol/vega/issues/8764) - Include funding payment in margin and liquidation price estimates for `PERPS`.
- [9519](https://github.com/vegaprotocol/vega/issues/9519) - Fix `oracle_specs` data in the `database` that was inadvertently removed during an earlier database migration
- [9475](https://github.com/vegaprotocol/vega/issues/9475) - Make `oracle_data` and `oracle_data_oracle_specs` into `hypertables`
- [9478](https://github.com/vegaprotocol/vega/issues/8764) - Add SLA statistics to market data and liquidity provision APIs.
- [9558](https://github.com/vegaprotocol/vega/issues/9558) - Feature tests for relative return metric transfers and reward
- [9559](https://github.com/vegaprotocol/vega/issues/9559) - Feature tests for return volatility metric transfers and reward
- [9564](https://github.com/vegaprotocol/vega/issues/9564) - Fix error message for too many staking tiers.
- [8421](https://github.com/vegaprotocol/vega/issues/8421) - Markets that spend too long in opening auction should be cancelled.
- [9575](https://github.com/vegaprotocol/vega/issues/9575) - Expand SLA statistics by required liquidity and notional volumes.
- [9578](https://github.com/vegaprotocol/vega/issues/9578) - Add spam protection for referral transactions
- [9590](https://github.com/vegaprotocol/vega/issues/9590) - Restore positions for market activity tracker on migration from old version.
- [9589](https://github.com/vegaprotocol/vega/issues/9589) - Add event for funding payments.
- [9460](https://github.com/vegaprotocol/vega/issues/9460) - Add APIs for volume discount program.
- [9628](https://github.com/vegaprotocol/vega/issues/9628) - Upgrade `CometBFT`.
- [9577](https://github.com/vegaprotocol/vega/issues/9577) - Feature test coverage for distribution strategy
- [9542](https://github.com/vegaprotocol/vega/issues/9542) - Ensure all per asset accounts exist after migration
- [8475](https://github.com/vegaprotocol/vega/issues/8475) - Emit margin levels event when margin balance is cleared.
- [9664](https://github.com/vegaprotocol/vega/issues/9664) - Handle pagination of release request with github.
- [9681](https://github.com/vegaprotocol/vega/issues/9681) - Move referral set reward factor to the referral set stats events
- [9708](https://github.com/vegaprotocol/vega/issues/9708) - Use the correct transaction hash when submitting orders through the `nullblockchain`
- [9755](https://github.com/vegaprotocol/vega/issues/9755) - Add referral program spam statistics to `GetSpamStatistics` core API.
- [409](https://github.com/vegaprotocol/OctoberACs/issues/409) - Add integration test for team rewards `0056-REWA-106`
- [410](https://github.com/vegaprotocol/OctoberACs/issues/410) - Add integration test for team rewards `0056-REWA-107`
- [411](https://github.com/vegaprotocol/OctoberACs/issues/411) - Add integration test for team rewards `0056-REWA-108`
- [408](https://github.com/vegaprotocol/OctoberACs/issues/408) - Add integration test for team rewards `0056-REWA-105`
- [407](https://github.com/vegaprotocol/OctoberACs/issues/407) - Add integration test for team rewards `0056-REWA-104`
- [406](https://github.com/vegaprotocol/OctoberACs/issues/406) - Add integration test for team rewards `0056-REWA-103`
- [388](https://github.com/vegaprotocol/OctoberACs/issues/388) - Add integration test for `0029-FEES-031`
- [387](https://github.com/vegaprotocol/OctoberACs/issues/387) - Add integration test for `0029-FEES-028`
- [9710](https://github.com/vegaprotocol/vega/issues/9710) - Add config to keep spam and `POW` enabled when using null chain.
- [403](https://github.com/vegaprotocol/OctoberACs/issues/403) - Add integration test for team rewards `0056-REWA-100`
- [402](https://github.com/vegaprotocol/OctoberACs/issues/402) - Add integration test for team rewards `0056-REWA-099`
- [401](https://github.com/vegaprotocol/OctoberACs/issues/401) - Add integration test for team rewards `0056-REWA-098`
- [400](https://github.com/vegaprotocol/OctoberACs/issues/400) - Add integration test for team rewards `0056-REWA-097`
- [2971](https://github.com/vegaprotocol/system-tests/issues/2971) - Fix margin calculation for `PERPS`.
- [2948](https://github.com/vegaprotocol/system-tests/issues/2948) - Add integration test for failing system test.
- [9541](https://github.com/vegaprotocol/vega/issues/9731) - Add filtering for party to the referral fees API.
- [9541](https://github.com/vegaprotocol/vega/issues/9731) - Add X day aggregate totals for referral set referees.
- [2985](https://github.com/vegaprotocol/system-tests/issues/2985) - Coverage for insurance pool transfers, fix deadlock when terminating pending market through governance.
- [9770](https://github.com/vegaprotocol/vega/issues/9770) - Fix `PnL` flickering bug.
- [9785](https://github.com/vegaprotocol/vega/issues/9785) - Support transfers to network treasury.
- [9743](https://github.com/vegaprotocol/system-tests/issues/9743) - Expose maker fees in fees stats API.
- [9750](https://github.com/vegaprotocol/vega/issues/9750) - Add paid liquidity fees statistics to API.
- [8919](https://github.com/vegaprotocol/vega/issues/8919) - Add `CreatedAt` field to transaction type in the block explorer API.
- [7248](https://github.com/vegaprotocol/vega/issues/7248) - Add transaction proof of work and version in block explorer API.
- [9815](https://github.com/vegaprotocol/vega/issues/9815) - Introduce API to get fees statistics for a given party.
- [9861](https://github.com/vegaprotocol/vega/issues/9861) - Add `lockedUntilEpoch` to rewards API
- [9846](https://github.com/vegaprotocol/vega/issues/9846) - Add API for vesting and locked balances.
- [9876](https://github.com/vegaprotocol/vega/issues/9876) - Disable teams support in transfers and referral sets.
- [8056](https://github.com/vegaprotocol/vega/issues/8056) - Add transfer fees event.
- [9883](https://github.com/vegaprotocol/vega/issues/9883) - Add reward filter to transfer API.
- [9886](https://github.com/vegaprotocol/vega/issues/9886) - Add party vesting statistics endpoint.
- [9770](https://github.com/vegaprotocol/vega/issues/9770) - Fix `PnL` flickering bug on an already open position.
- [9827](https://github.com/vegaprotocol/vega/issues/9827) - Expose `was_eligible` in the referral set statistics.
- [9918](https://github.com/vegaprotocol/vega/issues/9918) - Expose vesting quantum balance.
- [9923](https://github.com/vegaprotocol/vega/issues/9923) - Add referrer volume to referral set stats.

### 🐛 Fixes

- [8417](https://github.com/vegaprotocol/vega/issues/8417) - Fix normalisation of Ethereum calls that return structures
- [8719](https://github.com/vegaprotocol/vega/issues/8719) - Do not try to resolve iceberg order if it's not set
- [8721](https://github.com/vegaprotocol/vega/issues/8721) - Fix panic with triggered OCO expiring
- [8751](https://github.com/vegaprotocol/vega/issues/8751) - Fix Ethereum oracle data error event sent with incorrect sequence number
- [8906](https://github.com/vegaprotocol/vega/issues/8906) - Fix Ethereum oracle confirmation height not be used
- [8729](https://github.com/vegaprotocol/vega/issues/8729) - Stop order direction not set in datanode
- [8545](https://github.com/vegaprotocol/vega/issues/8545) - Block Explorer pagination does not order correctly.
- [8748](https://github.com/vegaprotocol/vega/issues/8748) - `ListSuccessorMarkets` does not return results.
- [9784](https://github.com/vegaprotocol/vega/issues/9784) - Referral timestamp consistency
- [8749](https://github.com/vegaprotocol/vega/issues/8749) - Ensure stop order expiry is in the future
- [9337](https://github.com/vegaprotocol/vega/issues/9337) - Non deterministic ordering of vesting ledger events
- [8773](https://github.com/vegaprotocol/vega/issues/8773) - Fix panic with stop orders
- [9343](https://github.com/vegaprotocol/vega/issues/9343) - Prevent malicious validator submitting Ethereum oracle chain event prior to initial start time
- [8792](https://github.com/vegaprotocol/vega/issues/8792) - Fix panic when starting null block chain node.
- [8739](https://github.com/vegaprotocol/vega/issues/8739) - Cancel orders for rejected markets.
- [9831](https://github.com/vegaprotocol/vega/issues/9831) - Disable auto vacuum during network history load
- [9685](https://github.com/vegaprotocol/vega/issues/9685) - All events for core are sent out in a stable order.
- [9594](https://github.com/vegaprotocol/vega/issues/9594) - non deterministic order events on market termination
- [9350](https://github.com/vegaprotocol/vega/issues/9350) - Clear account ledger events causing segment divergence
- [9118](https://github.com/vegaprotocol/vega/issues/9118) - Improve list stop orders error message
- [9406](https://github.com/vegaprotocol/vega/issues/9105) - Fix Ethereum oracle validation failing unexpectedly when using go 1.19
- [9105](https://github.com/vegaprotocol/vega/issues/9105) - Truncate virtual stake decimal places
- [9517](https://github.com/vegaprotocol/vega/issues/9517) - Start and end time stamps in `GetMarketDataHistoryByID` now work as expected.
- [9348](https://github.com/vegaprotocol/vega/issues/9348) - Nil pointer error in Ethereum call engine when running with null block chain
- [8800](https://github.com/vegaprotocol/vega/issues/8800) - `expiresAt` is always null in the Stop Orders `API`.
- [8796](https://github.com/vegaprotocol/vega/issues/8796) - Avoid updating active proposals slice while iterating over it.
- [8631](https://github.com/vegaprotocol/vega/issues/8631) - Prevent duplicate Ethereum call chain event after snapshot start
- [9528](https://github.com/vegaprotocol/vega/issues/9528) - Allow order submission when in governance suspended auction.
- [8679](https://github.com/vegaprotocol/vega/issues/8679) - Disallow snapshot state-sync if local snapshots exist
- [8364](https://github.com/vegaprotocol/vega/issues/8364) - Initialising from network history not working after database wipe
- [8827](https://github.com/vegaprotocol/vega/issues/8827) - Add block height validation to validator initiated transactions and pruning to the `pow` engine cache
- [8836](https://github.com/vegaprotocol/vega/issues/8836) - Fix enactment of market update state
- [9760](https://github.com/vegaprotocol/vega/issues/9760) - Validate that a recurring transfer with markets matches the asset in the transfer.
- [8848](https://github.com/vegaprotocol/vega/issues/8848) - Handle the case where the market is terminated and the epoch ends at the same block.
- [8853](https://github.com/vegaprotocol/vega/issues/8853) - Liquidity provision amendment bug fixes
- [8862](https://github.com/vegaprotocol/vega/issues/8862) - Fix settlement via governance
- [9088](https://github.com/vegaprotocol/vega/issues/9088) - Include error field in `contractCall` snapshot.
- [8854](https://github.com/vegaprotocol/vega/issues/8854) - Add liquidity `v2` snapshots to the list of providers
- [8772](https://github.com/vegaprotocol/vega/issues/8772) - Checkpoint panic on successor markets.
- [8962](https://github.com/vegaprotocol/vega/issues/8962) - Refreshed pegged iceberg orders remain tracked as pegged orders.
- [8837](https://github.com/vegaprotocol/vega/issues/8837) - Remove successor entries from snapshot if they will be removed next tick.
- [8868](https://github.com/vegaprotocol/vega/issues/8868) - Fix `oracle_specs` table null value error.
- [9038](https://github.com/vegaprotocol/vega/issues/9038) - New market proposals are no longer in both the active and enacted slices to prevent pointer sharing.
- [8878](https://github.com/vegaprotocol/vega/issues/8878) - Fix amend to consider market decimals when checking for sufficient funds.
- [8698](https://github.com/vegaprotocol/vega/issues/8698) - Final settlement rounding can be off by a 1 factor instead of just one.
- [9113](https://github.com/vegaprotocol/vega/issues/9113) - Only add pending signatures to the retry list when the notary engine snapshot restores.
- [8861](https://github.com/vegaprotocol/vega/issues/8861) - Fix successor proposals never leaving proposed state.
- [9086](https://github.com/vegaprotocol/vega/issues/9086) - Set identifier generator during perpetual settlement for closed out orders.
- [8884](https://github.com/vegaprotocol/vega/issues/8884) - Do not assume `\n` is present on the first read chunk of the input
- [8477](https://github.com/vegaprotocol/vega/issues/8477) - Do not allow opening auction duration of 0
- [9272](https://github.com/vegaprotocol/vega/issues/9272) - Fix dead-lock when terminating a perpetual market.
- [8891](https://github.com/vegaprotocol/vega/issues/8891) - Emit market update event when resuming via governance
- [8874](https://github.com/vegaprotocol/vega/issues/8874) - Database migration can fail when rolling back and migrating up again.
- [8855](https://github.com/vegaprotocol/vega/issues/8855) - Preserve reference to parent market when restoring checkpoint data
- [9576](https://github.com/vegaprotocol/vega/issues/9576) - Metric collection during bridge stops no longer causes a panic.
- [8909](https://github.com/vegaprotocol/vega/issues/8909) - initialise id generator for all branches of market state update
- [9004](https://github.com/vegaprotocol/vega/issues/9004) - Clear insurance pools in a deterministic order in successor markets.
- [8908](https://github.com/vegaprotocol/vega/issues/8908) - A rejected parent market should result in all successors getting rejected, too.
- [8953](https://github.com/vegaprotocol/vega/issues/8953) - Fix reward distribution when validator delegate to other validators
- [8898](https://github.com/vegaprotocol/vega/issues/8898) - Fix auction uncrossing handling for spots
- [8968](https://github.com/vegaprotocol/vega/issues/8968) - Fix missing parent reference on checkpoint restore.
- [9009](https://github.com/vegaprotocol/vega/issues/9009) - Fix non determinism in `RollbackParentELS`
- [8945](https://github.com/vegaprotocol/vega/issues/8945) - Expose missing order from the stop order `GraphQL` endpoint.
- [9034](https://github.com/vegaprotocol/vega/issues/9034) - Add missing transfer types to `GraphQL` schema definition.
- [9075](https://github.com/vegaprotocol/vega/issues/9075) - `Oracle Specs API` can fail when oracle data is null.
- [8944](https://github.com/vegaprotocol/vega/issues/8944) - Fix ignoring of asset `ID` in ledger export, and make it optional.
- [8971](https://github.com/vegaprotocol/vega/issues/8971) - Record the epoch start time even in opening auction
- [8992](https://github.com/vegaprotocol/vega/issues/8992) - allow for 0 time step for `SLA` fee calculation
- [9266](https://github.com/vegaprotocol/vega/issues/9266) - Preserve perpetual state when updating product
- [8988](https://github.com/vegaprotocol/vega/issues/8988) - allow amend/cancel of pending liquidity provision
- [8993](https://github.com/vegaprotocol/vega/issues/8993) - handle the case where commitment min time fraction is 1
- [9252](https://github.com/vegaprotocol/vega/issues/9252) - Preserve the order of pegged orders in snapshots.
- [9066](https://github.com/vegaprotocol/vega/issues/9066) - Ensure a party have a liquidity provision before trying to cancel
- [9140](https://github.com/vegaprotocol/vega/issues/9140) - Stop orders table should be a `hypertable` with retention policy.
- [9153](https://github.com/vegaprotocol/vega/issues/9153) - `MTM` win transfers can be less than one.
- [9227](https://github.com/vegaprotocol/vega/issues/9227) - Do not allow market updates that change the product type.
- [9535](https://github.com/vegaprotocol/vega/issues/9535) - Populate referral statistics when loading from a snapshot.
- [9178](https://github.com/vegaprotocol/vega/issues/9178) - Fix LP amendment panic
- [9329](https://github.com/vegaprotocol/vega/issues/9329) - Roll next trigger time forward until after the time that triggered it.
- [9053](https://github.com/vegaprotocol/vega/issues/9053) - Handle settle market events in core positions plug-in.
- [9189](https://github.com/vegaprotocol/vega/issues/9189) - Fix stop orders snapshots
- [9313](https://github.com/vegaprotocol/vega/issues/9313) - `ListLedgerEntries` transfers type filter works as expected with open to and from filters.
- [9198](https://github.com/vegaprotocol/vega/issues/9198) - Fix panic during LP amendment applications
- [9196](https://github.com/vegaprotocol/vega/issues/9196) - `API` documentation should specify the time format.
- [9294](https://github.com/vegaprotocol/vega/issues/9294) - Data node panics when many markets use the same data source
- [9203](https://github.com/vegaprotocol/vega/issues/9203) - Do not remove LPs from the parties map if they are an LP without an open position
- [9202](https://github.com/vegaprotocol/vega/issues/9202) - Fix `ELS` not calculated when leaving opening auction.
- [9276](https://github.com/vegaprotocol/vega/issues/9276) - Properly save stats in the positions snapshot
- [9276](https://github.com/vegaprotocol/vega/issues/9276) - Properly save stats in the positions snapshot
- [9305](https://github.com/vegaprotocol/vega/issues/9305) - Properly propagate `providersFeeCalculationTimeStep` parameter
- [9374](https://github.com/vegaprotocol/vega/issues/9374) - `ListGovernanceData` ignored reference filter.
- [9385](https://github.com/vegaprotocol/vega/issues/9385) - Support deprecated liquidity auction type for compatibility
- [9398](https://github.com/vegaprotocol/vega/issues/9398) - Fix division by zero panic in market liquidity
- [9413](https://github.com/vegaprotocol/vega/issues/9413) - Fix range validation for SLA parameters
- [9332](https://github.com/vegaprotocol/vega/issues/9332) - Ethereum oracles sending data to unintended destinations
- [9447](https://github.com/vegaprotocol/vega/issues/9447) - Store current SLA parameters in the liquidity engine snapshot.
- [9433](https://github.com/vegaprotocol/vega/issues/9433) - fix referral set snapshot
- [9432](https://github.com/vegaprotocol/vega/issues/9432) - fix referral set not saved to database.
- [9449](https://github.com/vegaprotocol/vega/issues/9449) - if expiration is empty, never expire a discount/reward program
- [9263](https://github.com/vegaprotocol/vega/issues/9263) - save dispatch strategy details in the database and allow for its retrieval.
- [9374](https://github.com/vegaprotocol/vega/issues/9374) - `ListGovernanceData` returns an error instead of results.
- [9344](https://github.com/vegaprotocol/vega/issues/9344) - Verify `EthTime` in submitted `ChainEvent` transactions matches the chain.
- [9461](https://github.com/vegaprotocol/vega/issues/9461) - Do not make SLA related transfers for 0 amount.
- [9462](https://github.com/vegaprotocol/vega/issues/9462) - Add missing proposal error `enum` values to the database.
- [9466](https://github.com/vegaprotocol/vega/issues/9466) - `ListReferralSets` returns error when there are no stats available.
- [9341](https://github.com/vegaprotocol/vega/issues/9341) - Fix checkpoint loading
- [9472](https://github.com/vegaprotocol/vega/issues/9472) - `ListTeams` returns error when filtering by referrer or team.
- [9477](https://github.com/vegaprotocol/vega/issues/947y) - Teams data not persisted to the database.
- [9412](https://github.com/vegaprotocol/vega/issues/9412) - Use vote close time for opening auction start time.
- [9487](https://github.com/vegaprotocol/vega/issues/9487) - Reset auction trigger appropriately when market is resumed via governance.
- [9489](https://github.com/vegaprotocol/vega/issues/9489) - A referrer cannot join another team.
- [9441](https://github.com/vegaprotocol/vega/issues/9441) - fix occasional double close of channel in integration tests
- [9074](https://github.com/vegaprotocol/vega/issues/9074) - Fix error response for `CSV` exports.
- [9512](https://github.com/vegaprotocol/vega/issues/9512) - Allow hysteresis period to be set to 0.
- [9526](https://github.com/vegaprotocol/vega/issues/9526) - Rename go enum value `REJECTION_REASON_STOP_ORDER_NOT_CLOSING_THE_POSITION` to match `db` schema
- [8979](https://github.com/vegaprotocol/vega/issues/8979) - Add trusted proxy config and verification for `XFF` header.
- [9530](https://github.com/vegaprotocol/vega/issues/9530) - Referral program end timestamp not correctly displaying in `GraphQL API`.
- [9532](https://github.com/vegaprotocol/vega/issues/9532) - Data node crashes if referral program starts and ends in the same block.
- [9540](https://github.com/vegaprotocol/vega/issues/9540) - Proposals connection errors for `UpdateReferralProgram`.
- [9570](https://github.com/vegaprotocol/vega/issues/9570) - Ledger entry export doesn't work if `dateRange.End` is specified
- [9571](https://github.com/vegaprotocol/vega/issues/9571) - Ledger entry `CSV` export slow even when looking at narrow time window
- [8934](https://github.com/vegaprotocol/vega/issues/8934) - Check for special characters in headers.
- [9609](https://github.com/vegaprotocol/vega/issues/9609) - Do not prompt for funding payments when terminating a perpetual market if we have already processed a trigger.
- [8979](https://github.com/vegaprotocol/vega/issues/8979) - Update `XFF` information in rate limiter documentation.
- [9540](https://github.com/vegaprotocol/vega/issues/9540) - Proposals connection does not resolve `UpdateReferralProgram` proposals correctly.
- [9580](https://github.com/vegaprotocol/vega/issues/9580) - Add program end time validation for referral proposals.
- [9588](https://github.com/vegaprotocol/vega/issues/9588) - Fix snapshot state for referral and volume discount programs.
- [9596](https://github.com/vegaprotocol/vega/issues/9596) - Empty positions and potential positions are excluded from win socialisation.
- [9619](https://github.com/vegaprotocol/vega/issues/9619) - Win socialisation on funding payments should include parties who haven't traded.
- [9624](https://github.com/vegaprotocol/vega/issues/9624) - Fix get returns when window is larger than available returns
- [9634](https://github.com/vegaprotocol/vega/issues/9634) - Do not allow to submit liquidity provision for pending LPs
- [9636](https://github.com/vegaprotocol/vega/issues/9636) - include ersatz validator for validator ranking reward.
- [9655](https://github.com/vegaprotocol/vega/issues/9655) - Make liquidity monitoring parameter required in market proposals validation
- [9280](https://github.com/vegaprotocol/vega/issues/9280) - Fix block height off by one issue.
- [9658](https://github.com/vegaprotocol/vega/issues/9658) - Fix `updateVolumeDiscountProgram` GraphQL resolver.
- [9672](https://github.com/vegaprotocol/vega/issues/9672) - Fix margin being non-zero on `PERPS`, add tests to ensure distressed parties are handled correctly
- [9280](https://github.com/vegaprotocol/vega/issues/9280) - Get block height directly from `blocks` table.
- [9787](https://github.com/vegaprotocol/vega/issues/9787) - Do not sort market input so that tracking of dispatch strategies are not disturbed.
- [9675](https://github.com/vegaprotocol/vega/issues/9675) - Fix snapshot issue with not applying `providersCalculationStep` at epoch start.
- [9693](https://github.com/vegaprotocol/vega/issues/9693) - Add missing validation for general account public key in governance transfer
- [9691](https://github.com/vegaprotocol/vega/issues/9691) - Refactor referral engine snapshot
- [8570](https://github.com/vegaprotocol/vega/issues/8570) - Ensure pagination doesn't trigger a sequential scan on block-explorer transactions table.
- [9704](https://github.com/vegaprotocol/vega/issues/9704) - Fix referral program snapshot
- [9705](https://github.com/vegaprotocol/vega/issues/9705) - Ensure vote events are sent in the same order.
- [9714](https://github.com/vegaprotocol/vega/issues/9714) - Missing data from the fee stats
- [9722](https://github.com/vegaprotocol/vega/issues/9722) - Add missing wiring for activity streak `gRPC`
- [9734](https://github.com/vegaprotocol/vega/issues/9734) - Fix creation of new account types for existing assets during migration
- [9731](https://github.com/vegaprotocol/vega/issues/9731) - Allow team rewards to apply to all teams.
- [9727](https://github.com/vegaprotocol/vega/issues/9727) - Initialize teams earlier to avoid panic.
- [9746](https://github.com/vegaprotocol/vega/issues/9746) - Fix handling of LP fees reward
- [9747](https://github.com/vegaprotocol/vega/issues/9747) - Return correct destination type
- [9541](https://github.com/vegaprotocol/vega/issues/9731) - Add filtering for party to the referral fees API.
- [9751](https://github.com/vegaprotocol/vega/issues/9751) - Make sure that LP fee party accounts exists.
- [9762](https://github.com/vegaprotocol/vega/issues/9762) - Referral fees API not filtering by party correctly.
- [9775](https://github.com/vegaprotocol/vega/issues/9775) - Do not pay discount if set is not eligible
- [9788](https://github.com/vegaprotocol/vega/issues/9788) - Fix transfer account validation.
- [9859](https://github.com/vegaprotocol/vega/issues/9859) - Cache nonces in `pow` engine to prevent reuse.
- [9544](https://github.com/vegaprotocol/vega/issues/9544) - Fix race in visor restart logic.
- [9797](https://github.com/vegaprotocol/vega/issues/9797) - Default pagination limits are not always correctly set.
- [9813](https://github.com/vegaprotocol/vega/issues/9813) - Add validation for team scope vs individual scope
- [8570](https://github.com/vegaprotocol/vega/issues/8570) - Make sure the filtering by `cmd_type` on block explorer doesn't result with a bad query planning.
- [9801](https://github.com/vegaprotocol/vega/issues/9801) - Set right numbers on volume discount in fees stats
- [9835](https://github.com/vegaprotocol/vega/issues/9835) - Fix panic batch market instruction.
- [9841](https://github.com/vegaprotocol/vega/issues/9841) - Release `postgres` connections after ledger export is complete
- [9833](https://github.com/vegaprotocol/vega/issues/9833) - Validate market exists before enacting governance transfer.
- [9725](https://github.com/vegaprotocol/vega/issues/9725) - List ledger entries `API` documentation and functionality.
- [9874](https://github.com/vegaprotocol/vega/issues/9874) - Use correct field reference when paging with `JSONB` fields.
- [9818](https://github.com/vegaprotocol/vega/issues/9818) - Correctly register generated rewards in fees statistics.
- [9850](https://github.com/vegaprotocol/vega/issues/9850) - Do not use default cursor when Before or After is defined.
- [9855](https://github.com/vegaprotocol/vega/issues/9855) - Use max governance transfer amount as a quantum multiplier
- [9853](https://github.com/vegaprotocol/vega/issues/9853) - Data node crashing due to duplicate key violation in paid liquidity fees table.
- [9843](https://github.com/vegaprotocol/vega/issues/9843) - Migration script `0039` down migration drops incorrect column.
- [9858](https://github.com/vegaprotocol/vega/issues/9858) - Fix missing where statement in list referral set referees.
- [9868](https://github.com/vegaprotocol/vega/issues/9868) - Avoid empty ledger entries from governance transfers for metric when there is no activity.
- [9871](https://github.com/vegaprotocol/vega/issues/9871) - Fix panic on snapshot after market termination following protocol upgrade.
- [8769](https://github.com/vegaprotocol/vega/issues/8769) - Support timestamp data from different oracle types.
- [9894](https://github.com/vegaprotocol/vega/issues/9894) - Reset distress party position in market activity tracker.
- [9895](https://github.com/vegaprotocol/vega/issues/9895) - Expose discounts on trades fees.
- [9900](https://github.com/vegaprotocol/vega/issues/9900) - Fix for duplicate liquidity provisions in the `API`.
- [9900](https://github.com/vegaprotocol/vega/issues/9900) - Fix for duplicate liquidity provisions in the `API`.
- [9911](https://github.com/vegaprotocol/vega/issues/9911) - Bind correct property in `GraphQL` resolver.
- [9913](https://github.com/vegaprotocol/vega/issues/9913) - Add missing properties in schema.
- [9916](https://github.com/vegaprotocol/vega/issues/9916) - Fix activity streak locked account until epoch.
- [9924](https://github.com/vegaprotocol/vega/issues/9924) - Referral set referees `API` should aggregate by number of epochs.
- [9922](https://github.com/vegaprotocol/vega/issues/9922) - Ensure the factors in referral program account for set eligibility.
- [10249](https://github.com/vegaprotocol/vega/issues/10249) - Upgrade `cometbft` to 0.38.2

## 0.72.1

### 🐛 Fixes

- [8709](https://github.com/vegaprotocol/vega/issues/8709) - Fix stop order enum in data node.
- [8713](https://github.com/vegaprotocol/vega/issues/8713) - Wallet name with upper-case letter is allowed, again
- [8698](https://github.com/vegaprotocol/vega/issues/8698) - Always set the `ToAccount` field when clearing fees.
- [8711](https://github.com/vegaprotocol/vega/issues/8711) - Fix market lineage trigger.
- [8737](https://github.com/vegaprotocol/vega/issues/8737) - Fix `GetStopOrder` errors when order has a state change.
- [8727](https://github.com/vegaprotocol/vega/issues/8727) - Clear parent market on checkpoint restore if the parent market was already succeeded.
- [8835](https://github.com/vegaprotocol/vega/issues/8835) - Spot snapshot fixes
- [9651](https://github.com/vegaprotocol/vega/issues/9651) - Park pegged orders if they lose their peg
- [9666](https://github.com/vegaprotocol/vega/issues/9666) - Fix balance cache refresh snapshot issue

## 0.72.0

### 🗑️ Deprecation

- [8280](https://github.com/vegaprotocol/vega/issues/8280) - Unused rewards related network parameters are now deprecated and will be removed

### 🛠 Improvements

- [8666](https://github.com/vegaprotocol/vega/issues/8666) - Fix `total notional value` database migrations deadlock.
- [8409](https://github.com/vegaprotocol/vega/issues/8409) - Add `total notional value` to the candles.
- [7684](https://github.com/vegaprotocol/vega/issues/7684) - Add filters for `Block Explorer` transactions `API` for multiple command types (inclusive and exclusive) and multiple parties
- [7592](https://github.com/vegaprotocol/vega/issues/7592) - Add `block` parameter to `epoch` query.
- [7906](https://github.com/vegaprotocol/vega/issues/7906) - Connection tokens on the wallet survive reboot.
- [8264](https://github.com/vegaprotocol/vega/issues/8264) - Add a command line on the wallet to locate the wallet files
- [8026](https://github.com/vegaprotocol/vega/issues/8026) - Update `UPGRADING.md document`
- [8283](https://github.com/vegaprotocol/vega/issues/8283) - Add disclaimer to the wallet `CLI`
- [8296](https://github.com/vegaprotocol/vega/issues/8296) - Improve error handling for invalid proposal validation timestamp
- [8318](https://github.com/vegaprotocol/vega/issues/8318) - Proto definitions for spots
- [8117](https://github.com/vegaprotocol/vega/issues/8117) - Added spots governance implementation
- [8259](https://github.com/vegaprotocol/vega/issues/8259) - Proto definitions for successor markets.
- [8201](https://github.com/vegaprotocol/vega/issues/8201) - Add support for successor markets.
- [8339](https://github.com/vegaprotocol/vega/issues/8339) - Target stake for spots
- [8337](https://github.com/vegaprotocol/vega/issues/8337) - ELS for spots
- [8359](https://github.com/vegaprotocol/vega/issues/8359) - Add proto definitions for iceberg orders
- [8592](https://github.com/vegaprotocol/vega/issues/8592) - Remove oracle data current state table
- [8398](https://github.com/vegaprotocol/vega/issues/8398) - Implement iceberg orders in data node
- [8361](https://github.com/vegaprotocol/vega/issues/8361) - Implement pegged iceberg orders
- [8301](https://github.com/vegaprotocol/vega/issues/8301) - Implement iceberg orders in core
- [8301](https://github.com/vegaprotocol/vega/issues/8301) - Implement iceberg orders in feature tests
- [8429](https://github.com/vegaprotocol/vega/issues/8429) - Implement iceberg orders in `graphQL`
- [8429](https://github.com/vegaprotocol/vega/issues/8429) - Implement iceberg orders during auction uncrossing
- [8524](https://github.com/vegaprotocol/vega/issues/8524) - Rename iceberg fields for clarity
- [8459](https://github.com/vegaprotocol/vega/issues/8459) - Market depth and book volume include iceberg reserves
- [8332](https://github.com/vegaprotocol/vega/issues/8332) - Add support in collateral engine for spots
- [8330](https://github.com/vegaprotocol/vega/issues/8330) - Implement validation on successor market proposals.
- [8247](https://github.com/vegaprotocol/vega/issues/8247) - Initial support for `Ethereum` `oracles`
- [8334](https://github.com/vegaprotocol/vega/issues/8334) - Implement market succession in execution engine.
- [8354](https://github.com/vegaprotocol/vega/issues/8354) - refactor execution package
- [8394](https://github.com/vegaprotocol/vega/issues/8394) - Get rid of spot liquidity provision commands and data structures.
- [8613](https://github.com/vegaprotocol/vega/issues/8613) - Pass context into witness resource check method
- [8402](https://github.com/vegaprotocol/vega/issues/8402) - Avoid division by 0 in market activity tracker
- [8347](https://github.com/vegaprotocol/vega/issues/8347) - Market state (`ELS`) to be included in checkpoint data.
- [8303](https://github.com/vegaprotocol/vega/issues/8303) - Add support for successor markets in datanode.
- [8118](https://github.com/vegaprotocol/vega/issues/8118) - Spot market execution
- [7416](https://github.com/vegaprotocol/vega/issues/7416) - Support for governance transfers
- [7701](https://github.com/vegaprotocol/vega/issues/7701) - Support parallel request on different party on the wallet API
- [8353](https://github.com/vegaprotocol/vega/issues/8353) - Improve ledger entry `CSV` export.
- [8445](https://github.com/vegaprotocol/vega/issues/8445) - Additional feature tests for iceberg orders.
- [8349](https://github.com/vegaprotocol/vega/issues/8349) - Add successor market integration test coverage.
- [8434](https://github.com/vegaprotocol/vega/issues/8434) - Add pagination for `ListSuccessorMarkets`.
- [8439](https://github.com/vegaprotocol/vega/issues/8439) - Include proposals for the `ListSuccessorMarkets API`.
- [8476](https://github.com/vegaprotocol/vega/issues/8476) - Add successor market per `AC`
- [8365](https://github.com/vegaprotocol/vega/issues/8365) - Add new liquidity engine with SLA support.
- [8466](https://github.com/vegaprotocol/vega/issues/8466) - Add stop orders protobufs and domain types
- [8467](https://github.com/vegaprotocol/vega/issues/8467) - Add stop orders data structures
- [8516](https://github.com/vegaprotocol/vega/issues/8516) - Add stop orders network parameter
- [9509](https://github.com/vegaprotocol/vega/issues/9509) - Markets can now be updated when they are in an opening auction.
- [8470](https://github.com/vegaprotocol/vega/issues/8470) - Stop orders snapshots
- [8548](https://github.com/vegaprotocol/vega/issues/8548) - Use default for tendermint `RPC` address and better validation for `semver`
- [8472](https://github.com/vegaprotocol/vega/issues/8472) - Add support for stop orders with batch market instructions
- [8567](https://github.com/vegaprotocol/vega/issues/8567) - Add virtual stake and market growth to market data.
- [8508](https://github.com/vegaprotocol/vega/issues/8508) - Add network parameters for SLA.
- [8468](https://github.com/vegaprotocol/vega/issues/8468) - Wire in stop orders in markets
- [8609](https://github.com/vegaprotocol/vega/issues/8609) - Add `graphQL` support for governance transfers
- [8528](https://github.com/vegaprotocol/vega/issues/8528) - Add support for Stop Orders in the data node.
- [8635](https://github.com/vegaprotocol/vega/issues/8635) - Allow market update proposal with ELS only
- [8675](https://github.com/vegaprotocol/vega/issues/8675) - Fix inconsistent naming for successor markets.
- [8504](https://github.com/vegaprotocol/vega/issues/8504) - Add market liquidity common layer for spot market.
- [8415](https://github.com/vegaprotocol/vega/issues/8415) - Allow to terminate, suspend/resume market via governance
- [8690](https://github.com/vegaprotocol/vega/issues/8690) - Add gas estimation for stop orders.
- [8505](https://github.com/vegaprotocol/vega/issues/8505) - Add snapshots to liquidity engine version 2.

### 🐛 Fixes

- [8236](https://github.com/vegaprotocol/vega/issues/8236) - Fix `orderById` `GraphQL` docs.
- [8208](https://github.com/vegaprotocol/vega/issues/8208) - Fix block explorer API documentation
- [8203](https://github.com/vegaprotocol/vega/issues/8203) - Fix `assetId` parsing for Ledger entries export to `CSV` file.
- [8251](https://github.com/vegaprotocol/vega/issues/8251) - Fix bug in expired orders optimisation resulting in non deterministic order sequence numbers
- [8226](https://github.com/vegaprotocol/vega/issues/8226) - Fix auto initialise failure when initialising empty node
- [8186](https://github.com/vegaprotocol/vega/issues/8186) - Set a close timestamp when closing a market
- [8206](https://github.com/vegaprotocol/vega/issues/8206) - Add number of decimal places to oracle spec.
- [8668](https://github.com/vegaprotocol/vega/issues/8668) - Market data migration scripts fix
- [8225](https://github.com/vegaprotocol/vega/issues/8225) - Better error handling in `ListEntities`
- [8222](https://github.com/vegaprotocol/vega/issues/8222) - `EstimatePositions` does not correctly validate data.
- [8357](https://github.com/vegaprotocol/vega/issues/8357) - Load network history segments into staging area prior to load if not already present
- [8266](https://github.com/vegaprotocol/vega/issues/8266) - Fix HTTPS with `autocert`.
- [8471](https://github.com/vegaprotocol/vega/issues/8471) - Restore network parameters from snapshot without validation to avoid order dependence.
- [8290](https://github.com/vegaprotocol/vega/issues/8290) - Calling network history `API` without network history enabled caused panics in data node.
- [8299](https://github.com/vegaprotocol/vega/issues/8299) - Fix listing of internal data sources in GraphQL.
- [8279](https://github.com/vegaprotocol/vega/issues/8279) - Avoid overriding a map entry while iterating on it, on the wallet connection manager.
- [8341](https://github.com/vegaprotocol/vega/issues/8341) - Remind the user to check his internet connection if the wallet can't connect to a node.
- [8343](https://github.com/vegaprotocol/vega/issues/8343) - Make the service starter easier to instantiate
- [8429](https://github.com/vegaprotocol/vega/issues/8429) - Release margin when decreasing iceberg size like normal orders do
- [8429](https://github.com/vegaprotocol/vega/issues/8429) - Set order status to stopped if an iceberg order instantly causes a wash trade
- [8376](https://github.com/vegaprotocol/vega/issues/8376) - Ensure the structure fields match their JSON counter parts in the wallet API requests and responses.
- [8363](https://github.com/vegaprotocol/vega/issues/8363) - Add missing name property in `admin.describe_key` wallet API example
- [8536](https://github.com/vegaprotocol/vega/issues/8536) - If liquidity fee account is empty do not create 0 amount transfers to insurance pool when clearing market
- [8313](https://github.com/vegaprotocol/vega/issues/8313) - Assure liquidation price estimate works with 0 open volume
- [8412](https://github.com/vegaprotocol/vega/issues/8412) - Fix non deterministic ordering of events emitted on auto delegation
- [8414](https://github.com/vegaprotocol/vega/issues/8414) - Fix corruption on order subscription
- [8453](https://github.com/vegaprotocol/vega/issues/8453) - Do not verify termination timestamp in update market when pre-enacting proposal
- [8418](https://github.com/vegaprotocol/vega/issues/8418) - Fix data node panics when a bad successor market proposal is rejected
- [8358](https://github.com/vegaprotocol/vega/issues/8358) - Fix replay protection
- [8655](https://github.com/vegaprotocol/vega/issues/8655) - Set market close timestamp when market closes
- [8362](https://github.com/vegaprotocol/vega/issues/8362) - Fix `PnL` flickering bug.
- [8565](https://github.com/vegaprotocol/vega/issues/8565) - Unsubscribe all data sources when restoring a settled market from a snapshot
- [8578](https://github.com/vegaprotocol/vega/issues/8578) - Add iceberg option fields to live orders trigger
- [8451](https://github.com/vegaprotocol/vega/issues/8451) - Fix invalid auction duration for new market proposals.
- [8500](https://github.com/vegaprotocol/vega/issues/8500) - Fix liquidity provision `ID` is nullable in `GraphQL API`.
- [8511](https://github.com/vegaprotocol/vega/issues/8511) - Include settled markets in the snapshots
- [8551](https://github.com/vegaprotocol/vega/issues/8551) - Reload market checkpoint data on snapshot loaded.
- [8486](https://github.com/vegaprotocol/vega/issues/8486) - Fix enactment timestamp being lost in checkpoints.
- [8572](https://github.com/vegaprotocol/vega/issues/8572) - Fix governance fraction validation
- [8618](https://github.com/vegaprotocol/vega/issues/8618) - Add iceberg fields to GraphQL `OrderUpdate`
- [8694](https://github.com/vegaprotocol/vega/issues/8694) - Properly decrement by difference when amending iceberg order
- [8580](https://github.com/vegaprotocol/vega/issues/8580) - Fix wallet `CLI` ignoring max-request-duration
- [8583](https://github.com/vegaprotocol/vega/issues/8583) - Fix validation of ineffectual transfer
- [8586](https://github.com/vegaprotocol/vega/issues/8586) - Fix cancel governance transfer proposal validation
- [8597](https://github.com/vegaprotocol/vega/issues/8597) - Enact governance transfer cancellation
- [8428](https://github.com/vegaprotocol/vega/issues/8428) - Add missing `LastTradedPrice` field in market data
- [8335](https://github.com/vegaprotocol/vega/issues/8335) - Validate asset for metrics in transfers to be an actual asset
- [8603](https://github.com/vegaprotocol/vega/issues/8603) - Restore `lastTradedPrice` of `nil` as `nil` in market snapshot
- [8617](https://github.com/vegaprotocol/vega/issues/8617) - Fix panic with order gauge in future market
- [8596](https://github.com/vegaprotocol/vega/issues/8596) - Fix panic when rejecting markets on time update.
- [8545](https://github.com/vegaprotocol/vega/issues/6545) - Block explorer does not page backwards correctly.
- [8654](https://github.com/vegaprotocol/vega/issues/8654) - `GraphQL` query on trades with no filters returns an error.
- [8623](https://github.com/vegaprotocol/vega/issues/8623) - Send market data event when a market is rejected.
- [8642](https://github.com/vegaprotocol/vega/issues/8642) - Restore successor maps from snapshot.
- [8636](https://github.com/vegaprotocol/vega/issues/8636) - Trading mode in market data events should be set to `NO_TRADING` if the market is in a final state.
- [8651](https://github.com/vegaprotocol/vega/issues/8651) - Wallet support for stop orders
- [8630](https://github.com/vegaprotocol/vega/issues/8630) - Fix duplicate stake linking due to `re-org`
- [8664](https://github.com/vegaprotocol/vega/issues/8664) - Stop order invalid expiry
- [8643](https://github.com/vegaprotocol/vega/issues/8643) - Handle vote close for pending successor markets.
- [8665](https://github.com/vegaprotocol/vega/issues/8665) - `Datanode` not persisting stop order events
- [8702](https://github.com/vegaprotocol/vega/issues/8702) - Fix panic on auction exit after stop orders expired in auction
- [8703](https://github.com/vegaprotocol/vega/issues/8703) - Wire stop orders cancellation
- [8698](https://github.com/vegaprotocol/vega/issues/8698) - Always set the `ToAccount` field when clearing fees.
- [9773](https://github.com/vegaprotocol/vega/issues/9773) - Ensure invalid market for transfer doesn't panic
- [9777](https://github.com/vegaprotocol/vega/issues/9777) - Ensure new account types are created for existing assets

## 0.71.0

### 🚨 Breaking changes

- [7859](https://github.com/vegaprotocol/vega/issues/7859) - Fix Ledger entries exporting `CSV` file.
- [8064](https://github.com/vegaprotocol/vega/issues/8064) - Remove `websocket` for rewards
- [8093](https://github.com/vegaprotocol/vega/issues/8093) - Remove offset pagination
- [8111](https://github.com/vegaprotocol/vega/issues/8111) - Unify payload between `admin.update_network` and `admin.describe_network` endpoint in the wallet API.
- [7916](https://github.com/vegaprotocol/vega/issues/7916) - Deprecated `TradesConnection GraphQL sub-queries` in favour of an `un-nested` Trades query with a filter parameter. This requires a change in the underlying `gRPC` request message. Trades subscription takes a `TradesSubscriptionFilter` that allows multiple `MarketID` and `PartyID` filters to be specified.
- [8143](https://github.com/vegaprotocol/vega/issues/8143) - Merge GraphQL and REST servers
- [8111](https://github.com/vegaprotocol/vega/issues/8111) - Reduce passphrase requests for admin endpoints by introducing `admin.unlock_wallet` and removing the `passphrase` field from wallet-related endpoints.

### 🛠 Improvements

- [8030](https://github.com/vegaprotocol/vega/issues/8030) - Add `API` for fetching `CSV` data from network history.
- [7943](https://github.com/vegaprotocol/vega/issues/7943) - Add version to network file to be future-proof.
- [7759](https://github.com/vegaprotocol/vega/issues/7759) - Support for rolling back data node to a previous network history segment
- [8131](https://github.com/vegaprotocol/vega/issues/8131) - Add reset all command to data node and remove wipe on start up flags
- [7505](https://github.com/vegaprotocol/vega/issues/7505) - `Datanode` batcher statistics
- [8045](https://github.com/vegaprotocol/vega/issues/8045) - Fix bug in handling internal sources data.
- [7843](https://github.com/vegaprotocol/vega/issues/7843) - Report partial batch market instruction processing failure
- [7990](https://github.com/vegaprotocol/vega/issues/7990) - Remove reference to `postgres` in the `protobuf` documentation comments
- [7992](https://github.com/vegaprotocol/vega/issues/7992) - Improve Candles related `APIs`
- [7986](https://github.com/vegaprotocol/vega/issues/7986) - Remove cross `protobuf` files documentation references
- [8146](https://github.com/vegaprotocol/vega/issues/8146) - Add fetch retry behaviour to network history fetch command
- [7982](https://github.com/vegaprotocol/vega/issues/7982) - Fix behaviour of endpoints with `marketIds` and `partyIds` filters
- [7846](https://github.com/vegaprotocol/vega/issues/7846) - Add event indicating distressed parties that are still holding an active position.
- [7985](https://github.com/vegaprotocol/vega/issues/7985) - Add full stop on all fields documentation to get it properly generated
- [8024](https://github.com/vegaprotocol/vega/issues/8024) - Unify naming in `rpc` endpoints and add tags
- [7989](https://github.com/vegaprotocol/vega/issues/7989) - Remove reference to cursor based pagination in `rpc` documentations
- [7991](https://github.com/vegaprotocol/vega/issues/7991) - Improve `EstimateFees` documentation
- [7108](https://github.com/vegaprotocol/vega/issues/7108) - Annotate required fields in `API` requests.
- [8039](https://github.com/vegaprotocol/vega/issues/8039) - Write network history segments in the `datanode` process instead of requesting `postgres` to write them.
- [7987](https://github.com/vegaprotocol/vega/issues/7987) - Make terms consistent in `API` documentation.
- [8025](https://github.com/vegaprotocol/vega/issues/8025) - Address inconsistent verb and grammar in the `API` documentation.
- [7999](https://github.com/vegaprotocol/vega/issues/7999) - Review `DateRange API` documentation.
- [7955](https://github.com/vegaprotocol/vega/issues/7955) - Ensure the wallet API documentation matches the Go definitions
- [8023](https://github.com/vegaprotocol/vega/issues/8023) - Made pagination `docstrings` consistent.
- [8105](https://github.com/vegaprotocol/vega/issues/8105) - Make candles return in ascending order when queried from `graphql`.
- [8144](https://github.com/vegaprotocol/vega/issues/8144) - Visor - remove data node asset option from the config. Use only one asset.
- [8000](https://github.com/vegaprotocol/vega/issues/8000) - Add documentation for `Pagination` `protobuf` message.
- [7969](https://github.com/vegaprotocol/vega/issues/7969) - Add `GoodForBlocks` field to transaction input data.
- [8155](https://github.com/vegaprotocol/vega/issues/8155) - Visor - allow restart without snapshot.
- [8129](https://github.com/vegaprotocol/vega/issues/8129) - Keep liquidity fee remainder in fee account.
- [8022](https://github.com/vegaprotocol/vega/issues/8022) - Improve `ListTransfers` API documentation.
- [8231](https://github.com/vegaprotocol/vega/issues/8231) - Fix `GetNetworkHistoryStatus`
- [8154](https://github.com/vegaprotocol/vega/issues/8154) - Visor - added option for delaying stop of binaries.
- [8169](https://github.com/vegaprotocol/vega/issues/8169) - Add `buf` format
- [7997](https://github.com/vegaprotocol/vega/issues/7997) - Clean up `API` comments when returned value is signed/unsigned.
- [7988](https://github.com/vegaprotocol/vega/issues/7988) - Make information about numbers expressed as strings more clear.
- [7998](https://github.com/vegaprotocol/vega/issues/7998) - Clean up `API` documentation for `ListLedgerEntries`.
- [8021](https://github.com/vegaprotocol/vega/issues/8021) - Add better field descriptions in the `API` documentation.
- [8171](https://github.com/vegaprotocol/vega/issues/8171) - Optimise the way offsets are used in probability of trading.
- [8194](https://github.com/vegaprotocol/vega/issues/8194) - Don't include query string as part of `Prometheus` metric labels
- [7847](https://github.com/vegaprotocol/vega/issues/7847) - Add `EstimatePosition` `API` method, mark `EstimateOrder` (GraphQL) and `EstimateMargin` (gRPC) as deprecated.
- [7969](https://github.com/vegaprotocol/vega/issues/7969) - Reverted the `TTL` changes, minor tweak to proof of work verification to ensure validator commands can't be rejected based on age.
- [7926](https://github.com/vegaprotocol/vega/issues/7926) - Squash `SQL` migration scripts into a single script.

### 🐛 Fixes

- [7938](https://github.com/vegaprotocol/vega/issues/7938) - Attempt to fix protocol upgrade failure because of `LevelDB` file lock issue
- [7944](https://github.com/vegaprotocol/vega/issues/7944) - Better error message if we fail to parse the network configuration in wallet
- [7870](https://github.com/vegaprotocol/vega/issues/7870) - Fix `LP` subscription filters
- [8159](https://github.com/vegaprotocol/vega/issues/8159) - Remove corresponding network history segments on rollback
- [7954](https://github.com/vegaprotocol/vega/issues/7954) - Don't error if subscribing to a market/party that has no position yet
- [7899](https://github.com/vegaprotocol/vega/issues/7899) - Fixes inconsistency in the `HTTP` status codes returned when rate limited
- [7968](https://github.com/vegaprotocol/vega/issues/7968) - Ready for protocol upgrade flag set without going through memory barrier
- [7962](https://github.com/vegaprotocol/vega/issues/7962) - Set `isValidator` when loading from a checkpoint
- [7950](https://github.com/vegaprotocol/vega/issues/7950) - Fix the restore of deposits from checkpoint
- [7933](https://github.com/vegaprotocol/vega/issues/7933) - Ensure the wallet store is closed to avoid "too many opened files" error
- [8069](https://github.com/vegaprotocol/vega/issues/8069) - Handle zero return value for memory when setting IPFS resource limits
- [7956](https://github.com/vegaprotocol/vega/issues/7956) - Floor negative slippage per unit at 0
- [7964](https://github.com/vegaprotocol/vega/issues/7964) - Use mark price for all margin calculations
- [8003](https://github.com/vegaprotocol/vega/issues/8003) - Fix `ListGovernanceData` does not honour `TYPE_ALL`
- [8057](https://github.com/vegaprotocol/vega/issues/8057) - Load history and current state in one transaction
- [8058](https://github.com/vegaprotocol/vega/issues/8058) - Continuous aggregates should be updated according to the watermark and span of history loaded
- [8001](https://github.com/vegaprotocol/vega/issues/8001) - Fix issues with order subscriptions
- [7980](https://github.com/vegaprotocol/vega/issues/7980) - Visor - prevent panic when auto install configuration is missing assets
- [7995](https://github.com/vegaprotocol/vega/issues/7995) - Validate order price input to `estimateFee` and `estimateMargin`
- [8011](https://github.com/vegaprotocol/vega/issues/8011) - Return a not found error for an invalid network parameter key for the API
- [8012](https://github.com/vegaprotocol/vega/issues/8012) - Ensure client do not specify both a before and after cursor
- [8017](https://github.com/vegaprotocol/vega/issues/8017) - Return an error when requesting order with negative version
- [8020](https://github.com/vegaprotocol/vega/issues/8020) - Update default `tendermint` home path to `cometbft`
- [7919](https://github.com/vegaprotocol/vega/issues/7919) - Avoid sending empty ledger movements
- [8053](https://github.com/vegaprotocol/vega/issues/8053) - Fix notary vote count
- [8004](https://github.com/vegaprotocol/vega/issues/8004) - Validate signatures exist in announce node command
- [8004](https://github.com/vegaprotocol/vega/issues/8004) - Validate value in state variable bundles
- [8004](https://github.com/vegaprotocol/vega/issues/8004) - Validate Ethereum addresses and add a cap on node vote reference length
- [8046](https://github.com/vegaprotocol/vega/issues/8046) - Update GraphQL schema with new order rejection reason
- [6659](https://github.com/vegaprotocol/vega/issues/6659) - Wallet application configuration is correctly reported on default location
- [8074](https://github.com/vegaprotocol/vega/issues/8074) - Add missing order rejection reason to `graphql` schema
- [8090](https://github.com/vegaprotocol/vega/issues/8090) - Rename network history `APIs` that did not follow the naming convention
- [8060](https://github.com/vegaprotocol/vega/issues/8060) - Allow 0 decimals assets
- [7993](https://github.com/vegaprotocol/vega/issues/7993) - Fix `ListDeposits` endpoint and documentation
- [8072](https://github.com/vegaprotocol/vega/issues/8072) - Fix `panics` in estimate orders
- [8125](https://github.com/vegaprotocol/vega/issues/8125) - Ensure network compatibility can be checked against TLS nodes
- [8103](https://github.com/vegaprotocol/vega/issues/8103) - Fix incorrect rate limiting behaviour on `gRPC` `API`
- [8128](https://github.com/vegaprotocol/vega/issues/8128) - Assure price monitoring engine extends the auction one bound at a time
- [8149](https://github.com/vegaprotocol/vega/issues/8149) - Trigger populating `orders_live` table out of date and does not filter correctly for live orders.
- [8165](https://github.com/vegaprotocol/vega/issues/8165) - Send order events when an `lp` order is cancelled or rejected
- [8173](https://github.com/vegaprotocol/vega/issues/8173) - Trades when leaving auction should should have the aggressor field set to `SideUnspecified`.
- [8184](https://github.com/vegaprotocol/vega/issues/8184) - Handle case for time termination value used with `LessThan` condition.
- [8157](https://github.com/vegaprotocol/vega/issues/8157) - Handle kill/interrupt signals in datanode, and clean up properly.
- [7914](https://github.com/vegaprotocol/vega/issues/7914) - Offer node signatures after snapshot restore
- [8187](https://github.com/vegaprotocol/vega/issues/8187) - Expose Live Only filter to the `GraphQL` Orders filter.
- [9793](https://github.com/vegaprotocol/vega/issues/9793) - Map network owner correctly in creating account from transfer.

## 0.70.0

### 🚨 Breaking changes

- [7794](https://github.com/vegaprotocol/vega/issues/7794) - Rename `marketId` and `partyId` to `marketIds` and `partyIds` in the orders queries' filter.
- [7876](https://github.com/vegaprotocol/vega/issues/7876) - Change `DeliverOn` on one-off transfer to be in nanoseconds as everything else.
- [7326](https://github.com/vegaprotocol/vega/issues/7326) - Rename table `current liquidity provisions` to `live liquiditiy provisions` and add a `live` option

### 🛠 Improvements

- [7862](https://github.com/vegaprotocol/vega/issues/7862) - Add per table statistics for network history segment creation
- [7834](https://github.com/vegaprotocol/vega/issues/7834) - Support TLS connection for gRPC endpoints in wallet when prefixed with `tls://`
- [7851](https://github.com/vegaprotocol/vega/issues/7851) - Implement post only and reduce only orders
- [7768](https://github.com/vegaprotocol/vega/issues/7768) - Set sensible defaults for the IPFS resource manager
- [7863](https://github.com/vegaprotocol/vega/issues/7863) - Rework positions indexes so that snapshot creation does not slow down
- [7829](https://github.com/vegaprotocol/vega/issues/7829) - Get precision for reference price from price monitoring bounds when getting market data
- [7670](https://github.com/vegaprotocol/vega/issues/7670) - Removes the need for the buffered event source to hold a large buffer of sequence numbers
- [7904](https://github.com/vegaprotocol/vega/issues/7904) - Add a default system test template for integration tests
- [7894](https://github.com/vegaprotocol/vega/issues/7894) - Use slippage cap when market is in auction mode
- [7923](https://github.com/vegaprotocol/vega/issues/7923) - Subscription rate limiter is enabled on `gRPC` and `REST` subscriptions

### 🐛 Fixes

- [7910](https://github.com/vegaprotocol/vega/issues/7910) - Store heartbeats in the checkpoint so that validator sets do not reorder unexpectedly after loading
- [7835](https://github.com/vegaprotocol/vega/issues/7835) - Ensure the command errors have the same format on arrays
- [7871](https://github.com/vegaprotocol/vega/issues/7871) - Bad `SQL` generated when paginating reward summaries
- [7908](https://github.com/vegaprotocol/vega/issues/7908) - Expired `heartbeats` no longer invalidate subsequent `heartbeats`
- [7880](https://github.com/vegaprotocol/vega/issues/7880) - Update volume-weighted average price party's of open orders after a trade
- [7883](https://github.com/vegaprotocol/vega/issues/7883) - Fix snapshot issue with witness on accounting
- [7921](https://github.com/vegaprotocol/vega/issues/7921) - Fix streams batches
- [7895](https://github.com/vegaprotocol/vega/issues/7895) - Fix margin calculation during auction
- [7940](https://github.com/vegaprotocol/vega/issues/7940) - Enhance validation of tendermint public keys
- [7930](https://github.com/vegaprotocol/vega/issues/7930) - Fix typo in the `Vegavisor` configuration and improve Visor binaries runner logging
- [7981](https://github.com/vegaprotocol/vega/issues/7981) - Ensure LP order events are not sent when nothing changes

## 0.69.0

### 🚨 Breaking changes

- [7798](https://github.com/vegaprotocol/vega/issues/7798) - Remove redundant headers from the rate limiter response.
- [7710](https://github.com/vegaprotocol/vega/issues/7710) - Rename "token dApp" to "governance"
- [6905](https://github.com/vegaprotocol/vega/issues/6905) - Deprecated `Version` field removed from `admin.import_wallet`
- [6905](https://github.com/vegaprotocol/vega/issues/6905) - References to file paths have been removed from `admin.import_wallet`, `admin.import_network`, `admin.create_wallet` and `admin.isolate_key` API
- [7731](https://github.com/vegaprotocol/vega/issues/7731) - Upgrade the interplanetary file system library to latest release
- [7802](https://github.com/vegaprotocol/vega/issues/7802) - Split liquidity auction trigger into two cases
- [7728](https://github.com/vegaprotocol/vega/issues/7728) - Remove current order flag from table - adds restrictions to how orders can be paged
- [7816](https://github.com/vegaprotocol/vega/issues/7816) - Require slippage factors to always be set

### 🛠 Improvements

- [6942](https://github.com/vegaprotocol/vega/issues/6942) - Add `admin.rename_network` with `vega wallet network rename`
- [7656](https://github.com/vegaprotocol/vega/issues/7656) - Add `vega wallet service config locate` CLI that returns the location of the service configuration file.
- [7656](https://github.com/vegaprotocol/vega/issues/7656) - Add `vega wallet service config describe` CLI that display the service configuration.
- [7656](https://github.com/vegaprotocol/vega/issues/7656) - Add `vega wallet service config reset` CLI that reset the service configuration to its default state.
- [7681](https://github.com/vegaprotocol/vega/issues/7681) - Remove unnecessary `protobuf` marshalling in event pipeline
- [7288](https://github.com/vegaprotocol/vega/issues/7288) - Add `block` interval for trade candles
- [7696](https://github.com/vegaprotocol/vega/issues/7696) - Cache `ListMarket` store queries
- [7532](https://github.com/vegaprotocol/vega/issues/7532) - Load network history in a transaction
- [7413](https://github.com/vegaprotocol/vega/issues/7413) - Add foreign block height to stake linkings in `GraphQL`
- [7675](https://github.com/vegaprotocol/vega/issues/7675) - Migrate to comet `bft`
- [7792](https://github.com/vegaprotocol/vega/issues/7792) - An attempt to import a network when the `url` is to `github` and not the raw file contents is caught early with a suggested `url`
- [7722](https://github.com/vegaprotocol/vega/issues/7722) - Send a reason for a passphrase request through the wallet's `interactor`
- [5967](https://github.com/vegaprotocol/vega/issues/5967) - Do not ask for wallet passphrase if it has already been unlocked.
- [5967](https://github.com/vegaprotocol/vega/issues/5967) - Preselect the wallet during connection is there is only one.
- [7723](https://github.com/vegaprotocol/vega/issues/7723) - Make the `SessionBegan` interaction easy to identify using a `WorkflowType`
- [7724](https://github.com/vegaprotocol/vega/issues/7724) - Add steps number to interactions to convey a progression feeling.
- [7353](https://github.com/vegaprotocol/vega/issues/7353) - Improve query setting current orders to only the most recent row after snapshot restore.
- [7763](https://github.com/vegaprotocol/vega/issues/7763) - Remove separate LP close out code path.
- [7686](https://github.com/vegaprotocol/vega/issues/7686) - Network History load will retry when IPFS cannot connect to peers.
- [7804](https://github.com/vegaprotocol/vega/issues/7804) - Headers include `Retry-After` when banned for exceeding rate limit.
- [7840](https://github.com/vegaprotocol/vega/issues/7840) - Make chunk time interval configurable.

### 🐛 Fixes

- [7688](https://github.com/vegaprotocol/vega/issues/7688) - Fix `BlockExplorer` case insensitive transaction retrieval.
- [7695](https://github.com/vegaprotocol/vega/issues/7695) - Fix `create_hypertable` in migrations.
- [7596](https://github.com/vegaprotocol/vega/issues/7596) - Slippage factors not persisted in database
- [7535](https://github.com/vegaprotocol/vega/issues/7535) - Fix network history load takes an increasingly long time to complete
- [7517](https://github.com/vegaprotocol/vega/issues/7517) - Add buffer files event source
- [7720](https://github.com/vegaprotocol/vega/issues/7720) - Return an empty slice instead of nil when describing a wallet network
- [7517](https://github.com/vegaprotocol/vega/issues/7517) - Add buffer files event source
- [7659](https://github.com/vegaprotocol/vega/issues/7659) - Tidy up REST documentation for consistency
- [7563](https://github.com/vegaprotocol/vega/issues/7563) - Let the wallet work again with null `blockchain`
- [7692](https://github.com/vegaprotocol/vega/issues/7692) - Fix network history load hanging after protocol upgrade
- [7751](https://github.com/vegaprotocol/vega/issues/7751) - Store the block height of the last seen `ERC20` event in the snapshot so deposits are not lost when the network is down
- [7778](https://github.com/vegaprotocol/vega/issues/7778) - Store the block height of the last seen `ERC20` event in the checkpoint so deposits are not lost when the network is down
- [7713](https://github.com/vegaprotocol/vega/issues/7713) - Fix PnL values on trade in the positions API
- [7726](https://github.com/vegaprotocol/vega/issues/7726) - Add market data current state table to ensure node restored from network history has latest market data
- [7673](https://github.com/vegaprotocol/vega/issues/7673) - Accept internal data sources without signers
- [7483](https://github.com/vegaprotocol/vega/issues/7483) - Fix market data history returning 0 values for price monitoring bounds
- [7732](https://github.com/vegaprotocol/vega/issues/7732) - Fix panic when amending orders
- [7588](https://github.com/vegaprotocol/vega/issues/7588) - Fix margin calculations when missing exit price
- [7766](https://github.com/vegaprotocol/vega/issues/7766) - Fix orders from new parties not being included in the nearest MTM
- [7499](https://github.com/vegaprotocol/vega/issues/7499) - Implement transaction check functionality to wallet
- [7745](https://github.com/vegaprotocol/vega/issues/7745) - Use margin after the application of a bond penalty to assess LP solvency
- [7765](https://github.com/vegaprotocol/vega/issues/7765) - Assure pegged order won't get deployed with insufficient margin
- [7786](https://github.com/vegaprotocol/vega/issues/7786) - Fix validation of order amendments (check for negative pegged offset)
- [7750](https://github.com/vegaprotocol/vega/issues/7750) - Fix not all paths cleanly close network history index store.
- [7805](https://github.com/vegaprotocol/vega/issues/7805) - Fix re-announcing node in the same epoch kills data node.
- [7820](https://github.com/vegaprotocol/vega/issues/7820) - Remove the check for past date in limits engine
- [7822](https://github.com/vegaprotocol/vega/issues/7822) - Fix get last epoch query
- [7823](https://github.com/vegaprotocol/vega/issues/7823) - Fix validation of liquidity provisions shapes references

## 0.68.0

### 🚨 Breaking changes

- [7304](https://github.com/vegaprotocol/vega/issues/7304) - In the `datanode` `GraphQL` schema, move `fromEpoch` and `toEpoch` into a new `filter` for `epochRewardSummaries` query. Also add `assetIds` and `marketIds` to the same filter.
- [7419](https://github.com/vegaprotocol/vega/issues/7419) - Remove the deprecated headers with the `Grpc-Metadata-` prefix in `datanode` `API` and `REST` and `GraphQL` gateways.
- [6963](https://github.com/vegaprotocol/vega/issues/6963) - Remove the legacy fields from network API
- [7361](https://github.com/vegaprotocol/vega/issues/7361) - Network history loading and current order set tracking - database requires database to be dropped
- [6963](https://github.com/vegaprotocol/vega/issues/7382) - `IssueSignatures` is no longer a validator command and is now protected by the spam engine
- [7445](https://github.com/vegaprotocol/vega/issues/7445) - Added rate limiting to `GRPC`, `Rest` and `GraphQL` `APIs`
- [7614](https://github.com/vegaprotocol/vega/issues/7614) - Market parties added to snapshot state to ensure proper restoration
- [7542](https://github.com/vegaprotocol/vega/issues/7542) - Add optional slippage factors to market proposal and use them to cap slippage component of maintenance margin

### 🗑️ Deprecation

- [7385](https://github.com/vegaprotocol/vega/issues/7385) - Deprecating the `X-Vega-Connection` HTTP header in `datanode` `API` and `REST` and `GraphQL` gateways.

### 🛠 Improvements

- [7501](https://github.com/vegaprotocol/vega/issues/7501) - Make logs more clear
- [7555](https://github.com/vegaprotocol/vega/issues/7555) - Clean up code, add missing metrics and comments
- [7477](https://github.com/vegaprotocol/vega/issues/7477) - Improve `gRPC` service error handling and formatting
- [7386](https://github.com/vegaprotocol/vega/issues/7386) - Add indexed filtering by command type to block explorer
- [6962](https://github.com/vegaprotocol/vega/issues/6962) - Add a dedicated configuration for the wallet service
- [7434](https://github.com/vegaprotocol/vega/issues/7434) - Update design architecture diagram
- [7517](https://github.com/vegaprotocol/vega/issues/7517) - Archive and roll event buffer files
- [7429](https://github.com/vegaprotocol/vega/issues/7429) - Do not mark wallet and network as incompatible when the patch version doesn't match
- [6650](https://github.com/vegaprotocol/vega/issues/6650) - Add ability to filter rewards with `fromEpoch` and `toEpoch`
- [7429](https://github.com/vegaprotocol/vega/issues/7359) - `vega wallet` will not send in a transaction if it will result in a party becoming banned
- [7289](https://github.com/vegaprotocol/vega/issues/7289) - `positionsConnection` query added to `GraphQL`root query with filter for multiple parties and markets
- [7454](https://github.com/vegaprotocol/vega/issues/7454) - Retention policies for new types do not honour the `lite` or `archive` when added after `init`
- [7469](https://github.com/vegaprotocol/vega/issues/7469) - Sanitize `Prometheus` labels for `HTTP API` requests
- [7495](https://github.com/vegaprotocol/vega/issues/7495) - Upgrade `tendermint` to 0.34.25
- [7496](https://github.com/vegaprotocol/vega/issues/7496) - Enforce using priority `mempool` and max packet size in `tendermint config`
- [5987](https://github.com/vegaprotocol/vega/issues/5987) - Pick up the wallet changes when the service is started
- [7450](https://github.com/vegaprotocol/vega/issues/7450) - Positions API reporting close-out information and loss socialisation data.
- [7538](https://github.com/vegaprotocol/vega/issues/7538) - Add node information to the wallet response when sending the transaction
- [7550](https://github.com/vegaprotocol/vega/issues/7550) - Update feature tests to use specify explicitly linear and quadratic slippage factors
- [7558](https://github.com/vegaprotocol/vega/issues/7558) - Add `hypertable` for rewards
- [7509](https://github.com/vegaprotocol/vega/issues/7509) - Automatically reconcile account balance changes with transfer events after each integration test step
- [7564](https://github.com/vegaprotocol/vega/issues/7564) - Add logging when database migrations are run
- [7546](https://github.com/vegaprotocol/vega/issues/7546) - Visor automatically uses snapshot on core based on latest data node snapshot.
- [7576](https://github.com/vegaprotocol/vega/issues/7576) - include the application version in the block hash
- [7605](https://github.com/vegaprotocol/vega/issues/7605) - Return better error text when the wallet blocks a transaction due to spam rules
- [7591](https://github.com/vegaprotocol/vega/issues/7591) - Add metadata and links to app to the network configuration
- [7632](https://github.com/vegaprotocol/vega/issues/7632) - Make the wallet change events JSON friendly
- [7601](https://github.com/vegaprotocol/vega/issues/7601) - introduce the expired orders event for optimisation.
- [7655](https://github.com/vegaprotocol/vega/issues/7655) - Require initial margin level to be met on new orders

### 🐛 Fixes

- [7422](https://github.com/vegaprotocol/vega/issues/7422) - Fix missing `priceMonitoringParameters` and `liquidityMonitoringParameters` in `GraphQL` schema
- [7462](https://github.com/vegaprotocol/vega/issues/7462) - Fix `BlockExplorer` `API` not returning details on transactions.
- [7407](https://github.com/vegaprotocol/vega/issues/7407) - fix `ethereum` timestamp in stake linking in `graphql`
- [7494](https://github.com/vegaprotocol/vega/issues/7494) - fix memory leak in event bus stream subscriber when consumer is slow
- [7420](https://github.com/vegaprotocol/vega/issues/7420) - `clearFeeActivity` now clears fee activity
- [7420](https://github.com/vegaprotocol/vega/issues/7420) - set seed nonce for joining and leaving signatures during begin block
- [7420](https://github.com/vegaprotocol/vega/issues/7515) - protect `vegawallet` with recovers to shield against file system oddities
- [7399](https://github.com/vegaprotocol/vega/issues/7399) - Fix issue where market cache not working after restoring from network history
- [7410](https://github.com/vegaprotocol/vega/issues/7410) - Return underlying error when parsing a command failed in the wallet API version 2
- [7169](https://github.com/vegaprotocol/vega/issues/7169) - Fix migration, account for existing position data
- [7427](https://github.com/vegaprotocol/vega/issues/7427) - Fix nil pointer panic on settlement of restored markets.
- [7438](https://github.com/vegaprotocol/vega/issues/7438) - Update JSON-RPC documentation with all wallet errors
- [7451](https://github.com/vegaprotocol/vega/issues/7451) - Fix floating point consensus to use voting power rather than node count
- [7399](https://github.com/vegaprotocol/vega/issues/7399) - Revert previous fix
- [7399](https://github.com/vegaprotocol/vega/issues/7399) - Add option to filter out settled markets when listing markets in `API` requests
- [7559](https://github.com/vegaprotocol/vega/issues/7559) - Workaround `leveldb` issue and open `db` in write mode when listing using `vega tools snapshot`
- [7417](https://github.com/vegaprotocol/vega/issues/7417) - Missing entries in default data retention configuration for `datanode`
- [7504](https://github.com/vegaprotocol/vega/issues/7504) - Fixed panic in collateral engine when trying to clear a market
- [7468](https://github.com/vegaprotocol/vega/issues/7468) - `Datanode` network history load command only prompts when run from a terminal
- [7164](https://github.com/vegaprotocol/vega/issues/7164) - The command `vega wallet transaction send` now returns verbose errors
- [7514](https://github.com/vegaprotocol/vega/issues/7514) - Network names cannot contain `/`, `\` or start with a `.`
- [7519](https://github.com/vegaprotocol/vega/issues/7519) - Fix memory leak and increased CPU usage when streaming data.
- [7536](https://github.com/vegaprotocol/vega/issues/7536) - Ensure all errors are displayed when the wallet service cannot bind
- [7540](https://github.com/vegaprotocol/vega/issues/7540) - Prevent the double appending of the `http` scheme when ensuring port binding
- [7549](https://github.com/vegaprotocol/vega/issues/7549) - Switch proof-of-work ban error from an internal error to an application error on the wallet API
- [7543](https://github.com/vegaprotocol/vega/issues/7543) - Initiate post-auction close out only when all the parked orders get redeployed
- [7508](https://github.com/vegaprotocol/vega/issues/7508) - Assure transfer events always sent after margin recheck
- [7492](https://github.com/vegaprotocol/vega/issues/7492) - Send market depth events at the end of each block
- [7582](https://github.com/vegaprotocol/vega/issues/7582) - Validate transfer amount in `checkTx`
- [7582](https://github.com/vegaprotocol/vega/issues/7625) - Add validation to wallet's server configuration
- [7577](https://github.com/vegaprotocol/vega/issues/7577) - Use correct trade size when calculating pending open volume
- [7598](https://github.com/vegaprotocol/vega/issues/7598) - Set up log for rate limiter
- [7629](https://github.com/vegaprotocol/vega/issues/7629) - Handle error from `e.initialiseTree()` in the snapshot engine
- [7607](https://github.com/vegaprotocol/vega/issues/7607) - Fix handling of removed transfers
- [7622](https://github.com/vegaprotocol/vega/issues/7622) - Fix cleaning path for Visor when restarting data node
- [7638](https://github.com/vegaprotocol/vega/issues/7638) - Add missing fields to position update resolver
- [7647](https://github.com/vegaprotocol/vega/issues/7647) - Assure LP orders never trade on entry

## 0.67.2

### 🐛 Fixes

- [7387](https://github.com/vegaprotocol/vega/issues/7387) - Allow authorization headers in wallet service

## 0.67.1

### 🛠 Improvements

- [7374](https://github.com/vegaprotocol/vega/issues/7374) - Add `TLS` support to the `REST` `api`
- [7349](https://github.com/vegaprotocol/vega/issues/7349) - Add `Access-Control-Max-Age` header with configurable value for the in `core`, `datanode` and `blockexplorer` HTTP `APIs`
- [7381](https://github.com/vegaprotocol/vega/pull/7381) - Allow target stake to drop within auction once the time window elapses

### 🐛 Fixes

- [7366](https://github.com/vegaprotocol/vega/issues/7366) - Fix typos in the API descriptions
- [7335](https://github.com/vegaprotocol/vega/issues/7335) - Fix custom http headers not being returned - add configurable `CORS` headers to `core`, `datanode` and `blockexplorer` HTTP `APIs`

## 0.67.0

### 🚨 Breaking changes

- [6895](https://github.com/vegaprotocol/vega/issues/6895) - Move the authentication of wallet API version 2 to the transport layer (HTTP). This brings several breaking changes:
  - A unified HTTP response payload has been introduced for structured response and error handling for data coming from the HTTP layer.
  - the `/api/v2/methods` endpoints now uses the new HTTP response payload.
  - the `/api/v2/requests` endpoint can either return the HTTP or the JSON-RPC response payload depending on the situation.
  - the token has been moved out of the JSON-RPC requests, to HTTP `Authorization` header.
- [7293](https://github.com/vegaprotocol/vega/issues/7293) - Rename restricted keys to allowed keys
- [7211](https://github.com/vegaprotocol/vega/issues/7211) - Add sender and receiver balances in ledger entries
- [7255](https://github.com/vegaprotocol/vega/issues/7255) - Rename `dehistory` to network history

### 🛠 Improvements

- [7317](https://github.com/vegaprotocol/vega/issues/7317) - Add database schema docs
- [7279](https://github.com/vegaprotocol/vega/issues/7279) - Add `--archive` and `--lite` to `datanode init`
- [7302](https://github.com/vegaprotocol/vega/issues/7302) - Add withdrawal minimal amount
- [5487](https://github.com/vegaprotocol/vega/issues/5487) - Add `UPGRADING.md`
- [7358](https://github.com/vegaprotocol/vega/issues/7358) - Improve `datanode init` and `vega init` help text
- [7114](https://github.com/vegaprotocol/vega/issues/7114) - Expose user spam statistics via `API`
- [7316](https://github.com/vegaprotocol/vega/issues/7316) - Add a bunch of database indexes following audit of queries
- [7331](https://github.com/vegaprotocol/vega/issues/7331) - Control the decrease of the number of validators when network parameter is decreased
- [6754](https://github.com/vegaprotocol/vega/issues/6754) - Add `csv` export for ledger entries
- [7093](https://github.com/vegaprotocol/vega/issues/7093) - Pick up the long-living tokens after the wallet service is started
- [7328](https://github.com/vegaprotocol/vega/issues/7328) - Add missing documentation of JSON-RPC methods `admin.update_passphrase`

### 🐛 Fixes

- [7260](https://github.com/vegaprotocol/vega/issues/7260) - Fix bug where pagination `before` or `after` cursors were ignored if `first` or `last` not set
- [7281](https://github.com/vegaprotocol/vega/issues/7281) - Fix formatting of status enum for `dataSourceSpec` in `GraphQL`
- [7283](https://github.com/vegaprotocol/vega/issues/7283) - Fix validation of future product oracles signers
- [7306](https://github.com/vegaprotocol/vega/issues/7306) - Improve speed of querying deposits and withdrawals by party
- [7337](https://github.com/vegaprotocol/vega/issues/7337) - Add `UpdateAsset` change types to proposal terms `GraphQL` resolver
- [7278](https://github.com/vegaprotocol/vega/issues/7278) - Use `Informal systems` fork of Tendermint
- [7294](https://github.com/vegaprotocol/vega/issues/7294) - Submission of `OpenOracle` data is broken
- [7286](https://github.com/vegaprotocol/vega/issues/7286) - Fix serialisation of `oracle specs`
- [7327](https://github.com/vegaprotocol/vega/issues/7327) - Improve and add API info, remove unused `AccountField` enum in `GraphQL`
- [7345](https://github.com/vegaprotocol/vega/issues/7345) - Cache account lookup by id

## 0.66.1

- [7269](https://github.com/vegaprotocol/vega/pull/7269) - Fix wallet release pipeline

## 0.66.0

### 🚨 Breaking changes

- [6957](https://github.com/vegaprotocol/vega/issues/6957) - Remove `client.<get|request>_permissions` endpoints on the wallet.
- [7079](https://github.com/vegaprotocol/vega/issues/7079) - Remove deprecated `version` property from wallet API.
- [7067](https://github.com/vegaprotocol/vega/issues/7067) - Remove legacy technical commands on the wallet command line.
- [7069](https://github.com/vegaprotocol/vega/issues/7069) - Remove deprecated `vegawallet info` command line.
- [7010](https://github.com/vegaprotocol/vega/issues/7010) - Remove the deprecated `encodedTransaction` fields on wallet API endpoints.
- [7232](https://github.com/vegaprotocol/vega/issues/7232) - Rename `stakeToCcySiskas` network parameter to `stakeToCcyVolume`
- [7171](https://github.com/vegaprotocol/vega/issues/7171) - Change liquidity triggering ratio value type from float to string

### 🛠 Improvements

- [7216](https://github.com/vegaprotocol/vega/issues/7216) - Support filtering by market for `ordersConnection` under party queries.
- [7252](https://github.com/vegaprotocol/vega/issues/7252) - Add limits to `MarkPriceUpdateMaximumFrequency` network parameter
- [7169](https://github.com/vegaprotocol/vega/issues/7169) - Handle events to update PnL on trade, instead of waiting for MTM settlements.

### 🐛 Fixes

- [7207](https://github.com/vegaprotocol/vega/issues/7207) - Fix panic, return on error in pool configuration
- [7213](https://github.com/vegaprotocol/vega/issues/7213) - Implement separate `DB` for snapshots `metadata`
- [7220](https://github.com/vegaprotocol/vega/issues/7220) - Fix panic when LP is closed out
- [7235](https://github.com/vegaprotocol/vega/issues/7235) - Do not update existing markets when changing global default `LiquidityMonitoringParameters`
- [7029](https://github.com/vegaprotocol/vega/issues/7029) - Added admin `API` for Data Node to secure some `dehistory` commands
- [7239](https://github.com/vegaprotocol/vega/issues/7239) - Added upper and lower bounds for floating point engine updates
- [7253](https://github.com/vegaprotocol/vega/issues/7253) - improve the adjustment of delegator weight to avoid overflow
- [7075](https://github.com/vegaprotocol/vega/issues/7075) - Remove unused expiry field in withdrawal

## 0.65.1

### 🛠 Improvements

- [6574](https://github.com/vegaprotocol/vega/issues/6574) - Use same default for the probability of trading for floating point consensus as we do for the value between best bid and ask.

### 🐛 Fixes

- [7188](https://github.com/vegaprotocol/vega/issues/7188) - Reset liquidity score even if fees accrued in a period were 0.
- [7189](https://github.com/vegaprotocol/vega/issues/7189) - Include LP orders outside PM price range but within LP price in the liquidity score.
- [7195](https://github.com/vegaprotocol/vega/issues/7195) - Ignore oracle messages while market is in proposed state
- [7198](https://github.com/vegaprotocol/vega/issues/7198) - Reduce `RAM` usage when tendermint calls list snapshot
- [6996](https://github.com/vegaprotocol/vega/issues/6996) - Add Visor docs

## 0.65.0

### 🚨 Breaking changes

- [6955](https://github.com/vegaprotocol/vega/issues/6955) - Market definition extended with the new field for LP price range across the API.
- [6645](https://github.com/vegaprotocol/vega/issues/6645) - Set decimal number value to be used from oracle instead of from tradable instruments

### 🗑️ Deprecation

- [7068](https://github.com/vegaprotocol/vega/issues/7068) - Alias `vegawallet info` to `vegawallet describe`, before definitive renaming.

### 🛠 Improvements

- [7032](https://github.com/vegaprotocol/vega/issues/7032) - Make deposits and withdrawals `hypertables` and change `deposits_current` and `withdrawals_current` into views to improve resource usage
- [7136](https://github.com/vegaprotocol/vega/issues/7136) - Update ban duration to 30 minutes for spam
- [7026](https://github.com/vegaprotocol/vega/issues/7026) - Let decentralised history use the snapshot event from the core as an indication for snapshot rather than doing the calculation based on the interval network parameter.
- [7108](https://github.com/vegaprotocol/vega/issues/7108) - Return `ArgumentError` if candle id not supplied to `ListCandleData`
- [7098](https://github.com/vegaprotocol/vega/issues/7098) - Add an event when the core is taking a snapshot
- [7028](https://github.com/vegaprotocol/vega/issues/7028) - Add `JSON` output for `dehistory` commands; fix `config` override on command line
- [7122](https://github.com/vegaprotocol/vega/issues/7122) - Allow for tolerance in validator performance calculation
- [7104](https://github.com/vegaprotocol/vega/issues/7104) - Provide a better error message when party has insufficient balance of an asset
- [7143](https://github.com/vegaprotocol/vega/issues/7143) - Update `grpc-rest-bindings` for Oracle `API`
- [7027](https://github.com/vegaprotocol/vega/issues/7027) - `Dehistory` store does not clean up resources after a graceful shutdown
- [7157](https://github.com/vegaprotocol/vega/issues/7157) - Core waits for data node and shuts down gracefully during protocol upgrade
- [7113](https://github.com/vegaprotocol/vega/issues/7113) - Added API for epoch summaries of rewards distributed
- [6956](https://github.com/vegaprotocol/vega/issues/6956) - Include liquidity measure of deployed orders in the fees distribution
- [7168](https://github.com/vegaprotocol/vega/issues/7168) - Expose liquidity score on on market data `API`

### 🐛 Fixes

- [7040](https://github.com/vegaprotocol/vega/issues/7040) - Block explorer use different codes than 500 on error
- [7099](https://github.com/vegaprotocol/vega/issues/7099) - Remove undelegate method `IN_ANGER`
- [7021](https://github.com/vegaprotocol/vega/issues/7021) - MTM settlement on trading terminated fix.
- [7102](https://github.com/vegaprotocol/vega/issues/7102) - Ensure the `api-token init -f` wipes the tokens file
- [7106](https://github.com/vegaprotocol/vega/issues/7106) - Properties of oracle data sent in non-deterministic order
- [7000](https://github.com/vegaprotocol/vega/issues/7000) - Wallet honours proof of work difficulty increases
- [7029](https://github.com/vegaprotocol/vega/issues/7029) - Remove unsafe `GRPC` endpoint in data node
- [7116](https://github.com/vegaprotocol/vega/issues/7116) - Fix MTM trade price check when trading is terminated.
- [7173](https://github.com/vegaprotocol/vega/issues/7173) - Fix deterministic order of price bounds on market data events
- [7112](https://github.com/vegaprotocol/vega/issues/7112) - Restore order's original price when restoring from a snapshot
- [6955](https://github.com/vegaprotocol/vega/issues/6955) - Remove scaling by probability when implying LP volumes. Only change the LP order price if it’s outside the new “valid LP price range” - move it to the bound in that case.
- [7132](https://github.com/vegaprotocol/vega/issues/7132) - Make the recovery phrase import white space resistant
- [7150](https://github.com/vegaprotocol/vega/issues/7150) - Avoid taking 2 snapshots upon protocol upgrade block
- [7142](https://github.com/vegaprotocol/vega/issues/7142) - Do not recalculate margins based on potential positions when market is terminated.
- [7172](https://github.com/vegaprotocol/vega/issues/7172) - Make markets table a hyper table and update queries.

## 0.64.0

### 🗑️ Deprecation

- [7065](https://github.com/vegaprotocol/vega/issues/7065) - Scope technical commands on wallet command line
- [7066](https://github.com/vegaprotocol/vega/issues/7066) - Move network compatibility check to a dedicated wallet command line

### 🛠 Improvements

- [7052](https://github.com/vegaprotocol/vega/issues/7052) - Add a specific error message when trying to access administrative endpoints on wallet API
- [7064](https://github.com/vegaprotocol/vega/issues/7064) - Make `SQL` store tests run in temporary transactions instead of truncating all tables for each test
- [7053](https://github.com/vegaprotocol/vega/issues/7053) - Add info endpoint for the block explorer

### 🐛 Fixes

- [7011](https://github.com/vegaprotocol/vega/issues/7011) - Incorrect flagging of live orders when multiple updates in the same block
- [7037](https://github.com/vegaprotocol/vega/issues/7037) - Reinstate permissions endpoints on the wallet API
- [7034](https://github.com/vegaprotocol/vega/issues/7034) - Rename `network` to `name` in `admin.remove_network`
- [7031](https://github.com/vegaprotocol/vega/issues/7031) - `datanode` expects protocol upgrade event in the right sequence
- [7072](https://github.com/vegaprotocol/vega/issues/7072) - Check if event forwarding engine is started before reloading
- [7017](https://github.com/vegaprotocol/vega/issues/7017) - Fix issue with market update during opening auction

## 0.63.1

### 🛠 Improvements

- [7003](https://github.com/vegaprotocol/vega/pull/7003) - Expose bus event stream on the `REST` API
- [7044](https://github.com/vegaprotocol/vega/issues/7044) - Proof of work improvements
- [7041](https://github.com/vegaprotocol/vega/issues/7041) - Change witness vote count to be based on voting power
- [7073](https://github.com/vegaprotocol/vega/issues/7073) - Upgrade `btcd` library

## 0.63.0

### 🚨 Breaking changes

- [6898](https://github.com/vegaprotocol/vega/issues/6795) - allow `-snapshot.load-from-block-height=` to apply to `statesync` snapshots
- [6716](https://github.com/vegaprotocol/vega/issues/6716) - Use timestamp on all times fields
- [6887](https://github.com/vegaprotocol/vega/issues/6716) - `client.get_permissions` and `client.request_permissions` have been removed from Wallet service V2 with permissions now asked during `client.list_keys`
- [6725](https://github.com/vegaprotocol/vega/issues/6725) - Fix inconsistent use of node field on `GraphQL` connection edges
- [6746](https://github.com/vegaprotocol/vega/issues/6746) - The `validating_nodes` has been removed from `NodeData` and replaced with details of each node set

### 🛠 Improvements

- [6898](https://github.com/vegaprotocol/vega/issues/6898) - allow `-snapshot.load-from-block-height=` to apply to `statesync` snapshots
- [6871](https://github.com/vegaprotocol/vega/issues/6871) - Assure integration test framework throws an error when no watchers specified for a network parameter being set/updated
- [6795](https://github.com/vegaprotocol/vega/issues/6795) - max gas implementation
- [6641](https://github.com/vegaprotocol/vega/issues/6641) - network wide limits
- [6731](https://github.com/vegaprotocol/vega/issues/6731) - standardize on 'network' and '' for network party and no market identifiers
- [6792](https://github.com/vegaprotocol/vega/issues/6792) - Better handling of panics when moving time with `nullchain`, add endpoint to query whether `nullchain` is replaying
- [6753](https://github.com/vegaprotocol/vega/issues/6753) - Filter votes per party and/or proposal
- [6959](https://github.com/vegaprotocol/vega/issues/6959) - Fix listing transactions by block height in block explorer back end
- [6832](https://github.com/vegaprotocol/vega/issues/6832) - Add signature to transaction information returned by block explorer API
- [6884](https://github.com/vegaprotocol/vega/issues/6884) - Specify transaction as `JSON` rather than a base64 encoded string in `client_{sign|send}_transaction`
- [6975](https://github.com/vegaprotocol/vega/issues/6975) - Implement `admin.sign_transaction` in the wallet
- [6974](https://github.com/vegaprotocol/vega/issues/6974) - Make names in wallet admin `API` consistent
- [6642](https://github.com/vegaprotocol/vega/issues/6642) - Add methods to manage the wallet service and its connections on wallet API version 2
- [6853](https://github.com/vegaprotocol/vega/issues/6853) - Max gas and priority improvements
- [6782](https://github.com/vegaprotocol/vega/issues/6782) - Bump embedded `postgres` version to hopefully fix `CI` instability
- [6880](https://github.com/vegaprotocol/vega/issues/6880) - Omit transactions we can't decode in block explorer transaction list
- [6640](https://github.com/vegaprotocol/vega/issues/6640) - Mark to market to happen every N seconds.
- [6827](https://github.com/vegaprotocol/vega/issues/6827) - Add `LastTradedPrice` field in market data
- [6871](https://github.com/vegaprotocol/vega/issues/6871) - Assure integration test framework throws an error when no watchers specified for a network parameter being set/updated
- [6908](https://github.com/vegaprotocol/vega/issues/6871) - Update default retention policy
- [6827](https://github.com/vegaprotocol/vega/issues/6615) - Add filters to `ordersConnection`
- [6910](https://github.com/vegaprotocol/vega/issues/6910) - Separate settled position from position
- [6988](https://github.com/vegaprotocol/vega/issues/6988) - Handle 0 timestamps in `graphql` marshaller
- [6910](https://github.com/vegaprotocol/vega/issues/6910) - Separate settled position from position
- [6949](https://github.com/vegaprotocol/vega/issues/6949) - Mark positions to market at the end of the block.
- [6819](https://github.com/vegaprotocol/vega/issues/6819) - Support long-living token in wallet client API
- [6964](https://github.com/vegaprotocol/vega/issues/6964) - Add support for long living tokens with expiry
- [6991](https://github.com/vegaprotocol/vega/issues/6991) - Expose error field in explorer API
- [5769](https://github.com/vegaprotocol/vega/issues/5769) - Automatically resolve the host name in the client wallet API
- [6910](https://github.com/vegaprotocol/vega/issues/6910) - Separate settled position from position

### 🐛 Fixes

- [6758](https://github.com/vegaprotocol/vega/issues/6758) - Fix first and last block not returned on querying epoch
- [6924](https://github.com/vegaprotocol/vega/issues/6924) - Fix deterministic sorting when nodes have equal scores and we have to choose who is in the signer set
- [6812](https://github.com/vegaprotocol/vega/issues/6812) - Network name is derived solely from the filename to cause less confusion if the network `config` is renamed
- [6831](https://github.com/vegaprotocol/vega/issues/6831) - Fix settlement state in snapshots and market settlement.
- [6856](https://github.com/vegaprotocol/vega/issues/6856) - When creating liquidity provision, seed dummy orders in order to prevent broken references when querying the market later
- [6801](https://github.com/vegaprotocol/vega/issues/6801) - Fix internal data source validations
- [6766](https://github.com/vegaprotocol/vega/issues/6766) - Handle relative vega home path being passed in `postgres` snapshots
- [6885](https://github.com/vegaprotocol/vega/issues/6885) - Don't ignore 'bootstrap peers' `IPFS` configuration setting in `datanode`
- [6799](https://github.com/vegaprotocol/vega/issues/6799) - Move LP fees in transit to the network treasury
- [6781](https://github.com/vegaprotocol/vega/issues/6781) - Fix bug where only first 32 characters of the `IPFS` identity seed were used.
- [6824](https://github.com/vegaprotocol/vega/issues/6824) - Respect `VEGA_HOME` for embedded `postgres` log location
- [6843](https://github.com/vegaprotocol/vega/issues/6843) - Fix Visor runner keys
- [6934](https://github.com/vegaprotocol/vega/issues/6934) - from/to accounts for ledger entries in database were reversed
- [6826](https://github.com/vegaprotocol/vega/issues/6826) - Update `spam.pow.numberOfPastBlocks` range values
- [6332](https://github.com/vegaprotocol/vega/issues/6332) - Standardise `graphql` responses
- [6862](https://github.com/vegaprotocol/vega/issues/6862) - Add party in account update
- [6888](https://github.com/vegaprotocol/vega/issues/6888) - Errors on accepted transaction with an invalid state are correctly handled in the wallet API version 2
- [6899](https://github.com/vegaprotocol/vega/issues/6899) - Upgrade to tendermint 0.34.24
- [6894](https://github.com/vegaprotocol/vega/issues/6894) - Finer error code returned to the third-party application
- [6849](https://github.com/vegaprotocol/vega/issues/6849) - Ensure the positions are remove from the positions engine when they are closed
- [6767](https://github.com/vegaprotocol/vega/issues/6767) - Protocol upgrade rejected events fail to write in the database
- [6896](https://github.com/vegaprotocol/vega/issues/6896) - Fix timestamps in proposals (`GQL`)
- [6844](https://github.com/vegaprotocol/vega/issues/6844) - Use proper type in `GQL` for transfer types and some types rename
- [6783](https://github.com/vegaprotocol/vega/issues/6783) - Unstable `CI` tests for `dehistory`
- [6844](https://github.com/vegaprotocol/vega/issues/6844) - Unstable `CI` tests for `dehistory`
- [6844](https://github.com/vegaprotocol/vega/issues/6844) - Add API descriptions, remove unused ledger entries and fix typos
- [6960](https://github.com/vegaprotocol/vega/issues/6960) - Infer has traded from settlement engine rather than from an unsaved-to-snapshot flag
- [6941](https://github.com/vegaprotocol/vega/issues/6941) - Rename `admin.describe_network` parameter to `name`
- [6976](https://github.com/vegaprotocol/vega/issues/6976) - Recalculate margins on MTM anniversary even if there were no trades.
- [6977](https://github.com/vegaprotocol/vega/issues/6977) - Prior to final settlement, perform MTM on unsettled trades.
- [6569](https://github.com/vegaprotocol/vega/issues/6569) - Fix margin calculations during auctions.
- [7001](https://github.com/vegaprotocol/vega/issues/7001) - Set mark price on final settlement.

## 0.62.1

### 🛠 Improvements

- [6726](https://github.com/vegaprotocol/vega/issues/6726) - Talk to embedded `postgres` via a `UNIX` domain socket in tests.

### 🐛 Fixes

- [6759](https://github.com/vegaprotocol/vega/issues/6759) - Send events when liquidity provisions are `undeployed`
- [6764](https://github.com/vegaprotocol/vega/issues/6764) - If a trading terminated oracle changes after trading already terminated do not subscribe to it
- [6775](https://github.com/vegaprotocol/vega/issues/6775) - Fix oracle spec identifiers
- [6762](https://github.com/vegaprotocol/vega/issues/6762) - Fix one off transfer events serialization
- [6747](https://github.com/vegaprotocol/vega/issues/6747) - Ensure proposal with no participation does not get enacted
- [6757](https://github.com/vegaprotocol/vega/issues/6655) - Fix oracle spec resolvers in Gateway
- [6952](https://github.com/vegaprotocol/vega/issues/6757) - Fix signers resolvers in Gateway

## 0.62.0

### 🚨 Breaking changes

- [6598](https://github.com/vegaprotocol/vega/issues/6598) - Rework `vega tools snapshot` command to be more consistent with other CLI options

### 🛠 Improvements

- [6681](https://github.com/vegaprotocol/vega/issues/6681) - Add indexes to improve balance history query
- [6682](https://github.com/vegaprotocol/vega/issues/6682) - Add indexes to orders by reference query
- [6668](https://github.com/vegaprotocol/vega/issues/6668) - Add indexes to trades by buyer/seller
- [6628](https://github.com/vegaprotocol/vega/issues/6628) - Improve node health check in the wallet
- [6711](https://github.com/vegaprotocol/vega/issues/6711) - `Anti-whale ersatz` validators reward stake scores

### 🐛 Fixes

- [6701](https://github.com/vegaprotocol/vega/issues/6701) - Fix `GraphQL` `API` not returning `x-vega-*` headers
- [6563](https://github.com/vegaprotocol/vega/issues/6563) - Liquidity engine reads orders directly from the matching engine
- [6696](https://github.com/vegaprotocol/vega/issues/6696) - New nodes are now visible from the epoch they announced and not epoch they become active
- [6661](https://github.com/vegaprotocol/vega/issues/6661) - Scale price to asset decimal in estimate orders
- [6685](https://github.com/vegaprotocol/vega/issues/6685) - `vega announce_node` now returns a `txHash` when successful or errors from `CheckTx`
- [6687](https://github.com/vegaprotocol/vega/issues/6687) - Expose `admin.update_passphrase` in admin wallet API
- [6686](https://github.com/vegaprotocol/vega/issues/6686) - Expose `admin.rename_wallet` in admin wallet API
- [6496](https://github.com/vegaprotocol/vega/issues/6496) - Fix margin calculation for pegged and liquidity orders
- [6670](https://github.com/vegaprotocol/vega/issues/6670) - Add governance by `ID` endpoint to `REST` bindings
- [6679](https://github.com/vegaprotocol/vega/issues/6679) - Permit `GFN` pegged orders
- [6707](https://github.com/vegaprotocol/vega/issues/6707) - Fix order event for liquidity provisions
- [6699](https://github.com/vegaprotocol/vega/issues/6699) - `orders` and `orders_current` view uses a redundant union causing performance issues
- [6721](https://github.com/vegaprotocol/vega/issues/6721) - Visor fix if condition for `maxNumberOfFirstConnectionRetries`
- [6655](https://github.com/vegaprotocol/vega/issues/6655) - Fix market query by `ID`
- [6656](https://github.com/vegaprotocol/vega/issues/6656) - Fix data sources to handle opening with internal source
- [6722](https://github.com/vegaprotocol/vega/issues/6722) - Fix get market response to contain oracle id

## 0.61.0

### 🚨 Breaking changes

- [5674](https://github.com/vegaprotocol/vega/issues/5674) - Remove `V1` data node `API`
- [5714](https://github.com/vegaprotocol/vega/issues/5714) - Update data sourcing types

### 🛠 Improvements

- [6603](https://github.com/vegaprotocol/vega/issues/6603) - Put embedded `postgres` files in proper state directory
- [6552](https://github.com/vegaprotocol/vega/issues/6552) - Add `datanode` `API` for querying protocol upgrade proposals
- [6613](https://github.com/vegaprotocol/vega/issues/6613) - Add file buffering to datanode
- [6602](https://github.com/vegaprotocol/vega/issues/6602) - Panic if data node receives events in unexpected order
- [6595](https://github.com/vegaprotocol/vega/issues/6595) - Support for cross network parameter dependency and validation
- [6627](https://github.com/vegaprotocol/vega/issues/6627) - Fix order estimates
- [6604](https://github.com/vegaprotocol/vega/issues/6604) - Fix transfer funds documentations in `protos`
- [6463](https://github.com/vegaprotocol/vega/issues/6463) - Implement chain replay and snapshot restore for the `nullblockchain`
- [6652](https://github.com/vegaprotocol/vega/issues/6652) - Change protocol upgrade consensus do be based on voting power

### 🐛 Fixes

- [6356](https://github.com/vegaprotocol/vega/issues/6356) - When querying for proposals from `GQL` return votes.
- [6623](https://github.com/vegaprotocol/vega/issues/6623) - Fix `nil` pointer panic in `datanode` for race condition in `recvEventRequest`
- [6601](https://github.com/vegaprotocol/vega/issues/6601) - Removed resend event when the socket client fails
- [5715](https://github.com/vegaprotocol/vega/issues/5715) - Fix documentation for Oracle Submission elements
- [5770](https://github.com/vegaprotocol/vega/issues/5770) - Fix Nodes data query returns incorrect results

## 0.60.0

### 🚨 Breaking changes

- [6227](https://github.com/vegaprotocol/vega/issues/6227) - Datanode Decentralized History - datanode init command now requires the chain id as a parameter

### 🛠 Improvements

- [6530](https://github.com/vegaprotocol/vega/issues/6530) - Add command to rename a wallet
- [6531](https://github.com/vegaprotocol/vega/issues/6531) - Add command to update the passphrase of a wallet
- [6482](https://github.com/vegaprotocol/vega/issues/6482) - Improve `TransferType` mapping usage
- [6546](https://github.com/vegaprotocol/vega/issues/6546) - Add a separate README for datanode/api gRPC handling principles
- [6582](https://github.com/vegaprotocol/vega/issues/6582) - Match validation to the required ranges
- [6596](https://github.com/vegaprotocol/vega/issues/6596) - Add market risk parameter validation

### 🐛 Fixes

- [6410](https://github.com/vegaprotocol/vega/issues/6410) - Add input validation for the `EstimateFee` endpoint.
- [6556](https://github.com/vegaprotocol/vega/issues/6556) - Limit ledger entries filtering complexity and potential number of items.
- [6539](https://github.com/vegaprotocol/vega/issues/6539) - Fix total fee calculation in estimate order
- [6584](https://github.com/vegaprotocol/vega/issues/6584) - Simplify `ListBalanceChanges`, removing aggregation and forward filling for now
- [6583](https://github.com/vegaprotocol/vega/issues/6583) - Cancel wallet connection request if no wallet

## 0.59.0

### 🚨 Breaking changes

- [6505](https://github.com/vegaprotocol/vega/issues/6505) - Allow negative position decimal places for market
- [6477](https://github.com/vegaprotocol/vega/issues/6477) - Allow the user to specify a different passphrase when isolating a key
- [6549](https://github.com/vegaprotocol/vega/issues/6549) - Output from `nodewallet reload` is now more useful `json`
- [6458](https://github.com/vegaprotocol/vega/issues/6458) - Rename `GetMultiSigSigner...Bundles API` functions to `ListMultiSigSigner...Bundles` to be consistent with `v2 APIs`
- [6506](https://github.com/vegaprotocol/vega/issues/6506) - Swap places of PID and date in log files in the wallet service

### 🛠 Improvements

- [6080](https://github.com/vegaprotocol/vega/issues/6080) - Data-node handles upgrade block and ensures data is persisted before upgrade
- [6527](https://github.com/vegaprotocol/vega/issues/6527) - Add `last-block` sub-command to `datanode CLI`
- [6529](https://github.com/vegaprotocol/vega/issues/6529) - Added reason to transfer to explain why it was stopped or rejected
- [6513](https://github.com/vegaprotocol/vega/issues/6513) - Refactor `datanode` `api` for getting balance history

### 🐛 Fixes

- [6480](https://github.com/vegaprotocol/vega/issues/6480) - Wallet `openrpc.json` is now a valid OpenRPC file
- [6473](https://github.com/vegaprotocol/vega/issues/6473) - Infrastructure Fee Account returns error when asset is pending listing
- [5690](https://github.com/vegaprotocol/vega/issues/5690) - Markets query now excludes rejected markets
- [5479](https://github.com/vegaprotocol/vega/issues/5479) - Fix inconsistent naming in API error
- [6525](https://github.com/vegaprotocol/vega/issues/6525) - Round the right way when restoring the integer representation of cached price ranges from a snapshot
- [6011](https://github.com/vegaprotocol/vega/issues/6011) - Fix data node fails when `Postgres` starts slowly
- [6341](https://github.com/vegaprotocol/vega/issues/6341) - Embedded `Postgres` should only capture logs during testing
- [6511](https://github.com/vegaprotocol/vega/issues/6511) - Do not check writer interface for null when starting embedded `Postgres`
- [6510](https://github.com/vegaprotocol/vega/issues/6510) - Filter parties with 0 reward from reward payout event
- [6471](https://github.com/vegaprotocol/vega/issues/6471) - Fix potential nil reference when owner is system for ledger entries
- [6519](https://github.com/vegaprotocol/vega/issues/6519) - Fix errors in the ledger entries `GraphQL` query.
- [6515](https://github.com/vegaprotocol/vega/issues/6515) - Required properties in OpenRPC documentation are marked as such
- [6234](https://github.com/vegaprotocol/vega/issues/6234) - Fix response in query for oracle data spec by id
- [6294](https://github.com/vegaprotocol/vega/issues/6294) - Fix response for query for non-existing market
- [6508](https://github.com/vegaprotocol/vega/issues/6508) - Fix data node starts slowly when the database is not empty
- [6532](https://github.com/vegaprotocol/vega/issues/6532) - Add current totals to the vote events

## 0.58.0

### 🚨 Breaking changes

- [6271](https://github.com/vegaprotocol/vega/issues/6271) - Require signature from new Ethereum key to validate key rotation submission
- [6364](https://github.com/vegaprotocol/vega/issues/6364) - Rename `oracleSpecForSettlementPrice` to `oracleSpecForSettlementData`
- [6401](https://github.com/vegaprotocol/vega/issues/6401) - Fix estimate fees and margin `APis`
- [6428](https://github.com/vegaprotocol/vega/issues/6428) - Update the wallet connection decision for future work
- [6429](https://github.com/vegaprotocol/vega/issues/6429) - Rename pipeline to interactor for better understanding
- [6430](https://github.com/vegaprotocol/vega/issues/6430) - Split the transaction status interaction depending on success and failure

### 🛠 Improvements

- [6399](https://github.com/vegaprotocol/vega/issues/6399) - Add `init-db` and `unsafe-reset-all` commands to block explorer
- [6348](https://github.com/vegaprotocol/vega/issues/6348) - Reduce pool size to leave more available `Postgres` connections
- [6453](https://github.com/vegaprotocol/vega/issues/6453) - Add ability to write `pprofs` at intervals to core
- [6312](https://github.com/vegaprotocol/vega/issues/6312) - Add back amended balance tests and correct ordering
- [6320](https://github.com/vegaprotocol/vega/issues/6320) - Use `Account` type without internal `id` in `datanode`
- [6461](https://github.com/vegaprotocol/vega/issues/6461) - Occasionally close `postgres` pool connections
- [6435](https://github.com/vegaprotocol/vega/issues/6435) - Add `GetTransaction` `API` call for block explorer
- [6464](https://github.com/vegaprotocol/vega/issues/6464) - Improve block explorer performance when filtering by submitter
- [6211](https://github.com/vegaprotocol/vega/issues/6211) - Handle `BeginBlock` and `EndBlock` events
- [6361](https://github.com/vegaprotocol/vega/issues/6361) - Remove unnecessary logging in market
- [6378](https://github.com/vegaprotocol/vega/issues/6378) - Migrate remaining views of current data to tables with current data
- [6425](https://github.com/vegaprotocol/vega/issues/6425) - Introduce interaction for beginning and ending of request
- [6308](https://github.com/vegaprotocol/vega/issues/6308) - Support parallel requests in wallet API version 2
- [6426](https://github.com/vegaprotocol/vega/issues/6426) - Add a name field on interaction to know what they are when JSON
- [6427](https://github.com/vegaprotocol/vega/issues/6427) - Improve interactions documentation
- [6431](https://github.com/vegaprotocol/vega/issues/6431) - Pass a human-readable input data in Transaction Succeeded and Failed notifications
- [6448](https://github.com/vegaprotocol/vega/issues/6448) - Improve wallet interaction JSON conversion
- [6454](https://github.com/vegaprotocol/vega/issues/6454) - Improve test coverage for setting fees and rewarding LPs
- [6458](https://github.com/vegaprotocol/vega/issues/6458) - Return a context aware message in `RequestSuccessful` interaction
- [6451](https://github.com/vegaprotocol/vega/issues/6451) - Improve interaction error message
- [6432](https://github.com/vegaprotocol/vega/issues/6432) - Use optionals for order error and proposal error
- [6368](https://github.com/vegaprotocol/vega/pull/6368) - Add Ledger Entry API

### 🐛 Fixes

- [6444](https://github.com/vegaprotocol/vega/issues/6444) - Send a transaction error if the same node announces itself twice
- [6388](https://github.com/vegaprotocol/vega/issues/6388) - Do not transfer stake and delegations after a key rotation
- [6266](https://github.com/vegaprotocol/vega/issues/6266) - Do not take a snapshot at block height 1 and handle increase of interval appropriately
- [6338](https://github.com/vegaprotocol/vega/issues/6338) - Fix validation for update an new asset proposals
- [6357](https://github.com/vegaprotocol/vega/issues/6357) - Fix potential panic in `gql` resolvers
- [6391](https://github.com/vegaprotocol/vega/issues/6391) - Fix dropped connection between core and data node when large `(>1mb)` messages are sent.
- [6358](https://github.com/vegaprotocol/vega/issues/6358) - Do not show hidden files nor directories as wallet
- [6374](https://github.com/vegaprotocol/vega/issues/6374) - Fix panic with the metrics
- [6373](https://github.com/vegaprotocol/vega/issues/6373) - Fix panic with the metrics as well
- [6238](https://github.com/vegaprotocol/vega/issues/6238) - Return empty string for `multisig` bundle, not `0x` when asset doesn't have one
- [6236](https://github.com/vegaprotocol/vega/issues/6236) - Make `erc20ListAssetBundle` `nullable` in `GraphQL`
- [6395](https://github.com/vegaprotocol/vega/issues/6395) - Wallet selection doesn't lower case the wallet name during input verification
- [6408](https://github.com/vegaprotocol/vega/issues/6408) - Initialise observer in liquidity provision `sql` store
- [6406](https://github.com/vegaprotocol/vega/issues/6406) - Fix invalid tracking of cumulative volume and price
- [6387](https://github.com/vegaprotocol/vega/issues/6387) - Fix max open interest calculation
- [6416](https://github.com/vegaprotocol/vega/issues/6416) - Prevent submission of `erc20` address already used by another asset
- [6375](https://github.com/vegaprotocol/vega/issues/6375) - If there is one unit left over at the end of final market settlement - transfer it to the network treasury. if there is more than one, log all transfers and panic.
- [6456](https://github.com/vegaprotocol/vega/issues/6456) - Assure liquidity fee gets update when target stake drops (even in the absence of trades)
- [6459](https://github.com/vegaprotocol/vega/issues/6459) - Send lifecycle notifications after parameters validation
- [6420](https://github.com/vegaprotocol/vega/issues/6420) - Support cancellation of a request during a wallet interaction

## 0.57.0

### 🚨 Breaking changes

- [6291](https://github.com/vegaprotocol/vega/issues/6291) - Remove `Nodewallet.ETH` configuration and add flags to supply `clef` addresses when importing or generating accounts
- [6314](https://github.com/vegaprotocol/vega/issues/6314) - Rename session namespace to client in wallet API version 2

### 🛠 Improvements

- [6283](https://github.com/vegaprotocol/vega/issues/6283) - Add commit hash to version if is development version
- [6321](https://github.com/vegaprotocol/vega/issues/6321) - Get rid of the `HasChanged` check in snapshot engines
- [6126](https://github.com/vegaprotocol/vega/issues/6126) - Don't generate market depth subscription messages if nothing has changed

### 🐛 Fixes

- [6287](https://github.com/vegaprotocol/vega/issues/6287) - Fix GraphQL `proposals` API `proposalType` filter
- [6307](https://github.com/vegaprotocol/vega/issues/6307) - Emit an event with status rejected if a protocol upgrade proposal has no validator behind it
- [5305](https://github.com/vegaprotocol/vega/issues/5305) - Handle market updates changing price monitoring parameters correctly.

## 0.56.0

### 🚨 Breaking changes

- [6196](https://github.com/vegaprotocol/vega/pull/6196) - Remove unused network parameters network end of life and market freeze date
- [6155](https://github.com/vegaprotocol/vega/issues/6155) - Rename "Client" to "User" in wallet API version 2
- [5641](https://github.com/vegaprotocol/vega/issues/5641) - Rename `SettlementPriceDecimals` to `SettlementDataDecimals`

### 🛠 Improvements

- [6103](hhttps://github.com/vegaprotocol/vega/issues/6103) - Verify that order amendment has the desired effect on opening auction
- [6170](https://github.com/vegaprotocol/vega/pull/6170) - Order GraphQL schema (query and subscription types) alphabetically
- [6163](https://github.com/vegaprotocol/vega/issues/6163) - Add block explorer back end
- [6153](https://github.com/vegaprotocol/vega/issues/6153) - Display UI friendly logs when calling `session.send_transaction`
- [6063](https://github.com/vegaprotocol/vega/pull/6063) - Update average entry valuation calculation according to spec change.
- [6191](https://github.com/vegaprotocol/vega/pull/6191) - Remove the retry on node health check in the wallet API version 2
- [6221](https://github.com/vegaprotocol/vega/pull/6221) - Add documentation for new `GraphQL endpoints`
- [6498](https://github.com/vegaprotocol/vega/pull/6498) - Fix incorrectly encoded account id
- [5600](https://github.com/vegaprotocol/vega/issues/5600) - Migrate all wallet capabilities to V2 api
- [6077](https://github.com/vegaprotocol/vega/issues/6077) - Add proof-of-work to transaction when using `vegawallet command sign`
- [6203](https://github.com/vegaprotocol/vega/issues/6203) - Support automatic consent for transactions sent through the wallet API version 2
- [6203](https://github.com/vegaprotocol/vega/issues/6203) - Log node selection process on the wallet CLI
- [5925](https://github.com/vegaprotocol/vega/issues/5925) - Clean transfer response API, now ledger movements
- [6254](https://github.com/vegaprotocol/vega/issues/6254) - Reject Ethereum configuration update via proposals
- [5706](https://github.com/vegaprotocol/vega/issues/5076) - Datanode snapshot create and restore support

### 🐛 Fixes

- [6255](https://github.com/vegaprotocol/vega/issues/6255) - Fix `WebSocket` upgrading when setting headers in HTTP middleware.
- [6101](https://github.com/vegaprotocol/vega/issues/6101) - Fix Nodes API not returning new `ethereumAdress` after `EthereumKeyRotation` event.
- [6183](https://github.com/vegaprotocol/vega/issues/6183) - Shutdown blockchain before protocol services
- [6148](https://github.com/vegaprotocol/vega/issues/6148) - Fix API descriptions for typos
- [6187](https://github.com/vegaprotocol/vega/issues/6187) - Not hash message before signing if using clef for validator heartbeats
- [6138](https://github.com/vegaprotocol/vega/issues/6138) - Return more useful information when a transaction submitted to a node contains validation errors
- [6156](https://github.com/vegaprotocol/vega/issues/6156) - Return only delegations for the specific node in `graphql` node delegation query
- [6233](https://github.com/vegaprotocol/vega/issues/6233) - Fix `GetNodeSignatures` GRPC api
- [6175](https://github.com/vegaprotocol/vega/issues/6175) - Fix `datanode` updating node public key on key rotation
- [5948](https://github.com/vegaprotocol/vega/issues/5948) - Shutdown node gracefully when panics or `sigterm` during chain-replay
- [6109](https://github.com/vegaprotocol/vega/issues/6109) - Candle query returns unexpected data.
- [5988](https://github.com/vegaprotocol/vega/issues/5988) - Exclude tainted keys from `session.list_keys` endpoint
- [5164](https://github.com/vegaprotocol/vega/issues/5164) - Distribute LP fees on settlement
- [6212](https://github.com/vegaprotocol/vega/issues/6212) - Change the error for protocol upgrade request for block 0
- [6242](https://github.com/vegaprotocol/vega/issues/6242) - Allow migrate between wallet types during Ethereum key rotation reload
- [6202](https://github.com/vegaprotocol/vega/issues/6202) - Always update margins for parties on amend
- [6228](https://github.com/vegaprotocol/vega/issues/6228) - Reject protocol upgrade downgrades
- [6245](https://github.com/vegaprotocol/vega/issues/6245) - Recalculate equity values when virtual stake changes
- [6260](https://github.com/vegaprotocol/vega/issues/6260) - Prepend `chainID` to input data only when signing the transaction
- [6036](https://github.com/vegaprotocol/vega/issues/6036) - Fix `protobuf<->swagger` generation
- [6248](https://github.com/vegaprotocol/vega/issues/6245) - Candles connection is not returning any candle data
- [6037](https://github.com/vegaprotocol/vega/issues/6037) - Fix auction events.
- [6061](https://github.com/vegaprotocol/vega/issues/6061) - Attempt at stabilizing the tests on the broker in the core
- [6178](https://github.com/vegaprotocol/vega/issues/6178) - Historical balances fails with `scany` error
- [6193](https://github.com/vegaprotocol/vega/issues/6193) - Use Data field from transaction successfully sent but that were rejected
- [6230](https://github.com/vegaprotocol/vega/issues/6230) - Node Signature Connection should return a list or an appropriate error message
- [5998](https://github.com/vegaprotocol/vega/issues/5998) - Positions should be zero when markets are closed and settled
- [6297](https://github.com/vegaprotocol/vega/issues/6297) - Historic Balances fails if `MarketId` is used in `groupBy`

## 0.55.0

### 🚨 Breaking changes

- [5989](https://github.com/vegaprotocol/vega/issues/5989) - Remove liquidity commitment from market proposal
- [6031](https://github.com/vegaprotocol/vega/issues/6031) - Remove market name from `graphql` market type
- [6095](https://github.com/vegaprotocol/vega/issues/6095) - Rename taker fees to maker paid fees
- [5442](https://github.com/vegaprotocol/vega/issues/5442) - Default behaviour when starting to node is to use the latest local snapshot if it exists
- [6139](https://github.com/vegaprotocol/vega/issues/6139) - Return the key on `session.list_keys` endpoint on wallet API version 2

### 🛠 Improvements

- [5971](https://github.com/vegaprotocol/vega/issues/5971) - Add headers `X-Block-Height`, `X-Block-Timestamp` and `X-Vega-Connection` to all API responses
- [5694](https://github.com/vegaprotocol/vega/issues/5694) - Add field `settlementPriceDecimals` to GraphQL `Future` and `FutureProduct` types
- [6048](https://github.com/vegaprotocol/vega/issues/6048) - Upgrade `golangci-lint` to `1.49.0` and implement its suggestions
- [5807](https://github.com/vegaprotocol/vega/issues/5807) - Add Vega tools: `stream`, `snapshot` and `checkpoint`
- [5678](https://github.com/vegaprotocol/vega/issues/5678) - Add GraphQL endpoints for Ethereum bundles: `listAsset`, `updateAsset`, `addSigner` and `removeSigner`
- [5881](https://github.com/vegaprotocol/vega/issues/5881) - Return account subscription as a list
- [5766](https://github.com/vegaprotocol/vega/issues/5766) - Better notification for version update on the wallet
- [5841](https://github.com/vegaprotocol/vega/issues/5841) - Add transaction to request `multisigControl` signatures on demand
- [5937](https://github.com/vegaprotocol/vega/issues/5937) - Add more flexibility to market creation bonus
- [5932](https://github.com/vegaprotocol/vega/issues/5932) - Remove Name and Symbol from update asset proposal
- [5880](https://github.com/vegaprotocol/vega/issues/5880) - Send initial image with subscriptions to positions, orders & accounts
- [5878](https://github.com/vegaprotocol/vega/issues/5878) - Add option to return only live orders in `ListOrders` `API`
- [5937](https://github.com/vegaprotocol/vega/issues/5937) - Add more flexibility to market creation bonus
- [5708](https://github.com/vegaprotocol/vega/issues/5708) - Use market price when reporting average trade price
- [5949](https://github.com/vegaprotocol/vega/issues/5949) - Transfers processed in the order they were received
- [5966](https://github.com/vegaprotocol/vega/issues/5966) - Do not send transaction from wallet if `chainID` is empty
- [5675](https://github.com/vegaprotocol/vega/issues/5675) - Add transaction information to all database tables
- [6004](https://github.com/vegaprotocol/vega/issues/6004) - Probability of trading refactoring
- [5849](https://github.com/vegaprotocol/vega/issues/5849) - Use network parameter from creation time of the proposal for requirements
- [5846](https://github.com/vegaprotocol/vega/issues/5846) - Expose network parameter from creation time of the proposal through `APIs`.
- [5999](https://github.com/vegaprotocol/vega/issues/5999) - Recalculate margins after risk parameters are updated.
- [5682](https://github.com/vegaprotocol/vega/issues/5682) - Expose equity share weight in the API
- [5684](https://github.com/vegaprotocol/vega/issues/5684) - Added date range to a number of historic balances, deposits, withdrawals, orders and trades queries
- [6071](https://github.com/vegaprotocol/vega/issues/6071) - Allow for empty settlement asset in recurring transfer metric definition for market proposer bonus
- [6042](https://github.com/vegaprotocol/vega/issues/6042) - Set GraphQL query complexity limit
- [6106](https://github.com/vegaprotocol/vega/issues/6106) - Returned signed transaction in wallet API version 2 `session.send_transaction`
- [6105](https://github.com/vegaprotocol/vega/issues/6105) - Add `session.sign_transaction` endpoint on wallet API version 2
- [6042](https://github.com/vegaprotocol/vega/issues/5270) - Set GraphQL query complexity limit
- [5888](https://github.com/vegaprotocol/vega/issues/5888) - Add Liquidity Provision subscription to GraphQL
- [5961](https://github.com/vegaprotocol/vega/issues/5961) - Add batch market instructions command
- [5974](https://github.com/vegaprotocol/vega/issues/5974) - Flatten subscription in `Graphql`
- [6146](https://github.com/vegaprotocol/vega/issues/6146) - Add version command to Vega Visor
- [6671](https://github.com/vegaprotocol/vega/issues/6671) - Vega Visor allows to postpone first failure when Core node is slow to startup

### 🐛 Fixes

- [5934](https://github.com/vegaprotocol/vega/issues/5934) - Ensure wallet without permissions can be read
- [5950](https://github.com/vegaprotocol/vega/issues/5934) - Fix documentation for new wallet command
- [5687](https://github.com/vegaprotocol/vega/issues/5934) - Asset cache was returning stale data
- [6032](https://github.com/vegaprotocol/vega/issues/6032) - Risk factors store errors after update to a market
- [5986](https://github.com/vegaprotocol/vega/issues/5986) - Error string on failed transaction is sent in the plain, no need to decode
- [5860](https://github.com/vegaprotocol/vega/issues/5860) - Enacted but unlisted new assets are now included in checkpoints
- [6023](https://github.com/vegaprotocol/vega/issues/6023) - Tell the `datanode` when a genesis validator does not exist in a `checkpoint`
- [5963](https://github.com/vegaprotocol/vega/issues/5963) - Check other nodes during version check if the first one is unavailable
- [6002](https://github.com/vegaprotocol/vega/issues/6002) - Do not emit events for unmatched oracle data and unsubscribe market as soon as oracle data is received
- [6008](https://github.com/vegaprotocol/vega/issues/6008) - Fix equity like share and average trade value calculation with opening auctions
- [6040](https://github.com/vegaprotocol/vega/issues/6040) - Fix protocol upgrade transaction submission and small Visor improvements
- [5977](https://github.com/vegaprotocol/vega/issues/5977) - Fix missing block height and block time on stake linking API
- [6054](https://github.com/vegaprotocol/vega/issues/6054) - Fix panic on settlement
- [6060](https://github.com/vegaprotocol/vega/issues/6060) - Fix connection results should not be declared as mandatory in GQL schema.
- [6097](https://github.com/vegaprotocol/vega/issues/6067) - Fix incorrect asset (metric asset) used for checking market proposer eligibility
- [6099](https://github.com/vegaprotocol/vega/issues/6099) - Allow recurring transfers with the same to and from but with different asset
- [6067](https://github.com/vegaprotocol/vega/issues/6067) - Verify global reward is transferred to party address 0
- [6131](https://github.com/vegaprotocol/vega/issues/6131) - `nullblockchain` should call Tendermint Info `abci` to match real flow
- [6119](https://github.com/vegaprotocol/vega/issues/6119) - Correct order in which market event is emitted
- [5890](https://github.com/vegaprotocol/vega/issues/5890) - Margin breach during amend doesn't cancel order
- [6144](https://github.com/vegaprotocol/vega/issues/6144) - Price and Pegged Offset in orders are Decimals
- [6111](https://github.com/vegaprotocol/vega/issues/5890) - Handle candles transient failure and prevent subscription blocking
- [6204](https://github.com/vegaprotocol/vega/issues/6204) - Data Node add Ethereum Key Rotations subscriber and rest binding

## 0.54.0

### 🚨 Breaking changes

With this release a few breaking changes are introduced.
The Vega application is now a built-in application. This means that Tendermint doesn't need to be started separately any more.
The `vega node` command has been renamed `vega start`.
The `vega tm` command has been renamed `vega tendermint`.
The `Blockchain.Tendermint.ClientAddr` configuration field have been renamed `Blockchain.Tendermint.RPCAddr`.
The init command now also generate the configuration for tendermint, the flags `--no-tendermint`, `--tendermint-home` and `--tendermint-key` have been introduced

- [5579](https://github.com/vegaprotocol/vega/issues/5579) - Make vega a built-in Tendermint application
- [5249](https://github.com/vegaprotocol/vega/issues/5249) - Migrate to Tendermint version 0.35.8
- [5624](https://github.com/vegaprotocol/vega/issues/5624) - Get rid of `updateFrequency` in price monitoring definition
- [5601](https://github.com/vegaprotocol/vega/issues/5601) - Remove support for launching a proxy in front of console and token dApp
- [5872](https://github.com/vegaprotocol/vega/issues/5872) - Remove console and token dApp from networks
- [5802](https://github.com/vegaprotocol/vega/issues/5802) - Remove support for transaction version 1

### 🗑️ Deprecation

- [4655](https://github.com/vegaprotocol/vega/issues/4655) - Move Ethereum `RPC` endpoint configuration from `Nodewallet` section to `Ethereum` section

### 🛠 Improvements

- [5589](https://github.com/vegaprotocol/vega/issues/5589) - Used custom version of Clef
- [5541](https://github.com/vegaprotocol/vega/issues/5541) - Support permissions in wallets
- [5439](https://github.com/vegaprotocol/vega/issues/5439) - `vegwallet` returns better responses when a transaction fails
- [5465](https://github.com/vegaprotocol/vega/issues/5465) - Verify `bytecode` of smart-contracts on startup
- [5608](https://github.com/vegaprotocol/vega/issues/5608) - Ignore stale price monitoring trigger when market is already in auction
- [5673](https://github.com/vegaprotocol/vega/issues/5673) - Add support for `ethereum` key rotations to `datanode`
- [5639](https://github.com/vegaprotocol/vega/issues/5639) - Move all core code in the core directory
- [5613](https://github.com/vegaprotocol/vega/issues/5613) - Import the `datanode` in the vega repo
- [5660](https://github.com/vegaprotocol/vega/issues/5660) - Migrate subscription `apis` from `datanode v1 api` to `datanode v2 api`
- [5636](https://github.com/vegaprotocol/vega/issues/5636) - Assure no false positives in cucumber steps
- [5011](https://github.com/vegaprotocol/vega/issues/5011) - Import the `protos` repo in the vega repo
- [5774](https://github.com/vegaprotocol/vega/issues/5774) - Use `generics` for `ID` types
- [5785](https://github.com/vegaprotocol/vega/issues/5785) - Add support form `ERC20` bridge stopped and resumed events
- [5712](https://github.com/vegaprotocol/vega/issues/5712) - Configurable `graphql` endpoint
- [5689](https://github.com/vegaprotocol/vega/issues/5689) - Support `UpdateAsset` proposal in APIs
- [5685](https://github.com/vegaprotocol/vega/issues/5685) - Migrated `apis` from `datanode v1` to `datanode v2`
- [5760](https://github.com/vegaprotocol/vega/issues/5760) - Map all `GRPC` to `REST`
- [5804](https://github.com/vegaprotocol/vega/issues/5804) - Rollback Tendermint to version `0.34.20`
- [5503](https://github.com/vegaprotocol/vega/issues/5503) - Introduce wallet API version 2 based on JSON-RPC with new authentication workflow
- [5822](https://github.com/vegaprotocol/vega/issues/5822) - Rename `Graphql` enums
- [5618](https://github.com/vegaprotocol/vega/issues/5618) - Add wallet JSON-RPC documentation
- [5776](https://github.com/vegaprotocol/vega/issues/5776) - Add endpoint to get a single network parameter
- [5685](https://github.com/vegaprotocol/vega/issues/5685) - Migrated `apis` from `datanode v1` to `datanode v2`
- [5761](https://github.com/vegaprotocol/vega/issues/5761) - Transfers connection make direction optional
- [5762](https://github.com/vegaprotocol/vega/issues/5762) - Transfers connection add under `party` type
- [5685](https://github.com/vegaprotocol/vega/issues/5685) - Migrated `apis` from `datanode v1` to `datanode v2`
- [5705](https://github.com/vegaprotocol/vega/issues/5705) - Use enum for validator status
- [5685](https://github.com/vegaprotocol/vega/issues/5685) - Migrated `apis` from `datanode v1` to `datanode v2`
- [5834](https://github.com/vegaprotocol/vega/issues/5834) - Avoid saving proposals of terminated/cancelled/rejected/settled markets in checkpoint
- [5619](https://github.com/vegaprotocol/vega/issues/5619) - Add wallet HTTP API version 2 documentation
- [5823](https://github.com/vegaprotocol/vega/issues/5823) - Add endpoint to wallet HTTP API version 2 to list available RPC methods
- [5814](https://github.com/vegaprotocol/vega/issues/5815) - Add proposal validation date time to `graphql`
- [5865](https://github.com/vegaprotocol/vega/issues/5865) - Allow a validator to withdraw their protocol upgrade proposal
- [5803](https://github.com/vegaprotocol/vega/issues/5803) - Update cursor pagination to use new method from [5784](https://github.com/vegaprotocol/vega/pull/5784)
- [5862](https://github.com/vegaprotocol/vega/issues/5862) - Add base `URL` in `swagger`
- [5817](https://github.com/vegaprotocol/vega/issues/5817) - Add validation error on asset proposal when rejected
- [5816](https://github.com/vegaprotocol/vega/issues/5816) - Set proper status to rejected asset proposal
- [5893](https://github.com/vegaprotocol/vega/issues/5893) - Remove total supply from assets
- [5752](https://github.com/vegaprotocol/vega/issues/5752) - Remove URL and Hash from proposal rationale, add Title
- [5802](https://github.com/vegaprotocol/vega/issues/5802) - Introduce transaction version 3 that encode the chain ID in its input data to protect against transaction replay
- [5358](https://github.com/vegaprotocol/vega/issues/5358) - Port equity like shares update to new structure
- [5926](https://github.com/vegaprotocol/vega/issues/5926) - Check for liquidity auction at the end of a block instead of after every trade

### 🐛 Fixes

- [5571](https://github.com/vegaprotocol/vega/issues/5571) - Restore pending assets status correctly after snapshot restore
- [5857](https://github.com/vegaprotocol/vega/issues/5857) - Fix panic when calling `ListAssets` `grpc` end point with no arguments
- [5572](https://github.com/vegaprotocol/vega/issues/5572) - Add validation on `IDs` and public keys
- [5348](https://github.com/vegaprotocol/vega/issues/5348) - Restore markets from checkpoint proposal
- [5279](https://github.com/vegaprotocol/vega/issues/5279) - Fix loading of proposals from checkpoint
- [5598](https://github.com/vegaprotocol/vega/issues/5598) - Remove `currentTime` from topology engine to ease snapshot restoration
- [5836](https://github.com/vegaprotocol/vega/issues/5836) - Add missing `GetMarket` `GRPC` end point
- [5609](https://github.com/vegaprotocol/vega/issues/5609) - Set event forwarder last seen height after snapshot restore
- [5782](https://github.com/vegaprotocol/vega/issues/5782) - `Pagination` with a cursor was returning incorrect results
- [5629](https://github.com/vegaprotocol/vega/issues/5629) - Fixes for loading voting power from checkpoint with non genesis validators
- [5626](https://github.com/vegaprotocol/vega/issues/5626) - Update `protos`, remove optional types
- [5665](https://github.com/vegaprotocol/vega/issues/5665) - Binary version hash always contain `-modified` suffix
- [5633](https://github.com/vegaprotocol/vega/issues/5633) - Allow `minProposerEquityLikeShare` to accept 0
- [5672](https://github.com/vegaprotocol/vega/issues/5672) - Typo fixed in datanode `ethereum` address
- [5863](https://github.com/vegaprotocol/vega/issues/5863) - Fix panic when calling `VegaTime` on `v2 api`
- [5683](https://github.com/vegaprotocol/vega/issues/5683) - Made market mandatory in `GraphQL` for order
- [5789](https://github.com/vegaprotocol/vega/issues/5789) - Fix performance issue with position query
- [5677](https://github.com/vegaprotocol/vega/issues/5677) - Fixed trading mode status
- [5663](https://github.com/vegaprotocol/vega/issues/5663) - Fixed panic with de-registering positions
- [5781](https://github.com/vegaprotocol/vega/issues/5781) - Make enactment timestamp optional in proposal for `graphql`
- [5767](https://github.com/vegaprotocol/vega/issues/5767) - Fix typo in command validation
- [5900](https://github.com/vegaprotocol/vega/issues/5900) - Add missing `/api/v2/parties/{party_id}/stake` `REST` end point
- [5825](https://github.com/vegaprotocol/vega/issues/5825) - Fix panic in pegged orders when going into auction
- [5763](https://github.com/vegaprotocol/vega/issues/5763) - Transfers connection rename `pubkey` to `partyId`
- [5486](https://github.com/vegaprotocol/vega/issues/5486) - Fix amend order expiring
- [5809](https://github.com/vegaprotocol/vega/issues/5809) - Remove state variables when a market proposal is rejected
- [5329](https://github.com/vegaprotocol/vega/issues/5329) - Fix checks for market enactment and termination
- [5837](https://github.com/vegaprotocol/vega/issues/5837) - Allow a promotion due to increased slots and a swap to happen in the same epoch
- [5819](https://github.com/vegaprotocol/vega/issues/5819) - Add new asset proposal validation timestamp validation
- [5897](https://github.com/vegaprotocol/vega/issues/5897) - Return uptime of 0, rather than error, when querying for `NodeData` before end of first epoch
- [5811](https://github.com/vegaprotocol/vega/issues/5811) - Do not overwrite local changes when updating wallet through JSON-RPC API
- [5868](https://github.com/vegaprotocol/vega/issues/5868) - Clarify the error for insufficient token to submit proposal or vote
- [5867](https://github.com/vegaprotocol/vega/issues/5867) - Fix witness check for majority
- [5853](https://github.com/vegaprotocol/vega/issues/5853) - Do not ignore market update proposals when loading from checkpoint
- [5648](https://github.com/vegaprotocol/vega/issues/5648) - Ethereum key rotation - search validators by Vega pub key and listen to rotation events in core API
- [5648](https://github.com/vegaprotocol/vega/issues/5648) - Search validator by vega pub key and update the core validators API

## 0.53.0

### 🗑️ Deprecation

- [5513](https://github.com/vegaprotocol/vega/issues/5513) - Remove all checkpoint restore command

### 🛠 Improvements

- [5428](https://github.com/vegaprotocol/vega/pull/5428) - Update contributor information
- [5519](https://github.com/vegaprotocol/vega/pull/5519) - Add `--genesis-file` option to the `load_checkpoint` command
- [5538](https://github.com/vegaprotocol/vega/issues/5538) - Core side implementation of protocol upgrade
- [5525](https://github.com/vegaprotocol/vega/pull/5525) - Release `vegawallet` from the core
- [5524](https://github.com/vegaprotocol/vega/pull/5524) - Align `vegawallet` and core versions
- [5524](https://github.com/vegaprotocol/vega/pull/5549) - Add endpoint for getting the network's `chain-id`
- [5524](https://github.com/vegaprotocol/vega/pull/5552) - Handle tendermint demotion and `ersatz` slot reduction at the same time

### 🐛 Fixes

- [5476](https://github.com/vegaprotocol/vega/issues/5476) - Include settlement price in snapshot
- [5476](https://github.com/vegaprotocol/vega/issues/5314) - Fix validation of checkpoint file
- [5499](https://github.com/vegaprotocol/vega/issues/5499) - Add error from app specific validation to check transaction response
- [5508](https://github.com/vegaprotocol/vega/issues/5508) - Fix duplicated staking events
- [5514](https://github.com/vegaprotocol/vega/issues/5514) - Emit `rewardScore` event correctly after loading from checkpoint
- [5520](https://github.com/vegaprotocol/vega/issues/5520) - Do not fail silently when wallet fails to start
- [5521](https://github.com/vegaprotocol/vega/issues/5521) - Fix asset bundle and add asset status
- [5546](https://github.com/vegaprotocol/vega/issues/5546) - Fix collateral checkpoint to unlock locked reward account balance
- [5194](https://github.com/vegaprotocol/vega/issues/5194) - Fix market trading mode vs market state
- [5432](https://github.com/vegaprotocol/vega/issues/5431) - Do not accept transaction with unexpected public keys
- [5478](https://github.com/vegaprotocol/vega/issues/5478) - Assure uncross and fake uncross are in line with each other
- [5480](https://github.com/vegaprotocol/vega/issues/5480) - Assure indicative trades are in line with actual uncrossing trades
- [5556](https://github.com/vegaprotocol/vega/issues/5556) - Fix id generation seed
- [5361](https://github.com/vegaprotocol/vega/issues/5361) - Fix limits for proposals
- [5557](https://github.com/vegaprotocol/vega/issues/5427) - Fix oracle status at market settlement

## 0.52.0

### 🛠 Improvements

- [5421](https://github.com/vegaprotocol/vega/issues/5421) - Fix notary snapshot determinism when no signature are generated yet
- [5415](https://github.com/vegaprotocol/vega/issues/5415) - Regenerate smart contracts code
- [5434](https://github.com/vegaprotocol/vega/issues/5434) - Add health check for faucet
- [5412](https://github.com/vegaprotocol/vega/issues/5412) - Proof of work improvement to support history of changes to network parameters
- [5378](https://github.com/vegaprotocol/vega/issues/5278) - Allow new market proposals without LP

### 🐛 Fixes

- [5438](https://github.com/vegaprotocol/vega/issues/5438) - Evaluate all trades resulting from an aggressive orders in one call to price monitoring engine
- [5444](https://github.com/vegaprotocol/vega/issues/5444) - Merge both checkpoints and genesis asset on startup
- [5446](https://github.com/vegaprotocol/vega/issues/5446) - Cover liquidity monitoring acceptance criteria relating to aggressive order removing best bid or ask from the book
- [5457](https://github.com/vegaprotocol/vega/issues/5457) - Fix sorting of validators for demotion check
- [5460](https://github.com/vegaprotocol/vega/issues/5460) - Fix theoretical open interest calculation
- [5477](https://github.com/vegaprotocol/vega/issues/5477) - Pass a clone of the liquidity commitment offset to pegged orders
- [5468](https://github.com/vegaprotocol/vega/issues/5468) - Bring indicative trades inline with actual auction uncrossing trades in presence of wash trades
- [5419](https://github.com/vegaprotocol/vega/issues/5419) - Fix listeners ordering and state updates

## 0.51.1

### 🛠 Improvements

- [5395](https://github.com/vegaprotocol/vega/issues/5395) - Add `burn_nonce` bridge tool
- [5403](https://github.com/vegaprotocol/vega/issues/5403) - Allow spam free / proof of work free running of null blockchain
- [5175](https://github.com/vegaprotocol/vega/issues/5175) - Validation free transactions (including signature verification) for null blockchain
- [5371](https://github.com/vegaprotocol/vega/issues/5371) - Ensure threshold is not breached in ERC20 withdrawal
- [5358](https://github.com/vegaprotocol/vega/issues/5358) - Update equity shares following updated spec.

### 🐛 Fixes

- [5362](https://github.com/vegaprotocol/vega/issues/5362) - Liquidity and order book point to same underlying order after restore
- [5367](https://github.com/vegaprotocol/vega/issues/5367) - better serialisation for party orders in liquidity snapshot
- [5377](https://github.com/vegaprotocol/vega/issues/5377) - Serialise state var internal state
- [5388](https://github.com/vegaprotocol/vega/issues/5388) - State variable snapshot now works as intended
- [5388](https://github.com/vegaprotocol/vega/issues/5388) - Repopulate cached order-book after snapshot restore
- [5203](https://github.com/vegaprotocol/vega/issues/5203) - Market liquidity monitor parameters trump network parameters on market creation
- [5297](https://github.com/vegaprotocol/vega/issues/5297) - Assure min/max price always accurate
- [4223](https://github.com/vegaprotocol/vega/issues/4223) - Use uncrossing price for target stake calculation during auction
- [3047](https://github.com/vegaprotocol/vega/issues/3047) - Improve interaction between liquidity and price monitoring auctions
- [3570](https://github.com/vegaprotocol/vega/issues/3570) - Set extension trigger during opening auction with insufficient liquidity
- [3362](https://github.com/vegaprotocol/vega/issues/3362) - Stop non-persistent orders from triggering auctions
- [5388](https://github.com/vegaprotocol/vega/issues/5388) - Use `UnixNano()` to snapshot price monitor times
- [5237](https://github.com/vegaprotocol/vega/issues/5237) - Trigger state variable calculation first time indicative uncrossing price is available
- [5397](https://github.com/vegaprotocol/vega/issues/5397) - Bring indicative trades price inline with that of actual auction uncrossing trades

## 0.51.0

### 🚨 Breaking changes

- [5192](https://github.com/vegaprotocol/vega/issues/5192) - Require a rationale on proposals

### 🛠 Improvements

- [5318](https://github.com/vegaprotocol/vega/issues/5318) - Automatically dispatch reward pool into markets in recurring transfers
- [5333](https://github.com/vegaprotocol/vega/issues/5333) - Run snapshot generation for all providers in parallel
- [5343](https://github.com/vegaprotocol/vega/issues/5343) - Snapshot optimisation part II - get rid of `getHash`
- [5324](https://github.com/vegaprotocol/vega/issues/5324) - Send event when oracle data doesn't match
- [5140](https://github.com/vegaprotocol/vega/issues/5140) - Move limits (enabled market / assets from) to network parameters
- [5360](https://github.com/vegaprotocol/vega/issues/5360) - rewards test coverage

### 🐛 Fixes

- [5338](https://github.com/vegaprotocol/vega/issues/5338) - Checking a transaction should return proper success code
- [5277](https://github.com/vegaprotocol/vega/issues/5277) - Updating a market should default auction extension to 1
- [5284](https://github.com/vegaprotocol/vega/issues/5284) - price monitoring past prices are now included in the snapshot
- [5294](https://github.com/vegaprotocol/vega/issues/5294) - Parse timestamps oracle in market proposal validation
- [5292](https://github.com/vegaprotocol/vega/issues/5292) - Internal time oracle broadcasts timestamp without nanoseconds
- [5297](https://github.com/vegaprotocol/vega/issues/5297) - Assure min/max price always accurate
- [5286](https://github.com/vegaprotocol/vega/issues/5286) - Ensure liquidity fees are updated when updating the market
- [5322](https://github.com/vegaprotocol/vega/issues/5322) - Change vega pub key hashing in topology to fix key rotation submission.
- [5313](https://github.com/vegaprotocol/vega/issues/5313) - Future update was using oracle spec for settlement price as trading termination spec
- [5304](https://github.com/vegaprotocol/vega/issues/5304) - Fix bug causing trade events at auction end showing the wrong price.
- [5345](https://github.com/vegaprotocol/vega/issues/5345) - Fix issue with state variable transactions assumed gone missing
- [5351](https://github.com/vegaprotocol/vega/issues/5351) - Fix panic when node is interrupted before snapshot engine gets cleared and initialised
- [5972](https://github.com/vegaprotocol/vega/issues/5972) - Allow submitting a market update with termination oracle ticking before enactment of the update

## 0.50.2

### 🛠 Improvements

- [5001](https://github.com/vegaprotocol/vega/issues/5001) - Set and increment LP version field correctly
- [5001](https://github.com/vegaprotocol/vega/issues/5001) - Add integration test for LP versioning
- [3372](https://github.com/vegaprotocol/vega/issues/3372) - Add integration test making sure margin is released when an LP is cancelled.
- [5235](https://github.com/vegaprotocol/vega/issues/5235) - Use `BroadcastTxSync` instead of async for submitting transactions to `tendermint`
- [5268](https://github.com/vegaprotocol/vega/issues/5268) - Make validator heartbeat frequency a function of the epoch duration.
- [5271](https://github.com/vegaprotocol/vega/issues/5271) - Make generated hex IDs lower case
- [5273](https://github.com/vegaprotocol/vega/issues/5273) - Reward / Transfer to allow payout of reward in an arbitrary asset unrelated to the settlement and by market.
- [5207](https://github.com/vegaprotocol/vega/issues/5206) - Add integration tests to ensure price bounds and decimal places work as expected
- [5243](https://github.com/vegaprotocol/vega/issues/5243) - Update equity like share according to spec changes.
- [5249](https://github.com/vegaprotocol/vega/issues/5249) - Upgrade to tendermint 0.35.6

### 🐛 Fixes

- [4798](https://github.com/vegaprotocol/vega/issues/4978) - Set market pending timestamp to the time at which the market is created.
- [5222](https://github.com/vegaprotocol/vega/issues/5222) - Do not panic when admin server stops.
- [5103](https://github.com/vegaprotocol/vega/issues/5103) - Fix invalid http status set in faucet
- [5239](https://github.com/vegaprotocol/vega/issues/5239) - Always call `StartAggregate()` when signing validators joining and leaving even if not a validator
- [5128](https://github.com/vegaprotocol/vega/issues/5128) - Fix wrong http rate limit for faucet
- [5231](https://github.com/vegaprotocol/vega/issues/5231) - Fix pegged orders to be reset to the order pointer after snapshot loading
- [5247](https://github.com/vegaprotocol/vega/issues/5247) - Fix the check for overflow in scaling settlement price
- [5250](https://github.com/vegaprotocol/vega/issues/5250) - Fixed panic in loading validator checkpoint
- [5260](https://github.com/vegaprotocol/vega/issues/5260) - Process recurring transfer before rewards
- [5262](https://github.com/vegaprotocol/vega/issues/5262) - Allow recurring transfers to start during the current epoch
- [5267](https://github.com/vegaprotocol/vega/issues/5267) - Do not check commitment on `UpdateMarket` proposals

## 0.50.1

### 🐛 Fixes

- [5226](https://github.com/vegaprotocol/vega/issues/5226) - Add support for settlement price decimal place in governance

## 0.50.0

### 🚨 Breaking changes

- [5197](https://github.com/vegaprotocol/vega/issues/5197) - Scale settlement price based on oracle definition

### 🛠 Improvements

- [5055](https://github.com/vegaprotocol/vega/issues/5055) - Ensure at most 5 triggers are used in price monitoring settings
- [5100](https://github.com/vegaprotocol/vega/issues/5100) - add a new scenario into feature test, auction folder, leaving auction when liquidity provider provides a limit order
- [4919](https://github.com/vegaprotocol/vega/issues/4919) - Feature tests for 0011 check order allocate margin
- [4922](https://github.com/vegaprotocol/vega/issues/4922) - Feature tests for 0015 market insurance pool collateral
- [4926](https://github.com/vegaprotocol/vega/issues/4926) - Feature tests for 0019 margin calculator scenarios
- [5119](https://github.com/vegaprotocol/vega/issues/5119) - Add Ethereum key rotation support
- [5209](https://github.com/vegaprotocol/vega/issues/5209) - Add retries to floating point consensus engine to work around tendermint missing transactions
- [5219](https://github.com/vegaprotocol/vega/issues/5219) - Remove genesis sign command.

### 🐛 Fixes

- [5078](https://github.com/vegaprotocol/vega/issues/5078) - Unwrap properly position decimal place from payload
- [5076](https://github.com/vegaprotocol/vega/issues/5076) - Set last mark price to settlement price when market is settled
- [5038](https://github.com/vegaprotocol/vega/issues/5038) - Send proof-of-work when when announcing node
- [5034](https://github.com/vegaprotocol/vega/issues/5034) - Ensure to / from in transfers payloads are vega public keys
- [5111](https://github.com/vegaprotocol/vega/issues/5111) - Stop updating the market's initial configuration when an opening auction is extended
- [5066](https://github.com/vegaprotocol/vega/issues/5066) - Return an error if market decimal place > to asset decimal place
- [5095](https://github.com/vegaprotocol/vega/issues/5095) - Stabilise state sync restore and restore block height in the topology engine
- [5204](https://github.com/vegaprotocol/vega/issues/5204) - Mark a snapshot state change when liquidity provision state changes
- [4870](https://github.com/vegaprotocol/vega/issues/5870) - Add missing commands to the `TxError` event
- [5136](https://github.com/vegaprotocol/vega/issues/5136) - Fix banking snapshot for transfers, risk factor restoration, and `statevar` handling of settled markets
- [5088](https://github.com/vegaprotocol/vega/issues/5088) - Fixed MTM bug where settlement balance would not be zero when loss amount was 1.
- [5093](https://github.com/vegaprotocol/vega/issues/5093) - Fixed proof of engine end of block callback never called to clear up state
- [4996](https://github.com/vegaprotocol/vega/issues/4996) - Fix positions engines `vwBuys` and `vwSell` when amending, send events on `Update` and `UpdateNetwork`
- [5016](https://github.com/vegaprotocol/vega/issues/5016) - Target stake in asset decimal place in Market Data
- [5109](https://github.com/vegaprotocol/vega/issues/5109) - Fixed promotion of ersatz to tendermint validator
- [5110](https://github.com/vegaprotocol/vega/issues/5110) - Fixed wrong tick size used for calculating probability of trading
- [5144](https://github.com/vegaprotocol/vega/issues/5144) - Fixed the default voting power in case there is stake in the network
- [5124](https://github.com/vegaprotocol/vega/issues/5124) - Add proto serialization for update market proposal
- [5124](https://github.com/vegaprotocol/vega/issues/5124) - Ensure update market proposal compute a proper auction duration
- [5172](https://github.com/vegaprotocol/vega/issues/5172) - Add replay protection for validator commands
- [5181](https://github.com/vegaprotocol/vega/issues/5181) - Ensure Oracle specs handle numbers using `num.Decimal` and `num.Int`
- [5059](https://github.com/vegaprotocol/vega/issues/5059) - Validators without tendermint status vote in the witness and notary engine but their votes do not count
- [5190](https://github.com/vegaprotocol/vega/issues/5190) - Fix settlement at expiry to scale the settlement price from market decimals to asset decimals
- [5185](https://github.com/vegaprotocol/vega/issues/5185) - Fix MTM settlement where win transfers get truncated resulting in settlement balance not being zero after settlement.
- [4943](https://github.com/vegaprotocol/vega/issues/4943) - Fix bug where amending orders in opening auctions did not work as expected

## 0.49.8

### 🛠 Improvements

- [4814](https://github.com/vegaprotocol/vega/issues/4814) - Review fees tests
- [5067](https://github.com/vegaprotocol/vega/pull/5067) - Adding acceptance codes and tidy up tests
- [5052](https://github.com/vegaprotocol/vega/issues/5052) - Adding acceptance criteria tests for market decimal places
- [5138](https://github.com/vegaprotocol/vega/issues/5038) - Adding feature test for "0032-PRIM-price_monitoring.md"
- [4753](https://github.com/vegaprotocol/vega/issues/4753) - Adding feature test for oracle spec public key validation
- [4559](https://github.com/vegaprotocol/vega/issues/4559) - Small fixes to the amend order flow

### 🐛 Fixes

- [5064](https://github.com/vegaprotocol/vega/issues/5064) - Send order event on settlement
- [5068](https://github.com/vegaprotocol/vega/issues/5068) - Use settlement price if exists when received trading terminated event

## 0.49.7

### 🚨 Breaking changes

- [4985](https://github.com/vegaprotocol/vega/issues/4985) - Proof of work spam protection

### 🛠 Improvements

- [5007](https://github.com/vegaprotocol/vega/issues/5007) - Run approbation as part of the CI pipeline
- [5019](https://github.com/vegaprotocol/vega/issues/5019) - Label Price Monitoring tests
- [5022](https://github.com/vegaprotocol/vega/issues/5022) - CI: Run approbation for main/master/develop branches only
- [5017](https://github.com/vegaprotocol/vega/issues/5017) - Added access functions to `PositionState` type
- [5049](https://github.com/vegaprotocol/vega/issues/5049) - Liquidity Provision test coverage for 0034 spec
- [5022](https://github.com/vegaprotocol/vega/issues/5022) - CI: Run approbation for main/master/develop branches
  only
- [4916](https://github.com/vegaprotocol/vega/issues/4916) - Add acceptance criteria number in the existing feature tests to address acceptance criteria in `0008-TRAD-trading_workflow.md`
- [5061](https://github.com/vegaprotocol/vega/issues/5061) - Add a test scenario using log normal risk model into feature test "insurance-pool-balance-test.feature"

### 🐛 Fixes

- [5025](https://github.com/vegaprotocol/vega/issues/5025) - Witness snapshot breaking consensus
- [5046](https://github.com/vegaprotocol/vega/issues/5046) - Save all events in `ERC20` topology snapshot

## 0.49.4

### 🛠 Improvements

- [2585](https://github.com/vegaprotocol/vega/issues/2585) - Adding position state event to event bus
- [4952](https://github.com/vegaprotocol/vega/issues/4952) - Add checkpoints for staking and `multisig control`
- [4923](https://github.com/vegaprotocol/vega/issues/4923) - Add checkpoint state in the genesis file + add subcommand to do it.

### 🐛 Fixes

- [4983](https://github.com/vegaprotocol/vega/issues/4983) - Set correct event type for positions state event
- [4989](https://github.com/vegaprotocol/vega/issues/4989) - Fixing incorrect overflow logic
- [5036](https://github.com/vegaprotocol/vega/issues/5036) - Fix the `nullblockchain`
- [4981](https://github.com/vegaprotocol/vega/issues/4981) - Fix bug causing LP orders to uncross at auction end.

## 0.49.2

### 🛠 Improvements

- [4951](https://github.com/vegaprotocol/vega/issues/4951) - Add ability to stream events to a file
- [4953](https://github.com/vegaprotocol/vega/issues/4953) - Add block hash to statistics and to block height request
- [4961](https://github.com/vegaprotocol/vega/issues/4961) - Extend auction feature tests
- [4832](https://github.com/vegaprotocol/vega/issues/4832) - Add validation of update market proposals.
- [4971](https://github.com/vegaprotocol/vega/issues/4971) - Add acceptance criteria to auction tests
- [4833](https://github.com/vegaprotocol/vega/issues/4833) - Propagate market update to other engines

### 🐛 Fixes

- [4947](https://github.com/vegaprotocol/vega/issues/4947) - Fix time formatting problem that was breaking consensus on nodes in different time zones
- [4956](https://github.com/vegaprotocol/vega/issues/4956) - Fix concurrent write to price monitoring ref price cache
- [4987](https://github.com/vegaprotocol/vega/issues/4987) - Include the witness engine in snapshots
- [4957](https://github.com/vegaprotocol/vega/issues/4957) - Fix `vega announce_node` to work with `--home` and `--passphrase-file`
- [4964](https://github.com/vegaprotocol/vega/issues/4964) - Fix price monitoring snapshot
- [4974](https://github.com/vegaprotocol/vega/issues/4974) - Fix panic when checkpointing staking accounts if there are no events
- [4888](https://github.com/vegaprotocol/vega/issues/4888) - Fix memory leak when loading snapshots.
- [4993](https://github.com/vegaprotocol/vega/issues/4993) - Stop snapshots thinking we've loaded via `statesync` when we just lost connection to TM
- [4981](https://github.com/vegaprotocol/vega/issues/4981) - Fix bug causing LP orders to uncross at auction end.

## 0.49.1

### 🛠 Improvements

- [4895](https://github.com/vegaprotocol/vega/issues/4895) - Emit validators signature when a validator is added or remove from the set
- [4901](https://github.com/vegaprotocol/vega/issues/4901) - Update the decimal library
- [4906](https://github.com/vegaprotocol/vega/issues/4906) - Get rid of unnecessary `ToDecimal` conversions (no functional change)
- [4838](https://github.com/vegaprotocol/vega/issues/4838) - Implement governance vote based on equity-like share for market update

### 🐛 Fixes

- [4877](https://github.com/vegaprotocol/vega/issues/4877) - Fix topology and `erc20` topology snapshots
- [4890](https://github.com/vegaprotocol/vega/issues/4890) - epoch service now notifies other engines when it has restored from a snapshot
- [4879](https://github.com/vegaprotocol/vega/issues/4879) - Fixes for invalid data types in the `MarketData` proto message.
- [4881](https://github.com/vegaprotocol/vega/issues/4881) - Set tendermint validators' voting power when loading from snapshot
- [4915](https://github.com/vegaprotocol/vega/issues/4915) - Take full snapshot of collateral engine, always read epoch length from network parameters, use back-off on heartbeats
- [4882](https://github.com/vegaprotocol/vega/issues/4882) - Fixed tracking of liquidity fee received and added feature tests for the fee based rewards
- [4898](https://github.com/vegaprotocol/vega/issues/4898) - Add ranking score information to checkpoint and snapshot and emit an event when loaded
- [4932](https://github.com/vegaprotocol/vega/issues/4932) - Fix the string used for resource id of stake total supply to be stable to fix the replay of non validator node locally

## 0.49.0

### 🚨 Breaking changes

- [4900](https://github.com/vegaprotocol/vega/issues/4809) - Review LP fee tests, and move to VEGA repo
- [4844](https://github.com/vegaprotocol/vega/issues/4844) - Add endpoints for checking transactions raw transactions
- [4515](https://github.com/vegaprotocol/vega/issues/4615) - Add snapshot options description and check provided storage method
- [4581](https://github.com/vegaprotocol/vega/issues/4561) - Separate endpoints for liquidity provision submissions, amendment and cancellation
- [4390](https://github.com/vegaprotocol/vega/pull/4390) - Introduce node mode, `vega init` now require a mode: full or validator
- [4383](https://github.com/vegaprotocol/vega/pull/4383) - Rename flag `--tm-root` to `--tm-home`
- [4588](https://github.com/vegaprotocol/vega/pull/4588) - Remove the outdated `--network` flag on `vega genesis generate` and `vega genesis update`
- [4605](https://github.com/vegaprotocol/vega/pull/4605) - Use new format for `EthereumConfig` in network parameters.
- [4508](https://github.com/vegaprotocol/vega/pull/4508) - Disallow negative offset for pegged orders
- [4465](https://github.com/vegaprotocol/vega/pull/4465) - Update to tendermint `v0.35.0`
- [4594](https://github.com/vegaprotocol/vega/issues/4594) - Add support for decimal places specific to markets. This means market price values and position events can have different values. Positions will be expressed in asset decimal places, market specific data events will list prices in market precision.
- [4660](https://github.com/vegaprotocol/vega/pull/4660) - Add tendermint transaction hash to events
- [4670](https://github.com/vegaprotocol/vega/pull/4670) - Rework `freeform proposal` structure so that they align with other proposals
- [4681](https://github.com/vegaprotocol/vega/issues/4681) - Remove tick size from market
- [4698](https://github.com/vegaprotocol/vega/issues/4698) - Remove maturity field from future
- [4699](https://github.com/vegaprotocol/vega/issues/4699) - Remove trading mode one off from market proposal
- [4790](https://github.com/vegaprotocol/vega/issues/4790) - Fix core to work with `protos` generated by newer versions of `protoc-gen-xxx`
- [4856](https://github.com/vegaprotocol/vega/issues/4856) - Fractional orders and positions

### 🗑️ Deprecation

### 🛠 Improvements

- [4793](https://github.com/vegaprotocol/vega/issues/4793) - Add specific insurance pool balance test
- [4633](https://github.com/vegaprotocol/vega/pull/4633) - Add possibility to list snapshots from the vega command line
- [4640](https://github.com/vegaprotocol/vega/pull/4640) - Update feature tests related to liquidity provision following integration of probability of trading with floating point consensus
- [4558](https://github.com/vegaprotocol/vega/pull/4558) - Add MacOS install steps and information required to use `dockerisedvega.sh` script with private docker repository
- [4496](https://github.com/vegaprotocol/vega/pull/4496) - State variable engine for floating point consensus
- [4481](https://github.com/vegaprotocol/vega/pull/4481) - Add an example client application that uses the null-blockchain
- [4514](https://github.com/vegaprotocol/vega/pull/4514) - Add network limits service and events
- [4516](https://github.com/vegaprotocol/vega/pull/4516) - Add a command to cleanup all vega node state
- [4531](https://github.com/vegaprotocol/vega/pull/4531) - Remove Float from network parameters, use `num.Decimal` instead
- [4537](https://github.com/vegaprotocol/vega/pull/4537) - Send staking asset total supply through consensus
- [4540](https://github.com/vegaprotocol/vega/pull/4540) - Require Go minimum version 1.17
- [4530](https://github.com/vegaprotocol/vega/pull/4530) - Integrate risk factors with floating point consensus engine
- [4485](https://github.com/vegaprotocol/vega/pull/4485) - Change snapshot interval default to 1000 blocks
- [4505](https://github.com/vegaprotocol/vega/pull/4505) - Fast forward epochs when loading from checkpoint to trigger payouts for the skipped time
- [4554](https://github.com/vegaprotocol/vega/pull/4554) - Integrate price ranges with floating point consensus engine
- [4544](https://github.com/vegaprotocol/vega/pull/4544) - Ensure validators are started with the right set of keys
- [4569](https://github.com/vegaprotocol/vega/pull/4569) - Move to `ghcr.io` docker container registry
- [4571](https://github.com/vegaprotocol/vega/pull/4571) - Update `CHANGELOG.md` for `0.47.x`
- [4577](https://github.com/vegaprotocol/vega/pull/4577) - Update `CHANGELOG.md` for `0.45.6` patch
- [4573](https://github.com/vegaprotocol/vega/pull/4573) - Remove execution configuration duplication from configuration root
- [4555](https://github.com/vegaprotocol/vega/issues/4555) - Probability of trading integrated into floating point consensus engine
- [4592](https://github.com/vegaprotocol/vega/pull/4592) - Update instructions on how to use docker without `sudo`
- [4491](https://github.com/vegaprotocol/vega/issues/4491) - Measure validator performance and use to penalise rewards
- [4599](https://github.com/vegaprotocol/vega/pull/4599) - Allow raw private keys for bridges functions
- [4588](https://github.com/vegaprotocol/vega/pull/4588) - Add `--update` and `--replace` flags on `vega genesis new validator`
- [4522](https://github.com/vegaprotocol/vega/pull/4522) - Add `--network-url` option to `vega tm`
- [4580](https://github.com/vegaprotocol/vega/pull/4580) - Add transfer command support (one off transfers)
- [4636](https://github.com/vegaprotocol/vega/pull/4636) - Update the Core Team DoD and issue templates
- [4629](https://github.com/vegaprotocol/vega/pull/4629) - Update `CHANGELOG.md` to include `0.47.5` changes
- [4580](https://github.com/vegaprotocol/vega/pull/4580) - Add transfer command support (recurring transfers)
- [4643](https://github.com/vegaprotocol/vega/issues/4643) - Add noise to floating point consensus variables in QA
- [4639](https://github.com/vegaprotocol/vega/pull/4639) - Add cancel transfer command
- [4750](https://github.com/vegaprotocol/vega/pull/4750) - Fix null blockchain by forcing it to always be a non-validator node
- [4754](https://github.com/vegaprotocol/vega/pull/4754) - Fix null blockchain properly this time
- [4754](https://github.com/vegaprotocol/vega/pull/4754) - Remove old id generator fields from execution engine's snapshot
- [4830](https://github.com/vegaprotocol/vega/pull/4830) - Reward refactoring for network treasury
- [4647](https://github.com/vegaprotocol/vega/pull/4647) - Added endpoint `SubmitRawTransaction` to provide support for different transaction request message versions
- [4653](https://github.com/vegaprotocol/vega/issues/4653) - Replace asset insurance pool with network treasury
- [4638](https://github.com/vegaprotocol/vega/pull/4638) - CI add option to specify connected changes in other repos
- [4650](https://github.com/vegaprotocol/vega/pull/4650) - Restore code from rebase and ensure node retries connection with application
- [4570](https://github.com/vegaprotocol/vega/pull/4570) - Internalize Ethereum Event Forwarder
- [4663](https://github.com/vegaprotocol/vega/issues/4663) - CI set `qa` build tag when running system tests
- [4709](https://github.com/vegaprotocol/vega/issues/4709) - Make `BlockNr` part of event interface
- [4657](https://github.com/vegaprotocol/vega/pull/4657) - Rename `min_lp_stake` to quantum + use it in liquidity provisions
- [4672](https://github.com/vegaprotocol/vega/issues/4672) - Update Jenkinsfile
- [4712](https://github.com/vegaprotocol/vega/issues/4712) - Check smart contract hash on startup to ensure the correct version is being used
- [4594](https://github.com/vegaprotocol/vega/issues/4594) - Add integration test ensuring positions plug-in calculates P&L accurately.
- [4689](https://github.com/vegaprotocol/vega/issues/4689) - Validators joining and leaving the network
- [4680](https://github.com/vegaprotocol/vega/issues/4680) - Add `totalTokenSupplyStake` to the snapshots
- [4645](https://github.com/vegaprotocol/vega/pull/4645) - Add transfers snapshots
- [4707](https://github.com/vegaprotocol/vega/pull/4707) - Serialize timestamp in time update message as number of nano seconds instead of seconds
- [4595](https://github.com/vegaprotocol/vega/pull/4595) - Add internal oracle supplying vega time data for time-triggered events
- [4737](https://github.com/vegaprotocol/vega/pull/4737) - Use a deterministic generator for order ids, set new order ids to the transaction hash of the Submit transaction
- [4741](https://github.com/vegaprotocol/vega/pull/4741) - Hash again list of hash from engines
- [4751](https://github.com/vegaprotocol/vega/pull/4751) - Make trade ids unique using the deterministic id generator
- [4766](https://github.com/vegaprotocol/vega/issues/4766) - Added feature tests and integration steps for transfers
- [4771](https://github.com/vegaprotocol/vega/issues/4771) - Small fixes and conformance update for transfers
- [4785](https://github.com/vegaprotocol/vega/issues/4785) - Implement feature tests given the acceptance criteria for transfers
- [4784](https://github.com/vegaprotocol/vega/issues/4784) - Moving feature tests from specs internal to verified folder
- [4797](https://github.com/vegaprotocol/vega/issues/4784) - Update `CODEOWNERS` for research to review verified feature files
- [4801](https://github.com/vegaprotocol/vega/issues/4801) - added acceptance criteria codes to feature tests for Settlement at expiry spec
- [4823](https://github.com/vegaprotocol/vega/issues/4823) - simplified performance score
- [4805](https://github.com/vegaprotocol/vega/issues/4805) - Add command line tool to sign for the asset pool method `set_bridge_address`
- [4839](https://github.com/vegaprotocol/vega/issues/4839) - Send governance events when restoring proposals on checkpoint reload.
- [4829](https://github.com/vegaprotocol/vega/issues/4829) - Fix margins calculations for positions with a size of 0 but with a non zero potential sell or buy
- [4826](https://github.com/vegaprotocol/vega/issues/4826) - Tidying up feature tests in verified folder
- [4843](https://github.com/vegaprotocol/vega/issues/4843) - Make snapshot engine aware of local storage old versions, and manage them accordingly to stop growing disk usage.
- [4863](https://github.com/vegaprotocol/vega/issues/4863) - Improve replay protection
- [4867](https://github.com/vegaprotocol/vega/issues/4867) - Optimise replay protection
- [4865](https://github.com/vegaprotocol/vega/issues/4865) - Fix: issue with project board automation action and update commit checker action
- [4674](https://github.com/vegaprotocol/vega/issues/4674) - Add Ethereum events reconciliation for `multisig control`
- [4886](https://github.com/vegaprotocol/vega/pull/4886) - Add more integration tests around order amends and fees.
- [4885](https://github.com/vegaprotocol/vega/pull/4885) - Update amend orders scenario to have fees transfers in int tests

### 🐛 Fixes

- [4842](https://github.com/vegaprotocol/vega/pull/4842) - Fix margin balance not being released after close-out.
- [4798](https://github.com/vegaprotocol/vega/pull/4798) - Fix panic in loading topology from snapshot
- [4521](https://github.com/vegaprotocol/vega/pull/4521) - Better error when trying to use the null-blockchain with an ERC20 asset
- [4692](https://github.com/vegaprotocol/vega/pull/4692) - Set statistics block height after a snapshot reload
- [4702](https://github.com/vegaprotocol/vega/pull/4702) - User tree importer and exporter to transfer snapshots via `statesync`
- [4516](https://github.com/vegaprotocol/vega/pull/4516) - Fix release number title typo - 0.46.1 > 0.46.2
- [4524](https://github.com/vegaprotocol/vega/pull/4524) - Updated `vega verify genesis` to understand new `app_state` layout
- [4515](https://github.com/vegaprotocol/vega/pull/4515) - Set log level in snapshot engine
- [4721](https://github.com/vegaprotocol/vega/pull/4721) - Save checkpoint with `UnixNano` when taking a snapshot
- [4728](https://github.com/vegaprotocol/vega/pull/4728) - Fix restoring markets from snapshot by handling generated providers properly
- [4742](https://github.com/vegaprotocol/vega/pull/4742) - `corestate` endpoints are now populated after a snapshot restore
- [4847](https://github.com/vegaprotocol/vega/pull/4847) - save state of the `feesplitter` in the execution snapshot
- [4782](https://github.com/vegaprotocol/vega/pull/4782) - Fix restoring markets from snapshot in an auction with orders
- [4522](https://github.com/vegaprotocol/vega/pull/4522) - Set transfer responses event when paying rewards
- [4566](https://github.com/vegaprotocol/vega/pull/4566) - Withdrawal fails should return a status rejected rather than cancelled
- [4582](https://github.com/vegaprotocol/vega/pull/4582) - Deposits stayed in memory indefinitely, and withdrawal keys were not being sorted to ensure determinism.
- [4588](https://github.com/vegaprotocol/vega/pull/4588) - Fail when missing tendermint home and public key in `nodewallet import` command
- [4623](https://github.com/vegaprotocol/vega/pull/4623) - Bug fix for `--snapshot.db-path` parameter not being used if it is set
- [4634](https://github.com/vegaprotocol/vega/pull/4634) - Bug fix for `--snapshot.max-retries` parameter not working correctly
- [4775](https://github.com/vegaprotocol/vega/pull/4775) - Restore all market fields when restoring from a snapshot
- [4845](https://github.com/vegaprotocol/vega/pull/4845) - Fix restoring rejected markets by signalling to the generated providers that their parent is dead
- [4651](https://github.com/vegaprotocol/vega/pull/4651) - An array of fixes in the snapshot code path
- [4658](https://github.com/vegaprotocol/vega/pull/4658) - Allow replaying a chain from zero when old snapshots exist
- [4659](https://github.com/vegaprotocol/vega/pull/4659) - Fix liquidity provision commands decode
- [4665](https://github.com/vegaprotocol/vega/pull/4665) - Remove all references to `TxV2`
- [4686](https://github.com/vegaprotocol/vega/pull/4686) - Fix commit hash problem when checkpoint and snapshot overlap. Ensure the snapshot contains the correct checkpoint state.
- [4691](https://github.com/vegaprotocol/vega/pull/4691) - Handle undelegate stake with no balances gracefully
- [4716](https://github.com/vegaprotocol/vega/pull/4716) - Fix protobuf conversion in orders
- [4861](https://github.com/vegaprotocol/vega/pull/4861) - Set a protocol version and properly send it to `Tendermint` in all cases
- [4732](https://github.com/vegaprotocol/vega/pull/4732) - `TimeUpdate` is now first event sent
- [4714](https://github.com/vegaprotocol/vega/pull/4714) - Ensure EEF doesn't process the current block multiple times
- [4700](https://github.com/vegaprotocol/vega/pull/4700) - Ensure verification of type between oracle spec binding and oracle spec
- [4738](https://github.com/vegaprotocol/vega/pull/4738) - Add vesting contract as part of the Ethereum event forwarder
- [4747](https://github.com/vegaprotocol/vega/pull/4747) - Dispatch network parameter updates at the same block when loaded from checkpoint
- [4732](https://github.com/vegaprotocol/vega/pull/4732) - Revert tendermint to version 0.34.14
- [4756](https://github.com/vegaprotocol/vega/pull/4756) - Fix for markets loaded from snapshot not terminated by their oracle
- [4776](https://github.com/vegaprotocol/vega/pull/4776) - Add testing for auction state changes and remove unnecessary market state change
- [4590](https://github.com/vegaprotocol/vega/pull/4590) - Added verification of uint market data in integration test
- [4749](https://github.com/vegaprotocol/vega/pull/4794) - Fixed issue where LP orders did not get redeployed
- [4820](https://github.com/vegaprotocol/vega/pull/4820) - Snapshot fixes for market + update market tracker on trades
- [4854](https://github.com/vegaprotocol/vega/pull/4854) - Snapshot fixes for the `statevar` engine
- [3919](https://github.com/vegaprotocol/vega/pull/3919) - Fixed panic in `maybeInvalidateDuringAuction`
- [4849](https://github.com/vegaprotocol/vega/pull/4849) - Fixed liquidity auction trigger for certain cancel & replace amends.

## 0.47.6

_2022-02-01_

### 🐛 Fixes

- [4691](https://github.com/vegaprotocol/vega/pull/4691) - Handle undelegate stake with no balances gracefully

## 0.47.5

_2022-01-20_

### 🐛 Fixes

- [4617](https://github.com/vegaprotocol/vega/pull/4617) - Bug fix for incorrectly reporting auto delegation

## 0.47.4

_2022-01-05_

### 🐛 Fixes

- [4563](https://github.com/vegaprotocol/vega/pull/4563) - Send an epoch event when loaded from checkpoint

## 0.47.3

_2021-12-24_

### 🐛 Fixes

- [4529](https://github.com/vegaprotocol/vega/pull/4529) - Non determinism in checkpoint fixed

## 0.47.2

_2021-12-17_

### 🐛 Fixes

- [4500](https://github.com/vegaprotocol/vega/pull/4500) - Set minimum for validator power to avoid accidentally removing them
- [4503](https://github.com/vegaprotocol/vega/pull/4503) - Limit delegation epochs in core API
- [4504](https://github.com/vegaprotocol/vega/pull/4504) - Fix premature ending of epoch when loading from checkpoint

## 0.47.1

_2021-11-24_

### 🐛 Fixes

- [4488](https://github.com/vegaprotocol/vega/pull/4488) - Disable snapshots
- [4536](https://github.com/vegaprotocol/vega/pull/4536) - Fixed non determinism in topology checkpoint
- [4550](https://github.com/vegaprotocol/vega/pull/4550) - Do not validate assets when loading checkpoint from non-validators

## 0.47.0

_2021-11-24_

### 🛠 Improvements

- [4480](https://github.com/vegaprotocol/vega/pull/4480) - Update `CHANGELOG.md` since GH Action implemented
- [4439](https://github.com/vegaprotocol/vega/pull/4439) - Create `release_ticket.md` issue template
- [4456](https://github.com/vegaprotocol/vega/pull/4456) - Return 400 on bad mint amounts sent via the faucet
- [4434](https://github.com/vegaprotocol/vega/pull/4434) - Add free form governance net parameters to `allKeys` map
- [4436](https://github.com/vegaprotocol/vega/pull/4436) - Add ability for the null-blockchain to deliver transactions
- [4455](https://github.com/vegaprotocol/vega/pull/4455) - Introduce API to allow time-forwarding in the null-blockchain
- [4422](https://github.com/vegaprotocol/vega/pull/4422) - Add support for validator key rotation
- [4463](https://github.com/vegaprotocol/vega/pull/4463) - Remove the need for an Ethereum connection when using the null-blockchain
- [4477](https://github.com/vegaprotocol/vega/pull/4477) - Allow reloading of null-blockchain configuration while core is running
- [4468](https://github.com/vegaprotocol/vega/pull/4468) - Change validator weights to be based on validator score
- [4484](https://github.com/vegaprotocol/vega/pull/4484) - Add checkpoint validator key rotation
- [4459](https://github.com/vegaprotocol/vega/pull/4459) - Add network parameters overwrite from checkpoints
- [4070](https://github.com/vegaprotocol/vega/pull/4070) - Add calls to enable state-sync via tendermint
- [4465](https://github.com/vegaprotocol/vega/pull/4465) - Add events tags to the `ResponseDeliverTx`

### 🐛 Fixes

- [4435](https://github.com/vegaprotocol/vega/pull/4435) - Fix non determinism in deposits snapshot
- [4418](https://github.com/vegaprotocol/vega/pull/4418) - Add some logging + height/version handling fixes
- [4461](https://github.com/vegaprotocol/vega/pull/4461) - Fix problem where chain id was not present on event bus during checkpoint loading
- [4475](https://github.com/vegaprotocol/vega/pull/4475) - Fix rewards checkpoint not assigned to its correct place

## 0.46.2

_2021-11-24_

### 🐛 Fixes

- [4445](https://github.com/vegaprotocol/vega/pull/4445) - Limit the number of iterations for reward calculation for delegator and fix for division by zero

## 0.46.1

_2021-11-22_

### 🛠 Improvements

- [4437](https://github.com/vegaprotocol/vega/pull/4437) - Turn snapshots off for `v0.46.1` only

## 0.46.0

_2021-11-22_

### 🛠 Improvements

- [4431](https://github.com/vegaprotocol/vega/pull/4431) - Update Vega wallet to version 0.10.0
- [4406](https://github.com/vegaprotocol/vega/pull/4406) - Add changelog and project board Github actions and update linked PR action version
- [4328](https://github.com/vegaprotocol/vega/pull/4328) - Unwrap the timestamps in reward payout event
- [4330](https://github.com/vegaprotocol/vega/pull/4330) - Remove badger related code from the codebase
- [4336](https://github.com/vegaprotocol/vega/pull/4336) - Add oracle snapshot
- [4299](https://github.com/vegaprotocol/vega/pull/4299) - Add liquidity snapshot
- [4196](https://github.com/vegaprotocol/vega/pull/4196) - Experiment at removing the snapshot details from the engine
- [4338](https://github.com/vegaprotocol/vega/pull/4338) - Adding more error messages
- [4317](https://github.com/vegaprotocol/vega/pull/4317) - Extend integration tests with global check for net deposits
- [3616](https://github.com/vegaprotocol/vega/pull/3616) - Add tests to show margins not being released
- [4171](https://github.com/vegaprotocol/vega/pull/4171) - Add trading fees feature test
- [4348](https://github.com/vegaprotocol/vega/pull/4348) - Updating return codes
- [4346](https://github.com/vegaprotocol/vega/pull/4346) - Implement liquidity supplied snapshot
- [4351](https://github.com/vegaprotocol/vega/pull/4351) - Add target liquidity engine
- [4362](https://github.com/vegaprotocol/vega/pull/4362) - Remove staking of cache at the beginning of the epoch for spam protection
- [4364](https://github.com/vegaprotocol/vega/pull/4364) - Change spam error messages to debug and enabled reloading of configuration
- [4353](https://github.com/vegaprotocol/vega/pull/4353) - remove usage of `vegatime.Now` over the codebase
- [4382](https://github.com/vegaprotocol/vega/pull/4382) - Add Prometheus metrics on snapshots
- [4190](https://github.com/vegaprotocol/vega/pull/4190) - Add markets snapshot
- [4389](https://github.com/vegaprotocol/vega/pull/4389) - Update issue templates #4389
- [4392](https://github.com/vegaprotocol/vega/pull/4392) - Update `GETTING_STARTED.md` documentation
- [4391](https://github.com/vegaprotocol/vega/pull/4391) - Refactor delegation
- [4423](https://github.com/vegaprotocol/vega/pull/4423) - Add CLI options to start node with a null-blockchain
- [4400](https://github.com/vegaprotocol/vega/pull/4400) - Add transaction hash to `SubmitTransactionResponse`
- [4394](https://github.com/vegaprotocol/vega/pull/4394) - Add step to clear all events in integration tests
- [4403](https://github.com/vegaprotocol/vega/pull/4403) - Fully remove expiry from withdrawals #4403
- [4396](https://github.com/vegaprotocol/vega/pull/4396) - Add free form governance proposals
- [4413](https://github.com/vegaprotocol/vega/pull/4413) - Deploy to Devnet with Jenkins and remove drone
- [4429](https://github.com/vegaprotocol/vega/pull/4429) - Release version `v0.46.0`
- [4442](https://github.com/vegaprotocol/vega/pull/4442) - Reduce the number of iterations in reward calculation
- [4409](https://github.com/vegaprotocol/vega/pull/4409) - Include chain id in bus messages
- [4464](https://github.com/vegaprotocol/vega/pull/4466) - Update validator power in tendermint based on their staking

### 🐛 Fixes

- [4325](https://github.com/vegaprotocol/vega/pull/4325) - Remove state from the witness snapshot and infer it from votes
- [4334](https://github.com/vegaprotocol/vega/pull/4334) - Fix notary implementation
- [4343](https://github.com/vegaprotocol/vega/pull/4343) - Fix non deterministic test by using same `idGenerator`
- [4352](https://github.com/vegaprotocol/vega/pull/4352) - Remove usage of `time.Now()` in the auction state
- [4380](https://github.com/vegaprotocol/vega/pull/4380) - Implement Uint for network parameters and use it for monies values
- [4369](https://github.com/vegaprotocol/vega/pull/4369) - Fix orders still being accepted after market in trading terminated state
- [4395](https://github.com/vegaprotocol/vega/pull/4395) - Fix drone pipeline
- [4398](https://github.com/vegaprotocol/vega/pull/4398) - Fix to set proper status on withdrawal errors
- [4421](https://github.com/vegaprotocol/vega/issues/4421) - Fix to missing pending rewards in LNL checkpoint
- [4419](https://github.com/vegaprotocol/vega/pull/4419) - Fix snapshot cleanup, improve logging when specified block height could not be reloaded.
- [4444](https://github.com/vegaprotocol/vega/pull/4444) - Fix division by zero when all validator scores are 0
- [4467](https://github.com/vegaprotocol/vega/pull/4467) - Fix reward account balance not being saved/loaded to/from checkpoint
- [4474](https://github.com/vegaprotocol/vega/pull/4474) - Wire rewards checkpoint to checkpoint engine and store infrastructure fee accounts in collateral checkpoint

## 0.45.6

_2021-11-16_

### 🐛 Fixes

- [4506](https://github.com/vegaprotocol/vega/pull/4506) - Wire network parameters to time service to flush out pending changes

## 0.45.5

_2021-11-16_

### 🐛 Fixes

- [4403](https://github.com/vegaprotocol/vega/pull/4403) - Fully remove expiry from withdrawals and release version `v0.45.5`

## 0.45.4

_2021-11-05_

### 🐛 Fixes

- [4372](https://github.com/vegaprotocol/vega/pull/4372) - Fix, if all association is nominated, allow association to be unnominated and nominated again in the same epoch

## 0.45.3

_2021-11-04_

### 🐛 Fixes

- [4362](https://github.com/vegaprotocol/vega/pull/4362) - Remove staking of cache at the beginning of the epoch for spam protection

## 0.45.2

_2021-10-27_

### 🛠 Improvements

- [4308](https://github.com/vegaprotocol/vega/pull/4308) - Add Visual Studio Code configuration
- [4319](https://github.com/vegaprotocol/vega/pull/4319) - Add snapshot node topology
- [4321](https://github.com/vegaprotocol/vega/pull/4321) - Release version `v0.45.2` #4321

### 🐛 Fixes

- [4320](https://github.com/vegaprotocol/vega/pull/4320) - Implement retries for notary transactions
- [4312](https://github.com/vegaprotocol/vega/pull/4312) - Implement retries for witness transactions

## 0.45.1

_2021-10-23_

### 🛠 Improvements

- [4246](https://github.com/vegaprotocol/vega/pull/4246) - Add replay protection snapshot
- [4245](https://github.com/vegaprotocol/vega/pull/4245) - Add ABCI snapshot
- [4260](https://github.com/vegaprotocol/vega/pull/4260) - Reconcile delegation more frequently
- [4255](https://github.com/vegaprotocol/vega/pull/4255) - Add staking snapshot
- [4278](https://github.com/vegaprotocol/vega/pull/4278) - Add timestamps to rewards
- [4265](https://github.com/vegaprotocol/vega/pull/4265) - Add witness snapshot
- [4287](https://github.com/vegaprotocol/vega/pull/4287) - Add stake verifier snapshot
- [4292](https://github.com/vegaprotocol/vega/pull/4292) - Update the vega wallet version

### 🐛 Fixes

- [4280](https://github.com/vegaprotocol/vega/pull/4280) - Make event forwarder hashing result more random
- [4270](https://github.com/vegaprotocol/vega/pull/4270) - Prevent overflow with pending delegation
- [4274](https://github.com/vegaprotocol/vega/pull/4274) - Ensure sufficient balances when nominating multiple nodes
- [4286](https://github.com/vegaprotocol/vega/pull/4286) - Checkpoints fixes

## 0.45.0

_2021-10-19_

### 🛠 Improvements

- [4188](https://github.com/vegaprotocol/vega/pull/4188) - Add rewards snapshot
- [4191](https://github.com/vegaprotocol/vega/pull/4191) - Add limit snapshot
- [4192](https://github.com/vegaprotocol/vega/pull/4192) - Ask for passphrase confirmation on init and generate commands when applicable
- [4201](https://github.com/vegaprotocol/vega/pull/4201) - Implement spam snapshot
- [4214](https://github.com/vegaprotocol/vega/pull/4214) - Add golangci-lint to CI
- [4199](https://github.com/vegaprotocol/vega/pull/4199) - Add ERC20 logic signing
- [4211](https://github.com/vegaprotocol/vega/pull/4211) - Implement snapshot for notary
- [4219](https://github.com/vegaprotocol/vega/pull/4219) - Enable linters
- [4218](https://github.com/vegaprotocol/vega/pull/4218) - Run system-tests in separate build
- [4227](https://github.com/vegaprotocol/vega/pull/4227) - Ignore system-tests failures for non PR builds
- [4232](https://github.com/vegaprotocol/vega/pull/4232) - golangci-lint increase timeout
- [4229](https://github.com/vegaprotocol/vega/pull/4229) - Ensure the vega and Ethereum wallet are not nil before accessing
- [4230](https://github.com/vegaprotocol/vega/pull/4230) - Replay protection snapshot
- [4242](https://github.com/vegaprotocol/vega/pull/4242) - Set timeout for system-tests steps
- [4215](https://github.com/vegaprotocol/vega/pull/4215) - Improve handling of expected trades
- [4224](https://github.com/vegaprotocol/vega/pull/4224) - Make evt forward mode deterministic
- [4168](https://github.com/vegaprotocol/vega/pull/4168) - Update code still using uint64
- [4240](https://github.com/vegaprotocol/vega/pull/4240) - Add command to list and describe Vega paths

### 🐛 Fixes

- [4228](https://github.com/vegaprotocol/vega/pull/4228) - Fix readme updates
- [4210](https://github.com/vegaprotocol/vega/pull/4210) - Add min validators network parameter and bug fix for overflow reward

## 0.44.2

_2021-10-11_

### 🐛 Fixes

- [4195](https://github.com/vegaprotocol/vega/pull/4195) - Fix rewards payout with delay

## 0.44.1

_2021-10-08_

### 🐛 Fixes

- [4183](https://github.com/vegaprotocol/vega/pull/4183) - Fix `undelegateNow` to use the passed amount instead of 0
- [4184](https://github.com/vegaprotocol/vega/pull/4184) - Remove 0 balance events from checkpoint of delegations
- [4185](https://github.com/vegaprotocol/vega/pull/4185) - Fix event sent on reward pool creation + fix owner

## 0.44.0

_2021-10-07_

### 🛠 Improvements

- [4159](https://github.com/vegaprotocol/vega/pull/4159) - Clean-up and separate checkpoints and snapshots
- [4172](https://github.com/vegaprotocol/vega/pull/4172) - Added assetActions to banking snapshot
- [4173](https://github.com/vegaprotocol/vega/pull/4173) - Add tools and linting
- [4161](https://github.com/vegaprotocol/vega/pull/4161) - Assets snapshot implemented
- [4142](https://github.com/vegaprotocol/vega/pull/4142) - Add clef wallet
- [4160](https://github.com/vegaprotocol/vega/pull/4160) - Snapshot positions engine
- [4170](https://github.com/vegaprotocol/vega/pull/4170) - Update to latest proto and go mod tidy
- [4157](https://github.com/vegaprotocol/vega/pull/4157) - Adding IDGenerator types
- [4166](https://github.com/vegaprotocol/vega/pull/4166) - Banking snapshot
- [4133](https://github.com/vegaprotocol/vega/pull/4133) - Matching engine snapshots
- [4162](https://github.com/vegaprotocol/vega/pull/4162) - Add fields to validators genesis
- [4154](https://github.com/vegaprotocol/vega/pull/4154) - Port code to use last version of proto (layout change)
- [4141](https://github.com/vegaprotocol/vega/pull/4141) - Collateral snapshots
- [4131](https://github.com/vegaprotocol/vega/pull/4131) - Snapshot epoch engine
- [4143](https://github.com/vegaprotocol/vega/pull/4143) - Add delegation snapshot
- [4114](https://github.com/vegaprotocol/vega/pull/4114) - Document default file location
- [4130](https://github.com/vegaprotocol/vega/pull/4130) - Update proto dependencies to latest
- [4134](https://github.com/vegaprotocol/vega/pull/4134) - Checkpoints and snapshots are 2 different things
- [4121](https://github.com/vegaprotocol/vega/pull/4121) - Additional test scenarios for delegation & rewards
- [4111](https://github.com/vegaprotocol/vega/pull/4111) - Simplify nodewallet integration
- [4110](https://github.com/vegaprotocol/vega/pull/4110) - Auto delegation
- [4123](https://github.com/vegaprotocol/vega/pull/4123) - Add auto delegation to checkpoint
- [4120](https://github.com/vegaprotocol/vega/pull/4120) - Snapshot preparation
- [4060](https://github.com/vegaprotocol/vega/pull/4060) - Edge case scenarios delegation

### 🐛 Fixes

- [4156](https://github.com/vegaprotocol/vega/pull/4156) - Fix filename for checkpoints
- [4158](https://github.com/vegaprotocol/vega/pull/4158) - Remove delay in reward/delegation calculation
- [4150](https://github.com/vegaprotocol/vega/pull/4150) - De-duplicate stake linkings
- [4137](https://github.com/vegaprotocol/vega/pull/4137) - Add missing key to all network parameters key map
- [4132](https://github.com/vegaprotocol/vega/pull/4132) - Send delegation events
- [4128](https://github.com/vegaprotocol/vega/pull/4128) - Simplify checkpointing for network parameters and start fixing collateral checkpoint
- [4124](https://github.com/vegaprotocol/vega/pull/4124) - Fixed non-deterministic checkpoint and added auto delegation to checkpoint
- [4118](https://github.com/vegaprotocol/vega/pull/4118) - Fixed epoch issue

## 0.43.0

_2021-09-22_

### 🛠 Improvements

- [4051](https://github.com/vegaprotocol/vega/pull/4051) - New type to handle signed versions of the uint256 values we already support
- [4090](https://github.com/vegaprotocol/vega/pull/4090) - Update the proto repository dependencies
- [4023](https://github.com/vegaprotocol/vega/pull/4023) - Implement the spam protection engine
- [4063](https://github.com/vegaprotocol/vega/pull/4063) - Migrate to XDG structure
- [4075](https://github.com/vegaprotocol/vega/pull/4075) - Prefix checkpoint files with time and interval for automated tests
- [4050](https://github.com/vegaprotocol/vega/pull/4050) - Extend delegation feature test scenarios
- [4056](https://github.com/vegaprotocol/vega/pull/4056) - Improve message for genesis error with topology
- [4017](https://github.com/vegaprotocol/vega/pull/4017) - Migrate wallet to XGD file structure
- [4024](https://github.com/vegaprotocol/vega/pull/4024) - Extend delegation rewards feature test scenarios
- [4035](https://github.com/vegaprotocol/vega/pull/4035) - Implement multisig control signatures
- [4083](https://github.com/vegaprotocol/vega/pull/4083) - Remove expiry support for withdrawals
- [4068](https://github.com/vegaprotocol/vega/pull/4068) - Allow proposal votes to happen during the validation period
- [4088](https://github.com/vegaprotocol/vega/pull/4088) - Implements the simple JSON oracle source
- [4105](https://github.com/vegaprotocol/vega/pull/4105) - Add more hashes to the app state hash
- [4107](https://github.com/vegaprotocol/vega/pull/4107) - Remove the trading proxy service
- [4101](https://github.com/vegaprotocol/vega/pull/4101) - Remove dependency to the Ethereum client from the Ethereum wallet

### 🐛 Fixes

- [4053](https://github.com/vegaprotocol/vega/pull/4053) - Fix readme explanation for log levels
- [4054](https://github.com/vegaprotocol/vega/pull/4054) - Capture errors with Ethereum iterator and continue
- [4040](https://github.com/vegaprotocol/vega/pull/4040) - Fix bug where the withdrawal signature uses uint64
- [4042](https://github.com/vegaprotocol/vega/pull/4042) - Extended delegation rewards feature test scenario edits
- [4034](https://github.com/vegaprotocol/vega/pull/4034) - Update integration tests now TxErr events are not sent in the execution package
- [4106](https://github.com/vegaprotocol/vega/pull/4106) - Fix a panic when reloading checkpoints
- [4115](https://github.com/vegaprotocol/vega/pull/4115) - Use block height in checkpoint file names

## 0.42.0

_2021-09-10_

### 🛠 Improvements

- [3862](https://github.com/vegaprotocol/vega/pull/3862) - Collateral snapshot: Add checkpoints where needed, update processor (ABCI app) to write checkpoint data to file.
- [3926](https://github.com/vegaprotocol/vega/pull/3926) - Add epoch to delegation balance events and changes to the delegation / reward engines
- [3963](https://github.com/vegaprotocol/vega/pull/3963) - Load tendermint logger configuration
- [3958](https://github.com/vegaprotocol/vega/pull/3958) - Update istake ABI and run abigen
- [3933](https://github.com/vegaprotocol/vega/pull/3933) - Remove redundant API from Validator node
- [3971](https://github.com/vegaprotocol/vega/pull/3971) - Reinstate wallet subcommand tests
- [3961](https://github.com/vegaprotocol/vega/pull/3961) - Implemented feature test for delegation
- [3977](https://github.com/vegaprotocol/vega/pull/3977) - Add undelegate, delegate and register snapshot errors
- [3976](https://github.com/vegaprotocol/vega/pull/3976) - Add network parameter for competition level
- [3975](https://github.com/vegaprotocol/vega/pull/3975) - Add parties stake api
- [3978](https://github.com/vegaprotocol/vega/pull/3978) - Update dependencies
- [3980](https://github.com/vegaprotocol/vega/pull/3980) - Update protobuf dependencies
- [3910](https://github.com/vegaprotocol/vega/pull/3910) - Change all price, amounts, balances from uint64 to string
- [3969](https://github.com/vegaprotocol/vega/pull/3969) - Bump dlv and geth to latest versions
- [3925](https://github.com/vegaprotocol/vega/pull/3925) - Add command to sign a subset of network parameters
- [3981](https://github.com/vegaprotocol/vega/pull/3981) - Remove the `wallet-pubkey` flag on genesis sign command
- [3987](https://github.com/vegaprotocol/vega/pull/3987) - Add genesis verify command to verify signature against local genesis file
- [3984](https://github.com/vegaprotocol/vega/pull/3984) - Update the mainnet addresses in genesis generation command
- [3983](https://github.com/vegaprotocol/vega/pull/3983) - Added action field to epoch events
- [3988](https://github.com/vegaprotocol/vega/pull/3988) - Update the go-ethereum dependency
- [3991](https://github.com/vegaprotocol/vega/pull/3991) - Remove hardcoded address to the Ethereum node
- [3990](https://github.com/vegaprotocol/vega/pull/3990) - Network bootstrapping
- [3992](https://github.com/vegaprotocol/vega/pull/3992) - Check big int conversion from string in ERC20 code
- [3993](https://github.com/vegaprotocol/vega/pull/3993) - Use the vega public key as node id
- [3955](https://github.com/vegaprotocol/vega/pull/3955) - Use staking accounts in governance
- [4004](https://github.com/vegaprotocol/vega/pull/4004) - Broker configuration: change IP to address Address
- [4005](https://github.com/vegaprotocol/vega/pull/4005) - Add a simple subcommand to the vega binary to ease submitting transactions
- [3997](https://github.com/vegaprotocol/vega/pull/3997) - Do not require Ethereum client when starting the nodewallet
- [4009](https://github.com/vegaprotocol/vega/pull/4009) - Add delegation core APIs
- [4014](https://github.com/vegaprotocol/vega/pull/4014) - Implement delegation and epoch for Limited Network Life
- [3914](https://github.com/vegaprotocol/vega/pull/3914) - Implement staking event verification
- [3940](https://github.com/vegaprotocol/vega/pull/3940) - Remove validator signature from configuration and add network parameters
- [3938](https://github.com/vegaprotocol/vega/pull/3938) - Add more logging informations on the witness vote failures
- [3932](https://github.com/vegaprotocol/vega/pull/3932) - Adding asset details to reward events
- [3706](https://github.com/vegaprotocol/vega/pull/3706) - Remove startup markets workaround
- [3905](https://github.com/vegaprotocol/vega/pull/3905) - Add vega genesis new validator sub-command
- [3895](https://github.com/vegaprotocol/vega/pull/3895) - Add command to create a new genesis block with app_state
- [3900](https://github.com/vegaprotocol/vega/pull/3900) - Create reward engine
- [4847](https://github.com/vegaprotocol/vega/pull/3847) - Modified staking account to be backed by governance token account balance
- [3907](https://github.com/vegaprotocol/vega/pull/3907) - Tune system tests
- [3904](https://github.com/vegaprotocol/vega/pull/3904) - Update Jenkins file to run all System Tests
- [3795](https://github.com/vegaprotocol/vega/pull/3795) - Add capability to sent events to a socket stream
- [3832](https://github.com/vegaprotocol/vega/pull/3832) - Update the genesis topology map
- [3891](https://github.com/vegaprotocol/vega/pull/3891) - Verify transaction version 2 signature
- [3813](https://github.com/vegaprotocol/vega/pull/3813) - Implementing epoch time
- [4031](https://github.com/vegaprotocol/vega/pull/4031) - Send error events in processor through wrapper

### 🐛 Fixes

- [3950](https://github.com/vegaprotocol/vega/pull/3950) - `LoadGenesis` returns nil if checkpoint entry is empty
- [3960](https://github.com/vegaprotocol/vega/pull/3960) - Unstaking events are not seen by all validator nodes in DV
- [3973](https://github.com/vegaprotocol/vega/pull/3973) - Set ABCI client so it is possible to submit a transaction
- [3986](https://github.com/vegaprotocol/vega/pull/3986) - Emit Party event when stake link is accepted
- [3979](https://github.com/vegaprotocol/vega/pull/3979) - Add more delegation / reward scenarios and steps and a bug fix in emitted events
- [4007](https://github.com/vegaprotocol/vega/pull/4007) - Changed delegation balance event to use string
- [4006](https://github.com/vegaprotocol/vega/pull/4006) - Sort proposals by timestamp
- [4012](https://github.com/vegaprotocol/vega/pull/4012) - Fix panic with vega watch
- [3937](https://github.com/vegaprotocol/vega/pull/3937) - Include `TX_ERROR` events for type ALL subscribers
- [3930](https://github.com/vegaprotocol/vega/pull/3930) - Added missing function and updated readme with details
- [3918](https://github.com/vegaprotocol/vega/pull/3918) - Fix the build by updating the module version for the vegawallet
- [3901](https://github.com/vegaprotocol/vega/pull/3901) - Emit a `TxErrEvent` if withdraw submission is invalid
- [3874](https://github.com/vegaprotocol/vega/pull/3874) - Fix binary version
- [3884](https://github.com/vegaprotocol/vega/pull/3884) - Always async transaction
- [3877](https://github.com/vegaprotocol/vega/pull/3877) - Use a custom http client for the tendermint client

## 0.41.0

_2021-08-06_

### 🛠 Improvements

- [#3743](https://github.com/vegaprotocol/vega/pull/3743) - Refactor: Rename traders to parties
- [#3758](https://github.com/vegaprotocol/vega/pull/3758) - Refactor: Cleanup naming in the types package
- [#3789](https://github.com/vegaprotocol/vega/pull/3789) - Update ed25519-voi
- [#3589](https://github.com/vegaprotocol/vega/pull/3589) - Update tendermint to a newer version
- [#3591](https://github.com/vegaprotocol/vega/pull/3591) - Implemented market terminated, settled and suspended states via the oracle trigger
- [#3798](https://github.com/vegaprotocol/vega/pull/3798) - Update godog version to 11
- [#3793](https://github.com/vegaprotocol/vega/pull/3793) - Send Commander commands in a goroutine
- [#3805](https://github.com/vegaprotocol/vega/pull/3805) - Checkpoint engine hash and checkpoint creation
- [#3785](https://github.com/vegaprotocol/vega/pull/3785) - Implement delegation commands
- [#3714](https://github.com/vegaprotocol/vega/pull/3714) - Move protobufs into an external repository
- [#3719](https://github.com/vegaprotocol/vega/pull/3719) - Replace vega wallet with call to the vegawallet
- [#3762](https://github.com/vegaprotocol/vega/pull/3762) - Refactor: Cleanup markets in domains types
- [#3822](https://github.com/vegaprotocol/vega/pull/3822) - Testing: vega integration add subfolders for features
- [#3794](https://github.com/vegaprotocol/vega/pull/3794) - Implement rewards transfer
- [#3839](https://github.com/vegaprotocol/vega/pull/3839) - Implement a delegation engine
- [#3842](https://github.com/vegaprotocol/vega/pull/3842) - Imports need reformatting for core code base
- [#3849](https://github.com/vegaprotocol/vega/pull/3849) - Add limits engine + genesis loading
- [#3836](https://github.com/vegaprotocol/vega/pull/3836) - Add a first version of the accounting engine
- [#3859](https://github.com/vegaprotocol/vega/pull/3859) - Enable CGO in CI

### 🐛 Fixes

- [#3751](https://github.com/vegaprotocol/vega/pull/3751) - `Unparam` linting fixes
- [#3776](https://github.com/vegaprotocol/vega/pull/3776) - Ensure expired/settled markets are correctly recorded in app state
- [#3774](https://github.com/vegaprotocol/vega/pull/3774) - Change liquidity fees distribution to general account and not margin account of liquidity provider
- [#3801](https://github.com/vegaprotocol/vega/pull/3801) - Testing: Fixed setup of oracle spec step in integration
- [#3828](https://github.com/vegaprotocol/vega/pull/3828) - 🔥 Check if application context has been cancelled before writing to channel
- [#3838](https://github.com/vegaprotocol/vega/pull/3838) - 🔥 Fix panic on division by 0 with party voting and withdrawing funds

## 0.40.0

_2021-07-12_

### 🛠 Improvements

- [#3718](https://github.com/vegaprotocol/vega/pull/3718) - Run `unparam` over the codebase
- [#3705](https://github.com/vegaprotocol/vega/pull/3705) - Return theoretical target stake when in auction
- [#3703](https://github.com/vegaprotocol/vega/pull/3703) - Remove inefficient metrics calls
- [#3693](https://github.com/vegaprotocol/vega/pull/3693) - Calculation without Decimal in the liquidity target package
- [#3696](https://github.com/vegaprotocol/vega/pull/3696) - Remove some uint <-> Decimal conversion
- [#3689](https://github.com/vegaprotocol/vega/pull/3689) - Do not rely on proto conversion for `GetAsset`
- [#3676](https://github.com/vegaprotocol/vega/pull/3676) - Ad the `tm` subcommand
- [#3569](https://github.com/vegaprotocol/vega/pull/3569) - Migrate from uint64 to uint256 for all balances, amount, prices in the core
- [#3594](https://github.com/vegaprotocol/vega/pull/3594) - Improve probability of trading calculations
- [#3752](https://github.com/vegaprotocol/vega/pull/3752) - Update oracle engine to send events at the end of the block
- [#3745](https://github.com/vegaprotocol/vega/pull/3745) - Add loss socialization for final settlement

### 🐛 Fixes

- [#3722](https://github.com/vegaprotocol/vega/pull/3722) - Added sign to settle return values to allow to determine correctly win/loss
- [#3720](https://github.com/vegaprotocol/vega/pull/3720) - Tidy up max open interest calculations
- [#3704](https://github.com/vegaprotocol/vega/pull/3704) - Fix settlement with network orders
- [#3686](https://github.com/vegaprotocol/vega/pull/3686) -Fixes in the positions engine following migration to uint256
- [#3684](https://github.com/vegaprotocol/vega/pull/3684) - Fix the position engine hash state following migration to uint256
- [#3467](https://github.com/vegaprotocol/vega/pull/3647) - Ensure LP orders are not submitted during auction
- [#3736](https://github.com/vegaprotocol/vega/pull/3736) - Correcting event types and adding panics to catch mistakes

## 0.39.0

_2021-06-30_

### 🛠 Improvements

- [#3642](https://github.com/vegaprotocol/vega/pull/3642) - Refactor integration tests
- [#3637](https://github.com/vegaprotocol/vega/pull/3637) - Rewrite pegged / liquidity order control flow
- [#3635](https://github.com/vegaprotocol/vega/pull/3635) - Unified error system and strict parsing in feature tests
- [#3632](https://github.com/vegaprotocol/vega/pull/3632) - Add documentation on market instantiation in feature tests
- [#3599](https://github.com/vegaprotocol/vega/pull/3599) - Return better errors when replay protection happen

### 🐛 Fixes

- [#3640](https://github.com/vegaprotocol/vega/pull/3640) - Fix send on closed channel using timer (event bus)
- [#3638](https://github.com/vegaprotocol/vega/pull/3638) - Fix decimal instantiation in bond slashing
- [#3621](https://github.com/vegaprotocol/vega/pull/3621) - Remove pegged order from pegged list if order is aggressive and trade
- [#3612](https://github.com/vegaprotocol/vega/pull/3612) - Clean code in the wallet package

## 0.38.0

_2021-06-11_

### 🛠 Improvements

- [#3546](https://github.com/vegaprotocol/vega/pull/3546) - Add Auction Extension trigger field to market data
- [#3538](https://github.com/vegaprotocol/vega/pull/3538) - Testing: Add block time handling & block time variance
- [#3596](https://github.com/vegaprotocol/vega/pull/3596) - Enable replay protection
- [#3497](https://github.com/vegaprotocol/vega/pull/3497) - Implement new transaction format
- [#3461](https://github.com/vegaprotocol/vega/pull/3461) - Implement new commands validation

### 🐛 Fixes

- [#3528](https://github.com/vegaprotocol/vega/pull/3528) - Stop liquidity auctions from extending infinitely
- [#3567](https://github.com/vegaprotocol/vega/pull/3567) - Fix handling of Liquidity Commitments at price bounds
- [#3568](https://github.com/vegaprotocol/vega/pull/3568) - Fix potential nil pointer when fetching proposals
- [#3554](https://github.com/vegaprotocol/vega/pull/3554) - Fix package import for domain types
- [#3549](https://github.com/vegaprotocol/vega/pull/3549) - Remove Oracle prefix from files in the Oracle package
- [#3541](https://github.com/vegaprotocol/vega/pull/3541) - Ensure all votes have weight initialised to 0
- [#3539](https://github.com/vegaprotocol/vega/pull/3541) - Address flaky tests
- [#3540](https://github.com/vegaprotocol/vega/pull/3540) - Rename auction state methods
- [#3533](https://github.com/vegaprotocol/vega/pull/3533) - Refactor auction end logic to its own file
- [#3532](https://github.com/vegaprotocol/vega/pull/3532) - Fix Average Entry valuation during opening auctions
- [#3523](https://github.com/vegaprotocol/vega/pull/3523) - Improve nil pointer checks on proposal submissions
- [#3591](https://github.com/vegaprotocol/vega/pull/3591) - Avoid slice out of access bond in trades store

## 0.37.0

_2021-05-26_

### 🛠 Improvements

- [#3479](https://github.com/vegaprotocol/vega/pull/3479) - Add test coverage for auction interactions
- [#3494](https://github.com/vegaprotocol/vega/pull/3494) - Add `error_details` field to rejected proposals
- [#3491](https://github.com/vegaprotocol/vega/pull/3491) - Market Data no longer returns an error when no market data exists, as this is a valid situation
- [#3461](https://github.com/vegaprotocol/vega/pull/3461) - Optimise transaction format & improve validation
- [#3489](https://github.com/vegaprotocol/vega/pull/3489) - Run `buf breaking` at build time
- [#3487](https://github.com/vegaprotocol/vega/pull/3487) - Refactor `prepare*` command validation
- [#3516](https://github.com/vegaprotocol/vega/pull/3516) - New tests for distressed LP + use margin for bond slashing as fallback
- [#4921](https://github.com/vegaprotocol/vega/issues/4921) - Add comment to document behaviour on margin account in feature test (liquidity-provision-bond-account.feature)

### 🐛 Fixes

- [#3513](https://github.com/vegaprotocol/vega/pull/3513) - Fix reprice of pegged orders on every liquidity update
- [#3457](https://github.com/vegaprotocol/vega/pull/3457) - Fix probability of trading calculation for liquidity orders
- [#3515](https://github.com/vegaprotocol/vega/pull/3515) - Fixes for the resolve close out LP parties flow
- [#3513](https://github.com/vegaprotocol/vega/pull/3513) - Fix redeployment of LP orders
- [#3514](https://github.com/vegaprotocol/vega/pull/3513) - Fix price monitoring bounds

## 0.36.0

_2021-05-13_

### 🛠 Improvements

- [#3408](https://github.com/vegaprotocol/vega/pull/3408) - Add more information on token proportion/weight on proposal votes APIs
- [#3360](https://github.com/vegaprotocol/vega/pull/3360) - :fire: REST: Move deposits endpoint to `/parties/[partyId]/deposits`
- [#3431](https://github.com/vegaprotocol/vega/pull/3431) - Improve caching of values when exiting auctions
- [#3459](https://github.com/vegaprotocol/vega/pull/3459) - Add extra validation for Order, Vote, Withdrawal and LP transactions
- [#3433](https://github.com/vegaprotocol/vega/pull/3433) - Reject non-persistent orders that fall outside price monitoring bounds
- [#3443](https://github.com/vegaprotocol/vega/pull/3443) - Party is no longer required when submitting an order amendment
- [#3446](https://github.com/vegaprotocol/vega/pull/3443) - Party is no longer required when submitting an order cancellation
- [#3449](https://github.com/vegaprotocol/vega/pull/3449) - Party is no longer required when submitting an withdrawal request

### 🐛 Fixes

- [#3451](https://github.com/vegaprotocol/vega/pull/3451) - Remove float usage in liquidity engine
- [#3447](https://github.com/vegaprotocol/vega/pull/3447) - Clean up order submission code
- [#3436](https://github.com/vegaprotocol/vega/pull/3436) - Break up internal proposal definitions
- [#3452](https://github.com/vegaprotocol/vega/pull/3452) - Tidy up LP implementation internally
- [#3458](https://github.com/vegaprotocol/vega/pull/3458) - Fix spelling errors in GraphQL docs
- [#3434](https://github.com/vegaprotocol/vega/pull/3434) - Improve test coverage around Liquidity Provisions on auction close
- [#3411](https://github.com/vegaprotocol/vega/pull/3411) - Fix settlement tests
- [#3418](https://github.com/vegaprotocol/vega/pull/3418) - Rename External Resource Checker to Witness
- [#3419](https://github.com/vegaprotocol/vega/pull/3419) - Fix blank IDs on oracle specs in genesis markets
- [#3412](https://github.com/vegaprotocol/vega/pull/3412) - Refactor internal Vote Submission type to be separate from Vote type
- [#3421](https://github.com/vegaprotocol/vega/pull/3421) - Improve test coverage around order uncrossing
- [#3425](https://github.com/vegaprotocol/vega/pull/3425) - Remove debug steps from feature tests
- [#3430](https://github.com/vegaprotocol/vega/pull/3430) - Remove `LiquidityPoolBalance` from configuration
- [#3468](https://github.com/vegaprotocol/vega/pull/3468) - Increase rate limit that was causing mempools to fill up unnecessarily
- [#3438](https://github.com/vegaprotocol/vega/pull/3438) - Split protobuf definitions
- [#3450](https://github.com/vegaprotocol/vega/pull/3450) - Do not emit amendments from liquidity engine

## 0.35.0

_2021-04-21_

### 🛠 Improvements

- [#3341](https://github.com/vegaprotocol/vega/pull/3341) - Add logging for transactions rejected for having no accounts
- [#3339](https://github.com/vegaprotocol/vega/pull/3339) - Reimplement amending LPs not to be cancel and replace
- [#3371](https://github.com/vegaprotocol/vega/pull/3371) - Optimise calculation of cumulative price levels
- [#3339](https://github.com/vegaprotocol/vega/pull/3339) - Reuse LP orders IDs when they are re-created
- [#3385](https://github.com/vegaprotocol/vega/pull/3385) - Track the time spent in auction via Prometheus metrics
- [#3376](https://github.com/vegaprotocol/vega/pull/3376) - Implement a simple benchmarking framework for the core trading
- [#3371](https://github.com/vegaprotocol/vega/pull/3371) - Optimize indicative price and volume calculation

### 🐛 Fixes

- [#3356](https://github.com/vegaprotocol/vega/pull/3356) - Auctions are extended if exiting auction would leave either side of the book empty
- [#3348](https://github.com/vegaprotocol/vega/pull/3348) - Correctly set time when liquidity engine is created
- [#3321](https://github.com/vegaprotocol/vega/pull/3321) - Fix bond account use on LP submission
- [#3369](https://github.com/vegaprotocol/vega/pull/3369) - Reimplement amending LPs not to be cancel and replace
- [#3358](https://github.com/vegaprotocol/vega/pull/3358) - Improve event bus stability
- [#3363](https://github.com/vegaprotocol/vega/pull/3363) - Fix behaviour when leaving auctions
- [#3321](https://github.com/vegaprotocol/vega/pull/3321) - Do not slash bond accounts on LP submission
- [#3350](https://github.com/vegaprotocol/vega/pull/3350) - Fix equity like share in the market data
- [#3363](https://github.com/vegaprotocol/vega/pull/3363) - Ensure leaving an auction cannot trigger another auction / auction leave
- [#3369](https://github.com/vegaprotocol/vega/pull/3369) - Fix LP order deployments
- [#3366](https://github.com/vegaprotocol/vega/pull/3366) - Set the fee paid in uncrossing auction trades
- [#3364](https://github.com/vegaprotocol/vega/pull/3364) - Improve / fix positions tracking
- [#3358](https://github.com/vegaprotocol/vega/pull/3358) - Fix event bus by deep cloning all messages
- [#3374](https://github.com/vegaprotocol/vega/pull/3374) - Check trades in integration tests

## 0.34.1

_2021-04-08_

### 🐛 Fixes

- [#3324](https://github.com/vegaprotocol/vega/pull/3324) - CI: Fix multi-architecture build

## 0.34.0

_2021-04-07_

### 🛠 Improvements

- [#3302](https://github.com/vegaprotocol/vega/pull/3302) - Add reference to LP in orders created by LP
- [#3183](https://github.com/vegaprotocol/vega/pull/3183) - All orders from LP - including rejected orders - are now sent through the event bus
- [#3248](https://github.com/vegaprotocol/vega/pull/3248) - Store and propagate bond penalty
- [#3266](https://github.com/vegaprotocol/vega/pull/3266) - Add network parameters to control auction duration & extension
- [#3264](https://github.com/vegaprotocol/vega/pull/3264) - Add Liquidity Provision ID to orders created by LP commitments
- [#3126](https://github.com/vegaprotocol/vega/pull/3126) - Add transfer for bond slashing
- [#3281](https://github.com/vegaprotocol/vega/pull/3281) - Update scripts to go 1.16.2
- [#3280](https://github.com/vegaprotocol/vega/pull/3280) - Update to go 1.16.2
- [#3235](https://github.com/vegaprotocol/vega/pull/3235) - Extend unit test coverage for products
- [#3219](https://github.com/vegaprotocol/vega/pull/3219) - Remove `liquidityFee` network parameter
- [#3217](https://github.com/vegaprotocol/vega/pull/3217) - Add an event bus event when a market closes
- [#3214](https://github.com/vegaprotocol/vega/pull/3214) - Add arbitrary data signing wallet endpoint
- [#3316](https://github.com/vegaprotocol/vega/pull/3316) - Add tests for traders closing their own position
- [#3270](https://github.com/vegaprotocol/vega/pull/3270) - _Feature test refactor_: Add Liquidity Provision feature tests
- [#3289](https://github.com/vegaprotocol/vega/pull/3289) - _Feature test refactor_: Remove unused steps
- [#3275](https://github.com/vegaprotocol/vega/pull/3275) - _Feature test refactor_: Refactor order cancellation steps
- [#3230](https://github.com/vegaprotocol/vega/pull/3230) - _Feature test refactor_: Refactor trader amends step
- [#3226](https://github.com/vegaprotocol/vega/pull/3226) - _Feature test refactor_: Refactor features with invalid order specs
- [#3200](https://github.com/vegaprotocol/vega/pull/3200) - _Feature test refactor_: Add step to end opening auction
- [#3201](https://github.com/vegaprotocol/vega/pull/3201) - _Feature test refactor_: Add step to amend order by reference
- [#3204](https://github.com/vegaprotocol/vega/pull/3204) - _Feature test refactor_: Add step to place pegged orders
- [#3207](https://github.com/vegaprotocol/vega/pull/3207) - _Feature test refactor_: Add step to create Liquidity Provision
- [#3212](https://github.com/vegaprotocol/vega/pull/3212) - _Feature test refactor_: Remove unused settlement price step
- [#3203](https://github.com/vegaprotocol/vega/pull/3203) - _Feature test refactor_: Rework Submit Order step
- [#3251](https://github.com/vegaprotocol/vega/pull/3251) - _Feature test refactor_: Split market declaration
- [#3314](https://github.com/vegaprotocol/vega/pull/3314) - _Feature test refactor_: Apply naming convention to assertions
- [#3295](https://github.com/vegaprotocol/vega/pull/3295) - Refactor governance engine tests
- [#3298](https://github.com/vegaprotocol/vega/pull/3298) - Add order book caching
- [#3307](https://github.com/vegaprotocol/vega/pull/3307) - Use `UpdateNetworkParams` to validate network parameter updates
- [#3308](https://github.com/vegaprotocol/vega/pull/3308) - Add probability of trading

### 🐛 Fixes

- [#3249](https://github.com/vegaprotocol/vega/pull/3249) - GraphQL: `LiquidityProvision` is no longer missing from the `EventBus` union
- [#3253](https://github.com/vegaprotocol/vega/pull/3253) - Verify all properties on oracle specs
- [#3224](https://github.com/vegaprotocol/vega/pull/3224) - Check for wash trades when FOK orders uncross
- [#3257](https://github.com/vegaprotocol/vega/pull/3257) - Order Status is now only `Active` when it is submitted to the book
- [#3285](https://github.com/vegaprotocol/vega/pull/3285) - LP provisions are now properly stopped when a market is rejected
- [#3290](https://github.com/vegaprotocol/vega/pull/3290) - Update Market Value Proxy at the end of each block
- [#3267](https://github.com/vegaprotocol/vega/pull/3267) - Ensure Liquidity Auctions are not left if it would result in an empty book
- [#3286](https://github.com/vegaprotocol/vega/pull/3286) - Reduce some log levels
- [#3263](https://github.com/vegaprotocol/vega/pull/3263) - Fix incorrect context object in Liquidity Provisions
- [#3283](https://github.com/vegaprotocol/vega/pull/3283) - Remove debug code
- [#3198](https://github.com/vegaprotocol/vega/pull/3198) - chore: Add spell checking to build pipeline
- [#3303](https://github.com/vegaprotocol/vega/pull/3303) - Reduce market depth updates when nothing changes
- [#3310](https://github.com/vegaprotocol/vega/pull/3310) - Fees are no longer paid to inactive LPs
- [#3305](https://github.com/vegaprotocol/vega/pull/3305) - Fix validation of governance proposal terms
- [#3311](https://github.com/vegaprotocol/vega/pull/3311) - `targetStake` is now an unsigned integer
- [#3313](https://github.com/vegaprotocol/vega/pull/3313) - Fix invalid account wrapping

## 0.33.0

_2021-02-16_

As per the previous release notes, this release brings a lot of fixes, most of which aren't exciting new features but improve either the code quality or the developer experience. This release is pretty hefty, as the last few updates have been patch releases. It represents a lot of heavy testing and bug fixing on Liquidity Commitment orders. Alongside that, the feature test suite (we use [godog](https://github.com/cucumber/godog)) has seen some serious attention so that we can specify more complex scenarios easily.

### 🛠 Improvements

- [#3094](https://github.com/vegaprotocol/vega/pull/3094) - :fire: GraphQL: Use `ID` scalar for IDs, ensure capitalisation is correct (`marketID` -> `marketId`)
- [#3093](https://github.com/vegaprotocol/vega/pull/3093) - :fire: GraphQL: Add LP Commitment field to market proposal
- [#3061](https://github.com/vegaprotocol/vega/pull/3061) - GraphQL: Add market proposal to markets created via governance
- [#3060](https://github.com/vegaprotocol/vega/pull/3060) - Add maximum LP shape size limit network parameter
- [#3089](https://github.com/vegaprotocol/vega/pull/3089) - Add `OracleSpec` to market
- [#3148](https://github.com/vegaprotocol/vega/pull/3148) - Add GraphQL endpoints for oracle spec
- [#3179](https://github.com/vegaprotocol/vega/pull/3179) - Add metrics logging for LPs
- [#3127](https://github.com/vegaprotocol/vega/pull/3127) - Add validation for Oracle Specs on market proposals
- [#3129](https://github.com/vegaprotocol/vega/pull/3129) - Update transfers to use `uint256`
- [#3091](https://github.com/vegaprotocol/vega/pull/3091) - Refactor: Standardise how `InAuction` is detected in the core
- [#3133](https://github.com/vegaprotocol/vega/pull/3133) - Remove `log.error` when TX rate limit is hit
- [#3140](https://github.com/vegaprotocol/vega/pull/3140) - Remove `log.error` when cancel all orders fails
- [#3072](https://github.com/vegaprotocol/vega/pull/3072) - Re-enable disabled static analysis
- [#3068](https://github.com/vegaprotocol/vega/pull/3068) - Add `dlv` to docker container
- [#3067](https://github.com/vegaprotocol/vega/pull/3067) - Add more LP unit tests
- [#3066](https://github.com/vegaprotocol/vega/pull/3066) - Remove `devnet` specific wallet initialisation
- [#3041](https://github.com/vegaprotocol/vega/pull/3041) - Remove obsolete `InitialMarkPrice` network parameter
- [#3035](https://github.com/vegaprotocol/vega/pull/3035) - Documentation fixed for infrastructure fee field
- [#3034](https://github.com/vegaprotocol/vega/pull/3034) - Add `buf` to get tools script
- [#3032](https://github.com/vegaprotocol/vega/pull/3032) - Move documentation generation to [`vegaprotocol/api`](https://github.com/vegaprotocol/api) repository
- [#3030](https://github.com/vegaprotocol/vega/pull/3030) - Add more debug logging in execution engine
- [#3114](https://github.com/vegaprotocol/vega/pull/3114) - _Feature test refactor_: Standardise market definitions
- [#3122](https://github.com/vegaprotocol/vega/pull/3122) - _Feature test refactor_: Remove unused trading modes
- [#3124](https://github.com/vegaprotocol/vega/pull/3124) - _Feature test refactor_: Move submit order step to separate package
- [#3141](https://github.com/vegaprotocol/vega/pull/3141) - _Feature test refactor_: Move oracle data step to separate package
- [#3142](https://github.com/vegaprotocol/vega/pull/3142) - _Feature test refactor_: Move market steps to separate package
- [#3143](https://github.com/vegaprotocol/vega/pull/3143) - _Feature test refactor_: Move confirmed trades step to separate package
- [#3144](https://github.com/vegaprotocol/vega/pull/3144) - _Feature test refactor_: Move cancelled trades step to separate package
- [#3145](https://github.com/vegaprotocol/vega/pull/3145) - _Feature test refactor_: Move traders step to separate package
- [#3146](https://github.com/vegaprotocol/vega/pull/3146) - _Feature test refactor_: Create new step to verify margin accounts for a market
- [#3153](https://github.com/vegaprotocol/vega/pull/3153) - _Feature test refactor_: Create step to verify one account of each type per asset
- [#3152](https://github.com/vegaprotocol/vega/pull/3152) - _Feature test refactor_: Create step to deposit collateral
- [#3151](https://github.com/vegaprotocol/vega/pull/3151) - _Feature test refactor_: Create step to withdraw collateral
- [#3149](https://github.com/vegaprotocol/vega/pull/3149) - _Feature test refactor_: Merge deposit & verification steps
- [#3154](https://github.com/vegaprotocol/vega/pull/3154) - _Feature test refactor_: Create step to verify settlement balance for market
- [#3156](https://github.com/vegaprotocol/vega/pull/3156) - _Feature test refactor_: Rewrite margin levels step
- [#3178](https://github.com/vegaprotocol/vega/pull/3178) - _Feature test refactor_: Unify error handling steps
- [#3157](https://github.com/vegaprotocol/vega/pull/3157) - _Feature test refactor_: Various small fixes
- [#3101](https://github.com/vegaprotocol/vega/pull/3101) - _Feature test refactor_: Remove outdated feature tests
- [#3092](https://github.com/vegaprotocol/vega/pull/3092) - _Feature test refactor_: Add steps to test handling of LPs during auction
- [#3071](https://github.com/vegaprotocol/vega/pull/3071) - _Feature test refactor_: Fix typo

### 🐛 Fixes

- [#3018](https://github.com/vegaprotocol/vega/pull/3018) - Fix crash caused by distressed traders with LPs
- [#3029](https://github.com/vegaprotocol/vega/pull/3029) - API: LP orders were missing their reference data
- [#3031](https://github.com/vegaprotocol/vega/pull/3031) - Parties with cancelled LPs no longer receive fees
- [#3033](https://github.com/vegaprotocol/vega/pull/3033) - Improve handling of genesis block errors
- [#3036](https://github.com/vegaprotocol/vega/pull/3036) - Equity share is now correct when submitting initial order
- [#3048](https://github.com/vegaprotocol/vega/pull/3048) - LP submission now checks margin engine is started
- [#3070](https://github.com/vegaprotocol/vega/pull/3070) - Rewrite amending LPs
- [#3053](https://github.com/vegaprotocol/vega/pull/3053) - Rewrite cancel all order implementation
- [#3050](https://github.com/vegaprotocol/vega/pull/3050) - GraphQL: Order in `LiquidityOrder` is now nullable
- [#3056](https://github.com/vegaprotocol/vega/pull/3056) - Move `vegastream` to a separate repository
- [#3057](https://github.com/vegaprotocol/vega/pull/3057) - Ignore error if Tendermint stats is temporarily unavailable
- [#3058](https://github.com/vegaprotocol/vega/pull/3058) - Fix governance to use total supply rather than total deposited into network
- [#3062](https://github.com/vegaprotocol/vega/pull/3070) - Opening Auction no longer set to null on a market when auction completes
- [#3051](https://github.com/vegaprotocol/vega/pull/3051) - Rewrite LP refresh mechanism
- [#3080](https://github.com/vegaprotocol/vega/pull/3080) - Auctions now leave auction when `maximumDuration` is exceeded
- [#3075](https://github.com/vegaprotocol/vega/pull/3075) - Bond account is now correctly cleared when LPs are cancelled
- [#3074](https://github.com/vegaprotocol/vega/pull/3074) - Switch error reporting mechanism to stream error
- [#3069](https://github.com/vegaprotocol/vega/pull/3069) - Switch more error reporting mechanisms to stream error
- [#3081](https://github.com/vegaprotocol/vega/pull/3081) - Fix fee check for LP orders
- [#3087](https://github.com/vegaprotocol/vega/pull/3087) - GraphQL schema grammar & spelling fixes
- [#3185](https://github.com/vegaprotocol/vega/pull/3185) - LP orders are now accessed deterministically
- [#3131](https://github.com/vegaprotocol/vega/pull/3131) - GRPC api now shuts down gracefully
- [#3110](https://github.com/vegaprotocol/vega/pull/3110) - LP Bond is now returned if a market is rejected
- [#3115](https://github.com/vegaprotocol/vega/pull/3115) - Parties with closed out LPs can now submit new LPs
- [#3123](https://github.com/vegaprotocol/vega/pull/3123) - New market proposals with invalid Oracle definitions no longer crash core
- [#3131](https://github.com/vegaprotocol/vega/pull/3131) - GRPC api now shuts down gracefully
- [#3137](https://github.com/vegaprotocol/vega/pull/3137) - Pegged orders that fail to reprice correctly are now properly removed from the Market Depth API
- [#3168](https://github.com/vegaprotocol/vega/pull/3168) - Fix `intoProto` for `OracleSpecBinding`
- [#3106](https://github.com/vegaprotocol/vega/pull/3106) - Target Stake is now used as the Market Value Proxy during opening auction
- [#3103](https://github.com/vegaprotocol/vega/pull/3103) - Ensure all filled and partially filled orders are remove from the Market Depth API
- [#3095](https://github.com/vegaprotocol/vega/pull/3095) - GraphQL: Fix missing data in proposal subscription
- [#3085](https://github.com/vegaprotocol/vega/pull/3085) - Minor tidy-up of errors reported by `goland`

## 0.32.0

_2021-02-23_

More fixes, primarily related to liquidity provisioning (still disabled in this release) and asset withdrawals, which will soon be enabled in the UI.

Two minor breaking changes in the GraphQL API are included - one fixing a typo, the other changing the content of date fields on the withdrawal object - they're now date formatted.

### 🛠 Improvements

- [#3004](https://github.com/vegaprotocol/vega/pull/3004) - Incorporate `buf.yaml` tidy up submitted by `bufdev` on api-clients repo
- [#3002](https://github.com/vegaprotocol/vega/pull/3002) -🔥GraphQL: Withdrawal fields `expiry`, `createdAt` & `updatedAt` are now `RFC3339Nano` date formatted
- [#3000](https://github.com/vegaprotocol/vega/pull/3002) -🔥GraphQL: Fix typo in `prepareVote` mutation - `propopsalId` is now `proposalId`
- [#2957](https://github.com/vegaprotocol/vega/pull/2957) - REST: Add missing prepare endpoints (`PrepareProposal`, `PrepareVote`, `PrepareLiquiditySubmission`)

### 🐛 Fixes

- [#3011](https://github.com/vegaprotocol/vega/pull/3011) - Liquidity fees are distributed in to margin accounts, not general accounts
- [#2991](https://github.com/vegaprotocol/vega/pull/2991) - Liquidity Provisions are now rejected if there is not enough collateral
- [#2990](https://github.com/vegaprotocol/vega/pull/2990) - Fix a lock caused by GraphQL subscribers unsubscribing from certain endpoints
- [#2996](https://github.com/vegaprotocol/vega/pull/2986) - Liquidity Provisions are now parked when repricing fails
- [#2951](https://github.com/vegaprotocol/vega/pull/2951) - Store reference prices when parking pegs for auction
- [#2982](https://github.com/vegaprotocol/vega/pull/2982) - Fix withdrawal data availability before it is verified
- [#2981](https://github.com/vegaprotocol/vega/pull/2981) - Fix sending multisig bundle for withdrawals before threshold is reached
- [#2964](https://github.com/vegaprotocol/vega/pull/2964) - Extend auctions if uncrossing price is unreasonable
- [#2961](https://github.com/vegaprotocol/vega/pull/2961) - GraphQL: Fix incorrect market in bond account resolver
- [#2958](https://github.com/vegaprotocol/vega/pull/2958) - Create `third_party` folder to avoid excluding vendor protobuf files in build
- [#3009](https://github.com/vegaprotocol/vega/pull/3009) - Remove LP commitments when a trader is closed out
- [#3012](https://github.com/vegaprotocol/vega/pull/3012) - Remove LP commitments when a trader reduces their commitment to 0

## 0.31.0

_2021-02-09_

Many of the fixes below relate to Liquidity Commitments, which are still disabled in testnet, and Data Sourcing, which is also not enabled. Data Sourcing (a.k.a Oracles) is one of the last remaining pieces we need to complete settlement at instrument expiry, and Liquidity Commitment will be enabled when the functionality has been stabilised.

This release does improve protocol documentation, with all missing fields filled in and the explanations for Pegged Orders expanded. Two crashers have been fixed, although the first is already live as hotfix on testnet, and the other is in functionality that is not yet enabled.

This release also makes some major API changes:

- `api.TradingClient` -> `api.v1.TradingServiceClient`
- `api.TradingDataClient` -> `api.v1.TradingDataServiceClient`
- Fields have changed from camel-case to snake-cased (e.g. `someFieldName` is now `some_field_name`)
- All API calls now have request and response messages whose names match the API call name (e.g. `GetSomething` now has a request called `GetSomethingRequest` and a response called `GetSomethingResponse`)
- See [#2879](https://github.com/vegaprotocol/vega/pull/2879) for details

### 🛠 Improvements

- [#2879](https://github.com/vegaprotocol/vega/pull/2879) - 🔥Update all the protobuf files with Buf recommendations
- [#2847](https://github.com/vegaprotocol/vega/pull/2847) - Improve proto documentation, in particular for pegged orders
- [#2905](https://github.com/vegaprotocol/vega/pull/2905) - Update `vega verify` command to verify genesis block files
- [#2851](https://github.com/vegaprotocol/vega/pull/2851) - Enable distribution of liquidity fees to liquidity providers
- [#2871](https://github.com/vegaprotocol/vega/pull/2871) - Add `submitOracleData` command
- [#2887](https://github.com/vegaprotocol/vega/pull/2887) - Add Open Oracle data processing & data normalisation
- [#2915](https://github.com/vegaprotocol/vega/pull/2915) - Add Liquidity Commitments to API responses

### 🐛 Fixes

- [#2913](https://github.com/vegaprotocol/vega/pull/2913) - Fix market lifecycle events not being published through event bus API
- [#2906](https://github.com/vegaprotocol/vega/pull/2906) - Add new process for calculating margins for orders during auction
- [#2887](https://github.com/vegaprotocol/vega/pull/2887) - Liquidity Commitment fix-a-thon
- [#2879](https://github.com/vegaprotocol/vega/pull/2879) - Apply `Buf` lint recommendations
- [#2872](https://github.com/vegaprotocol/vega/pull/2872) - Improve field names in fee distribution package
- [#2867](https://github.com/vegaprotocol/vega/pull/2867) - Fix GraphQL bug: deposits `creditedAt` incorrectly showed `createdAt` time, not credit time
- [#2858](https://github.com/vegaprotocol/vega/pull/2858) - Fix crasher caused by parking pegged orders for auction
- [#2852](https://github.com/vegaprotocol/vega/pull/2852) - Remove unused binaries from CI builds
- [#2850](https://github.com/vegaprotocol/vega/pull/2850) - Fix bug that caused fees to be charged for pegged orders
- [#2893](https://github.com/vegaprotocol/vega/pull/2893) - Remove unused dependency in repricing
- [#2929](https://github.com/vegaprotocol/vega/pull/2929) - Refactor GraphQL resolver for withdrawals
- [#2939](https://github.com/vegaprotocol/vega/pull/2939) - Fix crasher caused by incorrectly loading Fee account for transfers

## 0.30.0

_2021-01-19_

This release enables (or more accurately, re-enables previously disabled) pegged orders, meaning they're finally here :tada:

The Ethereum bridge also received some work - in particular the number of confirmations we wait for on Ethereum is now controlled by a governance parameter. Being a governance parameter, that means that the value can be changed by a governance vote. Slightly related: You can now fetch active governance proposals via REST.

:one: We also switch to [Buf](https://buf.build/) for our protobuf workflow. This was one of the pre-requisites for opening up our api clients build process, and making the protobuf files open source. More on that soon!

:two: This fixes an issue on testnet where votes were not registered when voting on open governance proposals. The required number of Ropsten `VOTE` tokens was being calculated incorrectly on testnet, leading to all votes quietly being ignored. In 0.30.0, voting works as expected again.

### ✨ New

- [#2732](https://github.com/vegaprotocol/vega/pull/2732) Add REST endpoint to fetch all proposals (`/governance/proposals`)
- [#2735](https://github.com/vegaprotocol/vega/pull/2735) Add `FeeSplitter` to correctly split fee portion of an aggressive order
- [#2745](https://github.com/vegaprotocol/vega/pull/2745) Add transfer bus events for withdrawals and deposits
- [#2754](https://github.com/vegaprotocol/vega/pull/2754) Add New Market bus event
- [#2778](https://github.com/vegaprotocol/vega/pull/2778) Switch to [Buf](https://buf.build/) :one:
- [#2785](https://github.com/vegaprotocol/vega/pull/2785) Add configurable required confirmations for bridge transactions
- [#2791](https://github.com/vegaprotocol/vega/pull/2791) Add Supplied State to market data
- [#2793](https://github.com/vegaprotocol/vega/pull/2793) 🔥Rename `marketState` to `marketTradingMode`, add new `marketState` enum (`ACTIVE`, `SUSPENDED` or `PENDING`)
- [#2833](https://github.com/vegaprotocol/vega/pull/2833) Add fees estimate for pegged orders
- [#2838](https://github.com/vegaprotocol/vega/pull/2838) Add bond and fee transfers

### 🛠 Improvements

- [#2835](https://github.com/vegaprotocol/vega/pull/2835) Fix voting for proposals :two:
- [#2830](https://github.com/vegaprotocol/vega/pull/2830) Refactor pegged order repricing
- [#2827](https://github.com/vegaprotocol/vega/pull/2827) Refactor expiring orders lists
- [#2821](https://github.com/vegaprotocol/vega/pull/2821) Handle liquidity commitments on market proposals
- [#2816](https://github.com/vegaprotocol/vega/pull/2816) Add changing liquidity commitment when not enough stake
- [#2805](https://github.com/vegaprotocol/vega/pull/2805) Fix read nodes lagging if they receive votes but not a bridge event
- [#2804](https://github.com/vegaprotocol/vega/pull/2804) Fix various minor bridge confirmation bugs
- [#2800](https://github.com/vegaprotocol/vega/pull/2800) Fix removing pegged orders that are rejected when unparked
- [#2799](https://github.com/vegaprotocol/vega/pull/2799) Fix crasher when proposing an update to network parameters
- [#2797](https://github.com/vegaprotocol/vega/pull/2797) Update target stake to include mark price
- [#2783](https://github.com/vegaprotocol/vega/pull/2783) Fix price monitoring integration tests
- [#2780](https://github.com/vegaprotocol/vega/pull/2780) Add more unit tests for pegged order price amends
- [#2774](https://github.com/vegaprotocol/vega/pull/2774) Fix cancelling all orders
- [#2768](https://github.com/vegaprotocol/vega/pull/2768) Fix GraphQL: Allow `marketId` to be null when it is invalid
- [#2767](https://github.com/vegaprotocol/vega/pull/2767) Fix parked pegged orders to have a price of 0 explicitly
- [#2766](https://github.com/vegaprotocol/vega/pull/2766) Disallow GFN to GTC/GTT amends
- [#2765](https://github.com/vegaprotocol/vega/pull/2765) Fix New Market bus event being sent more than once
- [#2763](https://github.com/vegaprotocol/vega/pull/2763) Add rounding to pegged order mid prices that land on non integer values
- [#2795](https://github.com/vegaprotocol/vega/pull/2795) Fix typos in GraphQL schema documentation
- [#2762](https://github.com/vegaprotocol/vega/pull/2762) Fix more typos in GraphQL schema documentation
- [#2758](https://github.com/vegaprotocol/vega/pull/2758) Fix error handling when amending some pegged order types
- [#2757](https://github.com/vegaprotocol/vega/pull/2757) Remove order from pegged list when it becomes inactive
- [#2756](https://github.com/vegaprotocol/vega/pull/2756) Add more panics to the core
- [#2750](https://github.com/vegaprotocol/vega/pull/2750) Remove expiring orders when amending to non GTT
- [#2671](https://github.com/vegaprotocol/vega/pull/2671) Add extra integration tests for uncrossing at auction end
- [#2746](https://github.com/vegaprotocol/vega/pull/2746) Fix potential divide by 0 in position calculation
- [#2743](https://github.com/vegaprotocol/vega/pull/2743) Add check for pegged orders impacted by order expiry
- [#2737](https://github.com/vegaprotocol/vega/pull/2737) Remove the ability to amend a pegged order's price
- [#2724](https://github.com/vegaprotocol/vega/pull/2724) Add price monitoring tests for order amendment
- [#2723](https://github.com/vegaprotocol/vega/pull/2723) Fix fee monitoring values during auction
- [#2721](https://github.com/vegaprotocol/vega/pull/2721) Fix incorrect reference when amending pegged orders
- [#2717](https://github.com/vegaprotocol/vega/pull/2717) Fix incorrect error codes for IOC and FOK orders during auction
- [#2715](https://github.com/vegaprotocol/vega/pull/2715) Update price monitoring to use reference price when syncing with risk model
- [#2711](https://github.com/vegaprotocol/vega/pull/2711) Refactor governance event subscription

## 0.29.0

_2020-12-07_

Note that you'll see a lot of changes related to **Pegged Orders** and **Liquidity Commitments**. These are still in testing, so these two types cannot currently be used in _Testnet_.

### ✨ New

- [#2534](https://github.com/vegaprotocol/vega/pull/2534) Implements amends for pegged orders
- [#2493](https://github.com/vegaprotocol/vega/pull/2493) Calculate market target stake
- [#2649](https://github.com/vegaprotocol/vega/pull/2649) Add REST governance endpoints
- [#2429](https://github.com/vegaprotocol/vega/pull/2429) Replace inappropriate wording in the codebase
- [#2617](https://github.com/vegaprotocol/vega/pull/2617) Implements proposal to update network parameters
- [#2622](https://github.com/vegaprotocol/vega/pull/2622) Integrate the liquidity engine into the market
- [#2683](https://github.com/vegaprotocol/vega/pull/2683) Use the Ethereum block log index to de-duplicate Ethereum transactions
- [#2674](https://github.com/vegaprotocol/vega/pull/2674) Update ERC20 token and bridges ABIs / codegen
- [#2690](https://github.com/vegaprotocol/vega/pull/2690) Add instruction to debug integration tests with DLV
- [#2680](https://github.com/vegaprotocol/vega/pull/2680) Add price monitoring bounds to the market data API

### 🛠 Improvements

- [#2589](https://github.com/vegaprotocol/vega/pull/2589) Fix cancellation of pegged orders
- [#2659](https://github.com/vegaprotocol/vega/pull/2659) Fix panic in execution engine when GFN order are submit at auction start
- [#2661](https://github.com/vegaprotocol/vega/pull/2661) Handle missing error conversion in GraphQL API
- [#2621](https://github.com/vegaprotocol/vega/pull/2621) Fix pegged order creating duplicated order events
- [#2666](https://github.com/vegaprotocol/vega/pull/2666) Prevent the node to DDOS the Ethereum node when lots of deposits happen
- [#2653](https://github.com/vegaprotocol/vega/pull/2653) Fix indicative price and volume calculation
- [#2649](https://github.com/vegaprotocol/vega/pull/2649) Fix a typo in market price monitoring parameters API
- [#2650](https://github.com/vegaprotocol/vega/pull/2650) Change governance minimum proposer balance to be a minimum amount of token instead of a factor of the total supply
- [#2675](https://github.com/vegaprotocol/vega/pull/2675) Fix an GraphQL enum conversion
- [#2691](https://github.com/vegaprotocol/vega/pull/2691) Fix spelling in a network parameter
- [#2696](https://github.com/vegaprotocol/vega/pull/2696) Fix panic when uncrossing auction
- [#2984](https://github.com/vegaprotocol/vega/pull/2698) Fix price monitoring by feeding it the uncrossing price at end of opening auction
- [#2705](https://github.com/vegaprotocol/vega/pull/2705) Fix a bug related to order being sorted by creating time in the matching engine price levels

## 0.28.0

_2020-11-25_

Vega release logs contain a 🔥 emoji to denote breaking API changes. 🔥🔥 is a new combination denoting something that may significantly change your experience - from this release forward, transactions from keys that have no collateral on the network will _always_ be rejected. As there are no transactions that don't either require collateral themselves, or an action to have been taken that already required collateral, we are now rejecting these as soon as possible.

We've also added support for synchronously submitting transactions. This can make error states easier to catch. Along with this you can now subscribe to error events in the event bus.

Also: Note that you'll see a lot of changes related to **Pegged Orders** and **Liquidity Commitments**. These are still in testing, so these two types cannot currently be used in _Testnet_.

### ✨ New

- [#2634](https://github.com/vegaprotocol/vega/pull/2634) Avoid caching transactions before they are rate/balance limited
- [#2626](https://github.com/vegaprotocol/vega/pull/2626) Add a transaction submit type to GraphQL
- [#2624](https://github.com/vegaprotocol/vega/pull/2624) Add mutexes to assets maps
- [#2593](https://github.com/vegaprotocol/vega/pull/2503) 🔥🔥 Reject transactions
- [#2453](https://github.com/vegaprotocol/vega/pull/2453) 🔥 Remove `baseName` field from markets
- [#2536](https://github.com/vegaprotocol/vega/pull/2536) Add Liquidity Measurement engine
- [#2539](https://github.com/vegaprotocol/vega/pull/2539) Add Liquidity Provisioning Commitment handling to markets
- [#2540](https://github.com/vegaprotocol/vega/pull/2540) Add support for amending pegged orders
- [#2549](https://github.com/vegaprotocol/vega/pull/2549) Add calculation for liquidity order sizes
- [#2553](https://github.com/vegaprotocol/vega/pull/2553) Allow pegged orders to have a price of 0
- [#2555](https://github.com/vegaprotocol/vega/pull/2555) Update Event stream votes to contain proposal ID
- [#2556](https://github.com/vegaprotocol/vega/pull/2556) Update Event stream to contain error events
- [#2560](https://github.com/vegaprotocol/vega/pull/2560) Add Pegged Order details to GraphQL
- [#2607](https://github.com/vegaprotocol/vega/pull/2807) Add support for parking orders during auction

### 🛠 Improvements

- [#2634](https://github.com/vegaprotocol/vega/pull/2634) Avoid caching transactions before they are rate/balance limited
- [#2626](https://github.com/vegaprotocol/vega/pull/2626) Add a transaction submit type to GraphQL
- [#2624](https://github.com/vegaprotocol/vega/pull/2624) Add mutexes to assets maps
- [#2623](https://github.com/vegaprotocol/vega/pull/2623) Fix concurrent map access in assets
- [#2608](https://github.com/vegaprotocol/vega/pull/2608) Add sync/async equivalents for `submitTX`
- [#2618](https://github.com/vegaprotocol/vega/pull/2618) Disable storing API-related data on validator nodes
- [#2615](https://github.com/vegaprotocol/vega/pull/2618) Expand static checks
- [#2613](https://github.com/vegaprotocol/vega/pull/2613) Remove unused internal `cancelOrderById` function
- [#2530](https://github.com/vegaprotocol/vega/pull/2530) Governance asset for the network is now set in the genesis block
- [#2533](https://github.com/vegaprotocol/vega/pull/2533) More efficiently close channels in subscriptions
- [#2554](https://github.com/vegaprotocol/vega/pull/2554) Fix mid-price to 0 when best bid and average are unavailable and pegged order price is 0
- [#2565](https://github.com/vegaprotocol/vega/pull/2565) Cancelled pegged orders now have the correct status
- [#2568](https://github.com/vegaprotocol/vega/pull/2568) Prevent pegged orders from being repriced
- [#2570](https://github.com/vegaprotocol/vega/pull/2570) Expose probability of trading
- [#2576](https://github.com/vegaprotocol/vega/pull/2576) Use static best bid/ask price for pegged order repricing
- [#2581](https://github.com/vegaprotocol/vega/pull/2581) Fix order of messages when cancelling a pegged order
- [#2586](https://github.com/vegaprotocol/vega/pull/2586) Fix blank `txHash` in deposit API types
- [#2591](https://github.com/vegaprotocol/vega/pull/2591) Pegged orders are now cancelled when all orders are cancelled
- [#2609](https://github.com/vegaprotocol/vega/pull/2609) Improve expiry of pegged orders
- [#2610](https://github.com/vegaprotocol/vega/pull/2609) Improve removal of liquidity commitment orders when manual orders satisfy liquidity provisioning commitments

## 0.27.0

_2020-10-30_

This release contains a fix (read: large reduction in memory use) around auction modes with particularly large order books that caused slow block times when handling orders placed during an opening auction. It also contains a lot of internal work related to the liquidity provision mechanics.

### ✨ New

- [#2498](https://github.com/vegaprotocol/vega/pull/2498) Automatically create a bond account for liquidity providers
- [#2596](https://github.com/vegaprotocol/vega/pull/2496) Create liquidity measurement API
- [#2490](https://github.com/vegaprotocol/vega/pull/2490) GraphQL: Add Withdrawal and Deposit events to event bus
- [#2476](https://github.com/vegaprotocol/vega/pull/2476) 🔥`MarketData` now uses RFC339 formatted times, not seconds
-
- [#2473](https://github.com/vegaprotocol/vega/pull/2473) Add network parameters related to target stake calculation
- [#2506](https://github.com/vegaprotocol/vega/pull/2506) Network parameters can now contain JSON configuration

### 🛠 Improvements

- [#2521](https://github.com/vegaprotocol/vega/pull/2521) Optimise memory usage when building cumulative price levels
- [#2520](https://github.com/vegaprotocol/vega/pull/2520) Fix indicative price calculation
- [#2517](https://github.com/vegaprotocol/vega/pull/2517) Improve command line for rate limiting in faucet & wallet
- [#2510](https://github.com/vegaprotocol/vega/pull/2510) Remove reference to external risk model
- [#2509](https://github.com/vegaprotocol/vega/pull/2509) Fix panic when loading an invalid genesis configuration
- [#2502](https://github.com/vegaprotocol/vega/pull/2502) Fix pointer when using amend in place
- [#2487](https://github.com/vegaprotocol/vega/pull/2487) Remove context from struct that didn't need it
- [#2485](https://github.com/vegaprotocol/vega/pull/2485) Refactor event bus event transmission
- [#2481](https://github.com/vegaprotocol/vega/pull/2481) Add `LiquidityProvisionSubmission` transaction
- [#2480](https://github.com/vegaprotocol/vega/pull/2480) Remove unused code
- [#2479](https://github.com/vegaprotocol/vega/pull/2479) Improve validation of external resources
- [#1936](https://github.com/vegaprotocol/vega/pull/1936) Upgrade to Tendermint 0.33.8

## 0.26.1

_2020-10-23_

Fixes a number of issues discovered during the testing of 0.26.0.

### 🛠 Improvements

- [#2463](https://github.com/vegaprotocol/vega/pull/2463) Further reliability fixes for the event bus
- [#2469](https://github.com/vegaprotocol/vega/pull/2469) Fix incorrect error returned when a trader places an order in an asset that they have no account for (was `InvalidPartyID`, now `InsufficientAssetBalance`)
- [#2458](https://github.com/vegaprotocol/vega/pull/2458) REST: Fix a crasher when a market is proposed without specifying auction times

## 0.26.0

_2020-10-20_

The events API added in 0.25.0 had some reliability issues when a large volume of events were being emitted. This release addresses that in two ways:

- The gRPC event stream now takes a parameter that sets a batch size. A client will receive the events when the batch limit is hit.
- GraphQL is now limited to one event type per subscription, and we also removed the ALL event type as an option. This was due to the GraphQL gateway layer taking too long to process the full event stream, leading to sporadic disconnections.

These two fixes combined make both the gRPC and GraphQL streams much more reliable under reasonably heavy load. Let us know if you see any other issues. The release also adds some performance improvements to the way the core processes Tendermint events, some documentation improvements, and some additional debug tools.

### ✨ New

- [#2319](https://github.com/vegaprotocol/vega/pull/2319) Add fee estimate API endpoints to remaining APIs
- [#2321](https://github.com/vegaprotocol/vega/pull/2321) 🔥 Change `estimateFee` to `estimateOrder` in GraphQL
- [#2327](https://github.com/vegaprotocol/vega/pull/2327) 🔥 GraphQL: Event bus API - remove ALL type & limit subscription to one event type
- [#2343](https://github.com/vegaprotocol/vega/pull/2343) 🔥 Add batching support to stream subscribers

### 🛠 Improvements

- [#2229](https://github.com/vegaprotocol/vega/pull/2229) Add Price Monitoring module
- [#2246](https://github.com/vegaprotocol/vega/pull/2246) Add new market depth subscription methods
- [#2298](https://github.com/vegaprotocol/vega/pull/2298) Improve error messages for Good For Auction/Good For Normal rejections
- [#2301](https://github.com/vegaprotocol/vega/pull/2301) Add validation for GFA/GFN orders
- [#2307](https://github.com/vegaprotocol/vega/pull/2307) Implement app state hash
- [#2312](https://github.com/vegaprotocol/vega/pull/2312) Add validation for market proposal risk parameters
- [#2313](https://github.com/vegaprotocol/vega/pull/2313) Add transaction replay protection
- [#2314](https://github.com/vegaprotocol/vega/pull/2314) GraphQL: Improve response when market does not exist
- [#2315](https://github.com/vegaprotocol/vega/pull/2315) GraphQL: Improve response when party does not exist
- [#2316](https://github.com/vegaprotocol/vega/pull/2316) Documentation: Improve documentation for fee estimate endpoint
- [#2318](https://github.com/vegaprotocol/vega/pull/2318) Documentation: Improve documentation for governance data endpoints
- [#2324](https://github.com/vegaprotocol/vega/pull/2324) Cache transactions already seen by `checkTX`
- [#2328](https://github.com/vegaprotocol/vega/pull/2328) Add test covering context cancellation mid data-sending
- [#2331](https://github.com/vegaprotocol/vega/pull/2331) Internal refactor of network parameter storage
- [#2334](https://github.com/vegaprotocol/vega/pull/2334) Rewrite `vegastream` to use the event bus
- [#2333](https://github.com/vegaprotocol/vega/pull/2333) Fix context for events, add block hash and event id
- [#2335](https://github.com/vegaprotocol/vega/pull/2335) Add ABCI event recorder
- [#2341](https://github.com/vegaprotocol/vega/pull/2341) Ensure event slices cannot be empty
- [#2345](https://github.com/vegaprotocol/vega/pull/2345) Handle filled orders in the market depth service before new orders are added
- [#2346](https://github.com/vegaprotocol/vega/pull/2346) CI: Add missing environment variables
- [#2348](https://github.com/vegaprotocol/vega/pull/2348) Use cached transactions in `checkTX`
- [#2349](https://github.com/vegaprotocol/vega/pull/2349) Optimise accounts map accesses
- [#2351](https://github.com/vegaprotocol/vega/pull/2351) Fix sequence ID related to market `OnChainTimeUpdate`
- [#2355](https://github.com/vegaprotocol/vega/pull/2355) Update coding style doc with info on log levels
- [#2358](https://github.com/vegaprotocol/vega/pull/2358) Add documentation and comments for `events.proto`
- [#2359](https://github.com/vegaprotocol/vega/pull/2359) Fix out of bounds index crash
- [#2364](https://github.com/vegaprotocol/vega/pull/2364) Add mutex to protect map access
- [#2366](https://github.com/vegaprotocol/vega/pull/2366) Auctions: Reject IOC/FOK orders
- [#2368](https://github.com/vegaprotocol/vega/pull/2370) Tidy up genesis market instantiation
- [#2369](https://github.com/vegaprotocol/vega/pull/2369) Optimise event bus to reduce CPU usage
- [#2370](https://github.com/vegaprotocol/vega/pull/2370) Event stream: Send batches instead of single events
- [#2376](https://github.com/vegaprotocol/vega/pull/2376) GraphQL: Remove verbose logging
- [#2377](https://github.com/vegaprotocol/vega/pull/2377) Update tendermint stats less frequently for Vega stats API endpoint
- [#2381](https://github.com/vegaprotocol/vega/pull/2381) Event stream: Reduce CPU load, depending on batch size
- [#2382](https://github.com/vegaprotocol/vega/pull/2382) GraphQL: Make event stream batch size mandatory
- [#2401](https://github.com/vegaprotocol/vega/pull/2401) Event stream: Fix CPU spinning after stream close
- [#2404](https://github.com/vegaprotocol/vega/pull/2404) Auctions: Add fix for crash during auction exit
- [#2419](https://github.com/vegaprotocol/vega/pull/2419) Make the price level wash trade check configurable
- [#2432](https://github.com/vegaprotocol/vega/pull/2432) Use `EmitDefaults` on `jsonpb.Marshaler`
- [#2431](https://github.com/vegaprotocol/vega/pull/2431) GraphQL: Add price monitoring
- [#2433](https://github.com/vegaprotocol/vega/pull/2433) Validate amend orders with GFN and GFA
- [#2436](https://github.com/vegaprotocol/vega/pull/2436) Return a permission denied error for a non-allowlisted public key
- [#2437](https://github.com/vegaprotocol/vega/pull/2437) Undo accidental code removal
- [#2438](https://github.com/vegaprotocol/vega/pull/2438) GraphQL: Fix a resolver error when markets are in auction mode
- [#2441](https://github.com/vegaprotocol/vega/pull/2441) GraphQL: Remove unnecessary validations
- [#2442](https://github.com/vegaprotocol/vega/pull/2442) GraphQL: Update library; improve error responses
- [#2447](https://github.com/vegaprotocol/vega/pull/2447) REST: Fix HTTP verb for network parameters query
- [#2443](https://github.com/vegaprotocol/vega/pull/2443) Auctions: Add check for opening auction duration during market creation

## 0.25.1

_2020-10-14_

This release backports two fixes from the forthcoming 0.26.0 release.

### 🛠 Improvements

- [#2354](https://github.com/vegaprotocol/vega/pull/2354) Update `OrderEvent` to copy by value
- [#2379](https://github.com/vegaprotocol/vega/pull/2379) Add missing `/governance/prepare/vote` REST endpoint

## 0.25.0

_2020-09-24_

This release adds the event bus API, allowing for much greater introspection in to the operation of a node. We've also re-enabled the order amends API, as well as a long list of fixes.

### ✨ New

- [#2281](https://github.com/vegaprotocol/vega/pull/2281) Enable opening auctions
- [#2205](https://github.com/vegaprotocol/vega/pull/2205) Add GraphQL event stream API
- [#2219](https://github.com/vegaprotocol/vega/pull/2219) Add deposits API
- [#2222](https://github.com/vegaprotocol/vega/pull/2222) Initial asset list is now loaded from genesis configuration, not external configuration
- [#2238](https://github.com/vegaprotocol/vega/pull/2238) Re-enable order amend API
- [#2249](https://github.com/vegaprotocol/vega/pull/2249) Re-enable TX rate limit by party ID
- [#2240](https://github.com/vegaprotocol/vega/pull/2240) Add time to position responses

### 🛠 Improvements

- [#2211](https://github.com/vegaprotocol/vega/pull/2211) 🔥 GraphQL: Field case change `proposalId` -> `proposalID`
- [#2218](https://github.com/vegaprotocol/vega/pull/2218) 🔥 GraphQL: Withdrawals now return a `Party`, not a party ID
- [#2202](https://github.com/vegaprotocol/vega/pull/2202) Fix time validation for proposals when all times are the same
- [#2206](https://github.com/vegaprotocol/vega/pull/2206) Reduce log noise from statistics endpoint
- [#2207](https://github.com/vegaprotocol/vega/pull/2207) Automatically reload node configuration
- [#2209](https://github.com/vegaprotocol/vega/pull/2209) GraphQL: fix proposal rejection enum
- [#2210](https://github.com/vegaprotocol/vega/pull/2210) Refactor order service to not require blockchain client
- [#2213](https://github.com/vegaprotocol/vega/pull/2213) Improve error clarity for invalid proposals
- [#2216](https://github.com/vegaprotocol/vega/pulls/2216) Ensure all GRPC endpoints use real time, not Vega time
- [#2231](https://github.com/vegaprotocol/vega/pull/2231) Refactor processor to no longer require collateral
- [#2232](https://github.com/vegaprotocol/vega/pull/2232) Clean up logs that dumped raw bytes
- [#2233](https://github.com/vegaprotocol/vega/pull/2233) Remove generate method from execution engine
- [#2234](https://github.com/vegaprotocol/vega/pull/2234) Remove `authEnabled` setting
- [#2236](https://github.com/vegaprotocol/vega/pull/2236) Simply order amendment logging
- [#2237](https://github.com/vegaprotocol/vega/pull/2237) Clarify fees attribution in transfers
- [#2239](https://github.com/vegaprotocol/vega/pull/2239) Ensure margin is released immediately, not on next mark to market
- [#2241](https://github.com/vegaprotocol/vega/pull/2241) Load log level in processor app
- [#2245](https://github.com/vegaprotocol/vega/pull/2245) Fix a concurrent map access in positions API
- [#2247](https://github.com/vegaprotocol/vega/pull/2247) Improve logging on a TX with an invalid signature
- [#2252](https://github.com/vegaprotocol/vega/pull/2252) Fix incorrect order count in Market Depth API
- [#2254](https://github.com/vegaprotocol/vega/pull/2254) Fix concurrent map access in Market Depth API
- [#2269](https://github.com/vegaprotocol/vega/pull/2269) GraphQL: Fix party filtering for event bus API
- [#2266](https://github.com/vegaprotocol/vega/pull/2266) Refactor transaction codec
- [#2275](https://github.com/vegaprotocol/vega/pull/2275) Prevent opening auctions from closing early
- [#2262](https://github.com/vegaprotocol/vega/pull/2262) Clear potential position properly when an order is cancelled for self trading
- [#2286](https://github.com/vegaprotocol/vega/pull/2286) Add sequence ID to event bus events
- [#2288](https://github.com/vegaprotocol/vega/pull/2288) Fix auction events not appearing in GraphQL event bus
- [#2294](https://github.com/vegaprotocol/vega/pull/2294) Fixing incorrect order iteration in auctions
- [#2285](https://github.com/vegaprotocol/vega/pull/2285) Check auction times
- [#2283](https://github.com/vegaprotocol/vega/pull/2283) Better handling of 0 `expiresAt`

## 0.24.0

_2020-09-04_

One new API endpoint allows cancelling multiple orders simultaneously, either all orders by market, a single order in a specific market, or just all open orders.

Other than that it's mainly bugfixes, many of which fix subtly incorrect API output.

### ✨ New

- [#2107](https://github.com/vegaprotocol/vega/pull/2107) Support for cancelling multiple orders at once
- [#2186](https://github.com/vegaprotocol/vega/pull/2186) Add per-party rate-limit of 50 requests over 3 blocks

### 🛠 Improvements

- [#2177](https://github.com/vegaprotocol/vega/pull/2177) GraphQL: Add Governance proposal metadata
- [#2098](https://github.com/vegaprotocol/vega/pull/2098) Fix crashed in event bus
- [#2041](https://github.com/vegaprotocol/vega/pull/2041) Fix a rounding error in the output of Positions API
- [#1934](https://github.com/vegaprotocol/vega/pull/1934) Improve API documentation
- [#2110](https://github.com/vegaprotocol/vega/pull/2110) Send Infrastructure fees to the correct account
- [#2117](https://github.com/vegaprotocol/vega/pull/2117) Prevent creation of withdrawal requests for more than the available balance
- [#2136](https://github.com/vegaprotocol/vega/pull/2136) gRPC: Fetch all accounts for a market did not return all accounts
- [#2151](https://github.com/vegaprotocol/vega/pull/2151) Prevent wasteful event bus subscriptions
- [#2167](https://github.com/vegaprotocol/vega/pull/2167) Ensure events in the event bus maintain their order
- [#2178](https://github.com/vegaprotocol/vega/pull/2178) Fix API returning incorrectly formatted orders when a party has no collateral

## 0.23.1

_2020-08-27_

This release backports a fix from the forthcoming 0.24.0 release that fixes a GraphQL issue with the new `Asset` type. When fetching the Assets from the top level, all the details came through. When fetching them as a nested property, only the ID was filled in. This is now fixed.

### 🛠 Improvements

- [#2140](https://github.com/vegaprotocol/vega/pull/2140) GraphQL fix for fetching assets as nested properties

## 0.23.0

_2020-08-10_

This release contains a lot of groundwork for Fees and Auction mode.

**Fees** are incurred on every trade on Vega. Those fees are divided between up to three recipient types, but traders will only see one collective fee charged. The fees reward liquidity providers, infrastructure providers and market makers.

- The liquidity portion of the fee is paid to market makers for providing liquidity, and is transferred to the market-maker fee pool for the market.
- The infrastructure portion of the fee, which is paid to validators as a reward for running the infrastructure of the network, is transferred to the infrastructure fee pool for that asset. It is then periodically distributed to the validators.
- The maker portion of the fee is transferred to the non-aggressive, or passive party in the trade (the maker, as opposed to the taker).

**Auction mode** is not enabled in this release, but the work is nearly complete for Opening Auctions on new markets.

💥 Please note, **this release disables order amends**. The team uncovered an issue in the Market Depth API output that is caused by order amends, so rather than give incorrect output, we've temporarily disabled the amendment of orders. They will return when the Market Depth API is fixed. For now, _amends will return an error_.

### ✨ New

- 💥 [#2092](https://github.com/vegaprotocol/vega/pull/2092) Disable order amends
- [#2027](https://github.com/vegaprotocol/vega/pull/2027) Add built in asset faucet endpoint
- [#2075](https://github.com/vegaprotocol/vega/pull/2075), [#2086](https://github.com/vegaprotocol/vega/pull/2086), [#2083](https://github.com/vegaprotocol/vega/pull/2083), [#2078](https://github.com/vegaprotocol/vega/pull/2078) Add time & size limits to faucet requests
- [#2068](https://github.com/vegaprotocol/vega/pull/2068) Add REST endpoint to fetch governance proposals by Party
- [#2058](https://github.com/vegaprotocol/vega/pull/2058) Add REST endpoints for fees
- [#2047](https://github.com/vegaprotocol/vega/pull/2047) Add `prepareWithdraw` endpoint

### 🛠 Improvements

- [#2061](https://github.com/vegaprotocol/vega/pull/2061) Fix Network orders being left as active
- [#2034](https://github.com/vegaprotocol/vega/pull/2034) Send `KeepAlive` messages on GraphQL subscriptions
- [#2031](https://github.com/vegaprotocol/vega/pull/2031) Add proto fields required for auctions
- [#2025](https://github.com/vegaprotocol/vega/pull/2025) Add auction mode (currently never triggered)
- [#2013](https://github.com/vegaprotocol/vega/pull/2013) Add Opening Auctions support to market framework
- [#2010](https://github.com/vegaprotocol/vega/pull/2010) Add documentation for Order Errors to proto source files
- [#2003](https://github.com/vegaprotocol/vega/pull/2003) Add fees support
- [#2004](https://github.com/vegaprotocol/vega/pull/2004) Remove @deprecated field from GraphQL input types (as it’s invalid)
- [#2000](https://github.com/vegaprotocol/vega/pull/2000) Fix `rejectionReason` for trades stopped for self trading
- [#1990](https://github.com/vegaprotocol/vega/pull/1990) Remove specified `tickSize` from market
- [#2066](https://github.com/vegaprotocol/vega/pull/2066) Fix validation of proposal timestamps to ensure that datestamps specify events in the correct order
- [#2043](https://github.com/vegaprotocol/vega/pull/2043) Track Event Queue events to avoid processing events from other chains twice

## 0.22.0

### 🐛 Bugfixes

- [#2096](https://github.com/vegaprotocol/vega/pull/2096) Fix concurrent map access in event forward

_2020-07-20_

This release primarily focuses on setting up Vega nodes to deal correctly with events sourced from other chains, working towards bridging assets from Ethereum. This includes responding to asset events from Ethereum, and support for validator nodes notarising asset movements and proposals.

It also contains a lot of bug fixes and improvements, primarily around an internal refactor to using an event bus to communicate between packages. Also included are some corrections for order statuses that were incorrectly being reported or left outdated on the APIs.

### ✨ New

- [#1825](https://github.com/vegaprotocol/vega/pull/1825) Add new Notary package for tracking multisig decisions for governance
- [#1837](https://github.com/vegaprotocol/vega/pull/1837) Add support for two-step governance processes such as asset proposals
- [#1856](https://github.com/vegaprotocol/vega/pull/1856) Implement handling of external chain events from the Event Queue
- [#1927](https://github.com/vegaprotocol/vega/pull/1927) Support ERC20 deposits
- [#1987](https://github.com/vegaprotocol/vega/pull/1987) Add `OpenInterest` field to markets
- [#1949](https://github.com/vegaprotocol/vega/pull/1949) Add `RejectionReason` field to rejected governance proposals

### 🛠 Improvements

- 💥 [#1988](https://github.com/vegaprotocol/vega/pull/1988) REST: Update orders endpoints to use POST, not PUT or DELETE
- 💥 [#1957](https://github.com/vegaprotocol/vega/pull/1957) GraphQL: Some endpoints returned a nullable array of Strings. Now they return an array of nullable strings
- 💥 [#1928](https://github.com/vegaprotocol/vega/pull/1928) GraphQL & GRPC: Remove broken `open` parameter from Orders endpoints. It returned ambiguous results
- 💥 [#1858](https://github.com/vegaprotocol/vega/pull/1858) Fix outdated order details for orders amended by cancel-and-replace
- 💥 [#1849](https://github.com/vegaprotocol/vega/pull/1849) Fix incorrect status on partially filled trades that would have matched with another order by the same user. Was `stopped`, now `rejected`
- 💥 [#1883](https://github.com/vegaprotocol/vega/pull/1883) REST & GraphQL: Market name is now based on the instrument name rather than being set separately
- [#1699](https://github.com/vegaprotocol/vega/pull/1699) Migrate Margin package to event bus
- [#1853](https://github.com/vegaprotocol/vega/pull/1853) Migrate Market package to event bus
- [#1844](https://github.com/vegaprotocol/vega/pull/1844) Migrate Governance package to event
- [#1877](https://github.com/vegaprotocol/vega/pull/1877) Migrate Position package to event
- [#1838](https://github.com/vegaprotocol/vega/pull/1838) GraphQL: Orders now include their `version` and `updatedAt`, which are useful when dealing with amended orders
- [#1841](https://github.com/vegaprotocol/vega/pull/1841) Fix: `expiresAt` on orders was validated at submission time, this has been moved to post-chain validation
- [#1849](https://github.com/vegaprotocol/vega/pull/1849) Improve Order documentation for `Status` and `TimeInForce`
- [#1861](https://github.com/vegaprotocol/vega/pull/1861) Remove single mutex in event bus
- [#1866](https://github.com/vegaprotocol/vega/pull/1866) Add mutexes for event bus access
- [#1889](https://github.com/vegaprotocol/vega/pull/1889) Improve event broker performance
- [#1891](https://github.com/vegaprotocol/vega/pull/1891) Fix context for event subscribers
- [#1889](https://github.com/vegaprotocol/vega/pull/1889) Address event bus performance issues
- [#1892](https://github.com/vegaprotocol/vega/pull/1892) Improve handling for new chain connection proposal
- [#1903](https://github.com/vegaprotocol/vega/pull/1903) Fix regressions in Candles API introduced by event bus
- [#1940](https://github.com/vegaprotocol/vega/pull/1940) Add new asset proposals to GraphQL API
- [#1943](https://github.com/vegaprotocol/vega/pull/1943) Validate list of allowed assets

## 0.21.0

_2020-06-18_

A follow-on from 0.20.1, this release includes a fix for the GraphQL API returning inconsistent values for the `side` field on orders, leading to Vega Console failing to submit orders. As a bonus there is another GraphQL improvement, and two fixes that return more correct values for filled network orders and expired orders.

### 🛠 Improvements

- 💥 [#1820](https://github.com/vegaprotocol/vega/pull/1820) GraphQL: Non existent parties no longer return a GraphQL error
- 💥 [#1784](https://github.com/vegaprotocol/vega/pull/1784) GraphQL: Update schema and fix enum mappings from Proto
- 💥 [#1761](https://github.com/vegaprotocol/vega/pull/1761) Governance: Improve processing of Proposals
- [#1822](https://github.com/vegaprotocol/vega/pull/1822) Remove duplicate updates to `createdAt`
- [#1818](https://github.com/vegaprotocol/vega/pull/1818) Trades: Replace buffer with events
- [#1812](https://github.com/vegaprotocol/vega/pull/1812) Governance: Improve logging
- [#1810](https://github.com/vegaprotocol/vega/pull/1810) Execution: Set order status for fully filled network orders to be `FILLED`
- [#1803](https://github.com/vegaprotocol/vega/pull/1803) Matching: Set `updatedAt` when orders expire
- [#1780](https://github.com/vegaprotocol/vega/pull/1780) APIs: Reject `NETWORK` orders
- [#1792](https://github.com/vegaprotocol/vega/pull/1792) Update Golang to 1.14 and tendermint to 0.33.5

## 0.20.1

_2020-06-18_

This release fixes one small bug that was causing many closed streams, which was a problem for API clients.

## 🛠 Improvements

- [#1813](https://github.com/vegaprotocol/vega/pull/1813) Set `PartyEvent` type to party event

## 0.20.0

_2020-06-15_

This release contains a lot of fixes to APIs, and a minor new addition to the statistics endpoint. Potentially breaking changes are now labelled with 💥. If you have implemented a client that fetches candles, places orders or amends orders, please check below.

### ✨ Features

- [#1730](https://github.com/vegaprotocol/vega/pull/1730) `ChainID` added to statistics endpoint
- 💥 [#1734](https://github.com/vegaprotocol/vega/pull/1734) Start adding `TraceID` to core events

### 🛠 Improvements

- 💥 [#1721](https://github.com/vegaprotocol/vega/pull/1721) Improve API responses for `GetProposalById`
- 💥 [#1724](https://github.com/vegaprotocol/vega/pull/1724) New Order: Type no longer defaults to LIMIT orders
- 💥 [#1728](https://github.com/vegaprotocol/vega/pull/1728) `PrepareAmend` no longer accepts expiry time
- 💥 [#1760](https://github.com/vegaprotocol/vega/pull/1760) Add proto enum zero value "unspecified" to Side
- 💥 [#1764](https://github.com/vegaprotocol/vega/pull/1764) Candles: Interval no longer defaults to 1 minute
- 💥 [#1773](https://github.com/vegaprotocol/vega/pull/1773) Add proto enum zero value "unspecified" to `Order.Status`
- 💥 [#1776](https://github.com/vegaprotocol/vega/pull/1776) Add prefixes to enums, add proto zero value "unspecified" to `Trade.Type`
- 💥 [#1781](https://github.com/vegaprotocol/vega/pull/1781) Add prefix and UNSPECIFIED to `ChainStatus`, `AccountType`, `TransferType`
- [#1714](https://github.com/vegaprotocol/vega/pull/1714) Extend governance error handling
- [#1726](https://github.com/vegaprotocol/vega/pull/1726) Mark Price was not always correctly updated on a partial fill
- [#1734](https://github.com/vegaprotocol/vega/pull/1734) Feature/1577 hash context propagation
- [#1741](https://github.com/vegaprotocol/vega/pull/1741) Fix incorrect timestamps for proposals retrieved by GraphQL
- [#1743](https://github.com/vegaprotocol/vega/pull/1743) Orders amended to be GTT now return GTT in the response
- [#1745](https://github.com/vegaprotocol/vega/pull/1745) Votes blob is now base64 encoded
- [#1747](https://github.com/vegaprotocol/vega/pull/1747) Markets created from proposals now have the same ID as the proposal that created them
- [#1750](https://github.com/vegaprotocol/vega/pull/1750) Added datetime to governance votes
- [#1751](https://github.com/vegaprotocol/vega/pull/1751) Fix a bug in governance vote counting
- [#1752](https://github.com/vegaprotocol/vega/pull/1752) Fix incorrect validation on new orders
- [#1757](https://github.com/vegaprotocol/vega/pull/1757) Fix incorrect party ID validation on new orders
- [#1758](https://github.com/vegaprotocol/vega/pull/1758) Fix issue where markets created via governance were not tradable
- [#1763](https://github.com/vegaprotocol/vega/pull/1763) Expiration settlement date for market changed to 30/10/2020-22:59:59
- [#1777](https://github.com/vegaprotocol/vega/pull/1777) Create `README.md`
- [#1764](https://github.com/vegaprotocol/vega/pull/1764) Add proto enum zero value "unspecified" to Interval
- [#1767](https://github.com/vegaprotocol/vega/pull/1767) Feature/1692 order event
- [#1787](https://github.com/vegaprotocol/vega/pull/1787) Feature/1697 account event
- [#1788](https://github.com/vegaprotocol/vega/pull/1788) Check for unspecified Vote value
- [#1794](https://github.com/vegaprotocol/vega/pull/1794) Feature/1696 party event

## 0.19.0

_2020-05-26_

This release fixes a handful of bugs, primarily around order amends and new market governance proposals.

### ✨ Features

- [#1658](https://github.com/vegaprotocol/vega/pull/1658) Add timestamps to proposal API responses
- [#1656](https://github.com/vegaprotocol/vega/pull/1656) Add margin checks to amends
- [#1679](https://github.com/vegaprotocol/vega/pull/1679) Add topology package to map Validator nodes to Vega keypairs

### 🛠 Improvements

- [#1718](https://github.com/vegaprotocol/vega/pull/1718) Fix a case where a party can cancel another party's orders
- [#1662](https://github.com/vegaprotocol/vega/pull/1662) Start moving to event-based architecture internally
- [#1684](https://github.com/vegaprotocol/vega/pull/1684) Fix order expiry handling when `expiresAt` is amended
- [#1686](https://github.com/vegaprotocol/vega/pull/1686) Fix participation stake to have a maximum of 100%
- [#1607](https://github.com/vegaprotocol/vega/pull/1607) Update `gqlgen` dependency to 0.11.3
- [#1711](https://github.com/vegaprotocol/vega/pull/1711) Remove ID from market proposal input
- [#1712](https://github.com/vegaprotocol/vega/pull/1712) `prepareProposal` no longer returns an ID on market proposals
- [#1707](https://github.com/vegaprotocol/vega/pull/1707) Allow overriding default governance parameters via `ldflags`.
- [#1715](https://github.com/vegaprotocol/vega/pull/1715) Compile testing binary with short-lived governance periods

## 0.18.1

_2020-05-13_

### 🛠 Improvements

- [#1649](https://github.com/vegaprotocol/vega/pull/1649)
  Fix github artefact upload CI configuration

## 0.18.0

_2020-05-12_

From this release forward, compiled binaries for multiple platforms will be attached to the release on GitHub.

### ✨ Features

- [#1636](https://github.com/vegaprotocol/vega/pull/1636)
  Add a default GraphQL query complexity limit of 5. Currently configured to 17 on testnet to support Console.
- [#1656](https://github.com/vegaprotocol/vega/pull/1656)
  Add GraphQL queries for governance proposals
- [#1596](https://github.com/vegaprotocol/vega/pull/1596)
  Add builds for multiple architectures to GitHub releases

### 🛠 Improvements

- [#1630](https://github.com/vegaprotocol/vega/pull/1630)
  Fix amends triggering multiple updates to the same order
- [#1564](https://github.com/vegaprotocol/vega/pull/1564)
  Hex encode keys

## 0.17.0

_2020-04-21_

### ✨ Features

- [#1458](https://github.com/vegaprotocol/vega/issues/1458) Add root GraphQL Orders query.
- [#1457](https://github.com/vegaprotocol/vega/issues/1457) Add GraphQL query to list all known parties.
- [#1455](https://github.com/vegaprotocol/vega/issues/1455) Remove party list from stats endpoint.
- [#1448](https://github.com/vegaprotocol/vega/issues/1448) Add `updatedAt` field to orders.

### 🛠 Improvements

- [#1102](https://github.com/vegaprotocol/vega/issues/1102) Return full Market details in nested GraphQL queries.
- [#1466](https://github.com/vegaprotocol/vega/issues/1466) Flush orders before trades. This fixes a rare scenario where a trade can be available through the API, but not the order that triggered it.
- [#1491](https://github.com/vegaprotocol/vega/issues/1491) Fix `OrdersByMarket` and `OrdersByParty` 'Open' parameter.
- [#1472](https://github.com/vegaprotocol/vega/issues/1472) Fix Orders by the same party matching.

### Upcoming changes

This release contains the initial partial implementation of Governance. This will be finished and documented in 0.18.0.

## 0.16.2

_2020-04-16_

### 🛠 Improvements

- [#1545](https://github.com/vegaprotocol/vega/pull/1545) Improve error handling in `Prepare*Order` requests

## 0.16.1

_2020-04-15_

### 🛠 Improvements

- [!651](https://gitlab.com/vega-protocol/trading-core/-/merge_requests/651) Prevent bad ED25519 key length causing node panic.

## 0.16.0

_2020-03-02_

### ✨ Features

- The new authentication service is in place. The existing authentication service is now deprecated and will be removed in the next release.

### 🛠 Improvements

- [!609](https://gitlab.com/vega-protocol/trading-core/-/merge_requests/609) Show trades resulting from Orders created by the network (for example close outs) in the API.
- [!604](https://gitlab.com/vega-protocol/trading-core/-/merge_requests/604) Add `lastMarketPrice` settlement.
- [!614](https://gitlab.com/vega-protocol/trading-core/-/merge_requests/614) Fix casing of Order parameter `timeInForce`.
- [!615](https://gitlab.com/vega-protocol/trading-core/-/merge_requests/615) Add new order statuses, `Rejected` and `PartiallyFilled`.
- [!622](https://gitlab.com/vega-protocol/trading-core/-/merge_requests/622) GraphQL: Change Buyer and Seller properties on Trades from string to Party.
- [!599](https://gitlab.com/vega-protocol/trading-core/-/merge_requests/599) Pin Market IDs to fixed values.
- [!603](https://gitlab.com/vega-protocol/trading-core/-/merge_requests/603), [!611](https://gitlab.com/vega-protocol/trading-core/-/merge_requests/611) Remove `NotifyTraderAccount` from API documentation.
- [!624](https://gitlab.com/vega-protocol/trading-core/-/merge_requests/624) Add protobuf validators to API requests.
- [!595](https://gitlab.com/vega-protocol/trading-core/-/merge_requests/595), [!621](https://gitlab.com/vega-protocol/trading-core/-/merge_requests/621), [!623](https://gitlab.com/vega-protocol/trading-core/-/merge_requests/623) Fix a flaky integration test.
- [!601](https://gitlab.com/vega-protocol/trading-core/-/merge_requests/601) Improve matching engine coverage.
- [!612](https://gitlab.com/vega-protocol/trading-core/-/merge_requests/612) Improve collateral engine test coverage.<|MERGE_RESOLUTION|>--- conflicted
+++ resolved
@@ -78,12 +78,9 @@
 - [10441](https://github.com/vegaprotocol/vega/issues/10441) - Remove active restore check in collateral snapshot loading, snapshot order change removes the need for it.
 - [10286](https://github.com/vegaprotocol/vega/issues/10286) - If probability of trading is less than or equal to the minimum, assign it weight of zero for liquidity score calculation and change the validation of the tau scaling network parameter. 
 - [10376](https://github.com/vegaprotocol/vega/issues/10376) - Add spam protection for update profile.
-<<<<<<< HEAD
 - [10502](https://github.com/vegaprotocol/vega/issues/10502) - Rename index price to `internalCompositePrice`
-=======
 - [10464](https://github.com/vegaprotocol/vega/issues/10464) - Add total of members in teams API.
 - [10464](https://github.com/vegaprotocol/vega/issues/10464) - Add total of members in referral sets API.
->>>>>>> bab4acda
 
 ### 🐛 Fixes
 
