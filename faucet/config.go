package faucet

import (
	"bytes"
	"fmt"
	"io/ioutil"
	"os"
	"path/filepath"
	"time"

	"code.vegaprotocol.io/vega/config/encoding"
	"code.vegaprotocol.io/vega/fsutil"
	"code.vegaprotocol.io/vega/gateway"
	"code.vegaprotocol.io/vega/logging"
	"github.com/zannen/toml"
)

const (
	namedLogger     = "faucet"
	defaultWallet   = "faucet-wallet"
	configFile      = "faucet.toml"
	defaultCoolDown = 1 * time.Minute
)

type Config struct {
<<<<<<< HEAD
	Level      encoding.LogLevel
	RateLimit  gateway.RateLimitConfig
	WalletPath string
	Port       int
	IP         string
	Node       NodeConfig
=======
	Level      encoding.LogLevel `long:"level" description:"Log level"`
	CoolDown   encoding.Duration `long:"cooldown" description:" "`
	WalletPath string            `long:"wallet-path" description:" "`
	Port       int               `long:"port" description:"Listen for connections on port <port>"`
	IP         string            `long:"ip" description:"Bind to address <ip>"`
	Node       NodeConfig        `group:"Node" namespace:"node"`
>>>>>>> c749bd89
}

type NodeConfig struct {
	Port    int    `long:"port" description:"Connect to Node on port <port>"`
	IP      string `long:"ip" description:"Connect to Node on address <ip>"`
	Retries uint64 `long:"retries" description:"Connection retries before fail"`
}

func NewDefaultConfig(defaultDirPath string) Config {
	return Config{
		Level: encoding.LogLevel{Level: logging.InfoLevel},
		RateLimit: gateway.RateLimitConfig{
			CoolDown: encoding.Duration{Duration: defaultCoolDown},
		},
		WalletPath: filepath.Join(defaultDirPath, defaultWallet),
		Node: NodeConfig{
			IP:      "127.0.0.1",
			Port:    3002,
			Retries: 5,
		},
		IP:   "0.0.0.0",
		Port: 1790,
	}
}

func LoadConfig(path string) (*Config, error) {
	buf, err := ioutil.ReadFile(filepath.Join(path, configFile))
	if err != nil {
		return nil, err
	}
	cfg := Config{}
	if _, err := toml.Decode(string(buf), &cfg); err != nil {
		return nil, err
	}

	return &cfg, nil
}

func GenConfig(log *logging.Logger, path, passphrase string, rewrite bool) (string, error) {
	confPath := filepath.Join(path, configFile)
	confPathExists, _ := fsutil.PathExists(confPath)
	if confPathExists {
		if rewrite {
			log.Info("removing existing configuration",
				logging.String("path", confPath))
			err := os.Remove(confPath)
			if err != nil {
				return "", fmt.Errorf("unable to remove configuration: %v", err)
			}
		} else {
			// file exist, but not allowed to rewrite, return an error
			return "", fmt.Errorf("configuration already exists at path: %v", confPath)
		}
	}

	walletPath := filepath.Join(path, defaultWallet)
	confPathExists, _ = fsutil.PathExists(walletPath)
	if confPathExists {
		if rewrite {
			log.Info("removing existing configuration",
				logging.String("path", walletPath))
			err := os.Remove(walletPath)
			if err != nil {
				return "", fmt.Errorf("unable to remove configuration: %v", err)
			}
		} else {
			// file exist, but not allowed to rewrite, return an error
			return "", fmt.Errorf("configuration already exists at path: %v", walletPath)
		}
	}

	cfg := NewDefaultConfig(path)

	// write configuration to toml
	buf := new(bytes.Buffer)
	if err := toml.NewEncoder(buf).Encode(cfg); err != nil {
		return "", err
	}

	// create the configuration file
	f, err := os.Create(confPath)
	if err != nil {
		return "", err
	}

	if _, err = f.WriteString(buf.String()); err != nil {
		return "", err
	}

	f.Chmod(0600)
	f.Close()

	log.Info("faucet configuration generated successfully", logging.String("path", confPath))

	// then we generate the wallet
	pubkey, err := Init(walletPath, passphrase)
	if err != nil {
		return "", err
	}

	return pubkey, nil
}<|MERGE_RESOLUTION|>--- conflicted
+++ resolved
@@ -23,21 +23,12 @@
 )
 
 type Config struct {
-<<<<<<< HEAD
-	Level      encoding.LogLevel
-	RateLimit  gateway.RateLimitConfig
-	WalletPath string
-	Port       int
-	IP         string
-	Node       NodeConfig
-=======
-	Level      encoding.LogLevel `long:"level" description:"Log level"`
-	CoolDown   encoding.Duration `long:"cooldown" description:" "`
-	WalletPath string            `long:"wallet-path" description:" "`
-	Port       int               `long:"port" description:"Listen for connections on port <port>"`
-	IP         string            `long:"ip" description:"Bind to address <ip>"`
-	Node       NodeConfig        `group:"Node" namespace:"node"`
->>>>>>> c749bd89
+	Level      encoding.LogLevel       `long:"level" description:"Log level"`
+	RateLimit  gateway.RateLimitConfig `long:"rateLimit" description:" "`
+	WalletPath string                  `long:"wallet-path" description:" "`
+	Port       int                     `long:"port" description:"Listen for connections on port <port>"`
+	IP         string                  `long:"ip" description:"Bind to address <ip>"`
+	Node       NodeConfig              `group:"Node" namespace:"node"`
 }
 
 type NodeConfig struct {
