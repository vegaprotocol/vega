# Changelog

## Unreleased 0.77.0

### 🚨 Breaking changes

- [](https://github.com/vegaprotocol/vega/issues/xxx)

### 🗑️ Deprecation

- [](https://github.com/vegaprotocol/vega/issues/xxx)

### 🛠 Improvements

- [11209](https://github.com/vegaprotocol/vega/issues/11209) - Publish ongoing games data.
- [11242](https://github.com/vegaprotocol/vega/issues/11242) - Add configuration to visor to help control binary retries a bit better.
- [11408](https://github.com/vegaprotocol/vega/issues/11408) - Relax finality check to allow instant deposits over the `Arbitrum` bridge.
- [11196](https://github.com/vegaprotocol/vega/issues/11196) - Add an active field in the price monitoring bounds payload.
- [11211](https://github.com/vegaprotocol/vega/issues/11211) - Liquidation engine includes `vAMM` shapes as available volume.
- [11217](https://github.com/vegaprotocol/vega/issues/11217) - Allow market proposals to override risk factors.
- [11285](https://github.com/vegaprotocol/vega/issues/11285) - Add support for trading transaction ordering.
- [11282](https://github.com/vegaprotocol/vega/issues/11282) - Allow a party to withdraw rewards from an AMM vested account.
- [11301](https://github.com/vegaprotocol/vega/issues/11301) - Sum vesting reward bonus multiplier across all derived keys for party.
- [11329](https://github.com/vegaprotocol/vega/issues/11329) - Add source chain ID when available to transaction event attributes
- [10634](https://github.com/vegaprotocol/vega/issues/10634) - Add spam checks for orders/liquidity provision
- [11337](https://github.com/vegaprotocol/vega/issues/11337) - Enhance transaction reordering with per market control and configurable delay.
- [11334](https://github.com/vegaprotocol/vega/issues/11334) - Heartbeat chain events are now sent to keep last seen block up to date.
- [11344](https://github.com/vegaprotocol/vega/issues/11344) - Include derived parties in accounts API
- [11268](https://github.com/vegaprotocol/vega/issues/11268) - Include derived parties vesting stats API
- [11266](https://github.com/vegaprotocol/vega/issues/11266) - Include derived parties rewards API
- [11357](https://github.com/vegaprotocol/vega/issues/11357) - Support historical game scores
- [11023](https://github.com/vegaprotocol/vega/issues/11023) - Add proposed fees to `vAMM` data.
- [11028](https://github.com/vegaprotocol/vega/issues/11028) - Add API to estimate order book depth based on `vAMM`.
- [11400](https://github.com/vegaprotocol/vega/issues/11400) - Add support for long block auction.
- [11026](https://github.com/vegaprotocol/vega/issues/11026) - Add API flag to get paid liquidity fees for a `vAMM` using the parent key.
- [11027](https://github.com/vegaprotocol/vega/issues/11027) - Add API filters to get fees and rewards by market, across epochs.
- [10360](https://github.com/vegaprotocol/vega/issues/10360) - Scale funding payment by fraction of period spent outside of auction.

### 🐛 Fixes

- [11066](https://github.com/vegaprotocol/vega/issues/11066) - Ensure vesting statistics match vesting accounts numbers.
- [11279](https://github.com/vegaprotocol/vega/issues/11279) - Handle properly the case of multiple transfers for the same game id.
- [11293](https://github.com/vegaprotocol/vega/issues/11293) - Panic in data node with position estimate endpoint.
- [11401](https://github.com/vegaprotocol/vega/issues/11401) - Ignore dispatch strategies with zero `ref-counts` when calculating payouts.
- [11379](https://github.com/vegaprotocol/vega/issues/11379) - Source chain id is now populated in `GQL Erc20WithdrawalApproval` endpoint.
- [11279](https://github.com/vegaprotocol/vega/issues/11279) - Handle properly the case of multiple transfers for the same game id.
- [11297](https://github.com/vegaprotocol/vega/issues/11297) - Handle properly asset decimals < market decimals when uncrossing the order book upon leaving auction.
- [11304](https://github.com/vegaprotocol/vega/issues/11304) - Correctly verify pegged order offset with respect to tick size in the right units.
- [11319](https://github.com/vegaprotocol/vega/issues/11319) - Do not leak Ethereum client secrets in the logs.
- [11336](https://github.com/vegaprotocol/vega/issues/11336) - Add support for decay factor in governance recurring transfers and report the proposal amount rather than 0 when the proposal gets enacted.
- [11368](https://github.com/vegaprotocol/vega/issues/11368) - Add support for update vesting stats in REST API and fix summing the quantum balance for vesting stats.
- [11380](https://github.com/vegaprotocol/vega/issues/11380) - Handle broken stop orders in prepare proposal. 
- [11136](https://github.com/vegaprotocol/vega/issues/11136) - Fix premature invocation of post commit hooks in case of fee stats event.
- [11409](https://github.com/vegaprotocol/vega/issues/11409) - When updating a capped market - copy the cap from the existing market definition. 
- [11415](https://github.com/vegaprotocol/vega/issues/11415) - End long block auction when expired. 
- [11419](https://github.com/vegaprotocol/vega/issues/11419) - Fix long block auction extension to be calculated from current time. 
- [11438](https://github.com/vegaprotocol/vega/issues/11438) - Add missing assignment to epoch to and from in `gameTeamScores` resolvers. 
- [11442](https://github.com/vegaprotocol/vega/issues/11442) - Add validation to `submitAMM` to ensure the curves can be successfully generated. 
- [11448](https://github.com/vegaprotocol/vega/issues/11448) - Fix team game score query with epoch filter. 
<<<<<<< HEAD
- [11457](https://github.com/vegaprotocol/vega/issues/11457) - Fix cursor column ordering for game scores. 

=======
- [11454](https://github.com/vegaprotocol/vega/issues/11454) - Ensure ended transfers proper handling. 
  
>>>>>>> 11fd3cde
## 0.76.1

### 🐛 Fixes

- [11250](https://github.com/vegaprotocol/vega/issues/11250) - Add missing dispatch strategy in transfer proposal.
- [11252](https://github.com/vegaprotocol/vega/issues/11252) - Treat no position as zero position when calculating stop order overrides.
- [11249](https://github.com/vegaprotocol/vega/issues/11249) - Composite mark price oracles are now deactivated when a market is rejected.
- [11262](https://github.com/vegaprotocol/vega/pull/11262) - Fix auction extensions after risk parameter update.

## 0.76.0

### 🚨 Breaking changes

- [11079](https://github.com/vegaprotocol/vega/issues/11079) - rename decimal places fields for spots governance.

### 🛠 Improvements

- [10926](https://github.com/vegaprotocol/vega/issues/10926) - Backport governance proposal to change market name for spots
- [906](https://github.com/vegaprotocol/core-test-coverage/issues/906) - Add coverage for `0068-MATC-060`
- [907](https://github.com/vegaprotocol/core-test-coverage/issues/907) - Add coverage for `0068-MATC-061`
- [908](https://github.com/vegaprotocol/core-test-coverage/issues/908) - Add coverage for `0068-MATC-062`
- [909](https://github.com/vegaprotocol/core-test-coverage/issues/909) - Add coverage for `0068-MATC-063`
- [910](https://github.com/vegaprotocol/core-test-coverage/issues/910) - Add coverage for `0068-MATC-064`
- [911](https://github.com/vegaprotocol/core-test-coverage/issues/911) - Add coverage for `0068-MATC-065`
- [742](https://github.com/vegaprotocol/core-test-coverage/issues/742) - Add coverage for `0044-LIME-029`
- [10994](https://github.com/vegaprotocol/vega/pull/10994) - `rewards.team.minEpochsInTeam` can now be set to `0`
- [11061](https://github.com/vegaprotocol/vega/issues/11061) - `SLA` snapshot now loads current parameters and not pending ones.
- [11009](https://github.com/vegaprotocol/vega/issues/11009) - Relax market decimals validation in governance.
- [11036](https://github.com/vegaprotocol/vega/issues/11036) - Cross-margin mode: use max(order price, auction price) for margin calculation in auction
- [10998](https://github.com/vegaprotocol/vega/issues/10998) - Ensure reward totals are carried over across epochs in database.
- [1102](https://github.com/vegaprotocol/core-test-coverage/issues/1102) - Add coverage for `0042-LIQF-084`
- [11121](https://github.com/vegaprotocol/vega/issues/11121) - Remove auction trigger staleness functionality
- [11127](https://github.com/vegaprotocol/vega/issues/11127) - Price monitoring engine should record all observations with the same weight
- [10995](https://github.com/vegaprotocol/vega/issues/10995) - Liquidation range defined by its own parameter.
- [11167](https://github.com/vegaprotocol/vega/issues/11167) - Add realised return reward metric.
- [11165](https://github.com/vegaprotocol/vega/issues/11165) - Include negative returns in relative returns reward metric.
- [11151](https://github.com/vegaprotocol/vega/issues/11151) - Remove name field from the spot markets.
- [11170](https://github.com/vegaprotocol/vega/issues/11170) - Add transfer interval support.
- [11143](https://github.com/vegaprotocol/vega/issues/11143) - Add support for new asset proposal in batch governance proposal.
- [11184](https://github.com/vegaprotocol/vega/issues/11184) - relax the transfer restriction of 'same transfer' to match the full dispatch strategy.
- [11185](https://github.com/vegaprotocol/vega/issues/11185) - distinguish between zero and none metric for rewards.
- [11158](https://github.com/vegaprotocol/vega/issues/11158) - resolve the quote asset for fee estimation in spot market.
- [11143](https://github.com/vegaprotocol/vega/issues/11143) - Add support for new asset proposal in batch governance proposal
- [11182](https://github.com/vegaprotocol/vega/issues/11182) - Remove reduce only restriction on spot markets stop orders.
- [11153](https://github.com/vegaprotocol/vega/issues/11153) - Add check on start-up that bridge `RPC-endpoints` are functional.
- [11227](https://github.com/vegaprotocol/vega/issues/11227) - Add capped futures to `protos`.

### 🐛 Fixes

- [10946](https://github.com/vegaprotocol/vega/issues/10945) - Save dispatch strategy for recurring governance transfer in the database.
- [11000](https://github.com/vegaprotocol/vega/issues/11000) - Vesting summary events are now sorted properly before sending.
- [11065](https://github.com/vegaprotocol/vega/issues/11065) - `SLA` commitment state is reset properly at the end of an epoch
- [10960](https://github.com/vegaprotocol/vega/issues/10960) - Only the owner of a referral set can update it.
- [10970](https://github.com/vegaprotocol/vega/issues/10970) - Logic for whether a team member joined more than `rewards.team.minEpochsInTeam` is fixed.
- [10943](https://github.com/vegaprotocol/vega/issues/10943) - Fix error message format when node vote is sent again.
- [10928](https://github.com/vegaprotocol/vega/issues/10928) - Fix `collateralIncreaseEstimate` for limit orders in isolated margin mode
- [10952](https://github.com/vegaprotocol/vega/issues/10952) - Fix bug that caused spot markets to get stuck in opening auction.
- [10950](https://github.com/vegaprotocol/vega/issues/10950) - Fix bug that caused cancelled liquidity provisions to stick around after opening auction.
- [10975](https://github.com/vegaprotocol/vega/issues/10975) - Fix marshaller for stop order rejection error.
- [10973](https://github.com/vegaprotocol/vega/issues/10973) - Avoid entering an auction or doing mark-to-market before market entered opening auction or after it is in a terminal state.
- [10969](https://github.com/vegaprotocol/vega/issues/10969) - Ensure teams statistics are computed from team rewards.
- [10962](https://github.com/vegaprotocol/vega/issues/10962) - Fix `lastFeeDistribution` time in snapshot.
- [10974](https://github.com/vegaprotocol/vega/issues/10974) - Target stake for spot should not consider position factor.
- [10980](https://github.com/vegaprotocol/vega/issues/10980) - Make `gRPC` message size limit configurable, default to 20MB.
- [10984](https://github.com/vegaprotocol/vega/issues/10984) - Save has traded flag from spot to snapshot.
- [10997](https://github.com/vegaprotocol/vega/issues/10997) - Handle cases where leaving opening auction triggers monitoring auction.
- [11010](https://github.com/vegaprotocol/vega/issues/11010) - Release bond in spot market when market is terminated.
- [11033](https://github.com/vegaprotocol/vega/issues/11033) - Do not track positions for spots in datanode.
- [11016](https://github.com/vegaprotocol/vega/issues/11016) - Update holding account when amending order with cancel/replace on remaining funds.
- [11038](https://github.com/vegaprotocol/vega/issues/11038) - Simplify price ranges state.
- [11042](https://github.com/vegaprotocol/vega/issues/11042) - Add missing value to enum.
- [11059](https://github.com/vegaprotocol/vega/issues/11059) - Disambiguate `vega_time` in order clause.
- [11052](https://github.com/vegaprotocol/vega/pull/11052) - Add missing rejection reason in GraphQL schema for proposals
- [11073](https://github.com/vegaprotocol/vega/issues/11073) - Handle properly price factor < 1.
- [11047](https://github.com/vegaprotocol/vega/issues/11047) - Add missing migration for recreating stop order views after the new fields were added.
- [11090](https://github.com/vegaprotocol/vega/issues/11090) - Games API should only use the current team members.
- [11089](https://github.com/vegaprotocol/vega/issues/11089) - Add tests for proto `enums` persisted to database.
- [11105](https://github.com/vegaprotocol/vega/issues/11105) - Include all paid fees in reward cap.
- [1109](https://github.com/vegaprotocol/core-test-coverage/issues/1109) - Correctly label acceptance coverage for `0042-LIQF-091`.
- [11130](https://github.com/vegaprotocol/vega/issues/11130) - Add missing initialisation for max stop orders in spots.
- [11133](https://github.com/vegaprotocol/vega/issues/11133) - Fix spot product resolver
- [11154](https://github.com/vegaprotocol/vega/issues/11154) - Fix spot risk model resolver.
- [11159](https://github.com/vegaprotocol/vega/issues/11159) - Reject stop orders with size override position for spot product.
- [11161](https://github.com/vegaprotocol/vega/issues/11161) - Add validation for time in force GFA in stop order submission.
- [11177](https://github.com/vegaprotocol/vega/issues/11177) - Adjust the formulas for reduced position to the spec update and fix handling of closed out position.
- [11193](https://github.com/vegaprotocol/vega/issues/11193) - Fix loading of liquidation strategy from proto with missing data.
- [11200](https://github.com/vegaprotocol/vega/issues/11200) - Make sure a party can afford the trades before they are submitted to the book.
- [11205](https://github.com/vegaprotocol/vega/issues/11205) - Evaluate transfer interval correctly.
- [10374](https://github.com/vegaprotocol/vega/issues/10374) - Add transfer ID to recurring governance transfer ledger entries.
- [11221](https://github.com/vegaprotocol/vega/issues/11221) - Fix for `totalRewardsEarned` being twice the `rewardEarned`.

## 0.75.0

### 🚨 Breaking changes

- [10635](https://github.com/vegaprotocol/vega/issues/10635) - Add support for tick size

### 🛠 Improvements

- [10686](https://github.com/vegaprotocol/vega/issues/10686) - Allow transfers to filter by from and to account type.
- [10686](https://github.com/vegaprotocol/vega/issues/10764) - Network will now only trade within price monitoring bounds.
- [10770](https://github.com/vegaprotocol/vega/issues/10770) - Increase price monitoring triggers to 100.
- [10802](https://github.com/vegaprotocol/vega/issues/10802) - Added tick size support in feature tests.
- [788](https://github.com/vegaprotocol/core-test-coverage/issues/788) - Add coverage for `0011-MARA-020`
- [789](https://github.com/vegaprotocol/core-test-coverage/issues/789) - Add coverage for `0011-MARA-021`
- [790](https://github.com/vegaprotocol/core-test-coverage/issues/790) - Add coverage for `0011-MARA-023`
- [791](https://github.com/vegaprotocol/core-test-coverage/issues/791) - Add coverage for `0011-MARA-024`
- [792](https://github.com/vegaprotocol/core-test-coverage/issues/792) - Add coverage for `0011-MARA-025`
- [793](https://github.com/vegaprotocol/core-test-coverage/issues/793) - Add coverage for `0011-MARA-026`
- [794](https://github.com/vegaprotocol/core-test-coverage/issues/794) - Add coverage for `0011-MARA-027`
- [795](https://github.com/vegaprotocol/core-test-coverage/issues/795) - Add coverage for `0011-MARA-028`
- [796](https://github.com/vegaprotocol/core-test-coverage/issues/796) - Add coverage for `0011-MARA-029`
- [797](https://github.com/vegaprotocol/core-test-coverage/issues/797) - Add coverage for `0011-MARA-030`
- [798](https://github.com/vegaprotocol/core-test-coverage/issues/798) - Add coverage for `0011-MARA-031`
- [799](https://github.com/vegaprotocol/core-test-coverage/issues/799) - Add coverage for `0011-MARA-032`
- [10841](https://github.com/vegaprotocol/vega/issues/10841) - Send heartbeats from `ethcall` engine to update core of the latest Ethereum block.
- [10392](https://github.com/vegaprotocol/vega/issues/10392) - Integrate mark price with price monitoring.
- [10845](https://github.com/vegaprotocol/vega/issues/10845) - Remove price monitoring trigger staleness check.
- [10810](https://github.com/vegaprotocol/vega/issues/10810) - Do not update mark price from book during auctions.
- [10846](https://github.com/vegaprotocol/vega/issues/10846) - Change min requirement for margin factor.
- [10754](https://github.com/vegaprotocol/vega/issues/10754) - Simplify margin calculation (remove order book slippage).
- [10831](https://github.com/vegaprotocol/vega/issues/10831) - Add API for `notionalTimeWeightedAveragePosition`.
- [10879](https://github.com/vegaprotocol/vega/issues/10879) - Upgrade to cometbft 0.38.6.
- [10885](https://github.com/vegaprotocol/vega/issues/10885) - Allow margin factor to be any positive.

### 🐛 Fixes

- [10722](https://github.com/vegaprotocol/vega/issues/10722) - Team API aggregation does not aggregate from the latest epoch.
- [10743](https://github.com/vegaprotocol/vega/issues/10722) - When SLA hysteresis epochs are updated resize the ring using new value.
- [10811](https://github.com/vegaprotocol/vega/issues/10811) - Ethereum call events are now properly `deduplicated` when restoring from a snapshot.
- [10725](https://github.com/vegaprotocol/vega/issues/10725) - Batch proposal votes to contain `ELS` per market.
- [10744](https://github.com/vegaprotocol/vega/issues/10744) - Prevent governance suspension of a market already governance suspended.
- [10374](https://github.com/vegaprotocol/vega/issues/10374) - Ledger entries did not return data when filtering by transfer id.
- [10750](https://github.com/vegaprotocol/vega/issues/10750) - Handle cancellation of order on entering auction for party in isolated margin mode.
- [10748](https://github.com/vegaprotocol/vega/issues/10748) - Ensure apply fees cannot fail.
- [10752](https://github.com/vegaprotocol/vega/issues/10752) - Handle amend in place correctly for failure in isolated margin check.
- [10753](https://github.com/vegaprotocol/vega/issues/10753) - Handle the case that a submitted order is `FoK` in isolated margin to not double discount it from position.
- [10136](https://github.com/vegaprotocol/vega/issues/10136) - Assure opening auction uncrossing price gets registered in the perps engine.
- [10727](https://github.com/vegaprotocol/vega/issues/10727) - Allow for a 0 funding rate scaling factor.
- [10785](https://github.com/vegaprotocol/vega/issues/10785) - Oracles data is getting increasingly slow.
- [10780](https://github.com/vegaprotocol/vega/issues/10780) - REST API does not handle ID arrays correctly.
- [10778](https://github.com/vegaprotocol/vega/issues/10778) - cancel pegged orders when tick size changes and mismatches the offset.
- [10792](https://github.com/vegaprotocol/vega/issues/10792) - Use correct market for market proposer bonus for spots.
- [10795](https://github.com/vegaprotocol/vega/issues/10795) - Increase price monitoring triggers to 100 (missed validation).
- [10800](https://github.com/vegaprotocol/vega/issues/10800) - Respect market list passed to transfer dispatch strategy when considering paid fees in applying reward cap.
- [10804](https://github.com/vegaprotocol/vega/issues/10804) - Handle amend in place revert on failure to update order margin such that we do not amend in place which may not be possible.
- [10837](https://github.com/vegaprotocol/vega/issues/10837) - List transfers API can error when pagination is provided.
- [10823](https://github.com/vegaprotocol/vega/issues/10823) - Only allowing a single trigger to be breached when checking bounds.
- [10055](https://github.com/vegaprotocol/vega/issues/10055) - Quitting the wallet service CLI while waiting for a password now restores the terminal capabilities.
- [10739](https://github.com/vegaprotocol/vega/issues/10739) - Fix loading from snapshot when all markets have been settled before the loaded snapshot.
- [10862](https://github.com/vegaprotocol/vega/issues/10862) - Add witness configuration for node vote resend interval.
- [10852](https://github.com/vegaprotocol/vega/issues/10852) - Fix order margin account release issue (isolated margin mode).
- [10739](https://github.com/vegaprotocol/vega/issues/10739) - Fix loading from snapshot when all markets have been settled before the loaded snapshot.
- [10864](https://github.com/vegaprotocol/vega/issues/10864) - Fix snapshot non determinism for pegged orders.
- [10877](https://github.com/vegaprotocol/vega/issues/10877) - Fix event binding for time weight event.
- [10882](https://github.com/vegaprotocol/vega/issues/10882) - Fix data-node panic due to event sequence not being set.
- [10895](https://github.com/vegaprotocol/vega/issues/10895) - Initialise `tw notional` service in data node.
- [10721](https://github.com/vegaprotocol/vega/issues/10721) - Fix `unregistration` of state variables for spot market when closed.
- [10904](https://github.com/vegaprotocol/vega/issues/10904) - Balance changes API should validate date range properly.
- [10911](https://github.com/vegaprotocol/vega/issues/10911) - Fix `unregistration` of spot market state var.
- [10915](https://github.com/vegaprotocol/vega/issues/10915) - Fix duplicate deposit entries, add new `STATUS_DUPLICATE_REJECTED` status.
- [11047](https://github.com/vegaprotocol/vega/issues/11047) - Fix proto conversion for stop orders.
- [11041](https://github.com/vegaprotocol/vega/issues/11041) - Add validation for genesis asset quantum.
- [11011](https://github.com/vegaprotocol/vega/issues/11011) - Make spot fees best effort.

## 0.74.3

### 🛠 Improvements

- [10700](https://github.com/vegaprotocol/vega/pull/10700) - Do not use external binaries for the `IPFS` migration in the data node

### 🐛 Fixes

- [10702](https://github.com/vegaprotocol/vega/pull/10700) - Use second precision in `GetMarginIncrease()` so that perpetual product uses second precision everywhere.
- [10698](https://github.com/vegaprotocol/vega/issues/10698) - Prevent `L2` from making too many `RPC` calls.
- [971](https://github.com/vegaprotocol/core-test-coverage/issues/971) - Add `AMM` support to the integration test framework.

## 0.74.2

### 🐛 Fixes

- [10631](https://github.com/vegaprotocol/vega/issues/10631) - Fix snapshot for `ethCallEvents`
- [10643](https://github.com/vegaprotocol/vega/issues/10643) - Games `API` not showing quantum values and added filter for team and party.
- [10649](https://github.com/vegaprotocol/vega/issues/10649) - Ensure markets do not get stuck in liquidity auction after protocol upgrade.
- [10641](https://github.com/vegaprotocol/vega/issues/10641) - Fix panic in amend during auction for isolated margin.
- [10656](https://github.com/vegaprotocol/vega/issues/10656) - Fix funding rates bounds can be null for perpetuals.
- [10664](https://github.com/vegaprotocol/vega/issues/10664) - Fix isolated margin handling of submit/amend to get rid of trying to restore the state of the order book.
- [10661](https://github.com/vegaprotocol/vega/issues/10661) - Fix isolated margin handling of submit/amend to get rid of trying to restore the state of the order book.
- [10660](https://github.com/vegaprotocol/vega/issues/10660) - Fix isolated margin handling of submit/amend to get rid of trying to restore the state of the order book.
- [10601](https://github.com/vegaprotocol/vega/issues/10601) - Fix epoch by block height API is slow.
- [10299](https://github.com/vegaprotocol/vega/issues/10299) - Fix rewards transfers filter.
- [10666](https://github.com/vegaprotocol/vega/issues/10666) - Fix game API is slow.
- [10673](https://github.com/vegaprotocol/vega/issues/10673) - Fix error handling for isolated margin when insufficient funds.
- [10677](https://github.com/vegaprotocol/vega/issues/10677) - Fix validation of market proposer bonus to allow specifying/not specifying asset for metric for market proposer.
- [10669](https://github.com/vegaprotocol/vega/issues/10669) - Fix fees handling for spots in governance auction
- [10683](https://github.com/vegaprotocol/vega/issues/10683) - Fix GraphQL does not correctly marshal transfers status in filter.
- [10685](https://github.com/vegaprotocol/vega/issues/10685) - Fix list transfers returns too much data..
- [10691](https://github.com/vegaprotocol/vega/issues/10691) - Fix team stats include rewards from individual games
- [10647](https://github.com/vegaprotocol/vega/issues/10647) Add filter by game ID to transfers API.
- [10649](https://github.com/vegaprotocol/vega/issues/10649) - Ensure markets do not get stuck in liquidity auction after protocol upgrade.
- [10696](https://github.com/vegaprotocol/vega/issues/10696) - Fix position updates to undo positions changes on isolated margin failure.
- [10712](https://github.com/vegaprotocol/vega/issues/10712) - Fix the unit of auction extension and leave check auction early if governance auction has been extended.

## 0.74.1

### 🐛 Fixes

- [10611](https://github.com/vegaprotocol/vega/issues/10611) - Added internal config price to update `perps`.
- [10615](https://github.com/vegaprotocol/vega/issues/10615) - Fix oracle scaling function in internal composite price.
- [10621](https://github.com/vegaprotocol/vega/issues/10621) - Fix market activity tracker storing incorrect data for previous `epochMakerFeesPaid`.
- [10643](https://github.com/vegaprotocol/vega/issues/10643) - Games `API` not showing quantum values and added filter for team and party.

## 0.74.0

### 🚨 Breaking changes

- [9945](https://github.com/vegaprotocol/vega/issues/9945) - Add liquidation strategy.
- [10215](https://github.com/vegaprotocol/vega/issues/10215) - Listing transactions on block explorer does not support the field `limit` any more.
- [8056](https://github.com/vegaprotocol/vega/issues/8056) - Getting a transfer by ID now returns a `TransferNode`.
- [10597](https://github.com/vegaprotocol/vega/pull/10597) - Migrate the `IPFS` store for the network history to version 15.

### 🗑️ Deprecation

- [9881](https://github.com/vegaprotocol/vega/issues/9881) - Liquidity monitoring auctions to be removed.
- [10000](https://github.com/vegaprotocol/vega/issues/9881) - Commands `tm` and `tendermint` are deprecated in favour of `cometbft`.

### 🛠 Improvements

- [9930](https://github.com/vegaprotocol/vega/issues/9930) - `LiquidityFeeSettings` can now be used in market proposals to choose how liquidity fees are calculated.
- [9985](https://github.com/vegaprotocol/vega/issues/9985) - Add update margin mode transaction.
- [9936](https://github.com/vegaprotocol/vega/issues/9936) - Time spent in auction no longer contributes to a perpetual market's funding payment.
- [9982](https://github.com/vegaprotocol/vega/issues/9982) - Remove fees and minimal transfer amount from vested account
- [9955](https://github.com/vegaprotocol/vega/issues/9955) - Add data node subscription for transaction results.
- [10004](https://github.com/vegaprotocol/vega/issues/10004) Track average entry price in position engine
- [9825](https://github.com/vegaprotocol/vega/issues/9825) - Remove quadratic slippage.
- [9516](https://github.com/vegaprotocol/vega/issues/9516) - Add filter by transfer ID for ledger entries API.
- [9943](https://github.com/vegaprotocol/vega/issues/9943) - Support amending the order size by defining the target size.
- [9231](https://github.com/vegaprotocol/vega/issues/9231) - Add a `JoinTeam API`
- [10095](https://github.com/vegaprotocol/vega/issues/10095) - Add isolated margin support.
- [10222](https://github.com/vegaprotocol/vega/issues/10222) - Supply bootstrap peers after starting the `IPFS` node to increase reliability.
- [10097](https://github.com/vegaprotocol/vega/issues/10097) - Add funding rate modifiers to perpetual product definition.
- [9981](https://github.com/vegaprotocol/vega/issues/9981) - Support filtering on epoch range on transfers.
- [9981](https://github.com/vegaprotocol/vega/issues/9981) - Support filtering on status on transfers.
- [10104](https://github.com/vegaprotocol/vega/issues/10104) - Add network position tracking.
- [9981](https://github.com/vegaprotocol/vega/issues/9981) - Support filtering on scope on transfers.
- [9983](https://github.com/vegaprotocol/vega/issues/9983) - Implement cap and discount for transfer fees.
- [9980](https://github.com/vegaprotocol/vega/issues/9980) - Add teams statistics API.
- [9257](https://github.com/vegaprotocol/vega/issues/9257) - Add games details API
- [9992](https://github.com/vegaprotocol/vega/issues/9992) - Add configuration to control the number of blocks worth of Ethereum events to read.
- [9260](https://github.com/vegaprotocol/vega/issues/9260) - Enhance rewards API for competitions
- [10180](https://github.com/vegaprotocol/vega/issues/10180) - Additional candle intervals
- [10218](https://github.com/vegaprotocol/vega/issues/10218) - Volume discount stats shows volumes even if party doesn't qualify for a discount tier.
- [9880](https://github.com/vegaprotocol/vega/issues/9880) - Add support for batch proposals.
- [10159](https://github.com/vegaprotocol/vega/issues/10159) - Add additional funding period data to market data API to allow streaming funding period data.
- [10143](https://github.com/vegaprotocol/vega/issues/10143) - Allow changing the market name in update market governance proposal.
- [10154](https://github.com/vegaprotocol/vega/issues/10154) - Move remaining insurance pool balance into the network treasury rather than splitting between other markets and global insurance.
- [10154](https://github.com/vegaprotocol/vega/issues/10154) - Move remaining insurance pool balance into the network treasury rather than splitting between other markets and global insurance.
- [10154](https://github.com/vegaprotocol/vega/issues/10154) - Move remaining insurance pool balance into the network treasury rather than splitting between other markets and global insurance.
- [10154](https://github.com/vegaprotocol/vega/issues/10154) - Move remaining insurance pool balance into the network treasury rather than splitting between other markets and global insurance.
- [10266](https://github.com/vegaprotocol/vega/issues/10266) - Deprecated `marketID` and populate `gameID` in reward API
- [10154](https://github.com/vegaprotocol/vega/issues/10154) - Move remaining insurance pool balance into the network treasury rather than splitting between other markets and global insurance.
- [10155](https://github.com/vegaprotocol/vega/issues/10155) - Add next network close-out timestamp to market data.
- [10000](https://github.com/vegaprotocol/vega/issues/10000) - Introduce `cometbtf` command to replace `tendermint`.
- [10294](https://github.com/vegaprotocol/vega/issues/10294) - New mark price methodology
- [9948](https://github.com/vegaprotocol/vega/issues/9948) - Add support for linked stop orders.
- [9849](https://github.com/vegaprotocol/vega/issues/9849) - Add database support for `num.Uint`.
- [10275](https://github.com/vegaprotocol/vega/issues/10275) - Add API to list party's margin mode.
- [459](https://github.com/vegaprotocol/core-test-coverage/issues/459) - Add liquidation test coverage with market updates.
- [462](https://github.com/vegaprotocol/core-test-coverage/issues/462) - Cover `0012-POSR-011` explicitly
- [595](https://github.com/vegaprotocol/core-test-coverage/issues/595) - Ensure the full size of iceberg orders is considered when creating a network order.
- [10308](https://github.com/vegaprotocol/vega/issues/10308) - Support joining to closed teams based on an allow list.
- [10349](https://github.com/vegaprotocol/vega/issues/10349) - Add oracle support to mark price configuration.
- [10350](https://github.com/vegaprotocol/vega/issues/10350) - Set mark price to uncrossing price if at the end of opening auction no price was yielded by the mark price methodology.
- [521](https://github.com/vegaprotocol/core-test-coverage/issues/521) - Add tests for allow list functionality when joining teams.
- [10375](https://github.com/vegaprotocol/vega/issues/10375) - Expose party's profile in parties API.
- [10340](https://github.com/vegaprotocol/core-test-coverage/issues/10340) - Support updating profile for a party.
- [551](https://github.com/vegaprotocol/core-test-coverage/issues/551) - Cover `0053-PERP-033` explicitly.
- [646](https://github.com/vegaprotocol/core-test-coverage/issues/646) - Add integration test for team rewards `0009-MRKP-130`
- [647](https://github.com/vegaprotocol/core-test-coverage/issues/647) - Add integration test for team rewards `0009-MRKP-131`
- [648](https://github.com/vegaprotocol/core-test-coverage/issues/648) - Add integration test for team rewards `0009-MRKP-132`
- [533](https://github.com/vegaprotocol/core-test-coverage/issues/533) - Add integration test for team rewards `0009-MRKP-016`
- [534](https://github.com/vegaprotocol/core-test-coverage/issues/534) - Add integration test for team rewards `0009-MRKP-017`
- [536](https://github.com/vegaprotocol/core-test-coverage/issues/536) - Add integration test for team rewards `0009-MRKP-019`
- [10317](https://github.com/vegaprotocol/vega/issues/10317) - Add support in Ethereum oracles to data source from `L2s`
- [10429](https://github.com/vegaprotocol/vega/issues/10429) - Restrict the mark price by book to prices from the last mark price duration.
- [552](https://github.com/vegaprotocol/core-test-coverage/issues/552) - Add integration test for mark price `0053-PERP-034`
- [10459](https://github.com/vegaprotocol/vega/issues/10459) - Update `pMedian` to consider staleness of the inputs.
- [10429](https://github.com/vegaprotocol/vega/issues/10439) - Account for isolated margin mode in `EstimatePosition` endpoint.
- [10441](https://github.com/vegaprotocol/vega/issues/10441) - Remove active restore check in collateral snapshot loading, snapshot order change removes the need for it.
- [10286](https://github.com/vegaprotocol/vega/issues/10286) - If probability of trading is less than or equal to the minimum, assign it weight of zero for liquidity score calculation and change the validation of the tau scaling network parameter.
- [10376](https://github.com/vegaprotocol/vega/issues/10376) - Add spam protection for update profile.
- [10502](https://github.com/vegaprotocol/vega/issues/10502) - Rename index price to `internalCompositePrice`
- [10464](https://github.com/vegaprotocol/vega/issues/10464) - Add total of members in teams API.
- [10464](https://github.com/vegaprotocol/vega/issues/10464) - Add total of members in referral sets API.
- [10508](https://github.com/vegaprotocol/vega/issues/10508) - Change the behaviour of aggregation epochs for teams statistics API.
- [10502](https://github.com/vegaprotocol/vega/issues/10502) - Add `underlyingIndexPrice` to perpetual data.
- [10523](https://github.com/vegaprotocol/vega/issues/10523) - Fix repeated games statistics for multiple recurring transfers.
- [10527](https://github.com/vegaprotocol/vega/issues/10527) - Add support for `byte32` type in market proposal oracle definition.
- [10563](https://github.com/vegaprotocol/vega/issues/10563) - Spam protection for create/update referral program.
- [10517](https://github.com/vegaprotocol/vega/issues/10517) - Add optional cap to metric based rewards.
- [10246](https://github.com/vegaprotocol/vega/issues/10246) - Add quantum volumes to teams statistics API.
- [10550](https://github.com/vegaprotocol/vega/issues/10550) - Update network parameters with default values.
- [10612](https://github.com/vegaprotocol/vega/issues/10612) - Convert all assets to be associated to the configured Ethereum chain.
- [10624](https://github.com/vegaprotocol/vega/issues/10624) - Ensure chain event are not duplicated when chain identifier is missing.
- [10623](https://github.com/vegaprotocol/vega/issues/10623) - Introduce secondary Ethereum client

### 🐛 Fixes

- [9941](https://github.com/vegaprotocol/vega/issues/9941) - Add data node mapping for `WasEligible` field in referral set.
- [9940](https://github.com/vegaprotocol/vega/issues/9940) - Truncate fee stats in quantum down to the 6 decimal.
- [9940](https://github.com/vegaprotocol/vega/issues/9940) - Do not assume stop order is valid when generating ids up front.
- [9998](https://github.com/vegaprotocol/vega/issues/9998) - Slippage factors can now me updated in a market.
- [10036](https://github.com/vegaprotocol/vega/issues/10036) - Average entry price no longer flickers after a trade.
- [9956](https://github.com/vegaprotocol/vega/issues/9956) - Prevent validator node from starting if they do not have a Ethereum `RPCAddress` set.
- [9952](https://github.com/vegaprotocol/vega/issues/9952) - `PnL` flickering fix.
- [9977](https://github.com/vegaprotocol/vega/issues/9977) - Transfer infra fees directly to general account without going through vesting.
- [10041](https://github.com/vegaprotocol/vega/issues/10041) - List ledger entries `API` errors when using pagination.
- [10050](https://github.com/vegaprotocol/vega/issues/10050) - Cleanup `mempool` cache on commit.
- [10052](https://github.com/vegaprotocol/vega/issues/10052) - Some recent stats tables should have been `hypertables` with retention periods.
- [10103](https://github.com/vegaprotocol/vega/issues/10103) - List ledgers `API` returns bad error when filtering by transfer type only.
- [10120](https://github.com/vegaprotocol/vega/issues/10120) - Assure theoretical and actual funding payment calculations are consistent.
- [10164](https://github.com/vegaprotocol/vega/issues/10164) - Properly handle edge case where an external data point is received out of order.
- [10121](https://github.com/vegaprotocol/vega/issues/10121) - Assure `EstimatePosition` API works correctly with sparse perps data
- [10126](https://github.com/vegaprotocol/vega/issues/10126) - Account for invalid stop orders in batch, charge default gas.
- [10123](https://github.com/vegaprotocol/vega/issues/10123) - Ledger exports contain account types of "UNKNOWN" type
- [10132](https://github.com/vegaprotocol/vega/issues/10132) - Add mapping in `GraphQL` for update perps market proposal.
- [10125](https://github.com/vegaprotocol/vega/issues/10125) - Wire the `JoinTeam` command in the wallet.
- [10177](https://github.com/vegaprotocol/vega/issues/10177) - Add validation that order sizes are not strangely large.
- [10189](https://github.com/vegaprotocol/vega/issues/10189) - Votes for assets while proposal is waiting for node votes are included in the snapshot state.
- [10166](https://github.com/vegaprotocol/vega/issues/10166) - Closed markets should not be subscribed to data sources when restored from a snapshot.
- [10127](https://github.com/vegaprotocol/vega/issues/10127) - Untangle `ApplyReferralCode` and `JoinTeam` command verification.
- [10520](https://github.com/vegaprotocol/vega/issues/10520) - Fix `TWAP` calculations due to differences in time precision.
- [10153](https://github.com/vegaprotocol/vega/issues/10153) - Add metrics and reduce amount of request sent to the Ethereum `RPC`.
- [10147](https://github.com/vegaprotocol/vega/issues/10147) - Add network transfer largest share to the transfers if needed.
- [10158](https://github.com/vegaprotocol/vega/issues/10158) - Add the network as the zero-share default party in settlement engine.
- [10183](https://github.com/vegaprotocol/vega/issues/10183) - Fix transfer fees registration and decay.
- [9840](https://github.com/vegaprotocol/vega/issues/9840) - Team API inconsistency in joined at timestamps.
- [10205](https://github.com/vegaprotocol/vega/issues/10205) - Fix for transfer discount fees.
- [10211](https://github.com/vegaprotocol/vega/issues/10211) - Ensure infra fees don't get counted for vesting.
- [10217](https://github.com/vegaprotocol/vega/issues/10217) - Game ID for reward entity should be optional
- [10238](https://github.com/vegaprotocol/vega/issues/10238) - Fix logic when a user firsts requests spam information
- [10227](https://github.com/vegaprotocol/vega/issues/10227) - Make the wallet errors on spam stats meaningful.
- [10193](https://github.com/vegaprotocol/vega/issues/10193) - Denormalize `tx_results` to avoid joins with blocks when queried.
- [10233](https://github.com/vegaprotocol/vega/issues/10233) - Fix expiring stop orders panic.
- [10215](https://github.com/vegaprotocol/vega/issues/10215) - Rework pagination to align with the natural reverse-chronological order of the block explorer.
- [10241](https://github.com/vegaprotocol/vega/issues/10241) - Do not include start epoch on referees set statistics.
- [10219](https://github.com/vegaprotocol/vega/issues/10219) - Candles API should fill gaps when there are periods with no trades.
- [10050](https://github.com/vegaprotocol/vega/issues/10050) - Cleanup `mempool` cache on commit.
- [9882](https://github.com/vegaprotocol/vega/issues/9882) - Fix `net params` sent on closed channel.
- [10257](https://github.com/vegaprotocol/vega/issues/10257) - Fix equity like share votes count on update market proposal.
- [10260](https://github.com/vegaprotocol/vega/issues/10260) - `ListCandleData` errors when interval is `block`
- [9677](https://github.com/vegaprotocol/vega/issues/9677) - Removing snapshots and checkpoints do not fail on missing or corrupt state.
- [10267](https://github.com/vegaprotocol/vega/issues/10267) - `ListCandleData` errors when market is in opening auction
- [10276](https://github.com/vegaprotocol/vega/issues/10276) - `ListCandleData` should return empty strings instead of zero for prices when being gap filled.
- [10278](https://github.com/vegaprotocol/vega/issues/10278) - Transfers connection filtering by `isReward` and party causes error
- [10251](https://github.com/vegaprotocol/vega/issues/10251) - Add batch proposal API and fix batch proposal submission.
- [10285](https://github.com/vegaprotocol/vega/issues/10285) - Fix `MTM` settlement panic.
- [10321](https://github.com/vegaprotocol/vega/issues/10321) - Fix `ListPartyMarginModes` panic.
- [10324](https://github.com/vegaprotocol/vega/issues/10324) - Fix `GetMarketHistoryByID` to only return the most recent market data information when no dates are provided.
- [10318](https://github.com/vegaprotocol/vega/issues/10318) - Prevent stop orders being placed during opening auction.
- [476](https://github.com/vegaprotocol/core-test-coverage/issues/476) - Add tests for markets expiring in opening auction, fix a bug for future markets.
- [10354](https://github.com/vegaprotocol/vega/issues/10354) - Renumbered SQL migration scripts 0055-0067 due to 0068 being released as part of a patch without renumbering.
- [476](https://github.com/vegaprotocol/core-test-coverage/issues/476) - Add tests for markets expiring in opening auction, fix a bug for future markets.
- [10362](https://github.com/vegaprotocol/vega/issues/10362) - Include notional volumes in `SLA` snapshot.
- [10339](https://github.com/vegaprotocol/vega/issues/10339) - Fix for GraphQL batch proposals support.
- [10326](https://github.com/vegaprotocol/vega/issues/10326) - Fix intermittent test failure.
- [10382](https://github.com/vegaprotocol/vega/issues/10382) - Fix switch to isolated margin with parked pegged orders.
- [10390](https://github.com/vegaprotocol/vega/pull/10390) - Fix the data node startup when an external `hypertable` exist outside of the public schema
- [10393](https://github.com/vegaprotocol/vega/issues/10393) - Fixed source weight validation.
- [10396](https://github.com/vegaprotocol/vega/issues/10396) - `ListTransfers` returns error.
- [10299](https://github.com/vegaprotocol/vega/issues/10299) - `ListTransfers` does not return staking rewards.
- [10496](https://github.com/vegaprotocol/vega/issues/10496) - `MarketData` API now always report correct funding payment when a perpetual market is terminated.
- [10407](https://github.com/vegaprotocol/vega/issues/10407) - Workaround to allow running feature test with invalid 0 mark price frequency.
- [10378](https://github.com/vegaprotocol/vega/issues/10378) - Ensure network position has price set at all times.
- [10409](https://github.com/vegaprotocol/vega/issues/10499) - Block explorer `API` failing in release `0.74.0`.
- [10417](https://github.com/vegaprotocol/vega/issues/10417) - Party margin modes `API` always errors.
- [10431](https://github.com/vegaprotocol/vega/issues/10431) - Fix source staleness validation.
- [10436](https://github.com/vegaprotocol/vega/issues/10436) - Fix source staleness validation when oracles are not defined.
- [10434](https://github.com/vegaprotocol/vega/issues/10434) - Unsubscribe oracles when market is closed.
- [10454](https://github.com/vegaprotocol/vega/issues/10454) - Fix account resolver validation to include order margin account.
- [10451](https://github.com/vegaprotocol/vega/issues/10451) - Fix get update asset bundle.
- [10480](https://github.com/vegaprotocol/vega/issues/10480) - Fix migration of position average entry price.
- [10419](https://github.com/vegaprotocol/vega/issues/10419) - Block explorer database migration is slow.
- [10431](https://github.com/vegaprotocol/vega/issues/10431) - Fix source staleness validation.
- [10419](https://github.com/vegaprotocol/vega/issues/10419) - Block explorer database migration is slow.
- [10510](https://github.com/vegaprotocol/vega/issues/10510) - Removing distressed position who hasn't traded does not populate trade map for network.
- [10470](https://github.com/vegaprotocol/vega/issues/10470) - Mark non-optional parameters as required and update documentation strings.
- [10456](https://github.com/vegaprotocol/vega/issues/10456) - Expose proper enum for `GraphQL` dispatch metric.
- [10301](https://github.com/vegaprotocol/vega/issues/10301) - Fix get epoch by block.
- [10343](https://github.com/vegaprotocol/vega/issues/10343) - Remove auction trigger extension and triggering ratio from liquidity monitoring parameters.
- [10493](https://github.com/vegaprotocol/vega/issues/10493) - Fix isolated margin panic on amend order.
- [10490](https://github.com/vegaprotocol/vega/issues/10490) - Handle the `quant` library returning `NaN`
- [10504](https://github.com/vegaprotocol/vega/issues/10504) - Make sure the referral sets API accounts for referees switch.
- [10525](https://github.com/vegaprotocol/vega/issues/10525) - Move `batchTerms` to parent object in batch proposals API.
- [10530](https://github.com/vegaprotocol/vega/issues/10530) - Game API returns errors.
- [10531](https://github.com/vegaprotocol/vega/issues/10531) - Team Members Statistics API doesn't return data.
- [10533](https://github.com/vegaprotocol/vega/issues/10533) - Fix `EstiamtePosition` returning an error when trying to access the party id field via GraphQL.
- [10546](https://github.com/vegaprotocol/vega/issues/10546) - `EstimateTransferFee` API errors when there is no discount.
- [10532](https://github.com/vegaprotocol/vega/issues/10532) - Fix for games statistics.
- [10568](https://github.com/vegaprotocol/vega/issues/10568) - Fix for `PnL` underflow.
- [10299](https://github.com/vegaprotocol/vega/issues/10299) - Fix for rewards transfers list.
- [10567](https://github.com/vegaprotocol/vega/issues/10567) - Rewards/Teams/Games API disagree on numbers.
- [10578](https://github.com/vegaprotocol/vega/issues/10578) - Game API reward amounts should display quantum values and asset ID.
- [10558](https://github.com/vegaprotocol/vega/issues/10558) - Return current market observable is collateral available is below maintenance margin for specified position.
- [10604](https://github.com/vegaprotocol/vega/issues/10604) - Register margin modes API subscriber.
- [10595](https://github.com/vegaprotocol/vega/issues/10595) - Fix failed amends for isolated margin orders causing negative spread in console.
- [10606](https://github.com/vegaprotocol/vega/issues/10606) - Party profiles `API` was not returning results.
- [10625](https://github.com/vegaprotocol/vega/issues/10625) - Fix panic in update spot market.
- [9244](https://github.com/vegaprotocol/vega/issues/9244) - fix unit tests to use spot markets.
- [10625](https://github.com/vegaprotocol/vega/issues/10625) - Fix panic in update spot market.

## 0.73.0

### 🚨 Breaking changes

- [8679](https://github.com/vegaprotocol/vega/issues/8679) - Snapshot configuration `load-from-block-height` no longer accept `-1` as value. To reload from the latest snapshot, it should be valued `0`.
- [8679](https://github.com/vegaprotocol/vega/issues/8679) - Snapshot configuration `snapshot-keep-recent` only accept values from `1` (included) to `10` (included) .
- [8944](https://github.com/vegaprotocol/vega/issues/8944) - Asset ID field on the `ExportLedgerEntriesRequest gRPC API` for exporting ledger entries has changed type to make it optional.
- [9562](https://github.com/vegaprotocol/vega/issues/9562) - `--lite` and `--archive` options to data node have been replaced with `--retention-profile=[archive|conservative|minimal]` with default mode as archive.
- [9258](https://github.com/vegaprotocol/vega/issues/9258) - Rework `GetReferralSetStats` endpoint.
- [9258](https://github.com/vegaprotocol/vega/issues/9258) - Change HTTP endpoint from `/volume-discount-stats` to `/volume-discount-program/stats`.
- [9258](https://github.com/vegaprotocol/vega/issues/9258) - Change HTTP endpoint from `/referral-sets/stats/{id}` to `/referral-sets/{id}/stats`.
- [9719](https://github.com/vegaprotocol/vega/issues/9719) - Remove unnecessary fields from referral and volume discount program proposals.
- [9733](https://github.com/vegaprotocol/vega/issues/9733) - Making `set_id` optional in `referral set stats` endpoint
- [9743](https://github.com/vegaprotocol/vega/issues/9743) - Rename `ReferralFeeStats` endpoints to `FeesStats`, and `FeeStats` event to `FeesStats`.
- [9408](https://github.com/vegaprotocol/vega/issues/9408) - Enforce pagination range.
- [9757](https://github.com/vegaprotocol/vega/issues/9757) - Liquidity provisions `API` shows the pending `LP` instead of the current when an update is accepted by the network.

### 🛠 Improvements

- [8051](https://github.com/vegaprotocol/vega/issues/8051) - Upgrade to comet `0.38.0`
- [9484](https://github.com/vegaprotocol/vega/issues/9484) - Remove network parameters that only provide defaults for market liquidity settings.
- [8718](https://github.com/vegaprotocol/vega/issues/8718) - Emit market data event after setting mark price prior to final settlement.
- [8590](https://github.com/vegaprotocol/vega/issues/8590) - Improved Ethereum oracle support.
- [8754](https://github.com/vegaprotocol/vega/issues/8754) - Introduce Perpetuals and their funding payment calculations.
- [8731](https://github.com/vegaprotocol/vega/issues/8731) - Add liquidity provision `SLA` to governance proposals for spot market.
- [8741](https://github.com/vegaprotocol/vega/issues/8741) - Add a network parameter for disabling `Ethereum` oracles.
- [8600](https://github.com/vegaprotocol/vega/issues/8600) - Clean and refactor data source packages.
- [8845](https://github.com/vegaprotocol/vega/issues/8845) - Add support for network treasury and global insurance accounts.
- [9545](https://github.com/vegaprotocol/vega/issues/9545) - Auto load new segments after load finishes
- [8661](https://github.com/vegaprotocol/vega/issues/8661) - Refactor the snapshot engine to make it testable.
- [8680](https://github.com/vegaprotocol/vega/issues/8680) - Move loading the local snapshot in the initialization steps.
- [8682](https://github.com/vegaprotocol/vega/issues/8682) - Share snapshot by search the metadata database instead of loading the tree.
- [8846](https://github.com/vegaprotocol/vega/issues/8846) - Add support to transfer recurring transfers to metric based reward
- [9549](https://github.com/vegaprotocol/vega/issues/9549) - Update config defaults to better support archive nodes
- [8857](https://github.com/vegaprotocol/vega/issues/8857) - Add a step for getting the balance of the liquidity provider liquidity fee account
- [9483](https://github.com/vegaprotocol/vega/issues/9483) - Zip history segments only once
- [8847](https://github.com/vegaprotocol/vega/issues/8847) - Implement internal time trigger data source.
- [8895](https://github.com/vegaprotocol/vega/issues/8895) - Allow to set runtime parameters in the SQL Store connection structure
- [9678](https://github.com/vegaprotocol/vega/issues/9678) - Cache and forward referral rewards multiplier and factor multiplier
- [8779](https://github.com/vegaprotocol/vega/issues/8779) - Query all details of liquidity providers via an API.
- [8924](https://github.com/vegaprotocol/vega/issues/8924) - Refactor slightly to remove need to deep clone `proto` types
- [8782](https://github.com/vegaprotocol/vega/issues/8782) - List all active liquidity providers for a market via API.
- [8753](https://github.com/vegaprotocol/vega/issues/8753) - Governance for new market proposal.
- [8752](https://github.com/vegaprotocol/vega/issues/8752) - Add `PERPS` network parameter.
- [8759](https://github.com/vegaprotocol/vega/issues/8759) - Add update market support for `PERPS`.
- [8758](https://github.com/vegaprotocol/vega/issues/8758) - Internal recurring time trigger for `PERPS`.
- [8913](https://github.com/vegaprotocol/vega/issues/8913) - Add business logic for team management.
- [8765](https://github.com/vegaprotocol/vega/issues/8765) - Implement snapshots state for `PERPS`.
- [8918](https://github.com/vegaprotocol/vega/issues/8918) - Implement commands for team management.
- [9401](https://github.com/vegaprotocol/vega/issues/9401) - Use boot strap peers when fetching initial network history segment
- [9670](https://github.com/vegaprotocol/vega/issues/9670) - Do not check destination account exists when validating transfer proposal
- [8960](https://github.com/vegaprotocol/vega/issues/8960) - Improve wiring perpetual markets through governance.
- [8969](https://github.com/vegaprotocol/vega/issues/8969) - Improve wiring of internal time triggers for perpetual markets.
- [9001](https://github.com/vegaprotocol/vega/issues/9001) - Improve wiring of perpetual markets into the data node.
- [8985](https://github.com/vegaprotocol/vega/issues/8985) - Improve snapshot restore of internal time triggers for perpetual markets.
- [9146](https://github.com/vegaprotocol/vega/issues/9146) - Improve `TWAP` for perpetual markets to do calculations incrementally.
- [8817](https://github.com/vegaprotocol/vega/issues/8817) - Add interest term to perpetual funding payment calculation.
- [8755](https://github.com/vegaprotocol/vega/issues/8755) - Improve testing for perpetual settlement and collateral transfers.
- [9319](https://github.com/vegaprotocol/vega/issues/9319) - Introduce product data field in market data for product specific information.
- [8756](https://github.com/vegaprotocol/vega/issues/8756) - Settlement and margin implementation for `PERPS`.
- [8932](https://github.com/vegaprotocol/vega/issues/8932) - Fix range validation of `performanceHysteresisEpochs`
- [8887](https://github.com/vegaprotocol/vega/pull/8887) - Remove differences for snapshot loading when the `nullchain` is used instead of `tendermint`
- [8973](https://github.com/vegaprotocol/vega/issues/8973) - Do some more validation on Ethereum call specifications, add explicit error types to improve reporting
- [8957](https://github.com/vegaprotocol/vega/issues/8957) - Oracle bindings for `PERPS`.
- [8770](https://github.com/vegaprotocol/vega/issues/8770) - Add `PERPS` to integration tests.
- [8763](https://github.com/vegaprotocol/vega/issues/8763) - Periodic settlement data endpoint.
- [8920](https://github.com/vegaprotocol/vega/issues/8920) - Emit events when something happens to teams.
- [8917](https://github.com/vegaprotocol/vega/issues/8917) - Support teams engine snapshots
- [9007](https://github.com/vegaprotocol/vega/issues/9007) - Add reward vesting mechanisms.
- [8914](https://github.com/vegaprotocol/vega/issues/8914) - Add referral network parameters.
- [9023](https://github.com/vegaprotocol/vega/issues/9023) - Add transaction comparison tool.
- [8120](https://github.com/vegaprotocol/vega/issues/8120) - Data node `API` support for spot markets, data and governance.
- [8762](https://github.com/vegaprotocol/vega/issues/8762) - Data node `API` support for perpetual markets, data and governance.
- [8761](https://github.com/vegaprotocol/vega/issues/8761) - Add terminating `PERPS` via governance.
- [9021](https://github.com/vegaprotocol/vega/issues/9021) - Add rejection reason to stop orders.
- [9012](https://github.com/vegaprotocol/vega/issues/9012) - Add governance to update the referral program.
- [9077](https://github.com/vegaprotocol/vega/issues/9077) - Ensure liquidity `SLA` parameters are exposed on markets and proposals
- [9046](https://github.com/vegaprotocol/vega/issues/9046) - Send event on referral engine state change.
- [9045](https://github.com/vegaprotocol/vega/issues/9045) - Snapshot the referral engine.
- [9136](https://github.com/vegaprotocol/vega/issues/9136) - Referral engine returns reward factor for a given party
- [9076](https://github.com/vegaprotocol/vega/issues/9076) - Add current funding rate to market data.
- [1932](https://github.com/vegaprotocol/devops-infra/issues/1932) - Allow configuring an `SQL` statement timeout.
- [9162](https://github.com/vegaprotocol/vega/issues/9162) - Refactor transfers to support new metric based rewards and distribution strategies
- [9163](https://github.com/vegaprotocol/vega/issues/9163) - Refactor reward engine to support the new metric based reward distribution
- [9164](https://github.com/vegaprotocol/vega/issues/9164) - Refactor market activity tracker to support more metrics and history
- [9219](https://github.com/vegaprotocol/vega/issues/9219) - Don't do `IPFS` garbage collection every segment
- [9208](https://github.com/vegaprotocol/vega/issues/9208) - Refactor referral set and teams state
- [9204](https://github.com/vegaprotocol/vega/issues/9204) - Ensure teams names are not duplicates
- [9080](https://github.com/vegaprotocol/vega/issues/9080) - Add support for vested and vesting account in GraphQL
- [9147](https://github.com/vegaprotocol/vega/issues/9147) - Add reward multiplier to vesting engine
- [9593](https://github.com/vegaprotocol/vega/issues/9593) - Version and whether it was taken for a protocol upgrade added to snapshot.
- [9234](https://github.com/vegaprotocol/vega/issues/9234) - Add support for transfers out of the vested account
- [9199](https://github.com/vegaprotocol/vega/issues/9199) - Consider running notional volume to determine referrers and referees tier
- [9214](https://github.com/vegaprotocol/vega/issues/9214) - Add staking tier on referral program
- [9205](https://github.com/vegaprotocol/vega/issues/9205) - Ensure staking requirement when creating / joining referral sets
- [9032](https://github.com/vegaprotocol/vega/issues/9032) - Implement activity streaks.
- [9133](https://github.com/vegaprotocol/vega/issues/9133) - Apply discounts/rewards in fee calculation
- [9281](https://github.com/vegaprotocol/vega/issues/9281) - Add ability to filter funding period data points by the sequence they land in.
- [9254](https://github.com/vegaprotocol/vega/issues/9254) - Add fee discounts to trade API
- [9246](https://github.com/vegaprotocol/vega/issues/9246) - Add rewards multiplier support in the referral engine.
- [9063](https://github.com/vegaprotocol/vega/issues/9063) - Make `calculationTimeStep` a network parameter
- [9167](https://github.com/vegaprotocol/vega/issues/9167) - Rename liquidity network parameters
- [9302](https://github.com/vegaprotocol/vega/issues/9302) - Volume discount program
- [9288](https://github.com/vegaprotocol/vega/issues/9288) - Add check for current epoch to integration tests.
- [9288](https://github.com/vegaprotocol/vega/issues/9288) - Allow integration test time to progress by epoch.
- [9078](https://github.com/vegaprotocol/vega/issues/9078) - Add activity streak `API`.
- [9351](https://github.com/vegaprotocol/vega/issues/9351) - Avoid using strings in market activity tracker snapshot and checkpoint
- [9079](https://github.com/vegaprotocol/vega/issues/9079) - Add API to get the current referral program
- [8916](https://github.com/vegaprotocol/vega/issues/8916) - Add data node `API` for teams.
- [7461](https://github.com/vegaprotocol/vega/issues/7461) - Add endpoint to get transfer by ID.
- [9417](https://github.com/vegaprotocol/vega/issues/9417) - Add additional filters for referral set `APIs`.
- [9375](https://github.com/vegaprotocol/vega/issues/9375) - Apply SLA parameters at epoch boundary.
- [9279](https://github.com/vegaprotocol/vega/issues/9279) - Remove checks for best bid/ask when leaving opening auction.
- [9456](https://github.com/vegaprotocol/vega/issues/9456) - Add liquidity `SLA` parameters to `NewMarket` and `UpdateMarketConfiguration` proposals in `GraphQL`.
- [9408](https://github.com/vegaprotocol/vega/issues/9408) - Check for integer overflow in pagination.
- [5176](https://github.com/vegaprotocol/vega/issues/5176) - Check for duplicate asset registration in integration tests.
- [9496](https://github.com/vegaprotocol/vega/issues/9496) - Added support for new dispatch strategy fields in feature tests
- [9536](https://github.com/vegaprotocol/vega/issues/9536) - Feature tests for average position metric transfers and reward
- [9547](https://github.com/vegaprotocol/vega/issues/9547) - Less disk space is now needed to initialise a data node from network history.
- [8764](https://github.com/vegaprotocol/vega/issues/8764) - Include funding payment in margin and liquidation price estimates for `PERPS`.
- [9519](https://github.com/vegaprotocol/vega/issues/9519) - Fix `oracle_specs` data in the `database` that was inadvertently removed during an earlier database migration
- [9475](https://github.com/vegaprotocol/vega/issues/9475) - Make `oracle_data` and `oracle_data_oracle_specs` into `hypertables`
- [9478](https://github.com/vegaprotocol/vega/issues/8764) - Add SLA statistics to market data and liquidity provision APIs.
- [9558](https://github.com/vegaprotocol/vega/issues/9558) - Feature tests for relative return metric transfers and reward
- [9559](https://github.com/vegaprotocol/vega/issues/9559) - Feature tests for return volatility metric transfers and reward
- [9564](https://github.com/vegaprotocol/vega/issues/9564) - Fix error message for too many staking tiers.
- [8421](https://github.com/vegaprotocol/vega/issues/8421) - Markets that spend too long in opening auction should be cancelled.
- [9575](https://github.com/vegaprotocol/vega/issues/9575) - Expand SLA statistics by required liquidity and notional volumes.
- [9578](https://github.com/vegaprotocol/vega/issues/9578) - Add spam protection for referral transactions
- [9590](https://github.com/vegaprotocol/vega/issues/9590) - Restore positions for market activity tracker on migration from old version.
- [9589](https://github.com/vegaprotocol/vega/issues/9589) - Add event for funding payments.
- [9460](https://github.com/vegaprotocol/vega/issues/9460) - Add APIs for volume discount program.
- [9628](https://github.com/vegaprotocol/vega/issues/9628) - Upgrade `CometBFT`.
- [9577](https://github.com/vegaprotocol/vega/issues/9577) - Feature test coverage for distribution strategy
- [9542](https://github.com/vegaprotocol/vega/issues/9542) - Ensure all per asset accounts exist after migration
- [8475](https://github.com/vegaprotocol/vega/issues/8475) - Emit margin levels event when margin balance is cleared.
- [9664](https://github.com/vegaprotocol/vega/issues/9664) - Handle pagination of release request with github.
- [9681](https://github.com/vegaprotocol/vega/issues/9681) - Move referral set reward factor to the referral set stats events
- [9708](https://github.com/vegaprotocol/vega/issues/9708) - Use the correct transaction hash when submitting orders through the `nullblockchain`
- [9755](https://github.com/vegaprotocol/vega/issues/9755) - Add referral program spam statistics to `GetSpamStatistics` core API.
- [409](https://github.com/vegaprotocol/OctoberACs/issues/409) - Add integration test for team rewards `0056-REWA-106`
- [410](https://github.com/vegaprotocol/OctoberACs/issues/410) - Add integration test for team rewards `0056-REWA-107`
- [411](https://github.com/vegaprotocol/OctoberACs/issues/411) - Add integration test for team rewards `0056-REWA-108`
- [408](https://github.com/vegaprotocol/OctoberACs/issues/408) - Add integration test for team rewards `0056-REWA-105`
- [407](https://github.com/vegaprotocol/OctoberACs/issues/407) - Add integration test for team rewards `0056-REWA-104`
- [406](https://github.com/vegaprotocol/OctoberACs/issues/406) - Add integration test for team rewards `0056-REWA-103`
- [388](https://github.com/vegaprotocol/OctoberACs/issues/388) - Add integration test for `0029-FEES-031`
- [387](https://github.com/vegaprotocol/OctoberACs/issues/387) - Add integration test for `0029-FEES-028`
- [9710](https://github.com/vegaprotocol/vega/issues/9710) - Add config to keep spam and `POW` enabled when using null chain.
- [403](https://github.com/vegaprotocol/OctoberACs/issues/403) - Add integration test for team rewards `0056-REWA-100`
- [402](https://github.com/vegaprotocol/OctoberACs/issues/402) - Add integration test for team rewards `0056-REWA-099`
- [401](https://github.com/vegaprotocol/OctoberACs/issues/401) - Add integration test for team rewards `0056-REWA-098`
- [400](https://github.com/vegaprotocol/OctoberACs/issues/400) - Add integration test for team rewards `0056-REWA-097`
- [2971](https://github.com/vegaprotocol/system-tests/issues/2971) - Fix margin calculation for `PERPS`.
- [2948](https://github.com/vegaprotocol/system-tests/issues/2948) - Add integration test for failing system test.
- [9541](https://github.com/vegaprotocol/vega/issues/9731) - Add filtering for party to the referral fees API.
- [9541](https://github.com/vegaprotocol/vega/issues/9731) - Add X day aggregate totals for referral set referees.
- [2985](https://github.com/vegaprotocol/system-tests/issues/2985) - Coverage for insurance pool transfers, fix deadlock when terminating pending market through governance.
- [9770](https://github.com/vegaprotocol/vega/issues/9770) - Fix `PnL` flickering bug.
- [9785](https://github.com/vegaprotocol/vega/issues/9785) - Support transfers to network treasury.
- [9743](https://github.com/vegaprotocol/system-tests/issues/9743) - Expose maker fees in fees stats API.
- [9750](https://github.com/vegaprotocol/vega/issues/9750) - Add paid liquidity fees statistics to API.
- [8919](https://github.com/vegaprotocol/vega/issues/8919) - Add `CreatedAt` field to transaction type in the block explorer API.
- [7248](https://github.com/vegaprotocol/vega/issues/7248) - Add transaction proof of work and version in block explorer API.
- [9815](https://github.com/vegaprotocol/vega/issues/9815) - Introduce API to get fees statistics for a given party.
- [9861](https://github.com/vegaprotocol/vega/issues/9861) - Add `lockedUntilEpoch` to rewards API
- [9846](https://github.com/vegaprotocol/vega/issues/9846) - Add API for vesting and locked balances.
- [9876](https://github.com/vegaprotocol/vega/issues/9876) - Disable teams support in transfers and referral sets.
- [8056](https://github.com/vegaprotocol/vega/issues/8056) - Add transfer fees event.
- [9883](https://github.com/vegaprotocol/vega/issues/9883) - Add reward filter to transfer API.
- [9886](https://github.com/vegaprotocol/vega/issues/9886) - Add party vesting statistics endpoint.
- [9770](https://github.com/vegaprotocol/vega/issues/9770) - Fix `PnL` flickering bug on an already open position.
- [9827](https://github.com/vegaprotocol/vega/issues/9827) - Expose `was_eligible` in the referral set statistics.
- [9918](https://github.com/vegaprotocol/vega/issues/9918) - Expose vesting quantum balance.
- [9923](https://github.com/vegaprotocol/vega/issues/9923) - Add referrer volume to referral set stats.

### 🐛 Fixes

- [8417](https://github.com/vegaprotocol/vega/issues/8417) - Fix normalisation of Ethereum calls that return structures
- [8719](https://github.com/vegaprotocol/vega/issues/8719) - Do not try to resolve iceberg order if it's not set
- [8721](https://github.com/vegaprotocol/vega/issues/8721) - Fix panic with triggered OCO expiring
- [8751](https://github.com/vegaprotocol/vega/issues/8751) - Fix Ethereum oracle data error event sent with incorrect sequence number
- [8906](https://github.com/vegaprotocol/vega/issues/8906) - Fix Ethereum oracle confirmation height not be used
- [8729](https://github.com/vegaprotocol/vega/issues/8729) - Stop order direction not set in datanode
- [8545](https://github.com/vegaprotocol/vega/issues/8545) - Block Explorer pagination does not order correctly.
- [8748](https://github.com/vegaprotocol/vega/issues/8748) - `ListSuccessorMarkets` does not return results.
- [9784](https://github.com/vegaprotocol/vega/issues/9784) - Referral timestamp consistency
- [8749](https://github.com/vegaprotocol/vega/issues/8749) - Ensure stop order expiry is in the future
- [9337](https://github.com/vegaprotocol/vega/issues/9337) - Non deterministic ordering of vesting ledger events
- [8773](https://github.com/vegaprotocol/vega/issues/8773) - Fix panic with stop orders
- [9343](https://github.com/vegaprotocol/vega/issues/9343) - Prevent malicious validator submitting Ethereum oracle chain event prior to initial start time
- [8792](https://github.com/vegaprotocol/vega/issues/8792) - Fix panic when starting null block chain node.
- [8739](https://github.com/vegaprotocol/vega/issues/8739) - Cancel orders for rejected markets.
- [9831](https://github.com/vegaprotocol/vega/issues/9831) - Disable auto vacuum during network history load
- [9685](https://github.com/vegaprotocol/vega/issues/9685) - All events for core are sent out in a stable order.
- [9594](https://github.com/vegaprotocol/vega/issues/9594) - non deterministic order events on market termination
- [9350](https://github.com/vegaprotocol/vega/issues/9350) - Clear account ledger events causing segment divergence
- [9118](https://github.com/vegaprotocol/vega/issues/9118) - Improve list stop orders error message
- [9406](https://github.com/vegaprotocol/vega/issues/9105) - Fix Ethereum oracle validation failing unexpectedly when using go 1.19
- [9105](https://github.com/vegaprotocol/vega/issues/9105) - Truncate virtual stake decimal places
- [9517](https://github.com/vegaprotocol/vega/issues/9517) - Start and end time stamps in `GetMarketDataHistoryByID` now work as expected.
- [9348](https://github.com/vegaprotocol/vega/issues/9348) - Nil pointer error in Ethereum call engine when running with null block chain
- [8800](https://github.com/vegaprotocol/vega/issues/8800) - `expiresAt` is always null in the Stop Orders `API`.
- [8796](https://github.com/vegaprotocol/vega/issues/8796) - Avoid updating active proposals slice while iterating over it.
- [8631](https://github.com/vegaprotocol/vega/issues/8631) - Prevent duplicate Ethereum call chain event after snapshot start
- [9528](https://github.com/vegaprotocol/vega/issues/9528) - Allow order submission when in governance suspended auction.
- [8679](https://github.com/vegaprotocol/vega/issues/8679) - Disallow snapshot state-sync if local snapshots exist
- [8364](https://github.com/vegaprotocol/vega/issues/8364) - Initialising from network history not working after database wipe
- [8827](https://github.com/vegaprotocol/vega/issues/8827) - Add block height validation to validator initiated transactions and pruning to the `pow` engine cache
- [8836](https://github.com/vegaprotocol/vega/issues/8836) - Fix enactment of market update state
- [9760](https://github.com/vegaprotocol/vega/issues/9760) - Validate that a recurring transfer with markets matches the asset in the transfer.
- [8848](https://github.com/vegaprotocol/vega/issues/8848) - Handle the case where the market is terminated and the epoch ends at the same block.
- [8853](https://github.com/vegaprotocol/vega/issues/8853) - Liquidity provision amendment bug fixes
- [8862](https://github.com/vegaprotocol/vega/issues/8862) - Fix settlement via governance
- [9088](https://github.com/vegaprotocol/vega/issues/9088) - Include error field in `contractCall` snapshot.
- [8854](https://github.com/vegaprotocol/vega/issues/8854) - Add liquidity `v2` snapshots to the list of providers
- [8772](https://github.com/vegaprotocol/vega/issues/8772) - Checkpoint panic on successor markets.
- [8962](https://github.com/vegaprotocol/vega/issues/8962) - Refreshed pegged iceberg orders remain tracked as pegged orders.
- [8837](https://github.com/vegaprotocol/vega/issues/8837) - Remove successor entries from snapshot if they will be removed next tick.
- [8868](https://github.com/vegaprotocol/vega/issues/8868) - Fix `oracle_specs` table null value error.
- [9038](https://github.com/vegaprotocol/vega/issues/9038) - New market proposals are no longer in both the active and enacted slices to prevent pointer sharing.
- [8878](https://github.com/vegaprotocol/vega/issues/8878) - Fix amend to consider market decimals when checking for sufficient funds.
- [8698](https://github.com/vegaprotocol/vega/issues/8698) - Final settlement rounding can be off by a 1 factor instead of just one.
- [9113](https://github.com/vegaprotocol/vega/issues/9113) - Only add pending signatures to the retry list when the notary engine snapshot restores.
- [8861](https://github.com/vegaprotocol/vega/issues/8861) - Fix successor proposals never leaving proposed state.
- [9086](https://github.com/vegaprotocol/vega/issues/9086) - Set identifier generator during perpetual settlement for closed out orders.
- [8884](https://github.com/vegaprotocol/vega/issues/8884) - Do not assume `\n` is present on the first read chunk of the input
- [8477](https://github.com/vegaprotocol/vega/issues/8477) - Do not allow opening auction duration of 0
- [9272](https://github.com/vegaprotocol/vega/issues/9272) - Fix dead-lock when terminating a perpetual market.
- [8891](https://github.com/vegaprotocol/vega/issues/8891) - Emit market update event when resuming via governance
- [8874](https://github.com/vegaprotocol/vega/issues/8874) - Database migration can fail when rolling back and migrating up again.
- [8855](https://github.com/vegaprotocol/vega/issues/8855) - Preserve reference to parent market when restoring checkpoint data
- [9576](https://github.com/vegaprotocol/vega/issues/9576) - Metric collection during bridge stops no longer causes a panic.
- [8909](https://github.com/vegaprotocol/vega/issues/8909) - initialise id generator for all branches of market state update
- [9004](https://github.com/vegaprotocol/vega/issues/9004) - Clear insurance pools in a deterministic order in successor markets.
- [8908](https://github.com/vegaprotocol/vega/issues/8908) - A rejected parent market should result in all successors getting rejected, too.
- [8953](https://github.com/vegaprotocol/vega/issues/8953) - Fix reward distribution when validator delegate to other validators
- [8898](https://github.com/vegaprotocol/vega/issues/8898) - Fix auction uncrossing handling for spots
- [8968](https://github.com/vegaprotocol/vega/issues/8968) - Fix missing parent reference on checkpoint restore.
- [9009](https://github.com/vegaprotocol/vega/issues/9009) - Fix non determinism in `RollbackParentELS`
- [8945](https://github.com/vegaprotocol/vega/issues/8945) - Expose missing order from the stop order `GraphQL` endpoint.
- [9034](https://github.com/vegaprotocol/vega/issues/9034) - Add missing transfer types to `GraphQL` schema definition.
- [9075](https://github.com/vegaprotocol/vega/issues/9075) - `Oracle Specs API` can fail when oracle data is null.
- [8944](https://github.com/vegaprotocol/vega/issues/8944) - Fix ignoring of asset `ID` in ledger export, and make it optional.
- [8971](https://github.com/vegaprotocol/vega/issues/8971) - Record the epoch start time even in opening auction
- [8992](https://github.com/vegaprotocol/vega/issues/8992) - allow for 0 time step for `SLA` fee calculation
- [9266](https://github.com/vegaprotocol/vega/issues/9266) - Preserve perpetual state when updating product
- [8988](https://github.com/vegaprotocol/vega/issues/8988) - allow amend/cancel of pending liquidity provision
- [8993](https://github.com/vegaprotocol/vega/issues/8993) - handle the case where commitment min time fraction is 1
- [9252](https://github.com/vegaprotocol/vega/issues/9252) - Preserve the order of pegged orders in snapshots.
- [9066](https://github.com/vegaprotocol/vega/issues/9066) - Ensure a party have a liquidity provision before trying to cancel
- [9140](https://github.com/vegaprotocol/vega/issues/9140) - Stop orders table should be a `hypertable` with retention policy.
- [9153](https://github.com/vegaprotocol/vega/issues/9153) - `MTM` win transfers can be less than one.
- [9227](https://github.com/vegaprotocol/vega/issues/9227) - Do not allow market updates that change the product type.
- [9535](https://github.com/vegaprotocol/vega/issues/9535) - Populate referral statistics when loading from a snapshot.
- [9178](https://github.com/vegaprotocol/vega/issues/9178) - Fix LP amendment panic
- [9329](https://github.com/vegaprotocol/vega/issues/9329) - Roll next trigger time forward until after the time that triggered it.
- [9053](https://github.com/vegaprotocol/vega/issues/9053) - Handle settle market events in core positions plug-in.
- [9189](https://github.com/vegaprotocol/vega/issues/9189) - Fix stop orders snapshots
- [9313](https://github.com/vegaprotocol/vega/issues/9313) - `ListLedgerEntries` transfers type filter works as expected with open to and from filters.
- [9198](https://github.com/vegaprotocol/vega/issues/9198) - Fix panic during LP amendment applications
- [9196](https://github.com/vegaprotocol/vega/issues/9196) - `API` documentation should specify the time format.
- [9294](https://github.com/vegaprotocol/vega/issues/9294) - Data node panics when many markets use the same data source
- [9203](https://github.com/vegaprotocol/vega/issues/9203) - Do not remove LPs from the parties map if they are an LP without an open position
- [9202](https://github.com/vegaprotocol/vega/issues/9202) - Fix `ELS` not calculated when leaving opening auction.
- [9276](https://github.com/vegaprotocol/vega/issues/9276) - Properly save stats in the positions snapshot
- [9276](https://github.com/vegaprotocol/vega/issues/9276) - Properly save stats in the positions snapshot
- [9305](https://github.com/vegaprotocol/vega/issues/9305) - Properly propagate `providersFeeCalculationTimeStep` parameter
- [9374](https://github.com/vegaprotocol/vega/issues/9374) - `ListGovernanceData` ignored reference filter.
- [9385](https://github.com/vegaprotocol/vega/issues/9385) - Support deprecated liquidity auction type for compatibility
- [9398](https://github.com/vegaprotocol/vega/issues/9398) - Fix division by zero panic in market liquidity
- [9413](https://github.com/vegaprotocol/vega/issues/9413) - Fix range validation for SLA parameters
- [9332](https://github.com/vegaprotocol/vega/issues/9332) - Ethereum oracles sending data to unintended destinations
- [9447](https://github.com/vegaprotocol/vega/issues/9447) - Store current SLA parameters in the liquidity engine snapshot.
- [9433](https://github.com/vegaprotocol/vega/issues/9433) - fix referral set snapshot
- [9432](https://github.com/vegaprotocol/vega/issues/9432) - fix referral set not saved to database.
- [9449](https://github.com/vegaprotocol/vega/issues/9449) - if expiration is empty, never expire a discount/reward program
- [9263](https://github.com/vegaprotocol/vega/issues/9263) - save dispatch strategy details in the database and allow for its retrieval.
- [9374](https://github.com/vegaprotocol/vega/issues/9374) - `ListGovernanceData` returns an error instead of results.
- [9344](https://github.com/vegaprotocol/vega/issues/9344) - Verify `EthTime` in submitted `ChainEvent` transactions matches the chain.
- [9461](https://github.com/vegaprotocol/vega/issues/9461) - Do not make SLA related transfers for 0 amount.
- [9462](https://github.com/vegaprotocol/vega/issues/9462) - Add missing proposal error `enum` values to the database.
- [9466](https://github.com/vegaprotocol/vega/issues/9466) - `ListReferralSets` returns error when there are no stats available.
- [9341](https://github.com/vegaprotocol/vega/issues/9341) - Fix checkpoint loading
- [9472](https://github.com/vegaprotocol/vega/issues/9472) - `ListTeams` returns error when filtering by referrer or team.
- [9477](https://github.com/vegaprotocol/vega/issues/947y) - Teams data not persisted to the database.
- [9412](https://github.com/vegaprotocol/vega/issues/9412) - Use vote close time for opening auction start time.
- [9487](https://github.com/vegaprotocol/vega/issues/9487) - Reset auction trigger appropriately when market is resumed via governance.
- [9489](https://github.com/vegaprotocol/vega/issues/9489) - A referrer cannot join another team.
- [9441](https://github.com/vegaprotocol/vega/issues/9441) - fix occasional double close of channel in integration tests
- [9074](https://github.com/vegaprotocol/vega/issues/9074) - Fix error response for `CSV` exports.
- [9512](https://github.com/vegaprotocol/vega/issues/9512) - Allow hysteresis period to be set to 0.
- [9526](https://github.com/vegaprotocol/vega/issues/9526) - Rename go enum value `REJECTION_REASON_STOP_ORDER_NOT_CLOSING_THE_POSITION` to match `db` schema
- [8979](https://github.com/vegaprotocol/vega/issues/8979) - Add trusted proxy config and verification for `XFF` header.
- [9530](https://github.com/vegaprotocol/vega/issues/9530) - Referral program end timestamp not correctly displaying in `GraphQL API`.
- [9532](https://github.com/vegaprotocol/vega/issues/9532) - Data node crashes if referral program starts and ends in the same block.
- [9540](https://github.com/vegaprotocol/vega/issues/9540) - Proposals connection errors for `UpdateReferralProgram`.
- [9570](https://github.com/vegaprotocol/vega/issues/9570) - Ledger entry export doesn't work if `dateRange.End` is specified
- [9571](https://github.com/vegaprotocol/vega/issues/9571) - Ledger entry `CSV` export slow even when looking at narrow time window
- [8934](https://github.com/vegaprotocol/vega/issues/8934) - Check for special characters in headers.
- [9609](https://github.com/vegaprotocol/vega/issues/9609) - Do not prompt for funding payments when terminating a perpetual market if we have already processed a trigger.
- [8979](https://github.com/vegaprotocol/vega/issues/8979) - Update `XFF` information in rate limiter documentation.
- [9540](https://github.com/vegaprotocol/vega/issues/9540) - Proposals connection does not resolve `UpdateReferralProgram` proposals correctly.
- [9580](https://github.com/vegaprotocol/vega/issues/9580) - Add program end time validation for referral proposals.
- [9588](https://github.com/vegaprotocol/vega/issues/9588) - Fix snapshot state for referral and volume discount programs.
- [9596](https://github.com/vegaprotocol/vega/issues/9596) - Empty positions and potential positions are excluded from win socialisation.
- [9619](https://github.com/vegaprotocol/vega/issues/9619) - Win socialisation on funding payments should include parties who haven't traded.
- [9624](https://github.com/vegaprotocol/vega/issues/9624) - Fix get returns when window is larger than available returns
- [9634](https://github.com/vegaprotocol/vega/issues/9634) - Do not allow to submit liquidity provision for pending LPs
- [9636](https://github.com/vegaprotocol/vega/issues/9636) - include ersatz validator for validator ranking reward.
- [9655](https://github.com/vegaprotocol/vega/issues/9655) - Make liquidity monitoring parameter required in market proposals validation
- [9280](https://github.com/vegaprotocol/vega/issues/9280) - Fix block height off by one issue.
- [9658](https://github.com/vegaprotocol/vega/issues/9658) - Fix `updateVolumeDiscountProgram` GraphQL resolver.
- [9672](https://github.com/vegaprotocol/vega/issues/9672) - Fix margin being non-zero on `PERPS`, add tests to ensure distressed parties are handled correctly
- [9280](https://github.com/vegaprotocol/vega/issues/9280) - Get block height directly from `blocks` table.
- [9787](https://github.com/vegaprotocol/vega/issues/9787) - Do not sort market input so that tracking of dispatch strategies are not disturbed.
- [9675](https://github.com/vegaprotocol/vega/issues/9675) - Fix snapshot issue with not applying `providersCalculationStep` at epoch start.
- [9693](https://github.com/vegaprotocol/vega/issues/9693) - Add missing validation for general account public key in governance transfer
- [9691](https://github.com/vegaprotocol/vega/issues/9691) - Refactor referral engine snapshot
- [8570](https://github.com/vegaprotocol/vega/issues/8570) - Ensure pagination doesn't trigger a sequential scan on block-explorer transactions table.
- [9704](https://github.com/vegaprotocol/vega/issues/9704) - Fix referral program snapshot
- [9705](https://github.com/vegaprotocol/vega/issues/9705) - Ensure vote events are sent in the same order.
- [9714](https://github.com/vegaprotocol/vega/issues/9714) - Missing data from the fee stats
- [9722](https://github.com/vegaprotocol/vega/issues/9722) - Add missing wiring for activity streak `gRPC`
- [9734](https://github.com/vegaprotocol/vega/issues/9734) - Fix creation of new account types for existing assets during migration
- [9731](https://github.com/vegaprotocol/vega/issues/9731) - Allow team rewards to apply to all teams.
- [9727](https://github.com/vegaprotocol/vega/issues/9727) - Initialize teams earlier to avoid panic.
- [9746](https://github.com/vegaprotocol/vega/issues/9746) - Fix handling of LP fees reward
- [9747](https://github.com/vegaprotocol/vega/issues/9747) - Return correct destination type
- [9541](https://github.com/vegaprotocol/vega/issues/9731) - Add filtering for party to the referral fees API.
- [9751](https://github.com/vegaprotocol/vega/issues/9751) - Make sure that LP fee party accounts exists.
- [9762](https://github.com/vegaprotocol/vega/issues/9762) - Referral fees API not filtering by party correctly.
- [9775](https://github.com/vegaprotocol/vega/issues/9775) - Do not pay discount if set is not eligible
- [9788](https://github.com/vegaprotocol/vega/issues/9788) - Fix transfer account validation.
- [9859](https://github.com/vegaprotocol/vega/issues/9859) - Cache nonces in `pow` engine to prevent reuse.
- [9544](https://github.com/vegaprotocol/vega/issues/9544) - Fix race in visor restart logic.
- [9797](https://github.com/vegaprotocol/vega/issues/9797) - Default pagination limits are not always correctly set.
- [9813](https://github.com/vegaprotocol/vega/issues/9813) - Add validation for team scope vs individual scope
- [8570](https://github.com/vegaprotocol/vega/issues/8570) - Make sure the filtering by `cmd_type` on block explorer doesn't result with a bad query planning.
- [9801](https://github.com/vegaprotocol/vega/issues/9801) - Set right numbers on volume discount in fees stats
- [9835](https://github.com/vegaprotocol/vega/issues/9835) - Fix panic batch market instruction.
- [9841](https://github.com/vegaprotocol/vega/issues/9841) - Release `postgres` connections after ledger export is complete
- [9833](https://github.com/vegaprotocol/vega/issues/9833) - Validate market exists before enacting governance transfer.
- [9725](https://github.com/vegaprotocol/vega/issues/9725) - List ledger entries `API` documentation and functionality.
- [9874](https://github.com/vegaprotocol/vega/issues/9874) - Use correct field reference when paging with `JSONB` fields.
- [9818](https://github.com/vegaprotocol/vega/issues/9818) - Correctly register generated rewards in fees statistics.
- [9850](https://github.com/vegaprotocol/vega/issues/9850) - Do not use default cursor when Before or After is defined.
- [9855](https://github.com/vegaprotocol/vega/issues/9855) - Use max governance transfer amount as a quantum multiplier
- [9853](https://github.com/vegaprotocol/vega/issues/9853) - Data node crashing due to duplicate key violation in paid liquidity fees table.
- [9843](https://github.com/vegaprotocol/vega/issues/9843) - Migration script `0039` down migration drops incorrect column.
- [9858](https://github.com/vegaprotocol/vega/issues/9858) - Fix missing where statement in list referral set referees.
- [9868](https://github.com/vegaprotocol/vega/issues/9868) - Avoid empty ledger entries from governance transfers for metric when there is no activity.
- [9871](https://github.com/vegaprotocol/vega/issues/9871) - Fix panic on snapshot after market termination following protocol upgrade.
- [8769](https://github.com/vegaprotocol/vega/issues/8769) - Support timestamp data from different oracle types.
- [9894](https://github.com/vegaprotocol/vega/issues/9894) - Reset distress party position in market activity tracker.
- [9895](https://github.com/vegaprotocol/vega/issues/9895) - Expose discounts on trades fees.
- [9900](https://github.com/vegaprotocol/vega/issues/9900) - Fix for duplicate liquidity provisions in the `API`.
- [9900](https://github.com/vegaprotocol/vega/issues/9900) - Fix for duplicate liquidity provisions in the `API`.
- [9911](https://github.com/vegaprotocol/vega/issues/9911) - Bind correct property in `GraphQL` resolver.
- [9913](https://github.com/vegaprotocol/vega/issues/9913) - Add missing properties in schema.
- [9916](https://github.com/vegaprotocol/vega/issues/9916) - Fix activity streak locked account until epoch.
- [9924](https://github.com/vegaprotocol/vega/issues/9924) - Referral set referees `API` should aggregate by number of epochs.
- [9922](https://github.com/vegaprotocol/vega/issues/9922) - Ensure the factors in referral program account for set eligibility.
- [10249](https://github.com/vegaprotocol/vega/issues/10249) - Upgrade `cometbft` to 0.38.2

## 0.72.1

### 🐛 Fixes

- [8709](https://github.com/vegaprotocol/vega/issues/8709) - Fix stop order enum in data node.
- [8713](https://github.com/vegaprotocol/vega/issues/8713) - Wallet name with upper-case letter is allowed, again
- [8698](https://github.com/vegaprotocol/vega/issues/8698) - Always set the `ToAccount` field when clearing fees.
- [8711](https://github.com/vegaprotocol/vega/issues/8711) - Fix market lineage trigger.
- [8737](https://github.com/vegaprotocol/vega/issues/8737) - Fix `GetStopOrder` errors when order has a state change.
- [8727](https://github.com/vegaprotocol/vega/issues/8727) - Clear parent market on checkpoint restore if the parent market was already succeeded.
- [8835](https://github.com/vegaprotocol/vega/issues/8835) - Spot snapshot fixes
- [9651](https://github.com/vegaprotocol/vega/issues/9651) - Park pegged orders if they lose their peg
- [9666](https://github.com/vegaprotocol/vega/issues/9666) - Fix balance cache refresh snapshot issue

## 0.72.0

### 🗑️ Deprecation

- [8280](https://github.com/vegaprotocol/vega/issues/8280) - Unused rewards related network parameters are now deprecated and will be removed

### 🛠 Improvements

- [8666](https://github.com/vegaprotocol/vega/issues/8666) - Fix `total notional value` database migrations deadlock.
- [8409](https://github.com/vegaprotocol/vega/issues/8409) - Add `total notional value` to the candles.
- [7684](https://github.com/vegaprotocol/vega/issues/7684) - Add filters for `Block Explorer` transactions `API` for multiple command types (inclusive and exclusive) and multiple parties
- [7592](https://github.com/vegaprotocol/vega/issues/7592) - Add `block` parameter to `epoch` query.
- [7906](https://github.com/vegaprotocol/vega/issues/7906) - Connection tokens on the wallet survive reboot.
- [8264](https://github.com/vegaprotocol/vega/issues/8264) - Add a command line on the wallet to locate the wallet files
- [8026](https://github.com/vegaprotocol/vega/issues/8026) - Update `UPGRADING.md document`
- [8283](https://github.com/vegaprotocol/vega/issues/8283) - Add disclaimer to the wallet `CLI`
- [8296](https://github.com/vegaprotocol/vega/issues/8296) - Improve error handling for invalid proposal validation timestamp
- [8318](https://github.com/vegaprotocol/vega/issues/8318) - Proto definitions for spots
- [8117](https://github.com/vegaprotocol/vega/issues/8117) - Added spots governance implementation
- [8259](https://github.com/vegaprotocol/vega/issues/8259) - Proto definitions for successor markets.
- [8201](https://github.com/vegaprotocol/vega/issues/8201) - Add support for successor markets.
- [8339](https://github.com/vegaprotocol/vega/issues/8339) - Target stake for spots
- [8337](https://github.com/vegaprotocol/vega/issues/8337) - ELS for spots
- [8359](https://github.com/vegaprotocol/vega/issues/8359) - Add proto definitions for iceberg orders
- [8592](https://github.com/vegaprotocol/vega/issues/8592) - Remove oracle data current state table
- [8398](https://github.com/vegaprotocol/vega/issues/8398) - Implement iceberg orders in data node
- [8361](https://github.com/vegaprotocol/vega/issues/8361) - Implement pegged iceberg orders
- [8301](https://github.com/vegaprotocol/vega/issues/8301) - Implement iceberg orders in core
- [8301](https://github.com/vegaprotocol/vega/issues/8301) - Implement iceberg orders in feature tests
- [8429](https://github.com/vegaprotocol/vega/issues/8429) - Implement iceberg orders in `graphQL`
- [8429](https://github.com/vegaprotocol/vega/issues/8429) - Implement iceberg orders during auction uncrossing
- [8524](https://github.com/vegaprotocol/vega/issues/8524) - Rename iceberg fields for clarity
- [8459](https://github.com/vegaprotocol/vega/issues/8459) - Market depth and book volume include iceberg reserves
- [8332](https://github.com/vegaprotocol/vega/issues/8332) - Add support in collateral engine for spots
- [8330](https://github.com/vegaprotocol/vega/issues/8330) - Implement validation on successor market proposals.
- [8247](https://github.com/vegaprotocol/vega/issues/8247) - Initial support for `Ethereum` `oracles`
- [8334](https://github.com/vegaprotocol/vega/issues/8334) - Implement market succession in execution engine.
- [8354](https://github.com/vegaprotocol/vega/issues/8354) - refactor execution package
- [8394](https://github.com/vegaprotocol/vega/issues/8394) - Get rid of spot liquidity provision commands and data structures.
- [8613](https://github.com/vegaprotocol/vega/issues/8613) - Pass context into witness resource check method
- [8402](https://github.com/vegaprotocol/vega/issues/8402) - Avoid division by 0 in market activity tracker
- [8347](https://github.com/vegaprotocol/vega/issues/8347) - Market state (`ELS`) to be included in checkpoint data.
- [8303](https://github.com/vegaprotocol/vega/issues/8303) - Add support for successor markets in datanode.
- [8118](https://github.com/vegaprotocol/vega/issues/8118) - Spot market execution
- [7416](https://github.com/vegaprotocol/vega/issues/7416) - Support for governance transfers
- [7701](https://github.com/vegaprotocol/vega/issues/7701) - Support parallel request on different party on the wallet API
- [8353](https://github.com/vegaprotocol/vega/issues/8353) - Improve ledger entry `CSV` export.
- [8445](https://github.com/vegaprotocol/vega/issues/8445) - Additional feature tests for iceberg orders.
- [8349](https://github.com/vegaprotocol/vega/issues/8349) - Add successor market integration test coverage.
- [8434](https://github.com/vegaprotocol/vega/issues/8434) - Add pagination for `ListSuccessorMarkets`.
- [8439](https://github.com/vegaprotocol/vega/issues/8439) - Include proposals for the `ListSuccessorMarkets API`.
- [8476](https://github.com/vegaprotocol/vega/issues/8476) - Add successor market per `AC`
- [8365](https://github.com/vegaprotocol/vega/issues/8365) - Add new liquidity engine with SLA support.
- [8466](https://github.com/vegaprotocol/vega/issues/8466) - Add stop orders protobufs and domain types
- [8467](https://github.com/vegaprotocol/vega/issues/8467) - Add stop orders data structures
- [8516](https://github.com/vegaprotocol/vega/issues/8516) - Add stop orders network parameter
- [9509](https://github.com/vegaprotocol/vega/issues/9509) - Markets can now be updated when they are in an opening auction.
- [8470](https://github.com/vegaprotocol/vega/issues/8470) - Stop orders snapshots
- [8548](https://github.com/vegaprotocol/vega/issues/8548) - Use default for tendermint `RPC` address and better validation for `semver`
- [8472](https://github.com/vegaprotocol/vega/issues/8472) - Add support for stop orders with batch market instructions
- [8567](https://github.com/vegaprotocol/vega/issues/8567) - Add virtual stake and market growth to market data.
- [8508](https://github.com/vegaprotocol/vega/issues/8508) - Add network parameters for SLA.
- [8468](https://github.com/vegaprotocol/vega/issues/8468) - Wire in stop orders in markets
- [8609](https://github.com/vegaprotocol/vega/issues/8609) - Add `graphQL` support for governance transfers
- [8528](https://github.com/vegaprotocol/vega/issues/8528) - Add support for Stop Orders in the data node.
- [8635](https://github.com/vegaprotocol/vega/issues/8635) - Allow market update proposal with ELS only
- [8675](https://github.com/vegaprotocol/vega/issues/8675) - Fix inconsistent naming for successor markets.
- [8504](https://github.com/vegaprotocol/vega/issues/8504) - Add market liquidity common layer for spot market.
- [8415](https://github.com/vegaprotocol/vega/issues/8415) - Allow to terminate, suspend/resume market via governance
- [8690](https://github.com/vegaprotocol/vega/issues/8690) - Add gas estimation for stop orders.
- [8505](https://github.com/vegaprotocol/vega/issues/8505) - Add snapshots to liquidity engine version 2.

### 🐛 Fixes

- [8236](https://github.com/vegaprotocol/vega/issues/8236) - Fix `orderById` `GraphQL` docs.
- [8208](https://github.com/vegaprotocol/vega/issues/8208) - Fix block explorer API documentation
- [8203](https://github.com/vegaprotocol/vega/issues/8203) - Fix `assetId` parsing for Ledger entries export to `CSV` file.
- [8251](https://github.com/vegaprotocol/vega/issues/8251) - Fix bug in expired orders optimisation resulting in non deterministic order sequence numbers
- [8226](https://github.com/vegaprotocol/vega/issues/8226) - Fix auto initialise failure when initialising empty node
- [8186](https://github.com/vegaprotocol/vega/issues/8186) - Set a close timestamp when closing a market
- [8206](https://github.com/vegaprotocol/vega/issues/8206) - Add number of decimal places to oracle spec.
- [8668](https://github.com/vegaprotocol/vega/issues/8668) - Market data migration scripts fix
- [8225](https://github.com/vegaprotocol/vega/issues/8225) - Better error handling in `ListEntities`
- [8222](https://github.com/vegaprotocol/vega/issues/8222) - `EstimatePositions` does not correctly validate data.
- [8357](https://github.com/vegaprotocol/vega/issues/8357) - Load network history segments into staging area prior to load if not already present
- [8266](https://github.com/vegaprotocol/vega/issues/8266) - Fix HTTPS with `autocert`.
- [8471](https://github.com/vegaprotocol/vega/issues/8471) - Restore network parameters from snapshot without validation to avoid order dependence.
- [8290](https://github.com/vegaprotocol/vega/issues/8290) - Calling network history `API` without network history enabled caused panics in data node.
- [8299](https://github.com/vegaprotocol/vega/issues/8299) - Fix listing of internal data sources in GraphQL.
- [8279](https://github.com/vegaprotocol/vega/issues/8279) - Avoid overriding a map entry while iterating on it, on the wallet connection manager.
- [8341](https://github.com/vegaprotocol/vega/issues/8341) - Remind the user to check his internet connection if the wallet can't connect to a node.
- [8343](https://github.com/vegaprotocol/vega/issues/8343) - Make the service starter easier to instantiate
- [8429](https://github.com/vegaprotocol/vega/issues/8429) - Release margin when decreasing iceberg size like normal orders do
- [8429](https://github.com/vegaprotocol/vega/issues/8429) - Set order status to stopped if an iceberg order instantly causes a wash trade
- [8376](https://github.com/vegaprotocol/vega/issues/8376) - Ensure the structure fields match their JSON counter parts in the wallet API requests and responses.
- [8363](https://github.com/vegaprotocol/vega/issues/8363) - Add missing name property in `admin.describe_key` wallet API example
- [8536](https://github.com/vegaprotocol/vega/issues/8536) - If liquidity fee account is empty do not create 0 amount transfers to insurance pool when clearing market
- [8313](https://github.com/vegaprotocol/vega/issues/8313) - Assure liquidation price estimate works with 0 open volume
- [8412](https://github.com/vegaprotocol/vega/issues/8412) - Fix non deterministic ordering of events emitted on auto delegation
- [8414](https://github.com/vegaprotocol/vega/issues/8414) - Fix corruption on order subscription
- [8453](https://github.com/vegaprotocol/vega/issues/8453) - Do not verify termination timestamp in update market when pre-enacting proposal
- [8418](https://github.com/vegaprotocol/vega/issues/8418) - Fix data node panics when a bad successor market proposal is rejected
- [8358](https://github.com/vegaprotocol/vega/issues/8358) - Fix replay protection
- [8655](https://github.com/vegaprotocol/vega/issues/8655) - Set market close timestamp when market closes
- [8362](https://github.com/vegaprotocol/vega/issues/8362) - Fix `PnL` flickering bug.
- [8565](https://github.com/vegaprotocol/vega/issues/8565) - Unsubscribe all data sources when restoring a settled market from a snapshot
- [8578](https://github.com/vegaprotocol/vega/issues/8578) - Add iceberg option fields to live orders trigger
- [8451](https://github.com/vegaprotocol/vega/issues/8451) - Fix invalid auction duration for new market proposals.
- [8500](https://github.com/vegaprotocol/vega/issues/8500) - Fix liquidity provision `ID` is nullable in `GraphQL API`.
- [8511](https://github.com/vegaprotocol/vega/issues/8511) - Include settled markets in the snapshots
- [8551](https://github.com/vegaprotocol/vega/issues/8551) - Reload market checkpoint data on snapshot loaded.
- [8486](https://github.com/vegaprotocol/vega/issues/8486) - Fix enactment timestamp being lost in checkpoints.
- [8572](https://github.com/vegaprotocol/vega/issues/8572) - Fix governance fraction validation
- [8618](https://github.com/vegaprotocol/vega/issues/8618) - Add iceberg fields to GraphQL `OrderUpdate`
- [8694](https://github.com/vegaprotocol/vega/issues/8694) - Properly decrement by difference when amending iceberg order
- [8580](https://github.com/vegaprotocol/vega/issues/8580) - Fix wallet `CLI` ignoring max-request-duration
- [8583](https://github.com/vegaprotocol/vega/issues/8583) - Fix validation of ineffectual transfer
- [8586](https://github.com/vegaprotocol/vega/issues/8586) - Fix cancel governance transfer proposal validation
- [8597](https://github.com/vegaprotocol/vega/issues/8597) - Enact governance transfer cancellation
- [8428](https://github.com/vegaprotocol/vega/issues/8428) - Add missing `LastTradedPrice` field in market data
- [8335](https://github.com/vegaprotocol/vega/issues/8335) - Validate asset for metrics in transfers to be an actual asset
- [8603](https://github.com/vegaprotocol/vega/issues/8603) - Restore `lastTradedPrice` of `nil` as `nil` in market snapshot
- [8617](https://github.com/vegaprotocol/vega/issues/8617) - Fix panic with order gauge in future market
- [8596](https://github.com/vegaprotocol/vega/issues/8596) - Fix panic when rejecting markets on time update.
- [8545](https://github.com/vegaprotocol/vega/issues/6545) - Block explorer does not page backwards correctly.
- [8654](https://github.com/vegaprotocol/vega/issues/8654) - `GraphQL` query on trades with no filters returns an error.
- [8623](https://github.com/vegaprotocol/vega/issues/8623) - Send market data event when a market is rejected.
- [8642](https://github.com/vegaprotocol/vega/issues/8642) - Restore successor maps from snapshot.
- [8636](https://github.com/vegaprotocol/vega/issues/8636) - Trading mode in market data events should be set to `NO_TRADING` if the market is in a final state.
- [8651](https://github.com/vegaprotocol/vega/issues/8651) - Wallet support for stop orders
- [8630](https://github.com/vegaprotocol/vega/issues/8630) - Fix duplicate stake linking due to `re-org`
- [8664](https://github.com/vegaprotocol/vega/issues/8664) - Stop order invalid expiry
- [8643](https://github.com/vegaprotocol/vega/issues/8643) - Handle vote close for pending successor markets.
- [8665](https://github.com/vegaprotocol/vega/issues/8665) - `Datanode` not persisting stop order events
- [8702](https://github.com/vegaprotocol/vega/issues/8702) - Fix panic on auction exit after stop orders expired in auction
- [8703](https://github.com/vegaprotocol/vega/issues/8703) - Wire stop orders cancellation
- [8698](https://github.com/vegaprotocol/vega/issues/8698) - Always set the `ToAccount` field when clearing fees.
- [9773](https://github.com/vegaprotocol/vega/issues/9773) - Ensure invalid market for transfer doesn't panic
- [9777](https://github.com/vegaprotocol/vega/issues/9777) - Ensure new account types are created for existing assets

## 0.71.0

### 🚨 Breaking changes

- [7859](https://github.com/vegaprotocol/vega/issues/7859) - Fix Ledger entries exporting `CSV` file.
- [8064](https://github.com/vegaprotocol/vega/issues/8064) - Remove `websocket` for rewards
- [8093](https://github.com/vegaprotocol/vega/issues/8093) - Remove offset pagination
- [8111](https://github.com/vegaprotocol/vega/issues/8111) - Unify payload between `admin.update_network` and `admin.describe_network` endpoint in the wallet API.
- [7916](https://github.com/vegaprotocol/vega/issues/7916) - Deprecated `TradesConnection GraphQL sub-queries` in favour of an `un-nested` Trades query with a filter parameter. This requires a change in the underlying `gRPC` request message. Trades subscription takes a `TradesSubscriptionFilter` that allows multiple `MarketID` and `PartyID` filters to be specified.
- [8143](https://github.com/vegaprotocol/vega/issues/8143) - Merge GraphQL and REST servers
- [8111](https://github.com/vegaprotocol/vega/issues/8111) - Reduce passphrase requests for admin endpoints by introducing `admin.unlock_wallet` and removing the `passphrase` field from wallet-related endpoints.

### 🛠 Improvements

- [8030](https://github.com/vegaprotocol/vega/issues/8030) - Add `API` for fetching `CSV` data from network history.
- [7943](https://github.com/vegaprotocol/vega/issues/7943) - Add version to network file to be future-proof.
- [7759](https://github.com/vegaprotocol/vega/issues/7759) - Support for rolling back data node to a previous network history segment
- [8131](https://github.com/vegaprotocol/vega/issues/8131) - Add reset all command to data node and remove wipe on start up flags
- [7505](https://github.com/vegaprotocol/vega/issues/7505) - `Datanode` batcher statistics
- [8045](https://github.com/vegaprotocol/vega/issues/8045) - Fix bug in handling internal sources data.
- [7843](https://github.com/vegaprotocol/vega/issues/7843) - Report partial batch market instruction processing failure
- [7990](https://github.com/vegaprotocol/vega/issues/7990) - Remove reference to `postgres` in the `protobuf` documentation comments
- [7992](https://github.com/vegaprotocol/vega/issues/7992) - Improve Candles related `APIs`
- [7986](https://github.com/vegaprotocol/vega/issues/7986) - Remove cross `protobuf` files documentation references
- [8146](https://github.com/vegaprotocol/vega/issues/8146) - Add fetch retry behaviour to network history fetch command
- [7982](https://github.com/vegaprotocol/vega/issues/7982) - Fix behaviour of endpoints with `marketIds` and `partyIds` filters
- [7846](https://github.com/vegaprotocol/vega/issues/7846) - Add event indicating distressed parties that are still holding an active position.
- [7985](https://github.com/vegaprotocol/vega/issues/7985) - Add full stop on all fields documentation to get it properly generated
- [8024](https://github.com/vegaprotocol/vega/issues/8024) - Unify naming in `rpc` endpoints and add tags
- [7989](https://github.com/vegaprotocol/vega/issues/7989) - Remove reference to cursor based pagination in `rpc` documentations
- [7991](https://github.com/vegaprotocol/vega/issues/7991) - Improve `EstimateFees` documentation
- [7108](https://github.com/vegaprotocol/vega/issues/7108) - Annotate required fields in `API` requests.
- [8039](https://github.com/vegaprotocol/vega/issues/8039) - Write network history segments in the `datanode` process instead of requesting `postgres` to write them.
- [7987](https://github.com/vegaprotocol/vega/issues/7987) - Make terms consistent in `API` documentation.
- [8025](https://github.com/vegaprotocol/vega/issues/8025) - Address inconsistent verb and grammar in the `API` documentation.
- [7999](https://github.com/vegaprotocol/vega/issues/7999) - Review `DateRange API` documentation.
- [7955](https://github.com/vegaprotocol/vega/issues/7955) - Ensure the wallet API documentation matches the Go definitions
- [8023](https://github.com/vegaprotocol/vega/issues/8023) - Made pagination `docstrings` consistent.
- [8105](https://github.com/vegaprotocol/vega/issues/8105) - Make candles return in ascending order when queried from `graphql`.
- [8144](https://github.com/vegaprotocol/vega/issues/8144) - Visor - remove data node asset option from the config. Use only one asset.
- [8000](https://github.com/vegaprotocol/vega/issues/8000) - Add documentation for `Pagination` `protobuf` message.
- [7969](https://github.com/vegaprotocol/vega/issues/7969) - Add `GoodForBlocks` field to transaction input data.
- [8155](https://github.com/vegaprotocol/vega/issues/8155) - Visor - allow restart without snapshot.
- [8129](https://github.com/vegaprotocol/vega/issues/8129) - Keep liquidity fee remainder in fee account.
- [8022](https://github.com/vegaprotocol/vega/issues/8022) - Improve `ListTransfers` API documentation.
- [8231](https://github.com/vegaprotocol/vega/issues/8231) - Fix `GetNetworkHistoryStatus`
- [8154](https://github.com/vegaprotocol/vega/issues/8154) - Visor - added option for delaying stop of binaries.
- [8169](https://github.com/vegaprotocol/vega/issues/8169) - Add `buf` format
- [7997](https://github.com/vegaprotocol/vega/issues/7997) - Clean up `API` comments when returned value is signed/unsigned.
- [7988](https://github.com/vegaprotocol/vega/issues/7988) - Make information about numbers expressed as strings more clear.
- [7998](https://github.com/vegaprotocol/vega/issues/7998) - Clean up `API` documentation for `ListLedgerEntries`.
- [8021](https://github.com/vegaprotocol/vega/issues/8021) - Add better field descriptions in the `API` documentation.
- [8171](https://github.com/vegaprotocol/vega/issues/8171) - Optimise the way offsets are used in probability of trading.
- [8194](https://github.com/vegaprotocol/vega/issues/8194) - Don't include query string as part of `Prometheus` metric labels
- [7847](https://github.com/vegaprotocol/vega/issues/7847) - Add `EstimatePosition` `API` method, mark `EstimateOrder` (GraphQL) and `EstimateMargin` (gRPC) as deprecated.
- [7969](https://github.com/vegaprotocol/vega/issues/7969) - Reverted the `TTL` changes, minor tweak to proof of work verification to ensure validator commands can't be rejected based on age.
- [7926](https://github.com/vegaprotocol/vega/issues/7926) - Squash `SQL` migration scripts into a single script.

### 🐛 Fixes

- [7938](https://github.com/vegaprotocol/vega/issues/7938) - Attempt to fix protocol upgrade failure because of `LevelDB` file lock issue
- [7944](https://github.com/vegaprotocol/vega/issues/7944) - Better error message if we fail to parse the network configuration in wallet
- [7870](https://github.com/vegaprotocol/vega/issues/7870) - Fix `LP` subscription filters
- [8159](https://github.com/vegaprotocol/vega/issues/8159) - Remove corresponding network history segments on rollback
- [7954](https://github.com/vegaprotocol/vega/issues/7954) - Don't error if subscribing to a market/party that has no position yet
- [7899](https://github.com/vegaprotocol/vega/issues/7899) - Fixes inconsistency in the `HTTP` status codes returned when rate limited
- [7968](https://github.com/vegaprotocol/vega/issues/7968) - Ready for protocol upgrade flag set without going through memory barrier
- [7962](https://github.com/vegaprotocol/vega/issues/7962) - Set `isValidator` when loading from a checkpoint
- [7950](https://github.com/vegaprotocol/vega/issues/7950) - Fix the restore of deposits from checkpoint
- [7933](https://github.com/vegaprotocol/vega/issues/7933) - Ensure the wallet store is closed to avoid "too many opened files" error
- [8069](https://github.com/vegaprotocol/vega/issues/8069) - Handle zero return value for memory when setting IPFS resource limits
- [7956](https://github.com/vegaprotocol/vega/issues/7956) - Floor negative slippage per unit at 0
- [7964](https://github.com/vegaprotocol/vega/issues/7964) - Use mark price for all margin calculations
- [8003](https://github.com/vegaprotocol/vega/issues/8003) - Fix `ListGovernanceData` does not honour `TYPE_ALL`
- [8057](https://github.com/vegaprotocol/vega/issues/8057) - Load history and current state in one transaction
- [8058](https://github.com/vegaprotocol/vega/issues/8058) - Continuous aggregates should be updated according to the watermark and span of history loaded
- [8001](https://github.com/vegaprotocol/vega/issues/8001) - Fix issues with order subscriptions
- [7980](https://github.com/vegaprotocol/vega/issues/7980) - Visor - prevent panic when auto install configuration is missing assets
- [7995](https://github.com/vegaprotocol/vega/issues/7995) - Validate order price input to `estimateFee` and `estimateMargin`
- [8011](https://github.com/vegaprotocol/vega/issues/8011) - Return a not found error for an invalid network parameter key for the API
- [8012](https://github.com/vegaprotocol/vega/issues/8012) - Ensure client do not specify both a before and after cursor
- [8017](https://github.com/vegaprotocol/vega/issues/8017) - Return an error when requesting order with negative version
- [8020](https://github.com/vegaprotocol/vega/issues/8020) - Update default `tendermint` home path to `cometbft`
- [7919](https://github.com/vegaprotocol/vega/issues/7919) - Avoid sending empty ledger movements
- [8053](https://github.com/vegaprotocol/vega/issues/8053) - Fix notary vote count
- [8004](https://github.com/vegaprotocol/vega/issues/8004) - Validate signatures exist in announce node command
- [8004](https://github.com/vegaprotocol/vega/issues/8004) - Validate value in state variable bundles
- [8004](https://github.com/vegaprotocol/vega/issues/8004) - Validate Ethereum addresses and add a cap on node vote reference length
- [8046](https://github.com/vegaprotocol/vega/issues/8046) - Update GraphQL schema with new order rejection reason
- [6659](https://github.com/vegaprotocol/vega/issues/6659) - Wallet application configuration is correctly reported on default location
- [8074](https://github.com/vegaprotocol/vega/issues/8074) - Add missing order rejection reason to `graphql` schema
- [8090](https://github.com/vegaprotocol/vega/issues/8090) - Rename network history `APIs` that did not follow the naming convention
- [8060](https://github.com/vegaprotocol/vega/issues/8060) - Allow 0 decimals assets
- [7993](https://github.com/vegaprotocol/vega/issues/7993) - Fix `ListDeposits` endpoint and documentation
- [8072](https://github.com/vegaprotocol/vega/issues/8072) - Fix `panics` in estimate orders
- [8125](https://github.com/vegaprotocol/vega/issues/8125) - Ensure network compatibility can be checked against TLS nodes
- [8103](https://github.com/vegaprotocol/vega/issues/8103) - Fix incorrect rate limiting behaviour on `gRPC` `API`
- [8128](https://github.com/vegaprotocol/vega/issues/8128) - Assure price monitoring engine extends the auction one bound at a time
- [8149](https://github.com/vegaprotocol/vega/issues/8149) - Trigger populating `orders_live` table out of date and does not filter correctly for live orders.
- [8165](https://github.com/vegaprotocol/vega/issues/8165) - Send order events when an `lp` order is cancelled or rejected
- [8173](https://github.com/vegaprotocol/vega/issues/8173) - Trades when leaving auction should should have the aggressor field set to `SideUnspecified`.
- [8184](https://github.com/vegaprotocol/vega/issues/8184) - Handle case for time termination value used with `LessThan` condition.
- [8157](https://github.com/vegaprotocol/vega/issues/8157) - Handle kill/interrupt signals in datanode, and clean up properly.
- [7914](https://github.com/vegaprotocol/vega/issues/7914) - Offer node signatures after snapshot restore
- [8187](https://github.com/vegaprotocol/vega/issues/8187) - Expose Live Only filter to the `GraphQL` Orders filter.
- [9793](https://github.com/vegaprotocol/vega/issues/9793) - Map network owner correctly in creating account from transfer.
- [10516](https://github.com/vegaprotocol/vega/issues/10516) - Fix mapping of estimate position.

## 0.70.0

### 🚨 Breaking changes

- [7794](https://github.com/vegaprotocol/vega/issues/7794) - Rename `marketId` and `partyId` to `marketIds` and `partyIds` in the orders queries' filter.
- [7876](https://github.com/vegaprotocol/vega/issues/7876) - Change `DeliverOn` on one-off transfer to be in nanoseconds as everything else.
- [7326](https://github.com/vegaprotocol/vega/issues/7326) - Rename table `current liquidity provisions` to `live liquiditiy provisions` and add a `live` option

### 🛠 Improvements

- [7862](https://github.com/vegaprotocol/vega/issues/7862) - Add per table statistics for network history segment creation
- [7834](https://github.com/vegaprotocol/vega/issues/7834) - Support TLS connection for gRPC endpoints in wallet when prefixed with `tls://`
- [7851](https://github.com/vegaprotocol/vega/issues/7851) - Implement post only and reduce only orders
- [7768](https://github.com/vegaprotocol/vega/issues/7768) - Set sensible defaults for the IPFS resource manager
- [7863](https://github.com/vegaprotocol/vega/issues/7863) - Rework positions indexes so that snapshot creation does not slow down
- [7829](https://github.com/vegaprotocol/vega/issues/7829) - Get precision for reference price from price monitoring bounds when getting market data
- [7670](https://github.com/vegaprotocol/vega/issues/7670) - Removes the need for the buffered event source to hold a large buffer of sequence numbers
- [7904](https://github.com/vegaprotocol/vega/issues/7904) - Add a default system test template for integration tests
- [7894](https://github.com/vegaprotocol/vega/issues/7894) - Use slippage cap when market is in auction mode
- [7923](https://github.com/vegaprotocol/vega/issues/7923) - Subscription rate limiter is enabled on `gRPC` and `REST` subscriptions

### 🐛 Fixes

- [7910](https://github.com/vegaprotocol/vega/issues/7910) - Store heartbeats in the checkpoint so that validator sets do not reorder unexpectedly after loading
- [7835](https://github.com/vegaprotocol/vega/issues/7835) - Ensure the command errors have the same format on arrays
- [7871](https://github.com/vegaprotocol/vega/issues/7871) - Bad `SQL` generated when paginating reward summaries
- [7908](https://github.com/vegaprotocol/vega/issues/7908) - Expired `heartbeats` no longer invalidate subsequent `heartbeats`
- [7880](https://github.com/vegaprotocol/vega/issues/7880) - Update volume-weighted average price party's of open orders after a trade
- [7883](https://github.com/vegaprotocol/vega/issues/7883) - Fix snapshot issue with witness on accounting
- [7921](https://github.com/vegaprotocol/vega/issues/7921) - Fix streams batches
- [7895](https://github.com/vegaprotocol/vega/issues/7895) - Fix margin calculation during auction
- [7940](https://github.com/vegaprotocol/vega/issues/7940) - Enhance validation of tendermint public keys
- [7930](https://github.com/vegaprotocol/vega/issues/7930) - Fix typo in the `Vegavisor` configuration and improve Visor binaries runner logging
- [7981](https://github.com/vegaprotocol/vega/issues/7981) - Ensure LP order events are not sent when nothing changes

## 0.69.0

### 🚨 Breaking changes

- [7798](https://github.com/vegaprotocol/vega/issues/7798) - Remove redundant headers from the rate limiter response.
- [7710](https://github.com/vegaprotocol/vega/issues/7710) - Rename "token dApp" to "governance"
- [6905](https://github.com/vegaprotocol/vega/issues/6905) - Deprecated `Version` field removed from `admin.import_wallet`
- [6905](https://github.com/vegaprotocol/vega/issues/6905) - References to file paths have been removed from `admin.import_wallet`, `admin.import_network`, `admin.create_wallet` and `admin.isolate_key` API
- [7731](https://github.com/vegaprotocol/vega/issues/7731) - Upgrade the interplanetary file system library to latest release
- [7802](https://github.com/vegaprotocol/vega/issues/7802) - Split liquidity auction trigger into two cases
- [7728](https://github.com/vegaprotocol/vega/issues/7728) - Remove current order flag from table - adds restrictions to how orders can be paged
- [7816](https://github.com/vegaprotocol/vega/issues/7816) - Require slippage factors to always be set

### 🛠 Improvements

- [6942](https://github.com/vegaprotocol/vega/issues/6942) - Add `admin.rename_network` with `vega wallet network rename`
- [7656](https://github.com/vegaprotocol/vega/issues/7656) - Add `vega wallet service config locate` CLI that returns the location of the service configuration file.
- [7656](https://github.com/vegaprotocol/vega/issues/7656) - Add `vega wallet service config describe` CLI that display the service configuration.
- [7656](https://github.com/vegaprotocol/vega/issues/7656) - Add `vega wallet service config reset` CLI that reset the service configuration to its default state.
- [7681](https://github.com/vegaprotocol/vega/issues/7681) - Remove unnecessary `protobuf` marshalling in event pipeline
- [7288](https://github.com/vegaprotocol/vega/issues/7288) - Add `block` interval for trade candles
- [7696](https://github.com/vegaprotocol/vega/issues/7696) - Cache `ListMarket` store queries
- [7532](https://github.com/vegaprotocol/vega/issues/7532) - Load network history in a transaction
- [7413](https://github.com/vegaprotocol/vega/issues/7413) - Add foreign block height to stake linkings in `GraphQL`
- [7675](https://github.com/vegaprotocol/vega/issues/7675) - Migrate to comet `bft`
- [7792](https://github.com/vegaprotocol/vega/issues/7792) - An attempt to import a network when the `url` is to `github` and not the raw file contents is caught early with a suggested `url`
- [7722](https://github.com/vegaprotocol/vega/issues/7722) - Send a reason for a passphrase request through the wallet's `interactor`
- [5967](https://github.com/vegaprotocol/vega/issues/5967) - Do not ask for wallet passphrase if it has already been unlocked.
- [5967](https://github.com/vegaprotocol/vega/issues/5967) - Preselect the wallet during connection is there is only one.
- [7723](https://github.com/vegaprotocol/vega/issues/7723) - Make the `SessionBegan` interaction easy to identify using a `WorkflowType`
- [7724](https://github.com/vegaprotocol/vega/issues/7724) - Add steps number to interactions to convey a progression feeling.
- [7353](https://github.com/vegaprotocol/vega/issues/7353) - Improve query setting current orders to only the most recent row after snapshot restore.
- [7763](https://github.com/vegaprotocol/vega/issues/7763) - Remove separate LP close out code path.
- [7686](https://github.com/vegaprotocol/vega/issues/7686) - Network History load will retry when IPFS cannot connect to peers.
- [7804](https://github.com/vegaprotocol/vega/issues/7804) - Headers include `Retry-After` when banned for exceeding rate limit.
- [7840](https://github.com/vegaprotocol/vega/issues/7840) - Make chunk time interval configurable.

### 🐛 Fixes

- [7688](https://github.com/vegaprotocol/vega/issues/7688) - Fix `BlockExplorer` case insensitive transaction retrieval.
- [7695](https://github.com/vegaprotocol/vega/issues/7695) - Fix `create_hypertable` in migrations.
- [7596](https://github.com/vegaprotocol/vega/issues/7596) - Slippage factors not persisted in database
- [7535](https://github.com/vegaprotocol/vega/issues/7535) - Fix network history load takes an increasingly long time to complete
- [7517](https://github.com/vegaprotocol/vega/issues/7517) - Add buffer files event source
- [7720](https://github.com/vegaprotocol/vega/issues/7720) - Return an empty slice instead of nil when describing a wallet network
- [7517](https://github.com/vegaprotocol/vega/issues/7517) - Add buffer files event source
- [7659](https://github.com/vegaprotocol/vega/issues/7659) - Tidy up REST documentation for consistency
- [7563](https://github.com/vegaprotocol/vega/issues/7563) - Let the wallet work again with null `blockchain`
- [7692](https://github.com/vegaprotocol/vega/issues/7692) - Fix network history load hanging after protocol upgrade
- [7751](https://github.com/vegaprotocol/vega/issues/7751) - Store the block height of the last seen `ERC20` event in the snapshot so deposits are not lost when the network is down
- [7778](https://github.com/vegaprotocol/vega/issues/7778) - Store the block height of the last seen `ERC20` event in the checkpoint so deposits are not lost when the network is down
- [7713](https://github.com/vegaprotocol/vega/issues/7713) - Fix PnL values on trade in the positions API
- [7726](https://github.com/vegaprotocol/vega/issues/7726) - Add market data current state table to ensure node restored from network history has latest market data
- [7673](https://github.com/vegaprotocol/vega/issues/7673) - Accept internal data sources without signers
- [7483](https://github.com/vegaprotocol/vega/issues/7483) - Fix market data history returning 0 values for price monitoring bounds
- [7732](https://github.com/vegaprotocol/vega/issues/7732) - Fix panic when amending orders
- [7588](https://github.com/vegaprotocol/vega/issues/7588) - Fix margin calculations when missing exit price
- [7766](https://github.com/vegaprotocol/vega/issues/7766) - Fix orders from new parties not being included in the nearest MTM
- [7499](https://github.com/vegaprotocol/vega/issues/7499) - Implement transaction check functionality to wallet
- [7745](https://github.com/vegaprotocol/vega/issues/7745) - Use margin after the application of a bond penalty to assess LP solvency
- [7765](https://github.com/vegaprotocol/vega/issues/7765) - Assure pegged order won't get deployed with insufficient margin
- [7786](https://github.com/vegaprotocol/vega/issues/7786) - Fix validation of order amendments (check for negative pegged offset)
- [7750](https://github.com/vegaprotocol/vega/issues/7750) - Fix not all paths cleanly close network history index store.
- [7805](https://github.com/vegaprotocol/vega/issues/7805) - Fix re-announcing node in the same epoch kills data node.
- [7820](https://github.com/vegaprotocol/vega/issues/7820) - Remove the check for past date in limits engine
- [7822](https://github.com/vegaprotocol/vega/issues/7822) - Fix get last epoch query
- [7823](https://github.com/vegaprotocol/vega/issues/7823) - Fix validation of liquidity provisions shapes references

## 0.68.0

### 🚨 Breaking changes

- [7304](https://github.com/vegaprotocol/vega/issues/7304) - In the `datanode` `GraphQL` schema, move `fromEpoch` and `toEpoch` into a new `filter` for `epochRewardSummaries` query. Also add `assetIds` and `marketIds` to the same filter.
- [7419](https://github.com/vegaprotocol/vega/issues/7419) - Remove the deprecated headers with the `Grpc-Metadata-` prefix in `datanode` `API` and `REST` and `GraphQL` gateways.
- [6963](https://github.com/vegaprotocol/vega/issues/6963) - Remove the legacy fields from network API
- [7361](https://github.com/vegaprotocol/vega/issues/7361) - Network history loading and current order set tracking - database requires database to be dropped
- [6963](https://github.com/vegaprotocol/vega/issues/7382) - `IssueSignatures` is no longer a validator command and is now protected by the spam engine
- [7445](https://github.com/vegaprotocol/vega/issues/7445) - Added rate limiting to `GRPC`, `Rest` and `GraphQL` `APIs`
- [7614](https://github.com/vegaprotocol/vega/issues/7614) - Market parties added to snapshot state to ensure proper restoration
- [7542](https://github.com/vegaprotocol/vega/issues/7542) - Add optional slippage factors to market proposal and use them to cap slippage component of maintenance margin

### 🗑️ Deprecation

- [7385](https://github.com/vegaprotocol/vega/issues/7385) - Deprecating the `X-Vega-Connection` HTTP header in `datanode` `API` and `REST` and `GraphQL` gateways.

### 🛠 Improvements

- [7501](https://github.com/vegaprotocol/vega/issues/7501) - Make logs more clear
- [7555](https://github.com/vegaprotocol/vega/issues/7555) - Clean up code, add missing metrics and comments
- [7477](https://github.com/vegaprotocol/vega/issues/7477) - Improve `gRPC` service error handling and formatting
- [7386](https://github.com/vegaprotocol/vega/issues/7386) - Add indexed filtering by command type to block explorer
- [6962](https://github.com/vegaprotocol/vega/issues/6962) - Add a dedicated configuration for the wallet service
- [7434](https://github.com/vegaprotocol/vega/issues/7434) - Update design architecture diagram
- [7517](https://github.com/vegaprotocol/vega/issues/7517) - Archive and roll event buffer files
- [7429](https://github.com/vegaprotocol/vega/issues/7429) - Do not mark wallet and network as incompatible when the patch version doesn't match
- [6650](https://github.com/vegaprotocol/vega/issues/6650) - Add ability to filter rewards with `fromEpoch` and `toEpoch`
- [7429](https://github.com/vegaprotocol/vega/issues/7359) - `vega wallet` will not send in a transaction if it will result in a party becoming banned
- [7289](https://github.com/vegaprotocol/vega/issues/7289) - `positionsConnection` query added to `GraphQL`root query with filter for multiple parties and markets
- [7454](https://github.com/vegaprotocol/vega/issues/7454) - Retention policies for new types do not honour the `lite` or `archive` when added after `init`
- [7469](https://github.com/vegaprotocol/vega/issues/7469) - Sanitize `Prometheus` labels for `HTTP API` requests
- [7495](https://github.com/vegaprotocol/vega/issues/7495) - Upgrade `tendermint` to 0.34.25
- [7496](https://github.com/vegaprotocol/vega/issues/7496) - Enforce using priority `mempool` and max packet size in `tendermint config`
- [5987](https://github.com/vegaprotocol/vega/issues/5987) - Pick up the wallet changes when the service is started
- [7450](https://github.com/vegaprotocol/vega/issues/7450) - Positions API reporting close-out information and loss socialisation data.
- [7538](https://github.com/vegaprotocol/vega/issues/7538) - Add node information to the wallet response when sending the transaction
- [7550](https://github.com/vegaprotocol/vega/issues/7550) - Update feature tests to use specify explicitly linear and quadratic slippage factors
- [7558](https://github.com/vegaprotocol/vega/issues/7558) - Add `hypertable` for rewards
- [7509](https://github.com/vegaprotocol/vega/issues/7509) - Automatically reconcile account balance changes with transfer events after each integration test step
- [7564](https://github.com/vegaprotocol/vega/issues/7564) - Add logging when database migrations are run
- [7546](https://github.com/vegaprotocol/vega/issues/7546) - Visor automatically uses snapshot on core based on latest data node snapshot.
- [7576](https://github.com/vegaprotocol/vega/issues/7576) - include the application version in the block hash
- [7605](https://github.com/vegaprotocol/vega/issues/7605) - Return better error text when the wallet blocks a transaction due to spam rules
- [7591](https://github.com/vegaprotocol/vega/issues/7591) - Add metadata and links to app to the network configuration
- [7632](https://github.com/vegaprotocol/vega/issues/7632) - Make the wallet change events JSON friendly
- [7601](https://github.com/vegaprotocol/vega/issues/7601) - introduce the expired orders event for optimisation.
- [7655](https://github.com/vegaprotocol/vega/issues/7655) - Require initial margin level to be met on new orders

### 🐛 Fixes

- [7422](https://github.com/vegaprotocol/vega/issues/7422) - Fix missing `priceMonitoringParameters` and `liquidityMonitoringParameters` in `GraphQL` schema
- [7462](https://github.com/vegaprotocol/vega/issues/7462) - Fix `BlockExplorer` `API` not returning details on transactions.
- [7407](https://github.com/vegaprotocol/vega/issues/7407) - fix `ethereum` timestamp in stake linking in `graphql`
- [7494](https://github.com/vegaprotocol/vega/issues/7494) - fix memory leak in event bus stream subscriber when consumer is slow
- [7420](https://github.com/vegaprotocol/vega/issues/7420) - `clearFeeActivity` now clears fee activity
- [7420](https://github.com/vegaprotocol/vega/issues/7420) - set seed nonce for joining and leaving signatures during begin block
- [7420](https://github.com/vegaprotocol/vega/issues/7515) - protect `vegawallet` with recovers to shield against file system oddities
- [7399](https://github.com/vegaprotocol/vega/issues/7399) - Fix issue where market cache not working after restoring from network history
- [7410](https://github.com/vegaprotocol/vega/issues/7410) - Return underlying error when parsing a command failed in the wallet API version 2
- [7169](https://github.com/vegaprotocol/vega/issues/7169) - Fix migration, account for existing position data
- [7427](https://github.com/vegaprotocol/vega/issues/7427) - Fix nil pointer panic on settlement of restored markets.
- [7438](https://github.com/vegaprotocol/vega/issues/7438) - Update JSON-RPC documentation with all wallet errors
- [7451](https://github.com/vegaprotocol/vega/issues/7451) - Fix floating point consensus to use voting power rather than node count
- [7399](https://github.com/vegaprotocol/vega/issues/7399) - Revert previous fix
- [7399](https://github.com/vegaprotocol/vega/issues/7399) - Add option to filter out settled markets when listing markets in `API` requests
- [7559](https://github.com/vegaprotocol/vega/issues/7559) - Workaround `leveldb` issue and open `db` in write mode when listing using `vega tools snapshot`
- [7417](https://github.com/vegaprotocol/vega/issues/7417) - Missing entries in default data retention configuration for `datanode`
- [7504](https://github.com/vegaprotocol/vega/issues/7504) - Fixed panic in collateral engine when trying to clear a market
- [7468](https://github.com/vegaprotocol/vega/issues/7468) - `Datanode` network history load command only prompts when run from a terminal
- [7164](https://github.com/vegaprotocol/vega/issues/7164) - The command `vega wallet transaction send` now returns verbose errors
- [7514](https://github.com/vegaprotocol/vega/issues/7514) - Network names cannot contain `/`, `\` or start with a `.`
- [7519](https://github.com/vegaprotocol/vega/issues/7519) - Fix memory leak and increased CPU usage when streaming data.
- [7536](https://github.com/vegaprotocol/vega/issues/7536) - Ensure all errors are displayed when the wallet service cannot bind
- [7540](https://github.com/vegaprotocol/vega/issues/7540) - Prevent the double appending of the `http` scheme when ensuring port binding
- [7549](https://github.com/vegaprotocol/vega/issues/7549) - Switch proof-of-work ban error from an internal error to an application error on the wallet API
- [7543](https://github.com/vegaprotocol/vega/issues/7543) - Initiate post-auction close out only when all the parked orders get redeployed
- [7508](https://github.com/vegaprotocol/vega/issues/7508) - Assure transfer events always sent after margin recheck
- [7492](https://github.com/vegaprotocol/vega/issues/7492) - Send market depth events at the end of each block
- [7582](https://github.com/vegaprotocol/vega/issues/7582) - Validate transfer amount in `checkTx`
- [7582](https://github.com/vegaprotocol/vega/issues/7625) - Add validation to wallet's server configuration
- [7577](https://github.com/vegaprotocol/vega/issues/7577) - Use correct trade size when calculating pending open volume
- [7598](https://github.com/vegaprotocol/vega/issues/7598) - Set up log for rate limiter
- [7629](https://github.com/vegaprotocol/vega/issues/7629) - Handle error from `e.initialiseTree()` in the snapshot engine
- [7607](https://github.com/vegaprotocol/vega/issues/7607) - Fix handling of removed transfers
- [7622](https://github.com/vegaprotocol/vega/issues/7622) - Fix cleaning path for Visor when restarting data node
- [7638](https://github.com/vegaprotocol/vega/issues/7638) - Add missing fields to position update resolver
- [7647](https://github.com/vegaprotocol/vega/issues/7647) - Assure LP orders never trade on entry

## 0.67.2

### 🐛 Fixes

- [7387](https://github.com/vegaprotocol/vega/issues/7387) - Allow authorization headers in wallet service

## 0.67.1

### 🛠 Improvements

- [7374](https://github.com/vegaprotocol/vega/issues/7374) - Add `TLS` support to the `REST` `api`
- [7349](https://github.com/vegaprotocol/vega/issues/7349) - Add `Access-Control-Max-Age` header with configurable value for the in `core`, `datanode` and `blockexplorer` HTTP `APIs`
- [7381](https://github.com/vegaprotocol/vega/pull/7381) - Allow target stake to drop within auction once the time window elapses

### 🐛 Fixes

- [7366](https://github.com/vegaprotocol/vega/issues/7366) - Fix typos in the API descriptions
- [7335](https://github.com/vegaprotocol/vega/issues/7335) - Fix custom http headers not being returned - add configurable `CORS` headers to `core`, `datanode` and `blockexplorer` HTTP `APIs`

## 0.67.0

### 🚨 Breaking changes

- [6895](https://github.com/vegaprotocol/vega/issues/6895) - Move the authentication of wallet API version 2 to the transport layer (HTTP). This brings several breaking changes:
  - A unified HTTP response payload has been introduced for structured response and error handling for data coming from the HTTP layer.
  - the `/api/v2/methods` endpoints now uses the new HTTP response payload.
  - the `/api/v2/requests` endpoint can either return the HTTP or the JSON-RPC response payload depending on the situation.
  - the token has been moved out of the JSON-RPC requests, to HTTP `Authorization` header.
- [7293](https://github.com/vegaprotocol/vega/issues/7293) - Rename restricted keys to allowed keys
- [7211](https://github.com/vegaprotocol/vega/issues/7211) - Add sender and receiver balances in ledger entries
- [7255](https://github.com/vegaprotocol/vega/issues/7255) - Rename `dehistory` to network history

### 🛠 Improvements

- [7317](https://github.com/vegaprotocol/vega/issues/7317) - Add database schema docs
- [7279](https://github.com/vegaprotocol/vega/issues/7279) - Add `--archive` and `--lite` to `datanode init`
- [7302](https://github.com/vegaprotocol/vega/issues/7302) - Add withdrawal minimal amount
- [5487](https://github.com/vegaprotocol/vega/issues/5487) - Add `UPGRADING.md`
- [7358](https://github.com/vegaprotocol/vega/issues/7358) - Improve `datanode init` and `vega init` help text
- [7114](https://github.com/vegaprotocol/vega/issues/7114) - Expose user spam statistics via `API`
- [7316](https://github.com/vegaprotocol/vega/issues/7316) - Add a bunch of database indexes following audit of queries
- [7331](https://github.com/vegaprotocol/vega/issues/7331) - Control the decrease of the number of validators when network parameter is decreased
- [6754](https://github.com/vegaprotocol/vega/issues/6754) - Add `csv` export for ledger entries
- [7093](https://github.com/vegaprotocol/vega/issues/7093) - Pick up the long-living tokens after the wallet service is started
- [7328](https://github.com/vegaprotocol/vega/issues/7328) - Add missing documentation of JSON-RPC methods `admin.update_passphrase`

### 🐛 Fixes

- [7260](https://github.com/vegaprotocol/vega/issues/7260) - Fix bug where pagination `before` or `after` cursors were ignored if `first` or `last` not set
- [7281](https://github.com/vegaprotocol/vega/issues/7281) - Fix formatting of status enum for `dataSourceSpec` in `GraphQL`
- [7283](https://github.com/vegaprotocol/vega/issues/7283) - Fix validation of future product oracles signers
- [7306](https://github.com/vegaprotocol/vega/issues/7306) - Improve speed of querying deposits and withdrawals by party
- [7337](https://github.com/vegaprotocol/vega/issues/7337) - Add `UpdateAsset` change types to proposal terms `GraphQL` resolver
- [7278](https://github.com/vegaprotocol/vega/issues/7278) - Use `Informal systems` fork of Tendermint
- [7294](https://github.com/vegaprotocol/vega/issues/7294) - Submission of `OpenOracle` data is broken
- [7286](https://github.com/vegaprotocol/vega/issues/7286) - Fix serialisation of `oracle specs`
- [7327](https://github.com/vegaprotocol/vega/issues/7327) - Improve and add API info, remove unused `AccountField` enum in `GraphQL`
- [7345](https://github.com/vegaprotocol/vega/issues/7345) - Cache account lookup by id

## 0.66.1

- [7269](https://github.com/vegaprotocol/vega/pull/7269) - Fix wallet release pipeline

## 0.66.0

### 🚨 Breaking changes

- [6957](https://github.com/vegaprotocol/vega/issues/6957) - Remove `client.<get|request>_permissions` endpoints on the wallet.
- [7079](https://github.com/vegaprotocol/vega/issues/7079) - Remove deprecated `version` property from wallet API.
- [7067](https://github.com/vegaprotocol/vega/issues/7067) - Remove legacy technical commands on the wallet command line.
- [7069](https://github.com/vegaprotocol/vega/issues/7069) - Remove deprecated `vegawallet info` command line.
- [7010](https://github.com/vegaprotocol/vega/issues/7010) - Remove the deprecated `encodedTransaction` fields on wallet API endpoints.
- [7232](https://github.com/vegaprotocol/vega/issues/7232) - Rename `stakeToCcySiskas` network parameter to `stakeToCcyVolume`
- [7171](https://github.com/vegaprotocol/vega/issues/7171) - Change liquidity triggering ratio value type from float to string

### 🛠 Improvements

- [7216](https://github.com/vegaprotocol/vega/issues/7216) - Support filtering by market for `ordersConnection` under party queries.
- [7252](https://github.com/vegaprotocol/vega/issues/7252) - Add limits to `MarkPriceUpdateMaximumFrequency` network parameter
- [7169](https://github.com/vegaprotocol/vega/issues/7169) - Handle events to update PnL on trade, instead of waiting for MTM settlements.

### 🐛 Fixes

- [7207](https://github.com/vegaprotocol/vega/issues/7207) - Fix panic, return on error in pool configuration
- [7213](https://github.com/vegaprotocol/vega/issues/7213) - Implement separate `DB` for snapshots `metadata`
- [7220](https://github.com/vegaprotocol/vega/issues/7220) - Fix panic when LP is closed out
- [7235](https://github.com/vegaprotocol/vega/issues/7235) - Do not update existing markets when changing global default `LiquidityMonitoringParameters`
- [7029](https://github.com/vegaprotocol/vega/issues/7029) - Added admin `API` for Data Node to secure some `dehistory` commands
- [7239](https://github.com/vegaprotocol/vega/issues/7239) - Added upper and lower bounds for floating point engine updates
- [7253](https://github.com/vegaprotocol/vega/issues/7253) - improve the adjustment of delegator weight to avoid overflow
- [7075](https://github.com/vegaprotocol/vega/issues/7075) - Remove unused expiry field in withdrawal

## 0.65.1

### 🛠 Improvements

- [6574](https://github.com/vegaprotocol/vega/issues/6574) - Use same default for the probability of trading for floating point consensus as we do for the value between best bid and ask.

### 🐛 Fixes

- [7188](https://github.com/vegaprotocol/vega/issues/7188) - Reset liquidity score even if fees accrued in a period were 0.
- [7189](https://github.com/vegaprotocol/vega/issues/7189) - Include LP orders outside PM price range but within LP price in the liquidity score.
- [7195](https://github.com/vegaprotocol/vega/issues/7195) - Ignore oracle messages while market is in proposed state
- [7198](https://github.com/vegaprotocol/vega/issues/7198) - Reduce `RAM` usage when tendermint calls list snapshot
- [6996](https://github.com/vegaprotocol/vega/issues/6996) - Add Visor docs

## 0.65.0

### 🚨 Breaking changes

- [6955](https://github.com/vegaprotocol/vega/issues/6955) - Market definition extended with the new field for LP price range across the API.
- [6645](https://github.com/vegaprotocol/vega/issues/6645) - Set decimal number value to be used from oracle instead of from tradable instruments

### 🗑️ Deprecation

- [7068](https://github.com/vegaprotocol/vega/issues/7068) - Alias `vegawallet info` to `vegawallet describe`, before definitive renaming.

### 🛠 Improvements

- [7032](https://github.com/vegaprotocol/vega/issues/7032) - Make deposits and withdrawals `hypertables` and change `deposits_current` and `withdrawals_current` into views to improve resource usage
- [7136](https://github.com/vegaprotocol/vega/issues/7136) - Update ban duration to 30 minutes for spam
- [7026](https://github.com/vegaprotocol/vega/issues/7026) - Let decentralised history use the snapshot event from the core as an indication for snapshot rather than doing the calculation based on the interval network parameter.
- [7108](https://github.com/vegaprotocol/vega/issues/7108) - Return `ArgumentError` if candle id not supplied to `ListCandleData`
- [7098](https://github.com/vegaprotocol/vega/issues/7098) - Add an event when the core is taking a snapshot
- [7028](https://github.com/vegaprotocol/vega/issues/7028) - Add `JSON` output for `dehistory` commands; fix `config` override on command line
- [7122](https://github.com/vegaprotocol/vega/issues/7122) - Allow for tolerance in validator performance calculation
- [7104](https://github.com/vegaprotocol/vega/issues/7104) - Provide a better error message when party has insufficient balance of an asset
- [7143](https://github.com/vegaprotocol/vega/issues/7143) - Update `grpc-rest-bindings` for Oracle `API`
- [7027](https://github.com/vegaprotocol/vega/issues/7027) - `Dehistory` store does not clean up resources after a graceful shutdown
- [7157](https://github.com/vegaprotocol/vega/issues/7157) - Core waits for data node and shuts down gracefully during protocol upgrade
- [7113](https://github.com/vegaprotocol/vega/issues/7113) - Added API for epoch summaries of rewards distributed
- [6956](https://github.com/vegaprotocol/vega/issues/6956) - Include liquidity measure of deployed orders in the fees distribution
- [7168](https://github.com/vegaprotocol/vega/issues/7168) - Expose liquidity score on on market data `API`

### 🐛 Fixes

- [7040](https://github.com/vegaprotocol/vega/issues/7040) - Block explorer use different codes than 500 on error
- [7099](https://github.com/vegaprotocol/vega/issues/7099) - Remove undelegate method `IN_ANGER`
- [7021](https://github.com/vegaprotocol/vega/issues/7021) - MTM settlement on trading terminated fix.
- [7102](https://github.com/vegaprotocol/vega/issues/7102) - Ensure the `api-token init -f` wipes the tokens file
- [7106](https://github.com/vegaprotocol/vega/issues/7106) - Properties of oracle data sent in non-deterministic order
- [7000](https://github.com/vegaprotocol/vega/issues/7000) - Wallet honours proof of work difficulty increases
- [7029](https://github.com/vegaprotocol/vega/issues/7029) - Remove unsafe `GRPC` endpoint in data node
- [7116](https://github.com/vegaprotocol/vega/issues/7116) - Fix MTM trade price check when trading is terminated.
- [7173](https://github.com/vegaprotocol/vega/issues/7173) - Fix deterministic order of price bounds on market data events
- [7112](https://github.com/vegaprotocol/vega/issues/7112) - Restore order's original price when restoring from a snapshot
- [6955](https://github.com/vegaprotocol/vega/issues/6955) - Remove scaling by probability when implying LP volumes. Only change the LP order price if it’s outside the new “valid LP price range” - move it to the bound in that case.
- [7132](https://github.com/vegaprotocol/vega/issues/7132) - Make the recovery phrase import white space resistant
- [7150](https://github.com/vegaprotocol/vega/issues/7150) - Avoid taking 2 snapshots upon protocol upgrade block
- [7142](https://github.com/vegaprotocol/vega/issues/7142) - Do not recalculate margins based on potential positions when market is terminated.
- [7172](https://github.com/vegaprotocol/vega/issues/7172) - Make markets table a hyper table and update queries.

## 0.64.0

### 🗑️ Deprecation

- [7065](https://github.com/vegaprotocol/vega/issues/7065) - Scope technical commands on wallet command line
- [7066](https://github.com/vegaprotocol/vega/issues/7066) - Move network compatibility check to a dedicated wallet command line

### 🛠 Improvements

- [7052](https://github.com/vegaprotocol/vega/issues/7052) - Add a specific error message when trying to access administrative endpoints on wallet API
- [7064](https://github.com/vegaprotocol/vega/issues/7064) - Make `SQL` store tests run in temporary transactions instead of truncating all tables for each test
- [7053](https://github.com/vegaprotocol/vega/issues/7053) - Add info endpoint for the block explorer

### 🐛 Fixes

- [7011](https://github.com/vegaprotocol/vega/issues/7011) - Incorrect flagging of live orders when multiple updates in the same block
- [7037](https://github.com/vegaprotocol/vega/issues/7037) - Reinstate permissions endpoints on the wallet API
- [7034](https://github.com/vegaprotocol/vega/issues/7034) - Rename `network` to `name` in `admin.remove_network`
- [7031](https://github.com/vegaprotocol/vega/issues/7031) - `datanode` expects protocol upgrade event in the right sequence
- [7072](https://github.com/vegaprotocol/vega/issues/7072) - Check if event forwarding engine is started before reloading
- [7017](https://github.com/vegaprotocol/vega/issues/7017) - Fix issue with market update during opening auction

## 0.63.1

### 🛠 Improvements

- [7003](https://github.com/vegaprotocol/vega/pull/7003) - Expose bus event stream on the `REST` API
- [7044](https://github.com/vegaprotocol/vega/issues/7044) - Proof of work improvements
- [7041](https://github.com/vegaprotocol/vega/issues/7041) - Change witness vote count to be based on voting power
- [7073](https://github.com/vegaprotocol/vega/issues/7073) - Upgrade `btcd` library

## 0.63.0

### 🚨 Breaking changes

- [6898](https://github.com/vegaprotocol/vega/issues/6795) - allow `-snapshot.load-from-block-height=` to apply to `statesync` snapshots
- [6716](https://github.com/vegaprotocol/vega/issues/6716) - Use timestamp on all times fields
- [6887](https://github.com/vegaprotocol/vega/issues/6716) - `client.get_permissions` and `client.request_permissions` have been removed from Wallet service V2 with permissions now asked during `client.list_keys`
- [6725](https://github.com/vegaprotocol/vega/issues/6725) - Fix inconsistent use of node field on `GraphQL` connection edges
- [6746](https://github.com/vegaprotocol/vega/issues/6746) - The `validating_nodes` has been removed from `NodeData` and replaced with details of each node set

### 🛠 Improvements

- [6898](https://github.com/vegaprotocol/vega/issues/6898) - allow `-snapshot.load-from-block-height=` to apply to `statesync` snapshots
- [6871](https://github.com/vegaprotocol/vega/issues/6871) - Assure integration test framework throws an error when no watchers specified for a network parameter being set/updated
- [6795](https://github.com/vegaprotocol/vega/issues/6795) - max gas implementation
- [6641](https://github.com/vegaprotocol/vega/issues/6641) - network wide limits
- [6731](https://github.com/vegaprotocol/vega/issues/6731) - standardize on 'network' and '' for network party and no market identifiers
- [6792](https://github.com/vegaprotocol/vega/issues/6792) - Better handling of panics when moving time with `nullchain`, add endpoint to query whether `nullchain` is replaying
- [6753](https://github.com/vegaprotocol/vega/issues/6753) - Filter votes per party and/or proposal
- [6959](https://github.com/vegaprotocol/vega/issues/6959) - Fix listing transactions by block height in block explorer back end
- [6832](https://github.com/vegaprotocol/vega/issues/6832) - Add signature to transaction information returned by block explorer API
- [6884](https://github.com/vegaprotocol/vega/issues/6884) - Specify transaction as `JSON` rather than a base64 encoded string in `client_{sign|send}_transaction`
- [6975](https://github.com/vegaprotocol/vega/issues/6975) - Implement `admin.sign_transaction` in the wallet
- [6974](https://github.com/vegaprotocol/vega/issues/6974) - Make names in wallet admin `API` consistent
- [6642](https://github.com/vegaprotocol/vega/issues/6642) - Add methods to manage the wallet service and its connections on wallet API version 2
- [6853](https://github.com/vegaprotocol/vega/issues/6853) - Max gas and priority improvements
- [6782](https://github.com/vegaprotocol/vega/issues/6782) - Bump embedded `postgres` version to hopefully fix `CI` instability
- [6880](https://github.com/vegaprotocol/vega/issues/6880) - Omit transactions we can't decode in block explorer transaction list
- [6640](https://github.com/vegaprotocol/vega/issues/6640) - Mark to market to happen every N seconds.
- [6827](https://github.com/vegaprotocol/vega/issues/6827) - Add `LastTradedPrice` field in market data
- [6871](https://github.com/vegaprotocol/vega/issues/6871) - Assure integration test framework throws an error when no watchers specified for a network parameter being set/updated
- [6908](https://github.com/vegaprotocol/vega/issues/6871) - Update default retention policy
- [6827](https://github.com/vegaprotocol/vega/issues/6615) - Add filters to `ordersConnection`
- [6910](https://github.com/vegaprotocol/vega/issues/6910) - Separate settled position from position
- [6988](https://github.com/vegaprotocol/vega/issues/6988) - Handle 0 timestamps in `graphql` marshaller
- [6910](https://github.com/vegaprotocol/vega/issues/6910) - Separate settled position from position
- [6949](https://github.com/vegaprotocol/vega/issues/6949) - Mark positions to market at the end of the block.
- [6819](https://github.com/vegaprotocol/vega/issues/6819) - Support long-living token in wallet client API
- [6964](https://github.com/vegaprotocol/vega/issues/6964) - Add support for long living tokens with expiry
- [6991](https://github.com/vegaprotocol/vega/issues/6991) - Expose error field in explorer API
- [5769](https://github.com/vegaprotocol/vega/issues/5769) - Automatically resolve the host name in the client wallet API
- [6910](https://github.com/vegaprotocol/vega/issues/6910) - Separate settled position from position

### 🐛 Fixes

- [6758](https://github.com/vegaprotocol/vega/issues/6758) - Fix first and last block not returned on querying epoch
- [6924](https://github.com/vegaprotocol/vega/issues/6924) - Fix deterministic sorting when nodes have equal scores and we have to choose who is in the signer set
- [6812](https://github.com/vegaprotocol/vega/issues/6812) - Network name is derived solely from the filename to cause less confusion if the network `config` is renamed
- [6831](https://github.com/vegaprotocol/vega/issues/6831) - Fix settlement state in snapshots and market settlement.
- [6856](https://github.com/vegaprotocol/vega/issues/6856) - When creating liquidity provision, seed dummy orders in order to prevent broken references when querying the market later
- [6801](https://github.com/vegaprotocol/vega/issues/6801) - Fix internal data source validations
- [6766](https://github.com/vegaprotocol/vega/issues/6766) - Handle relative vega home path being passed in `postgres` snapshots
- [6885](https://github.com/vegaprotocol/vega/issues/6885) - Don't ignore 'bootstrap peers' `IPFS` configuration setting in `datanode`
- [6799](https://github.com/vegaprotocol/vega/issues/6799) - Move LP fees in transit to the network treasury
- [6781](https://github.com/vegaprotocol/vega/issues/6781) - Fix bug where only first 32 characters of the `IPFS` identity seed were used.
- [6824](https://github.com/vegaprotocol/vega/issues/6824) - Respect `VEGA_HOME` for embedded `postgres` log location
- [6843](https://github.com/vegaprotocol/vega/issues/6843) - Fix Visor runner keys
- [6934](https://github.com/vegaprotocol/vega/issues/6934) - from/to accounts for ledger entries in database were reversed
- [6826](https://github.com/vegaprotocol/vega/issues/6826) - Update `spam.pow.numberOfPastBlocks` range values
- [6332](https://github.com/vegaprotocol/vega/issues/6332) - Standardise `graphql` responses
- [6862](https://github.com/vegaprotocol/vega/issues/6862) - Add party in account update
- [6888](https://github.com/vegaprotocol/vega/issues/6888) - Errors on accepted transaction with an invalid state are correctly handled in the wallet API version 2
- [6899](https://github.com/vegaprotocol/vega/issues/6899) - Upgrade to tendermint 0.34.24
- [6894](https://github.com/vegaprotocol/vega/issues/6894) - Finer error code returned to the third-party application
- [6849](https://github.com/vegaprotocol/vega/issues/6849) - Ensure the positions are remove from the positions engine when they are closed
- [6767](https://github.com/vegaprotocol/vega/issues/6767) - Protocol upgrade rejected events fail to write in the database
- [6896](https://github.com/vegaprotocol/vega/issues/6896) - Fix timestamps in proposals (`GQL`)
- [6844](https://github.com/vegaprotocol/vega/issues/6844) - Use proper type in `GQL` for transfer types and some types rename
- [6783](https://github.com/vegaprotocol/vega/issues/6783) - Unstable `CI` tests for `dehistory`
- [6844](https://github.com/vegaprotocol/vega/issues/6844) - Unstable `CI` tests for `dehistory`
- [6844](https://github.com/vegaprotocol/vega/issues/6844) - Add API descriptions, remove unused ledger entries and fix typos
- [6960](https://github.com/vegaprotocol/vega/issues/6960) - Infer has traded from settlement engine rather than from an unsaved-to-snapshot flag
- [6941](https://github.com/vegaprotocol/vega/issues/6941) - Rename `admin.describe_network` parameter to `name`
- [6976](https://github.com/vegaprotocol/vega/issues/6976) - Recalculate margins on MTM anniversary even if there were no trades.
- [6977](https://github.com/vegaprotocol/vega/issues/6977) - Prior to final settlement, perform MTM on unsettled trades.
- [6569](https://github.com/vegaprotocol/vega/issues/6569) - Fix margin calculations during auctions.
- [7001](https://github.com/vegaprotocol/vega/issues/7001) - Set mark price on final settlement.

## 0.62.1

### 🛠 Improvements

- [6726](https://github.com/vegaprotocol/vega/issues/6726) - Talk to embedded `postgres` via a `UNIX` domain socket in tests.

### 🐛 Fixes

- [6759](https://github.com/vegaprotocol/vega/issues/6759) - Send events when liquidity provisions are `undeployed`
- [6764](https://github.com/vegaprotocol/vega/issues/6764) - If a trading terminated oracle changes after trading already terminated do not subscribe to it
- [6775](https://github.com/vegaprotocol/vega/issues/6775) - Fix oracle spec identifiers
- [6762](https://github.com/vegaprotocol/vega/issues/6762) - Fix one off transfer events serialization
- [6747](https://github.com/vegaprotocol/vega/issues/6747) - Ensure proposal with no participation does not get enacted
- [6757](https://github.com/vegaprotocol/vega/issues/6655) - Fix oracle spec resolvers in Gateway
- [6952](https://github.com/vegaprotocol/vega/issues/6757) - Fix signers resolvers in Gateway

## 0.62.0

### 🚨 Breaking changes

- [6598](https://github.com/vegaprotocol/vega/issues/6598) - Rework `vega tools snapshot` command to be more consistent with other CLI options

### 🛠 Improvements

- [6681](https://github.com/vegaprotocol/vega/issues/6681) - Add indexes to improve balance history query
- [6682](https://github.com/vegaprotocol/vega/issues/6682) - Add indexes to orders by reference query
- [6668](https://github.com/vegaprotocol/vega/issues/6668) - Add indexes to trades by buyer/seller
- [6628](https://github.com/vegaprotocol/vega/issues/6628) - Improve node health check in the wallet
- [6711](https://github.com/vegaprotocol/vega/issues/6711) - `Anti-whale ersatz` validators reward stake scores

### 🐛 Fixes

- [6701](https://github.com/vegaprotocol/vega/issues/6701) - Fix `GraphQL` `API` not returning `x-vega-*` headers
- [6563](https://github.com/vegaprotocol/vega/issues/6563) - Liquidity engine reads orders directly from the matching engine
- [6696](https://github.com/vegaprotocol/vega/issues/6696) - New nodes are now visible from the epoch they announced and not epoch they become active
- [6661](https://github.com/vegaprotocol/vega/issues/6661) - Scale price to asset decimal in estimate orders
- [6685](https://github.com/vegaprotocol/vega/issues/6685) - `vega announce_node` now returns a `txHash` when successful or errors from `CheckTx`
- [6687](https://github.com/vegaprotocol/vega/issues/6687) - Expose `admin.update_passphrase` in admin wallet API
- [6686](https://github.com/vegaprotocol/vega/issues/6686) - Expose `admin.rename_wallet` in admin wallet API
- [6496](https://github.com/vegaprotocol/vega/issues/6496) - Fix margin calculation for pegged and liquidity orders
- [6670](https://github.com/vegaprotocol/vega/issues/6670) - Add governance by `ID` endpoint to `REST` bindings
- [6679](https://github.com/vegaprotocol/vega/issues/6679) - Permit `GFN` pegged orders
- [6707](https://github.com/vegaprotocol/vega/issues/6707) - Fix order event for liquidity provisions
- [6699](https://github.com/vegaprotocol/vega/issues/6699) - `orders` and `orders_current` view uses a redundant union causing performance issues
- [6721](https://github.com/vegaprotocol/vega/issues/6721) - Visor fix if condition for `maxNumberOfFirstConnectionRetries`
- [6655](https://github.com/vegaprotocol/vega/issues/6655) - Fix market query by `ID`
- [6656](https://github.com/vegaprotocol/vega/issues/6656) - Fix data sources to handle opening with internal source
- [6722](https://github.com/vegaprotocol/vega/issues/6722) - Fix get market response to contain oracle id

## 0.61.0

### 🚨 Breaking changes

- [5674](https://github.com/vegaprotocol/vega/issues/5674) - Remove `V1` data node `API`
- [5714](https://github.com/vegaprotocol/vega/issues/5714) - Update data sourcing types

### 🛠 Improvements

- [6603](https://github.com/vegaprotocol/vega/issues/6603) - Put embedded `postgres` files in proper state directory
- [6552](https://github.com/vegaprotocol/vega/issues/6552) - Add `datanode` `API` for querying protocol upgrade proposals
- [6613](https://github.com/vegaprotocol/vega/issues/6613) - Add file buffering to datanode
- [6602](https://github.com/vegaprotocol/vega/issues/6602) - Panic if data node receives events in unexpected order
- [6595](https://github.com/vegaprotocol/vega/issues/6595) - Support for cross network parameter dependency and validation
- [6627](https://github.com/vegaprotocol/vega/issues/6627) - Fix order estimates
- [6604](https://github.com/vegaprotocol/vega/issues/6604) - Fix transfer funds documentations in `protos`
- [6463](https://github.com/vegaprotocol/vega/issues/6463) - Implement chain replay and snapshot restore for the `nullblockchain`
- [6652](https://github.com/vegaprotocol/vega/issues/6652) - Change protocol upgrade consensus do be based on voting power

### 🐛 Fixes

- [6356](https://github.com/vegaprotocol/vega/issues/6356) - When querying for proposals from `GQL` return votes.
- [6623](https://github.com/vegaprotocol/vega/issues/6623) - Fix `nil` pointer panic in `datanode` for race condition in `recvEventRequest`
- [6601](https://github.com/vegaprotocol/vega/issues/6601) - Removed resend event when the socket client fails
- [5715](https://github.com/vegaprotocol/vega/issues/5715) - Fix documentation for Oracle Submission elements
- [5770](https://github.com/vegaprotocol/vega/issues/5770) - Fix Nodes data query returns incorrect results

## 0.60.0

### 🚨 Breaking changes

- [6227](https://github.com/vegaprotocol/vega/issues/6227) - Datanode Decentralized History - datanode init command now requires the chain id as a parameter

### 🛠 Improvements

- [6530](https://github.com/vegaprotocol/vega/issues/6530) - Add command to rename a wallet
- [6531](https://github.com/vegaprotocol/vega/issues/6531) - Add command to update the passphrase of a wallet
- [6482](https://github.com/vegaprotocol/vega/issues/6482) - Improve `TransferType` mapping usage
- [6546](https://github.com/vegaprotocol/vega/issues/6546) - Add a separate README for datanode/api gRPC handling principles
- [6582](https://github.com/vegaprotocol/vega/issues/6582) - Match validation to the required ranges
- [6596](https://github.com/vegaprotocol/vega/issues/6596) - Add market risk parameter validation

### 🐛 Fixes

- [6410](https://github.com/vegaprotocol/vega/issues/6410) - Add input validation for the `EstimateFee` endpoint.
- [6556](https://github.com/vegaprotocol/vega/issues/6556) - Limit ledger entries filtering complexity and potential number of items.
- [6539](https://github.com/vegaprotocol/vega/issues/6539) - Fix total fee calculation in estimate order
- [6584](https://github.com/vegaprotocol/vega/issues/6584) - Simplify `ListBalanceChanges`, removing aggregation and forward filling for now
- [6583](https://github.com/vegaprotocol/vega/issues/6583) - Cancel wallet connection request if no wallet

## 0.59.0

### 🚨 Breaking changes

- [6505](https://github.com/vegaprotocol/vega/issues/6505) - Allow negative position decimal places for market
- [6477](https://github.com/vegaprotocol/vega/issues/6477) - Allow the user to specify a different passphrase when isolating a key
- [6549](https://github.com/vegaprotocol/vega/issues/6549) - Output from `nodewallet reload` is now more useful `json`
- [6458](https://github.com/vegaprotocol/vega/issues/6458) - Rename `GetMultiSigSigner...Bundles API` functions to `ListMultiSigSigner...Bundles` to be consistent with `v2 APIs`
- [6506](https://github.com/vegaprotocol/vega/issues/6506) - Swap places of PID and date in log files in the wallet service

### 🛠 Improvements

- [6080](https://github.com/vegaprotocol/vega/issues/6080) - Data-node handles upgrade block and ensures data is persisted before upgrade
- [6527](https://github.com/vegaprotocol/vega/issues/6527) - Add `last-block` sub-command to `datanode CLI`
- [6529](https://github.com/vegaprotocol/vega/issues/6529) - Added reason to transfer to explain why it was stopped or rejected
- [6513](https://github.com/vegaprotocol/vega/issues/6513) - Refactor `datanode` `api` for getting balance history

### 🐛 Fixes

- [6480](https://github.com/vegaprotocol/vega/issues/6480) - Wallet `openrpc.json` is now a valid OpenRPC file
- [6473](https://github.com/vegaprotocol/vega/issues/6473) - Infrastructure Fee Account returns error when asset is pending listing
- [5690](https://github.com/vegaprotocol/vega/issues/5690) - Markets query now excludes rejected markets
- [5479](https://github.com/vegaprotocol/vega/issues/5479) - Fix inconsistent naming in API error
- [6525](https://github.com/vegaprotocol/vega/issues/6525) - Round the right way when restoring the integer representation of cached price ranges from a snapshot
- [6011](https://github.com/vegaprotocol/vega/issues/6011) - Fix data node fails when `Postgres` starts slowly
- [6341](https://github.com/vegaprotocol/vega/issues/6341) - Embedded `Postgres` should only capture logs during testing
- [6511](https://github.com/vegaprotocol/vega/issues/6511) - Do not check writer interface for null when starting embedded `Postgres`
- [6510](https://github.com/vegaprotocol/vega/issues/6510) - Filter parties with 0 reward from reward payout event
- [6471](https://github.com/vegaprotocol/vega/issues/6471) - Fix potential nil reference when owner is system for ledger entries
- [6519](https://github.com/vegaprotocol/vega/issues/6519) - Fix errors in the ledger entries `GraphQL` query.
- [6515](https://github.com/vegaprotocol/vega/issues/6515) - Required properties in OpenRPC documentation are marked as such
- [6234](https://github.com/vegaprotocol/vega/issues/6234) - Fix response in query for oracle data spec by id
- [6294](https://github.com/vegaprotocol/vega/issues/6294) - Fix response for query for non-existing market
- [6508](https://github.com/vegaprotocol/vega/issues/6508) - Fix data node starts slowly when the database is not empty
- [6532](https://github.com/vegaprotocol/vega/issues/6532) - Add current totals to the vote events

## 0.58.0

### 🚨 Breaking changes

- [6271](https://github.com/vegaprotocol/vega/issues/6271) - Require signature from new Ethereum key to validate key rotation submission
- [6364](https://github.com/vegaprotocol/vega/issues/6364) - Rename `oracleSpecForSettlementPrice` to `oracleSpecForSettlementData`
- [6401](https://github.com/vegaprotocol/vega/issues/6401) - Fix estimate fees and margin `APis`
- [6428](https://github.com/vegaprotocol/vega/issues/6428) - Update the wallet connection decision for future work
- [6429](https://github.com/vegaprotocol/vega/issues/6429) - Rename pipeline to interactor for better understanding
- [6430](https://github.com/vegaprotocol/vega/issues/6430) - Split the transaction status interaction depending on success and failure

### 🛠 Improvements

- [6399](https://github.com/vegaprotocol/vega/issues/6399) - Add `init-db` and `unsafe-reset-all` commands to block explorer
- [6348](https://github.com/vegaprotocol/vega/issues/6348) - Reduce pool size to leave more available `Postgres` connections
- [6453](https://github.com/vegaprotocol/vega/issues/6453) - Add ability to write `pprofs` at intervals to core
- [6312](https://github.com/vegaprotocol/vega/issues/6312) - Add back amended balance tests and correct ordering
- [6320](https://github.com/vegaprotocol/vega/issues/6320) - Use `Account` type without internal `id` in `datanode`
- [6461](https://github.com/vegaprotocol/vega/issues/6461) - Occasionally close `postgres` pool connections
- [6435](https://github.com/vegaprotocol/vega/issues/6435) - Add `GetTransaction` `API` call for block explorer
- [6464](https://github.com/vegaprotocol/vega/issues/6464) - Improve block explorer performance when filtering by submitter
- [6211](https://github.com/vegaprotocol/vega/issues/6211) - Handle `BeginBlock` and `EndBlock` events
- [6361](https://github.com/vegaprotocol/vega/issues/6361) - Remove unnecessary logging in market
- [6378](https://github.com/vegaprotocol/vega/issues/6378) - Migrate remaining views of current data to tables with current data
- [6425](https://github.com/vegaprotocol/vega/issues/6425) - Introduce interaction for beginning and ending of request
- [6308](https://github.com/vegaprotocol/vega/issues/6308) - Support parallel requests in wallet API version 2
- [6426](https://github.com/vegaprotocol/vega/issues/6426) - Add a name field on interaction to know what they are when JSON
- [6427](https://github.com/vegaprotocol/vega/issues/6427) - Improve interactions documentation
- [6431](https://github.com/vegaprotocol/vega/issues/6431) - Pass a human-readable input data in Transaction Succeeded and Failed notifications
- [6448](https://github.com/vegaprotocol/vega/issues/6448) - Improve wallet interaction JSON conversion
- [6454](https://github.com/vegaprotocol/vega/issues/6454) - Improve test coverage for setting fees and rewarding LPs
- [6458](https://github.com/vegaprotocol/vega/issues/6458) - Return a context aware message in `RequestSuccessful` interaction
- [6451](https://github.com/vegaprotocol/vega/issues/6451) - Improve interaction error message
- [6432](https://github.com/vegaprotocol/vega/issues/6432) - Use optionals for order error and proposal error
- [6368](https://github.com/vegaprotocol/vega/pull/6368) - Add Ledger Entry API

### 🐛 Fixes

- [6444](https://github.com/vegaprotocol/vega/issues/6444) - Send a transaction error if the same node announces itself twice
- [6388](https://github.com/vegaprotocol/vega/issues/6388) - Do not transfer stake and delegations after a key rotation
- [6266](https://github.com/vegaprotocol/vega/issues/6266) - Do not take a snapshot at block height 1 and handle increase of interval appropriately
- [6338](https://github.com/vegaprotocol/vega/issues/6338) - Fix validation for update an new asset proposals
- [6357](https://github.com/vegaprotocol/vega/issues/6357) - Fix potential panic in `gql` resolvers
- [6391](https://github.com/vegaprotocol/vega/issues/6391) - Fix dropped connection between core and data node when large `(>1mb)` messages are sent.
- [6358](https://github.com/vegaprotocol/vega/issues/6358) - Do not show hidden files nor directories as wallet
- [6374](https://github.com/vegaprotocol/vega/issues/6374) - Fix panic with the metrics
- [6373](https://github.com/vegaprotocol/vega/issues/6373) - Fix panic with the metrics as well
- [6238](https://github.com/vegaprotocol/vega/issues/6238) - Return empty string for `multisig` bundle, not `0x` when asset doesn't have one
- [6236](https://github.com/vegaprotocol/vega/issues/6236) - Make `erc20ListAssetBundle` `nullable` in `GraphQL`
- [6395](https://github.com/vegaprotocol/vega/issues/6395) - Wallet selection doesn't lower case the wallet name during input verification
- [6408](https://github.com/vegaprotocol/vega/issues/6408) - Initialise observer in liquidity provision `sql` store
- [6406](https://github.com/vegaprotocol/vega/issues/6406) - Fix invalid tracking of cumulative volume and price
- [6387](https://github.com/vegaprotocol/vega/issues/6387) - Fix max open interest calculation
- [6416](https://github.com/vegaprotocol/vega/issues/6416) - Prevent submission of `erc20` address already used by another asset
- [6375](https://github.com/vegaprotocol/vega/issues/6375) - If there is one unit left over at the end of final market settlement - transfer it to the network treasury. if there is more than one, log all transfers and panic.
- [6456](https://github.com/vegaprotocol/vega/issues/6456) - Assure liquidity fee gets update when target stake drops (even in the absence of trades)
- [6459](https://github.com/vegaprotocol/vega/issues/6459) - Send lifecycle notifications after parameters validation
- [6420](https://github.com/vegaprotocol/vega/issues/6420) - Support cancellation of a request during a wallet interaction

## 0.57.0

### 🚨 Breaking changes

- [6291](https://github.com/vegaprotocol/vega/issues/6291) - Remove `Nodewallet.ETH` configuration and add flags to supply `clef` addresses when importing or generating accounts
- [6314](https://github.com/vegaprotocol/vega/issues/6314) - Rename session namespace to client in wallet API version 2

### 🛠 Improvements

- [6283](https://github.com/vegaprotocol/vega/issues/6283) - Add commit hash to version if is development version
- [6321](https://github.com/vegaprotocol/vega/issues/6321) - Get rid of the `HasChanged` check in snapshot engines
- [6126](https://github.com/vegaprotocol/vega/issues/6126) - Don't generate market depth subscription messages if nothing has changed

### 🐛 Fixes

- [6287](https://github.com/vegaprotocol/vega/issues/6287) - Fix GraphQL `proposals` API `proposalType` filter
- [6307](https://github.com/vegaprotocol/vega/issues/6307) - Emit an event with status rejected if a protocol upgrade proposal has no validator behind it
- [5305](https://github.com/vegaprotocol/vega/issues/5305) - Handle market updates changing price monitoring parameters correctly.

## 0.56.0

### 🚨 Breaking changes

- [6196](https://github.com/vegaprotocol/vega/pull/6196) - Remove unused network parameters network end of life and market freeze date
- [6155](https://github.com/vegaprotocol/vega/issues/6155) - Rename "Client" to "User" in wallet API version 2
- [5641](https://github.com/vegaprotocol/vega/issues/5641) - Rename `SettlementPriceDecimals` to `SettlementDataDecimals`

### 🛠 Improvements

- [6103](hhttps://github.com/vegaprotocol/vega/issues/6103) - Verify that order amendment has the desired effect on opening auction
- [6170](https://github.com/vegaprotocol/vega/pull/6170) - Order GraphQL schema (query and subscription types) alphabetically
- [6163](https://github.com/vegaprotocol/vega/issues/6163) - Add block explorer back end
- [6153](https://github.com/vegaprotocol/vega/issues/6153) - Display UI friendly logs when calling `session.send_transaction`
- [6063](https://github.com/vegaprotocol/vega/pull/6063) - Update average entry valuation calculation according to spec change.
- [6191](https://github.com/vegaprotocol/vega/pull/6191) - Remove the retry on node health check in the wallet API version 2
- [6221](https://github.com/vegaprotocol/vega/pull/6221) - Add documentation for new `GraphQL endpoints`
- [6498](https://github.com/vegaprotocol/vega/pull/6498) - Fix incorrectly encoded account id
- [5600](https://github.com/vegaprotocol/vega/issues/5600) - Migrate all wallet capabilities to V2 api
- [6077](https://github.com/vegaprotocol/vega/issues/6077) - Add proof-of-work to transaction when using `vegawallet command sign`
- [6203](https://github.com/vegaprotocol/vega/issues/6203) - Support automatic consent for transactions sent through the wallet API version 2
- [6203](https://github.com/vegaprotocol/vega/issues/6203) - Log node selection process on the wallet CLI
- [5925](https://github.com/vegaprotocol/vega/issues/5925) - Clean transfer response API, now ledger movements
- [6254](https://github.com/vegaprotocol/vega/issues/6254) - Reject Ethereum configuration update via proposals
- [5706](https://github.com/vegaprotocol/vega/issues/5076) - Datanode snapshot create and restore support

### 🐛 Fixes

- [6255](https://github.com/vegaprotocol/vega/issues/6255) - Fix `WebSocket` upgrading when setting headers in HTTP middleware.
- [6101](https://github.com/vegaprotocol/vega/issues/6101) - Fix Nodes API not returning new `ethereumAdress` after `EthereumKeyRotation` event.
- [6183](https://github.com/vegaprotocol/vega/issues/6183) - Shutdown blockchain before protocol services
- [6148](https://github.com/vegaprotocol/vega/issues/6148) - Fix API descriptions for typos
- [6187](https://github.com/vegaprotocol/vega/issues/6187) - Not hash message before signing if using clef for validator heartbeats
- [6138](https://github.com/vegaprotocol/vega/issues/6138) - Return more useful information when a transaction submitted to a node contains validation errors
- [6156](https://github.com/vegaprotocol/vega/issues/6156) - Return only delegations for the specific node in `graphql` node delegation query
- [6233](https://github.com/vegaprotocol/vega/issues/6233) - Fix `GetNodeSignatures` GRPC api
- [6175](https://github.com/vegaprotocol/vega/issues/6175) - Fix `datanode` updating node public key on key rotation
- [5948](https://github.com/vegaprotocol/vega/issues/5948) - Shutdown node gracefully when panics or `sigterm` during chain-replay
- [6109](https://github.com/vegaprotocol/vega/issues/6109) - Candle query returns unexpected data.
- [5988](https://github.com/vegaprotocol/vega/issues/5988) - Exclude tainted keys from `session.list_keys` endpoint
- [5164](https://github.com/vegaprotocol/vega/issues/5164) - Distribute LP fees on settlement
- [6212](https://github.com/vegaprotocol/vega/issues/6212) - Change the error for protocol upgrade request for block 0
- [6242](https://github.com/vegaprotocol/vega/issues/6242) - Allow migrate between wallet types during Ethereum key rotation reload
- [6202](https://github.com/vegaprotocol/vega/issues/6202) - Always update margins for parties on amend
- [6228](https://github.com/vegaprotocol/vega/issues/6228) - Reject protocol upgrade downgrades
- [6245](https://github.com/vegaprotocol/vega/issues/6245) - Recalculate equity values when virtual stake changes
- [6260](https://github.com/vegaprotocol/vega/issues/6260) - Prepend `chainID` to input data only when signing the transaction
- [6036](https://github.com/vegaprotocol/vega/issues/6036) - Fix `protobuf<->swagger` generation
- [6248](https://github.com/vegaprotocol/vega/issues/6245) - Candles connection is not returning any candle data
- [6037](https://github.com/vegaprotocol/vega/issues/6037) - Fix auction events.
- [6061](https://github.com/vegaprotocol/vega/issues/6061) - Attempt at stabilizing the tests on the broker in the core
- [6178](https://github.com/vegaprotocol/vega/issues/6178) - Historical balances fails with `scany` error
- [6193](https://github.com/vegaprotocol/vega/issues/6193) - Use Data field from transaction successfully sent but that were rejected
- [6230](https://github.com/vegaprotocol/vega/issues/6230) - Node Signature Connection should return a list or an appropriate error message
- [5998](https://github.com/vegaprotocol/vega/issues/5998) - Positions should be zero when markets are closed and settled
- [6297](https://github.com/vegaprotocol/vega/issues/6297) - Historic Balances fails if `MarketId` is used in `groupBy`

## 0.55.0

### 🚨 Breaking changes

- [5989](https://github.com/vegaprotocol/vega/issues/5989) - Remove liquidity commitment from market proposal
- [6031](https://github.com/vegaprotocol/vega/issues/6031) - Remove market name from `graphql` market type
- [6095](https://github.com/vegaprotocol/vega/issues/6095) - Rename taker fees to maker paid fees
- [5442](https://github.com/vegaprotocol/vega/issues/5442) - Default behaviour when starting to node is to use the latest local snapshot if it exists
- [6139](https://github.com/vegaprotocol/vega/issues/6139) - Return the key on `session.list_keys` endpoint on wallet API version 2

### 🛠 Improvements

- [5971](https://github.com/vegaprotocol/vega/issues/5971) - Add headers `X-Block-Height`, `X-Block-Timestamp` and `X-Vega-Connection` to all API responses
- [5694](https://github.com/vegaprotocol/vega/issues/5694) - Add field `settlementPriceDecimals` to GraphQL `Future` and `FutureProduct` types
- [6048](https://github.com/vegaprotocol/vega/issues/6048) - Upgrade `golangci-lint` to `1.49.0` and implement its suggestions
- [5807](https://github.com/vegaprotocol/vega/issues/5807) - Add Vega tools: `stream`, `snapshot` and `checkpoint`
- [5678](https://github.com/vegaprotocol/vega/issues/5678) - Add GraphQL endpoints for Ethereum bundles: `listAsset`, `updateAsset`, `addSigner` and `removeSigner`
- [5881](https://github.com/vegaprotocol/vega/issues/5881) - Return account subscription as a list
- [5766](https://github.com/vegaprotocol/vega/issues/5766) - Better notification for version update on the wallet
- [5841](https://github.com/vegaprotocol/vega/issues/5841) - Add transaction to request `multisigControl` signatures on demand
- [5937](https://github.com/vegaprotocol/vega/issues/5937) - Add more flexibility to market creation bonus
- [5932](https://github.com/vegaprotocol/vega/issues/5932) - Remove Name and Symbol from update asset proposal
- [5880](https://github.com/vegaprotocol/vega/issues/5880) - Send initial image with subscriptions to positions, orders & accounts
- [5878](https://github.com/vegaprotocol/vega/issues/5878) - Add option to return only live orders in `ListOrders` `API`
- [5937](https://github.com/vegaprotocol/vega/issues/5937) - Add more flexibility to market creation bonus
- [5708](https://github.com/vegaprotocol/vega/issues/5708) - Use market price when reporting average trade price
- [5949](https://github.com/vegaprotocol/vega/issues/5949) - Transfers processed in the order they were received
- [5966](https://github.com/vegaprotocol/vega/issues/5966) - Do not send transaction from wallet if `chainID` is empty
- [5675](https://github.com/vegaprotocol/vega/issues/5675) - Add transaction information to all database tables
- [6004](https://github.com/vegaprotocol/vega/issues/6004) - Probability of trading refactoring
- [5849](https://github.com/vegaprotocol/vega/issues/5849) - Use network parameter from creation time of the proposal for requirements
- [5846](https://github.com/vegaprotocol/vega/issues/5846) - Expose network parameter from creation time of the proposal through `APIs`.
- [5999](https://github.com/vegaprotocol/vega/issues/5999) - Recalculate margins after risk parameters are updated.
- [5682](https://github.com/vegaprotocol/vega/issues/5682) - Expose equity share weight in the API
- [5684](https://github.com/vegaprotocol/vega/issues/5684) - Added date range to a number of historic balances, deposits, withdrawals, orders and trades queries
- [6071](https://github.com/vegaprotocol/vega/issues/6071) - Allow for empty settlement asset in recurring transfer metric definition for market proposer bonus
- [6042](https://github.com/vegaprotocol/vega/issues/6042) - Set GraphQL query complexity limit
- [6106](https://github.com/vegaprotocol/vega/issues/6106) - Returned signed transaction in wallet API version 2 `session.send_transaction`
- [6105](https://github.com/vegaprotocol/vega/issues/6105) - Add `session.sign_transaction` endpoint on wallet API version 2
- [6042](https://github.com/vegaprotocol/vega/issues/5270) - Set GraphQL query complexity limit
- [5888](https://github.com/vegaprotocol/vega/issues/5888) - Add Liquidity Provision subscription to GraphQL
- [5961](https://github.com/vegaprotocol/vega/issues/5961) - Add batch market instructions command
- [5974](https://github.com/vegaprotocol/vega/issues/5974) - Flatten subscription in `Graphql`
- [6146](https://github.com/vegaprotocol/vega/issues/6146) - Add version command to Vega Visor
- [6671](https://github.com/vegaprotocol/vega/issues/6671) - Vega Visor allows to postpone first failure when Core node is slow to startup

### 🐛 Fixes

- [5934](https://github.com/vegaprotocol/vega/issues/5934) - Ensure wallet without permissions can be read
- [5950](https://github.com/vegaprotocol/vega/issues/5934) - Fix documentation for new wallet command
- [5687](https://github.com/vegaprotocol/vega/issues/5934) - Asset cache was returning stale data
- [6032](https://github.com/vegaprotocol/vega/issues/6032) - Risk factors store errors after update to a market
- [5986](https://github.com/vegaprotocol/vega/issues/5986) - Error string on failed transaction is sent in the plain, no need to decode
- [5860](https://github.com/vegaprotocol/vega/issues/5860) - Enacted but unlisted new assets are now included in checkpoints
- [6023](https://github.com/vegaprotocol/vega/issues/6023) - Tell the `datanode` when a genesis validator does not exist in a `checkpoint`
- [5963](https://github.com/vegaprotocol/vega/issues/5963) - Check other nodes during version check if the first one is unavailable
- [6002](https://github.com/vegaprotocol/vega/issues/6002) - Do not emit events for unmatched oracle data and unsubscribe market as soon as oracle data is received
- [6008](https://github.com/vegaprotocol/vega/issues/6008) - Fix equity like share and average trade value calculation with opening auctions
- [6040](https://github.com/vegaprotocol/vega/issues/6040) - Fix protocol upgrade transaction submission and small Visor improvements
- [5977](https://github.com/vegaprotocol/vega/issues/5977) - Fix missing block height and block time on stake linking API
- [6054](https://github.com/vegaprotocol/vega/issues/6054) - Fix panic on settlement
- [6060](https://github.com/vegaprotocol/vega/issues/6060) - Fix connection results should not be declared as mandatory in GQL schema.
- [6097](https://github.com/vegaprotocol/vega/issues/6067) - Fix incorrect asset (metric asset) used for checking market proposer eligibility
- [6099](https://github.com/vegaprotocol/vega/issues/6099) - Allow recurring transfers with the same to and from but with different asset
- [6067](https://github.com/vegaprotocol/vega/issues/6067) - Verify global reward is transferred to party address 0
- [6131](https://github.com/vegaprotocol/vega/issues/6131) - `nullblockchain` should call Tendermint Info `abci` to match real flow
- [6119](https://github.com/vegaprotocol/vega/issues/6119) - Correct order in which market event is emitted
- [5890](https://github.com/vegaprotocol/vega/issues/5890) - Margin breach during amend doesn't cancel order
- [6144](https://github.com/vegaprotocol/vega/issues/6144) - Price and Pegged Offset in orders are Decimals
- [6111](https://github.com/vegaprotocol/vega/issues/5890) - Handle candles transient failure and prevent subscription blocking
- [6204](https://github.com/vegaprotocol/vega/issues/6204) - Data Node add Ethereum Key Rotations subscriber and rest binding

## 0.54.0

### 🚨 Breaking changes

With this release a few breaking changes are introduced.
The Vega application is now a built-in application. This means that Tendermint doesn't need to be started separately any more.
The `vega node` command has been renamed `vega start`.
The `vega tm` command has been renamed `vega tendermint`.
The `Blockchain.Tendermint.ClientAddr` configuration field have been renamed `Blockchain.Tendermint.RPCAddr`.
The init command now also generate the configuration for tendermint, the flags `--no-tendermint`, `--tendermint-home` and `--tendermint-key` have been introduced

- [5579](https://github.com/vegaprotocol/vega/issues/5579) - Make vega a built-in Tendermint application
- [5249](https://github.com/vegaprotocol/vega/issues/5249) - Migrate to Tendermint version 0.35.8
- [5624](https://github.com/vegaprotocol/vega/issues/5624) - Get rid of `updateFrequency` in price monitoring definition
- [5601](https://github.com/vegaprotocol/vega/issues/5601) - Remove support for launching a proxy in front of console and token dApp
- [5872](https://github.com/vegaprotocol/vega/issues/5872) - Remove console and token dApp from networks
- [5802](https://github.com/vegaprotocol/vega/issues/5802) - Remove support for transaction version 1

### 🗑️ Deprecation

- [4655](https://github.com/vegaprotocol/vega/issues/4655) - Move Ethereum `RPC` endpoint configuration from `Nodewallet` section to `Ethereum` section

### 🛠 Improvements

- [5589](https://github.com/vegaprotocol/vega/issues/5589) - Used custom version of Clef
- [5541](https://github.com/vegaprotocol/vega/issues/5541) - Support permissions in wallets
- [5439](https://github.com/vegaprotocol/vega/issues/5439) - `vegwallet` returns better responses when a transaction fails
- [5465](https://github.com/vegaprotocol/vega/issues/5465) - Verify `bytecode` of smart-contracts on startup
- [5608](https://github.com/vegaprotocol/vega/issues/5608) - Ignore stale price monitoring trigger when market is already in auction
- [5673](https://github.com/vegaprotocol/vega/issues/5673) - Add support for `ethereum` key rotations to `datanode`
- [5639](https://github.com/vegaprotocol/vega/issues/5639) - Move all core code in the core directory
- [5613](https://github.com/vegaprotocol/vega/issues/5613) - Import the `datanode` in the vega repo
- [5660](https://github.com/vegaprotocol/vega/issues/5660) - Migrate subscription `apis` from `datanode v1 api` to `datanode v2 api`
- [5636](https://github.com/vegaprotocol/vega/issues/5636) - Assure no false positives in cucumber steps
- [5011](https://github.com/vegaprotocol/vega/issues/5011) - Import the `protos` repo in the vega repo
- [5774](https://github.com/vegaprotocol/vega/issues/5774) - Use `generics` for `ID` types
- [5785](https://github.com/vegaprotocol/vega/issues/5785) - Add support form `ERC20` bridge stopped and resumed events
- [5712](https://github.com/vegaprotocol/vega/issues/5712) - Configurable `graphql` endpoint
- [5689](https://github.com/vegaprotocol/vega/issues/5689) - Support `UpdateAsset` proposal in APIs
- [5685](https://github.com/vegaprotocol/vega/issues/5685) - Migrated `apis` from `datanode v1` to `datanode v2`
- [5760](https://github.com/vegaprotocol/vega/issues/5760) - Map all `GRPC` to `REST`
- [5804](https://github.com/vegaprotocol/vega/issues/5804) - Rollback Tendermint to version `0.34.20`
- [5503](https://github.com/vegaprotocol/vega/issues/5503) - Introduce wallet API version 2 based on JSON-RPC with new authentication workflow
- [5822](https://github.com/vegaprotocol/vega/issues/5822) - Rename `Graphql` enums
- [5618](https://github.com/vegaprotocol/vega/issues/5618) - Add wallet JSON-RPC documentation
- [5776](https://github.com/vegaprotocol/vega/issues/5776) - Add endpoint to get a single network parameter
- [5685](https://github.com/vegaprotocol/vega/issues/5685) - Migrated `apis` from `datanode v1` to `datanode v2`
- [5761](https://github.com/vegaprotocol/vega/issues/5761) - Transfers connection make direction optional
- [5762](https://github.com/vegaprotocol/vega/issues/5762) - Transfers connection add under `party` type
- [5685](https://github.com/vegaprotocol/vega/issues/5685) - Migrated `apis` from `datanode v1` to `datanode v2`
- [5705](https://github.com/vegaprotocol/vega/issues/5705) - Use enum for validator status
- [5685](https://github.com/vegaprotocol/vega/issues/5685) - Migrated `apis` from `datanode v1` to `datanode v2`
- [5834](https://github.com/vegaprotocol/vega/issues/5834) - Avoid saving proposals of terminated/cancelled/rejected/settled markets in checkpoint
- [5619](https://github.com/vegaprotocol/vega/issues/5619) - Add wallet HTTP API version 2 documentation
- [5823](https://github.com/vegaprotocol/vega/issues/5823) - Add endpoint to wallet HTTP API version 2 to list available RPC methods
- [5814](https://github.com/vegaprotocol/vega/issues/5815) - Add proposal validation date time to `graphql`
- [5865](https://github.com/vegaprotocol/vega/issues/5865) - Allow a validator to withdraw their protocol upgrade proposal
- [5803](https://github.com/vegaprotocol/vega/issues/5803) - Update cursor pagination to use new method from [5784](https://github.com/vegaprotocol/vega/pull/5784)
- [5862](https://github.com/vegaprotocol/vega/issues/5862) - Add base `URL` in `swagger`
- [5817](https://github.com/vegaprotocol/vega/issues/5817) - Add validation error on asset proposal when rejected
- [5816](https://github.com/vegaprotocol/vega/issues/5816) - Set proper status to rejected asset proposal
- [5893](https://github.com/vegaprotocol/vega/issues/5893) - Remove total supply from assets
- [5752](https://github.com/vegaprotocol/vega/issues/5752) - Remove URL and Hash from proposal rationale, add Title
- [5802](https://github.com/vegaprotocol/vega/issues/5802) - Introduce transaction version 3 that encode the chain ID in its input data to protect against transaction replay
- [5358](https://github.com/vegaprotocol/vega/issues/5358) - Port equity like shares update to new structure
- [5926](https://github.com/vegaprotocol/vega/issues/5926) - Check for liquidity auction at the end of a block instead of after every trade

### 🐛 Fixes

- [5571](https://github.com/vegaprotocol/vega/issues/5571) - Restore pending assets status correctly after snapshot restore
- [5857](https://github.com/vegaprotocol/vega/issues/5857) - Fix panic when calling `ListAssets` `grpc` end point with no arguments
- [5572](https://github.com/vegaprotocol/vega/issues/5572) - Add validation on `IDs` and public keys
- [5348](https://github.com/vegaprotocol/vega/issues/5348) - Restore markets from checkpoint proposal
- [5279](https://github.com/vegaprotocol/vega/issues/5279) - Fix loading of proposals from checkpoint
- [5598](https://github.com/vegaprotocol/vega/issues/5598) - Remove `currentTime` from topology engine to ease snapshot restoration
- [5836](https://github.com/vegaprotocol/vega/issues/5836) - Add missing `GetMarket` `GRPC` end point
- [5609](https://github.com/vegaprotocol/vega/issues/5609) - Set event forwarder last seen height after snapshot restore
- [5782](https://github.com/vegaprotocol/vega/issues/5782) - `Pagination` with a cursor was returning incorrect results
- [5629](https://github.com/vegaprotocol/vega/issues/5629) - Fixes for loading voting power from checkpoint with non genesis validators
- [5626](https://github.com/vegaprotocol/vega/issues/5626) - Update `protos`, remove optional types
- [5665](https://github.com/vegaprotocol/vega/issues/5665) - Binary version hash always contain `-modified` suffix
- [5633](https://github.com/vegaprotocol/vega/issues/5633) - Allow `minProposerEquityLikeShare` to accept 0
- [5672](https://github.com/vegaprotocol/vega/issues/5672) - Typo fixed in datanode `ethereum` address
- [5863](https://github.com/vegaprotocol/vega/issues/5863) - Fix panic when calling `VegaTime` on `v2 api`
- [5683](https://github.com/vegaprotocol/vega/issues/5683) - Made market mandatory in `GraphQL` for order
- [5789](https://github.com/vegaprotocol/vega/issues/5789) - Fix performance issue with position query
- [5677](https://github.com/vegaprotocol/vega/issues/5677) - Fixed trading mode status
- [5663](https://github.com/vegaprotocol/vega/issues/5663) - Fixed panic with de-registering positions
- [5781](https://github.com/vegaprotocol/vega/issues/5781) - Make enactment timestamp optional in proposal for `graphql`
- [5767](https://github.com/vegaprotocol/vega/issues/5767) - Fix typo in command validation
- [5900](https://github.com/vegaprotocol/vega/issues/5900) - Add missing `/api/v2/parties/{party_id}/stake` `REST` end point
- [5825](https://github.com/vegaprotocol/vega/issues/5825) - Fix panic in pegged orders when going into auction
- [5763](https://github.com/vegaprotocol/vega/issues/5763) - Transfers connection rename `pubkey` to `partyId`
- [5486](https://github.com/vegaprotocol/vega/issues/5486) - Fix amend order expiring
- [5809](https://github.com/vegaprotocol/vega/issues/5809) - Remove state variables when a market proposal is rejected
- [5329](https://github.com/vegaprotocol/vega/issues/5329) - Fix checks for market enactment and termination
- [5837](https://github.com/vegaprotocol/vega/issues/5837) - Allow a promotion due to increased slots and a swap to happen in the same epoch
- [5819](https://github.com/vegaprotocol/vega/issues/5819) - Add new asset proposal validation timestamp validation
- [5897](https://github.com/vegaprotocol/vega/issues/5897) - Return uptime of 0, rather than error, when querying for `NodeData` before end of first epoch
- [5811](https://github.com/vegaprotocol/vega/issues/5811) - Do not overwrite local changes when updating wallet through JSON-RPC API
- [5868](https://github.com/vegaprotocol/vega/issues/5868) - Clarify the error for insufficient token to submit proposal or vote
- [5867](https://github.com/vegaprotocol/vega/issues/5867) - Fix witness check for majority
- [5853](https://github.com/vegaprotocol/vega/issues/5853) - Do not ignore market update proposals when loading from checkpoint
- [5648](https://github.com/vegaprotocol/vega/issues/5648) - Ethereum key rotation - search validators by Vega pub key and listen to rotation events in core API
- [5648](https://github.com/vegaprotocol/vega/issues/5648) - Search validator by vega pub key and update the core validators API

## 0.53.0

### 🗑️ Deprecation

- [5513](https://github.com/vegaprotocol/vega/issues/5513) - Remove all checkpoint restore command

### 🛠 Improvements

- [5428](https://github.com/vegaprotocol/vega/pull/5428) - Update contributor information
- [5519](https://github.com/vegaprotocol/vega/pull/5519) - Add `--genesis-file` option to the `load_checkpoint` command
- [5538](https://github.com/vegaprotocol/vega/issues/5538) - Core side implementation of protocol upgrade
- [5525](https://github.com/vegaprotocol/vega/pull/5525) - Release `vegawallet` from the core
- [5524](https://github.com/vegaprotocol/vega/pull/5524) - Align `vegawallet` and core versions
- [5524](https://github.com/vegaprotocol/vega/pull/5549) - Add endpoint for getting the network's `chain-id`
- [5524](https://github.com/vegaprotocol/vega/pull/5552) - Handle tendermint demotion and `ersatz` slot reduction at the same time

### 🐛 Fixes

- [5476](https://github.com/vegaprotocol/vega/issues/5476) - Include settlement price in snapshot
- [5476](https://github.com/vegaprotocol/vega/issues/5314) - Fix validation of checkpoint file
- [5499](https://github.com/vegaprotocol/vega/issues/5499) - Add error from app specific validation to check transaction response
- [5508](https://github.com/vegaprotocol/vega/issues/5508) - Fix duplicated staking events
- [5514](https://github.com/vegaprotocol/vega/issues/5514) - Emit `rewardScore` event correctly after loading from checkpoint
- [5520](https://github.com/vegaprotocol/vega/issues/5520) - Do not fail silently when wallet fails to start
- [5521](https://github.com/vegaprotocol/vega/issues/5521) - Fix asset bundle and add asset status
- [5546](https://github.com/vegaprotocol/vega/issues/5546) - Fix collateral checkpoint to unlock locked reward account balance
- [5194](https://github.com/vegaprotocol/vega/issues/5194) - Fix market trading mode vs market state
- [5432](https://github.com/vegaprotocol/vega/issues/5431) - Do not accept transaction with unexpected public keys
- [5478](https://github.com/vegaprotocol/vega/issues/5478) - Assure uncross and fake uncross are in line with each other
- [5480](https://github.com/vegaprotocol/vega/issues/5480) - Assure indicative trades are in line with actual uncrossing trades
- [5556](https://github.com/vegaprotocol/vega/issues/5556) - Fix id generation seed
- [5361](https://github.com/vegaprotocol/vega/issues/5361) - Fix limits for proposals
- [5557](https://github.com/vegaprotocol/vega/issues/5427) - Fix oracle status at market settlement

## 0.52.0

### 🛠 Improvements

- [5421](https://github.com/vegaprotocol/vega/issues/5421) - Fix notary snapshot determinism when no signature are generated yet
- [5415](https://github.com/vegaprotocol/vega/issues/5415) - Regenerate smart contracts code
- [5434](https://github.com/vegaprotocol/vega/issues/5434) - Add health check for faucet
- [5412](https://github.com/vegaprotocol/vega/issues/5412) - Proof of work improvement to support history of changes to network parameters
- [5378](https://github.com/vegaprotocol/vega/issues/5278) - Allow new market proposals without LP

### 🐛 Fixes

- [5438](https://github.com/vegaprotocol/vega/issues/5438) - Evaluate all trades resulting from an aggressive orders in one call to price monitoring engine
- [5444](https://github.com/vegaprotocol/vega/issues/5444) - Merge both checkpoints and genesis asset on startup
- [5446](https://github.com/vegaprotocol/vega/issues/5446) - Cover liquidity monitoring acceptance criteria relating to aggressive order removing best bid or ask from the book
- [5457](https://github.com/vegaprotocol/vega/issues/5457) - Fix sorting of validators for demotion check
- [5460](https://github.com/vegaprotocol/vega/issues/5460) - Fix theoretical open interest calculation
- [5477](https://github.com/vegaprotocol/vega/issues/5477) - Pass a clone of the liquidity commitment offset to pegged orders
- [5468](https://github.com/vegaprotocol/vega/issues/5468) - Bring indicative trades inline with actual auction uncrossing trades in presence of wash trades
- [5419](https://github.com/vegaprotocol/vega/issues/5419) - Fix listeners ordering and state updates

## 0.51.1

### 🛠 Improvements

- [5395](https://github.com/vegaprotocol/vega/issues/5395) - Add `burn_nonce` bridge tool
- [5403](https://github.com/vegaprotocol/vega/issues/5403) - Allow spam free / proof of work free running of null blockchain
- [5175](https://github.com/vegaprotocol/vega/issues/5175) - Validation free transactions (including signature verification) for null blockchain
- [5371](https://github.com/vegaprotocol/vega/issues/5371) - Ensure threshold is not breached in ERC20 withdrawal
- [5358](https://github.com/vegaprotocol/vega/issues/5358) - Update equity shares following updated spec.

### 🐛 Fixes

- [5362](https://github.com/vegaprotocol/vega/issues/5362) - Liquidity and order book point to same underlying order after restore
- [5367](https://github.com/vegaprotocol/vega/issues/5367) - better serialisation for party orders in liquidity snapshot
- [5377](https://github.com/vegaprotocol/vega/issues/5377) - Serialise state var internal state
- [5388](https://github.com/vegaprotocol/vega/issues/5388) - State variable snapshot now works as intended
- [5388](https://github.com/vegaprotocol/vega/issues/5388) - Repopulate cached order-book after snapshot restore
- [5203](https://github.com/vegaprotocol/vega/issues/5203) - Market liquidity monitor parameters trump network parameters on market creation
- [5297](https://github.com/vegaprotocol/vega/issues/5297) - Assure min/max price always accurate
- [4223](https://github.com/vegaprotocol/vega/issues/4223) - Use uncrossing price for target stake calculation during auction
- [3047](https://github.com/vegaprotocol/vega/issues/3047) - Improve interaction between liquidity and price monitoring auctions
- [3570](https://github.com/vegaprotocol/vega/issues/3570) - Set extension trigger during opening auction with insufficient liquidity
- [3362](https://github.com/vegaprotocol/vega/issues/3362) - Stop non-persistent orders from triggering auctions
- [5388](https://github.com/vegaprotocol/vega/issues/5388) - Use `UnixNano()` to snapshot price monitor times
- [5237](https://github.com/vegaprotocol/vega/issues/5237) - Trigger state variable calculation first time indicative uncrossing price is available
- [5397](https://github.com/vegaprotocol/vega/issues/5397) - Bring indicative trades price inline with that of actual auction uncrossing trades

## 0.51.0

### 🚨 Breaking changes

- [5192](https://github.com/vegaprotocol/vega/issues/5192) - Require a rationale on proposals

### 🛠 Improvements

- [5318](https://github.com/vegaprotocol/vega/issues/5318) - Automatically dispatch reward pool into markets in recurring transfers
- [5333](https://github.com/vegaprotocol/vega/issues/5333) - Run snapshot generation for all providers in parallel
- [5343](https://github.com/vegaprotocol/vega/issues/5343) - Snapshot optimisation part II - get rid of `getHash`
- [5324](https://github.com/vegaprotocol/vega/issues/5324) - Send event when oracle data doesn't match
- [5140](https://github.com/vegaprotocol/vega/issues/5140) - Move limits (enabled market / assets from) to network parameters
- [5360](https://github.com/vegaprotocol/vega/issues/5360) - rewards test coverage

### 🐛 Fixes

- [5338](https://github.com/vegaprotocol/vega/issues/5338) - Checking a transaction should return proper success code
- [5277](https://github.com/vegaprotocol/vega/issues/5277) - Updating a market should default auction extension to 1
- [5284](https://github.com/vegaprotocol/vega/issues/5284) - price monitoring past prices are now included in the snapshot
- [5294](https://github.com/vegaprotocol/vega/issues/5294) - Parse timestamps oracle in market proposal validation
- [5292](https://github.com/vegaprotocol/vega/issues/5292) - Internal time oracle broadcasts timestamp without nanoseconds
- [5297](https://github.com/vegaprotocol/vega/issues/5297) - Assure min/max price always accurate
- [5286](https://github.com/vegaprotocol/vega/issues/5286) - Ensure liquidity fees are updated when updating the market
- [5322](https://github.com/vegaprotocol/vega/issues/5322) - Change vega pub key hashing in topology to fix key rotation submission.
- [5313](https://github.com/vegaprotocol/vega/issues/5313) - Future update was using oracle spec for settlement price as trading termination spec
- [5304](https://github.com/vegaprotocol/vega/issues/5304) - Fix bug causing trade events at auction end showing the wrong price.
- [5345](https://github.com/vegaprotocol/vega/issues/5345) - Fix issue with state variable transactions assumed gone missing
- [5351](https://github.com/vegaprotocol/vega/issues/5351) - Fix panic when node is interrupted before snapshot engine gets cleared and initialised
- [5972](https://github.com/vegaprotocol/vega/issues/5972) - Allow submitting a market update with termination oracle ticking before enactment of the update

## 0.50.2

### 🛠 Improvements

- [5001](https://github.com/vegaprotocol/vega/issues/5001) - Set and increment LP version field correctly
- [5001](https://github.com/vegaprotocol/vega/issues/5001) - Add integration test for LP versioning
- [3372](https://github.com/vegaprotocol/vega/issues/3372) - Add integration test making sure margin is released when an LP is cancelled.
- [5235](https://github.com/vegaprotocol/vega/issues/5235) - Use `BroadcastTxSync` instead of async for submitting transactions to `tendermint`
- [5268](https://github.com/vegaprotocol/vega/issues/5268) - Make validator heartbeat frequency a function of the epoch duration.
- [5271](https://github.com/vegaprotocol/vega/issues/5271) - Make generated hex IDs lower case
- [5273](https://github.com/vegaprotocol/vega/issues/5273) - Reward / Transfer to allow payout of reward in an arbitrary asset unrelated to the settlement and by market.
- [5207](https://github.com/vegaprotocol/vega/issues/5206) - Add integration tests to ensure price bounds and decimal places work as expected
- [5243](https://github.com/vegaprotocol/vega/issues/5243) - Update equity like share according to spec changes.
- [5249](https://github.com/vegaprotocol/vega/issues/5249) - Upgrade to tendermint 0.35.6

### 🐛 Fixes

- [4798](https://github.com/vegaprotocol/vega/issues/4978) - Set market pending timestamp to the time at which the market is created.
- [5222](https://github.com/vegaprotocol/vega/issues/5222) - Do not panic when admin server stops.
- [5103](https://github.com/vegaprotocol/vega/issues/5103) - Fix invalid http status set in faucet
- [5239](https://github.com/vegaprotocol/vega/issues/5239) - Always call `StartAggregate()` when signing validators joining and leaving even if not a validator
- [5128](https://github.com/vegaprotocol/vega/issues/5128) - Fix wrong http rate limit for faucet
- [5231](https://github.com/vegaprotocol/vega/issues/5231) - Fix pegged orders to be reset to the order pointer after snapshot loading
- [5247](https://github.com/vegaprotocol/vega/issues/5247) - Fix the check for overflow in scaling settlement price
- [5250](https://github.com/vegaprotocol/vega/issues/5250) - Fixed panic in loading validator checkpoint
- [5260](https://github.com/vegaprotocol/vega/issues/5260) - Process recurring transfer before rewards
- [5262](https://github.com/vegaprotocol/vega/issues/5262) - Allow recurring transfers to start during the current epoch
- [5267](https://github.com/vegaprotocol/vega/issues/5267) - Do not check commitment on `UpdateMarket` proposals

## 0.50.1

### 🐛 Fixes

- [5226](https://github.com/vegaprotocol/vega/issues/5226) - Add support for settlement price decimal place in governance

## 0.50.0

### 🚨 Breaking changes

- [5197](https://github.com/vegaprotocol/vega/issues/5197) - Scale settlement price based on oracle definition

### 🛠 Improvements

- [5055](https://github.com/vegaprotocol/vega/issues/5055) - Ensure at most 5 triggers are used in price monitoring settings
- [5100](https://github.com/vegaprotocol/vega/issues/5100) - add a new scenario into feature test, auction folder, leaving auction when liquidity provider provides a limit order
- [4919](https://github.com/vegaprotocol/vega/issues/4919) - Feature tests for 0011 check order allocate margin
- [4922](https://github.com/vegaprotocol/vega/issues/4922) - Feature tests for 0015 market insurance pool collateral
- [4926](https://github.com/vegaprotocol/vega/issues/4926) - Feature tests for 0019 margin calculator scenarios
- [5119](https://github.com/vegaprotocol/vega/issues/5119) - Add Ethereum key rotation support
- [5209](https://github.com/vegaprotocol/vega/issues/5209) - Add retries to floating point consensus engine to work around tendermint missing transactions
- [5219](https://github.com/vegaprotocol/vega/issues/5219) - Remove genesis sign command.

### 🐛 Fixes

- [5078](https://github.com/vegaprotocol/vega/issues/5078) - Unwrap properly position decimal place from payload
- [5076](https://github.com/vegaprotocol/vega/issues/5076) - Set last mark price to settlement price when market is settled
- [5038](https://github.com/vegaprotocol/vega/issues/5038) - Send proof-of-work when when announcing node
- [5034](https://github.com/vegaprotocol/vega/issues/5034) - Ensure to / from in transfers payloads are vega public keys
- [5111](https://github.com/vegaprotocol/vega/issues/5111) - Stop updating the market's initial configuration when an opening auction is extended
- [5066](https://github.com/vegaprotocol/vega/issues/5066) - Return an error if market decimal place > to asset decimal place
- [5095](https://github.com/vegaprotocol/vega/issues/5095) - Stabilise state sync restore and restore block height in the topology engine
- [5204](https://github.com/vegaprotocol/vega/issues/5204) - Mark a snapshot state change when liquidity provision state changes
- [4870](https://github.com/vegaprotocol/vega/issues/5870) - Add missing commands to the `TxError` event
- [5136](https://github.com/vegaprotocol/vega/issues/5136) - Fix banking snapshot for transfers, risk factor restoration, and `statevar` handling of settled markets
- [5088](https://github.com/vegaprotocol/vega/issues/5088) - Fixed MTM bug where settlement balance would not be zero when loss amount was 1.
- [5093](https://github.com/vegaprotocol/vega/issues/5093) - Fixed proof of engine end of block callback never called to clear up state
- [4996](https://github.com/vegaprotocol/vega/issues/4996) - Fix positions engines `vwBuys` and `vwSell` when amending, send events on `Update` and `UpdateNetwork`
- [5016](https://github.com/vegaprotocol/vega/issues/5016) - Target stake in asset decimal place in Market Data
- [5109](https://github.com/vegaprotocol/vega/issues/5109) - Fixed promotion of ersatz to tendermint validator
- [5110](https://github.com/vegaprotocol/vega/issues/5110) - Fixed wrong tick size used for calculating probability of trading
- [5144](https://github.com/vegaprotocol/vega/issues/5144) - Fixed the default voting power in case there is stake in the network
- [5124](https://github.com/vegaprotocol/vega/issues/5124) - Add proto serialization for update market proposal
- [5124](https://github.com/vegaprotocol/vega/issues/5124) - Ensure update market proposal compute a proper auction duration
- [5172](https://github.com/vegaprotocol/vega/issues/5172) - Add replay protection for validator commands
- [5181](https://github.com/vegaprotocol/vega/issues/5181) - Ensure Oracle specs handle numbers using `num.Decimal` and `num.Int`
- [5059](https://github.com/vegaprotocol/vega/issues/5059) - Validators without tendermint status vote in the witness and notary engine but their votes do not count
- [5190](https://github.com/vegaprotocol/vega/issues/5190) - Fix settlement at expiry to scale the settlement price from market decimals to asset decimals
- [5185](https://github.com/vegaprotocol/vega/issues/5185) - Fix MTM settlement where win transfers get truncated resulting in settlement balance not being zero after settlement.
- [4943](https://github.com/vegaprotocol/vega/issues/4943) - Fix bug where amending orders in opening auctions did not work as expected

## 0.49.8

### 🛠 Improvements

- [4814](https://github.com/vegaprotocol/vega/issues/4814) - Review fees tests
- [5067](https://github.com/vegaprotocol/vega/pull/5067) - Adding acceptance codes and tidy up tests
- [5052](https://github.com/vegaprotocol/vega/issues/5052) - Adding acceptance criteria tests for market decimal places
- [5138](https://github.com/vegaprotocol/vega/issues/5038) - Adding feature test for "0032-PRIM-price_monitoring.md"
- [4753](https://github.com/vegaprotocol/vega/issues/4753) - Adding feature test for oracle spec public key validation
- [4559](https://github.com/vegaprotocol/vega/issues/4559) - Small fixes to the amend order flow

### 🐛 Fixes

- [5064](https://github.com/vegaprotocol/vega/issues/5064) - Send order event on settlement
- [5068](https://github.com/vegaprotocol/vega/issues/5068) - Use settlement price if exists when received trading terminated event

## 0.49.7

### 🚨 Breaking changes

- [4985](https://github.com/vegaprotocol/vega/issues/4985) - Proof of work spam protection

### 🛠 Improvements

- [5007](https://github.com/vegaprotocol/vega/issues/5007) - Run approbation as part of the CI pipeline
- [5019](https://github.com/vegaprotocol/vega/issues/5019) - Label Price Monitoring tests
- [5022](https://github.com/vegaprotocol/vega/issues/5022) - CI: Run approbation for main/master/develop branches only
- [5017](https://github.com/vegaprotocol/vega/issues/5017) - Added access functions to `PositionState` type
- [5049](https://github.com/vegaprotocol/vega/issues/5049) - Liquidity Provision test coverage for 0034 spec
- [5022](https://github.com/vegaprotocol/vega/issues/5022) - CI: Run approbation for main/master/develop branches
  only
- [4916](https://github.com/vegaprotocol/vega/issues/4916) - Add acceptance criteria number in the existing feature tests to address acceptance criteria in `0008-TRAD-trading_workflow.md`
- [5061](https://github.com/vegaprotocol/vega/issues/5061) - Add a test scenario using log normal risk model into feature test "insurance-pool-balance-test.feature"

### 🐛 Fixes

- [5025](https://github.com/vegaprotocol/vega/issues/5025) - Witness snapshot breaking consensus
- [5046](https://github.com/vegaprotocol/vega/issues/5046) - Save all events in `ERC20` topology snapshot

## 0.49.4

### 🛠 Improvements

- [2585](https://github.com/vegaprotocol/vega/issues/2585) - Adding position state event to event bus
- [4952](https://github.com/vegaprotocol/vega/issues/4952) - Add checkpoints for staking and `multisig control`
- [4923](https://github.com/vegaprotocol/vega/issues/4923) - Add checkpoint state in the genesis file + add subcommand to do it.

### 🐛 Fixes

- [4983](https://github.com/vegaprotocol/vega/issues/4983) - Set correct event type for positions state event
- [4989](https://github.com/vegaprotocol/vega/issues/4989) - Fixing incorrect overflow logic
- [5036](https://github.com/vegaprotocol/vega/issues/5036) - Fix the `nullblockchain`
- [4981](https://github.com/vegaprotocol/vega/issues/4981) - Fix bug causing LP orders to uncross at auction end.

## 0.49.2

### 🛠 Improvements

- [4951](https://github.com/vegaprotocol/vega/issues/4951) - Add ability to stream events to a file
- [4953](https://github.com/vegaprotocol/vega/issues/4953) - Add block hash to statistics and to block height request
- [4961](https://github.com/vegaprotocol/vega/issues/4961) - Extend auction feature tests
- [4832](https://github.com/vegaprotocol/vega/issues/4832) - Add validation of update market proposals.
- [4971](https://github.com/vegaprotocol/vega/issues/4971) - Add acceptance criteria to auction tests
- [4833](https://github.com/vegaprotocol/vega/issues/4833) - Propagate market update to other engines

### 🐛 Fixes

- [4947](https://github.com/vegaprotocol/vega/issues/4947) - Fix time formatting problem that was breaking consensus on nodes in different time zones
- [4956](https://github.com/vegaprotocol/vega/issues/4956) - Fix concurrent write to price monitoring ref price cache
- [4987](https://github.com/vegaprotocol/vega/issues/4987) - Include the witness engine in snapshots
- [4957](https://github.com/vegaprotocol/vega/issues/4957) - Fix `vega announce_node` to work with `--home` and `--passphrase-file`
- [4964](https://github.com/vegaprotocol/vega/issues/4964) - Fix price monitoring snapshot
- [4974](https://github.com/vegaprotocol/vega/issues/4974) - Fix panic when checkpointing staking accounts if there are no events
- [4888](https://github.com/vegaprotocol/vega/issues/4888) - Fix memory leak when loading snapshots.
- [4993](https://github.com/vegaprotocol/vega/issues/4993) - Stop snapshots thinking we've loaded via `statesync` when we just lost connection to TM
- [4981](https://github.com/vegaprotocol/vega/issues/4981) - Fix bug causing LP orders to uncross at auction end.

## 0.49.1

### 🛠 Improvements

- [4895](https://github.com/vegaprotocol/vega/issues/4895) - Emit validators signature when a validator is added or remove from the set
- [4901](https://github.com/vegaprotocol/vega/issues/4901) - Update the decimal library
- [4906](https://github.com/vegaprotocol/vega/issues/4906) - Get rid of unnecessary `ToDecimal` conversions (no functional change)
- [4838](https://github.com/vegaprotocol/vega/issues/4838) - Implement governance vote based on equity-like share for market update

### 🐛 Fixes

- [4877](https://github.com/vegaprotocol/vega/issues/4877) - Fix topology and `erc20` topology snapshots
- [4890](https://github.com/vegaprotocol/vega/issues/4890) - epoch service now notifies other engines when it has restored from a snapshot
- [4879](https://github.com/vegaprotocol/vega/issues/4879) - Fixes for invalid data types in the `MarketData` proto message.
- [4881](https://github.com/vegaprotocol/vega/issues/4881) - Set tendermint validators' voting power when loading from snapshot
- [4915](https://github.com/vegaprotocol/vega/issues/4915) - Take full snapshot of collateral engine, always read epoch length from network parameters, use back-off on heartbeats
- [4882](https://github.com/vegaprotocol/vega/issues/4882) - Fixed tracking of liquidity fee received and added feature tests for the fee based rewards
- [4898](https://github.com/vegaprotocol/vega/issues/4898) - Add ranking score information to checkpoint and snapshot and emit an event when loaded
- [4932](https://github.com/vegaprotocol/vega/issues/4932) - Fix the string used for resource id of stake total supply to be stable to fix the replay of non validator node locally

## 0.49.0

### 🚨 Breaking changes

- [4900](https://github.com/vegaprotocol/vega/issues/4809) - Review LP fee tests, and move to VEGA repo
- [4844](https://github.com/vegaprotocol/vega/issues/4844) - Add endpoints for checking transactions raw transactions
- [4515](https://github.com/vegaprotocol/vega/issues/4615) - Add snapshot options description and check provided storage method
- [4581](https://github.com/vegaprotocol/vega/issues/4561) - Separate endpoints for liquidity provision submissions, amendment and cancellation
- [4390](https://github.com/vegaprotocol/vega/pull/4390) - Introduce node mode, `vega init` now require a mode: full or validator
- [4383](https://github.com/vegaprotocol/vega/pull/4383) - Rename flag `--tm-root` to `--tm-home`
- [4588](https://github.com/vegaprotocol/vega/pull/4588) - Remove the outdated `--network` flag on `vega genesis generate` and `vega genesis update`
- [4605](https://github.com/vegaprotocol/vega/pull/4605) - Use new format for `EthereumConfig` in network parameters.
- [4508](https://github.com/vegaprotocol/vega/pull/4508) - Disallow negative offset for pegged orders
- [4465](https://github.com/vegaprotocol/vega/pull/4465) - Update to tendermint `v0.35.0`
- [4594](https://github.com/vegaprotocol/vega/issues/4594) - Add support for decimal places specific to markets. This means market price values and position events can have different values. Positions will be expressed in asset decimal places, market specific data events will list prices in market precision.
- [4660](https://github.com/vegaprotocol/vega/pull/4660) - Add tendermint transaction hash to events
- [4670](https://github.com/vegaprotocol/vega/pull/4670) - Rework `freeform proposal` structure so that they align with other proposals
- [4681](https://github.com/vegaprotocol/vega/issues/4681) - Remove tick size from market
- [4698](https://github.com/vegaprotocol/vega/issues/4698) - Remove maturity field from future
- [4699](https://github.com/vegaprotocol/vega/issues/4699) - Remove trading mode one off from market proposal
- [4790](https://github.com/vegaprotocol/vega/issues/4790) - Fix core to work with `protos` generated by newer versions of `protoc-gen-xxx`
- [4856](https://github.com/vegaprotocol/vega/issues/4856) - Fractional orders and positions

### 🗑️ Deprecation

### 🛠 Improvements

- [4793](https://github.com/vegaprotocol/vega/issues/4793) - Add specific insurance pool balance test
- [4633](https://github.com/vegaprotocol/vega/pull/4633) - Add possibility to list snapshots from the vega command line
- [4640](https://github.com/vegaprotocol/vega/pull/4640) - Update feature tests related to liquidity provision following integration of probability of trading with floating point consensus
- [4558](https://github.com/vegaprotocol/vega/pull/4558) - Add MacOS install steps and information required to use `dockerisedvega.sh` script with private docker repository
- [4496](https://github.com/vegaprotocol/vega/pull/4496) - State variable engine for floating point consensus
- [4481](https://github.com/vegaprotocol/vega/pull/4481) - Add an example client application that uses the null-blockchain
- [4514](https://github.com/vegaprotocol/vega/pull/4514) - Add network limits service and events
- [4516](https://github.com/vegaprotocol/vega/pull/4516) - Add a command to cleanup all vega node state
- [4531](https://github.com/vegaprotocol/vega/pull/4531) - Remove Float from network parameters, use `num.Decimal` instead
- [4537](https://github.com/vegaprotocol/vega/pull/4537) - Send staking asset total supply through consensus
- [4540](https://github.com/vegaprotocol/vega/pull/4540) - Require Go minimum version 1.17
- [4530](https://github.com/vegaprotocol/vega/pull/4530) - Integrate risk factors with floating point consensus engine
- [4485](https://github.com/vegaprotocol/vega/pull/4485) - Change snapshot interval default to 1000 blocks
- [4505](https://github.com/vegaprotocol/vega/pull/4505) - Fast forward epochs when loading from checkpoint to trigger payouts for the skipped time
- [4554](https://github.com/vegaprotocol/vega/pull/4554) - Integrate price ranges with floating point consensus engine
- [4544](https://github.com/vegaprotocol/vega/pull/4544) - Ensure validators are started with the right set of keys
- [4569](https://github.com/vegaprotocol/vega/pull/4569) - Move to `ghcr.io` docker container registry
- [4571](https://github.com/vegaprotocol/vega/pull/4571) - Update `CHANGELOG.md` for `0.47.x`
- [4577](https://github.com/vegaprotocol/vega/pull/4577) - Update `CHANGELOG.md` for `0.45.6` patch
- [4573](https://github.com/vegaprotocol/vega/pull/4573) - Remove execution configuration duplication from configuration root
- [4555](https://github.com/vegaprotocol/vega/issues/4555) - Probability of trading integrated into floating point consensus engine
- [4592](https://github.com/vegaprotocol/vega/pull/4592) - Update instructions on how to use docker without `sudo`
- [4491](https://github.com/vegaprotocol/vega/issues/4491) - Measure validator performance and use to penalise rewards
- [4599](https://github.com/vegaprotocol/vega/pull/4599) - Allow raw private keys for bridges functions
- [4588](https://github.com/vegaprotocol/vega/pull/4588) - Add `--update` and `--replace` flags on `vega genesis new validator`
- [4522](https://github.com/vegaprotocol/vega/pull/4522) - Add `--network-url` option to `vega tm`
- [4580](https://github.com/vegaprotocol/vega/pull/4580) - Add transfer command support (one off transfers)
- [4636](https://github.com/vegaprotocol/vega/pull/4636) - Update the Core Team DoD and issue templates
- [4629](https://github.com/vegaprotocol/vega/pull/4629) - Update `CHANGELOG.md` to include `0.47.5` changes
- [4580](https://github.com/vegaprotocol/vega/pull/4580) - Add transfer command support (recurring transfers)
- [4643](https://github.com/vegaprotocol/vega/issues/4643) - Add noise to floating point consensus variables in QA
- [4639](https://github.com/vegaprotocol/vega/pull/4639) - Add cancel transfer command
- [4750](https://github.com/vegaprotocol/vega/pull/4750) - Fix null blockchain by forcing it to always be a non-validator node
- [4754](https://github.com/vegaprotocol/vega/pull/4754) - Fix null blockchain properly this time
- [4754](https://github.com/vegaprotocol/vega/pull/4754) - Remove old id generator fields from execution engine's snapshot
- [4830](https://github.com/vegaprotocol/vega/pull/4830) - Reward refactoring for network treasury
- [4647](https://github.com/vegaprotocol/vega/pull/4647) - Added endpoint `SubmitRawTransaction` to provide support for different transaction request message versions
- [4653](https://github.com/vegaprotocol/vega/issues/4653) - Replace asset insurance pool with network treasury
- [4638](https://github.com/vegaprotocol/vega/pull/4638) - CI add option to specify connected changes in other repos
- [4650](https://github.com/vegaprotocol/vega/pull/4650) - Restore code from rebase and ensure node retries connection with application
- [4570](https://github.com/vegaprotocol/vega/pull/4570) - Internalize Ethereum Event Forwarder
- [4663](https://github.com/vegaprotocol/vega/issues/4663) - CI set `qa` build tag when running system tests
- [4709](https://github.com/vegaprotocol/vega/issues/4709) - Make `BlockNr` part of event interface
- [4657](https://github.com/vegaprotocol/vega/pull/4657) - Rename `min_lp_stake` to quantum + use it in liquidity provisions
- [4672](https://github.com/vegaprotocol/vega/issues/4672) - Update Jenkinsfile
- [4712](https://github.com/vegaprotocol/vega/issues/4712) - Check smart contract hash on startup to ensure the correct version is being used
- [4594](https://github.com/vegaprotocol/vega/issues/4594) - Add integration test ensuring positions plug-in calculates P&L accurately.
- [4689](https://github.com/vegaprotocol/vega/issues/4689) - Validators joining and leaving the network
- [4680](https://github.com/vegaprotocol/vega/issues/4680) - Add `totalTokenSupplyStake` to the snapshots
- [4645](https://github.com/vegaprotocol/vega/pull/4645) - Add transfers snapshots
- [4707](https://github.com/vegaprotocol/vega/pull/4707) - Serialize timestamp in time update message as number of nano seconds instead of seconds
- [4595](https://github.com/vegaprotocol/vega/pull/4595) - Add internal oracle supplying vega time data for time-triggered events
- [4737](https://github.com/vegaprotocol/vega/pull/4737) - Use a deterministic generator for order ids, set new order ids to the transaction hash of the Submit transaction
- [4741](https://github.com/vegaprotocol/vega/pull/4741) - Hash again list of hash from engines
- [4751](https://github.com/vegaprotocol/vega/pull/4751) - Make trade ids unique using the deterministic id generator
- [4766](https://github.com/vegaprotocol/vega/issues/4766) - Added feature tests and integration steps for transfers
- [4771](https://github.com/vegaprotocol/vega/issues/4771) - Small fixes and conformance update for transfers
- [4785](https://github.com/vegaprotocol/vega/issues/4785) - Implement feature tests given the acceptance criteria for transfers
- [4784](https://github.com/vegaprotocol/vega/issues/4784) - Moving feature tests from specs internal to verified folder
- [4797](https://github.com/vegaprotocol/vega/issues/4784) - Update `CODEOWNERS` for research to review verified feature files
- [4801](https://github.com/vegaprotocol/vega/issues/4801) - added acceptance criteria codes to feature tests for Settlement at expiry spec
- [4823](https://github.com/vegaprotocol/vega/issues/4823) - simplified performance score
- [4805](https://github.com/vegaprotocol/vega/issues/4805) - Add command line tool to sign for the asset pool method `set_bridge_address`
- [4839](https://github.com/vegaprotocol/vega/issues/4839) - Send governance events when restoring proposals on checkpoint reload.
- [4829](https://github.com/vegaprotocol/vega/issues/4829) - Fix margins calculations for positions with a size of 0 but with a non zero potential sell or buy
- [4826](https://github.com/vegaprotocol/vega/issues/4826) - Tidying up feature tests in verified folder
- [4843](https://github.com/vegaprotocol/vega/issues/4843) - Make snapshot engine aware of local storage old versions, and manage them accordingly to stop growing disk usage.
- [4863](https://github.com/vegaprotocol/vega/issues/4863) - Improve replay protection
- [4867](https://github.com/vegaprotocol/vega/issues/4867) - Optimise replay protection
- [4865](https://github.com/vegaprotocol/vega/issues/4865) - Fix: issue with project board automation action and update commit checker action
- [4674](https://github.com/vegaprotocol/vega/issues/4674) - Add Ethereum events reconciliation for `multisig control`
- [4886](https://github.com/vegaprotocol/vega/pull/4886) - Add more integration tests around order amends and fees.
- [4885](https://github.com/vegaprotocol/vega/pull/4885) - Update amend orders scenario to have fees transfers in int tests

### 🐛 Fixes

- [4842](https://github.com/vegaprotocol/vega/pull/4842) - Fix margin balance not being released after close-out.
- [4798](https://github.com/vegaprotocol/vega/pull/4798) - Fix panic in loading topology from snapshot
- [4521](https://github.com/vegaprotocol/vega/pull/4521) - Better error when trying to use the null-blockchain with an ERC20 asset
- [4692](https://github.com/vegaprotocol/vega/pull/4692) - Set statistics block height after a snapshot reload
- [4702](https://github.com/vegaprotocol/vega/pull/4702) - User tree importer and exporter to transfer snapshots via `statesync`
- [4516](https://github.com/vegaprotocol/vega/pull/4516) - Fix release number title typo - 0.46.1 > 0.46.2
- [4524](https://github.com/vegaprotocol/vega/pull/4524) - Updated `vega verify genesis` to understand new `app_state` layout
- [4515](https://github.com/vegaprotocol/vega/pull/4515) - Set log level in snapshot engine
- [4721](https://github.com/vegaprotocol/vega/pull/4721) - Save checkpoint with `UnixNano` when taking a snapshot
- [4728](https://github.com/vegaprotocol/vega/pull/4728) - Fix restoring markets from snapshot by handling generated providers properly
- [4742](https://github.com/vegaprotocol/vega/pull/4742) - `corestate` endpoints are now populated after a snapshot restore
- [4847](https://github.com/vegaprotocol/vega/pull/4847) - save state of the `feesplitter` in the execution snapshot
- [4782](https://github.com/vegaprotocol/vega/pull/4782) - Fix restoring markets from snapshot in an auction with orders
- [4522](https://github.com/vegaprotocol/vega/pull/4522) - Set transfer responses event when paying rewards
- [4566](https://github.com/vegaprotocol/vega/pull/4566) - Withdrawal fails should return a status rejected rather than cancelled
- [4582](https://github.com/vegaprotocol/vega/pull/4582) - Deposits stayed in memory indefinitely, and withdrawal keys were not being sorted to ensure determinism.
- [4588](https://github.com/vegaprotocol/vega/pull/4588) - Fail when missing tendermint home and public key in `nodewallet import` command
- [4623](https://github.com/vegaprotocol/vega/pull/4623) - Bug fix for `--snapshot.db-path` parameter not being used if it is set
- [4634](https://github.com/vegaprotocol/vega/pull/4634) - Bug fix for `--snapshot.max-retries` parameter not working correctly
- [4775](https://github.com/vegaprotocol/vega/pull/4775) - Restore all market fields when restoring from a snapshot
- [4845](https://github.com/vegaprotocol/vega/pull/4845) - Fix restoring rejected markets by signalling to the generated providers that their parent is dead
- [4651](https://github.com/vegaprotocol/vega/pull/4651) - An array of fixes in the snapshot code path
- [4658](https://github.com/vegaprotocol/vega/pull/4658) - Allow replaying a chain from zero when old snapshots exist
- [4659](https://github.com/vegaprotocol/vega/pull/4659) - Fix liquidity provision commands decode
- [4665](https://github.com/vegaprotocol/vega/pull/4665) - Remove all references to `TxV2`
- [4686](https://github.com/vegaprotocol/vega/pull/4686) - Fix commit hash problem when checkpoint and snapshot overlap. Ensure the snapshot contains the correct checkpoint state.
- [4691](https://github.com/vegaprotocol/vega/pull/4691) - Handle undelegate stake with no balances gracefully
- [4716](https://github.com/vegaprotocol/vega/pull/4716) - Fix protobuf conversion in orders
- [4861](https://github.com/vegaprotocol/vega/pull/4861) - Set a protocol version and properly send it to `Tendermint` in all cases
- [4732](https://github.com/vegaprotocol/vega/pull/4732) - `TimeUpdate` is now first event sent
- [4714](https://github.com/vegaprotocol/vega/pull/4714) - Ensure EEF doesn't process the current block multiple times
- [4700](https://github.com/vegaprotocol/vega/pull/4700) - Ensure verification of type between oracle spec binding and oracle spec
- [4738](https://github.com/vegaprotocol/vega/pull/4738) - Add vesting contract as part of the Ethereum event forwarder
- [4747](https://github.com/vegaprotocol/vega/pull/4747) - Dispatch network parameter updates at the same block when loaded from checkpoint
- [4732](https://github.com/vegaprotocol/vega/pull/4732) - Revert tendermint to version 0.34.14
- [4756](https://github.com/vegaprotocol/vega/pull/4756) - Fix for markets loaded from snapshot not terminated by their oracle
- [4776](https://github.com/vegaprotocol/vega/pull/4776) - Add testing for auction state changes and remove unnecessary market state change
- [4590](https://github.com/vegaprotocol/vega/pull/4590) - Added verification of uint market data in integration test
- [4749](https://github.com/vegaprotocol/vega/pull/4794) - Fixed issue where LP orders did not get redeployed
- [4820](https://github.com/vegaprotocol/vega/pull/4820) - Snapshot fixes for market + update market tracker on trades
- [4854](https://github.com/vegaprotocol/vega/pull/4854) - Snapshot fixes for the `statevar` engine
- [3919](https://github.com/vegaprotocol/vega/pull/3919) - Fixed panic in `maybeInvalidateDuringAuction`
- [4849](https://github.com/vegaprotocol/vega/pull/4849) - Fixed liquidity auction trigger for certain cancel & replace amends.

## 0.47.6

_2022-02-01_

### 🐛 Fixes

- [4691](https://github.com/vegaprotocol/vega/pull/4691) - Handle undelegate stake with no balances gracefully

## 0.47.5

_2022-01-20_

### 🐛 Fixes

- [4617](https://github.com/vegaprotocol/vega/pull/4617) - Bug fix for incorrectly reporting auto delegation

## 0.47.4

_2022-01-05_

### 🐛 Fixes

- [4563](https://github.com/vegaprotocol/vega/pull/4563) - Send an epoch event when loaded from checkpoint

## 0.47.3

_2021-12-24_

### 🐛 Fixes

- [4529](https://github.com/vegaprotocol/vega/pull/4529) - Non determinism in checkpoint fixed

## 0.47.2

_2021-12-17_

### 🐛 Fixes

- [4500](https://github.com/vegaprotocol/vega/pull/4500) - Set minimum for validator power to avoid accidentally removing them
- [4503](https://github.com/vegaprotocol/vega/pull/4503) - Limit delegation epochs in core API
- [4504](https://github.com/vegaprotocol/vega/pull/4504) - Fix premature ending of epoch when loading from checkpoint

## 0.47.1

_2021-11-24_

### 🐛 Fixes

- [4488](https://github.com/vegaprotocol/vega/pull/4488) - Disable snapshots
- [4536](https://github.com/vegaprotocol/vega/pull/4536) - Fixed non determinism in topology checkpoint
- [4550](https://github.com/vegaprotocol/vega/pull/4550) - Do not validate assets when loading checkpoint from non-validators

## 0.47.0

_2021-11-24_

### 🛠 Improvements

- [4480](https://github.com/vegaprotocol/vega/pull/4480) - Update `CHANGELOG.md` since GH Action implemented
- [4439](https://github.com/vegaprotocol/vega/pull/4439) - Create `release_ticket.md` issue template
- [4456](https://github.com/vegaprotocol/vega/pull/4456) - Return 400 on bad mint amounts sent via the faucet
- [4434](https://github.com/vegaprotocol/vega/pull/4434) - Add free form governance net parameters to `allKeys` map
- [4436](https://github.com/vegaprotocol/vega/pull/4436) - Add ability for the null-blockchain to deliver transactions
- [4455](https://github.com/vegaprotocol/vega/pull/4455) - Introduce API to allow time-forwarding in the null-blockchain
- [4422](https://github.com/vegaprotocol/vega/pull/4422) - Add support for validator key rotation
- [4463](https://github.com/vegaprotocol/vega/pull/4463) - Remove the need for an Ethereum connection when using the null-blockchain
- [4477](https://github.com/vegaprotocol/vega/pull/4477) - Allow reloading of null-blockchain configuration while core is running
- [4468](https://github.com/vegaprotocol/vega/pull/4468) - Change validator weights to be based on validator score
- [4484](https://github.com/vegaprotocol/vega/pull/4484) - Add checkpoint validator key rotation
- [4459](https://github.com/vegaprotocol/vega/pull/4459) - Add network parameters overwrite from checkpoints
- [4070](https://github.com/vegaprotocol/vega/pull/4070) - Add calls to enable state-sync via tendermint
- [4465](https://github.com/vegaprotocol/vega/pull/4465) - Add events tags to the `ResponseDeliverTx`

### 🐛 Fixes

- [4435](https://github.com/vegaprotocol/vega/pull/4435) - Fix non determinism in deposits snapshot
- [4418](https://github.com/vegaprotocol/vega/pull/4418) - Add some logging + height/version handling fixes
- [4461](https://github.com/vegaprotocol/vega/pull/4461) - Fix problem where chain id was not present on event bus during checkpoint loading
- [4475](https://github.com/vegaprotocol/vega/pull/4475) - Fix rewards checkpoint not assigned to its correct place

## 0.46.2

_2021-11-24_

### 🐛 Fixes

- [4445](https://github.com/vegaprotocol/vega/pull/4445) - Limit the number of iterations for reward calculation for delegator and fix for division by zero

## 0.46.1

_2021-11-22_

### 🛠 Improvements

- [4437](https://github.com/vegaprotocol/vega/pull/4437) - Turn snapshots off for `v0.46.1` only

## 0.46.0

_2021-11-22_

### 🛠 Improvements

- [4431](https://github.com/vegaprotocol/vega/pull/4431) - Update Vega wallet to version 0.10.0
- [4406](https://github.com/vegaprotocol/vega/pull/4406) - Add changelog and project board Github actions and update linked PR action version
- [4328](https://github.com/vegaprotocol/vega/pull/4328) - Unwrap the timestamps in reward payout event
- [4330](https://github.com/vegaprotocol/vega/pull/4330) - Remove badger related code from the codebase
- [4336](https://github.com/vegaprotocol/vega/pull/4336) - Add oracle snapshot
- [4299](https://github.com/vegaprotocol/vega/pull/4299) - Add liquidity snapshot
- [4196](https://github.com/vegaprotocol/vega/pull/4196) - Experiment at removing the snapshot details from the engine
- [4338](https://github.com/vegaprotocol/vega/pull/4338) - Adding more error messages
- [4317](https://github.com/vegaprotocol/vega/pull/4317) - Extend integration tests with global check for net deposits
- [3616](https://github.com/vegaprotocol/vega/pull/3616) - Add tests to show margins not being released
- [4171](https://github.com/vegaprotocol/vega/pull/4171) - Add trading fees feature test
- [4348](https://github.com/vegaprotocol/vega/pull/4348) - Updating return codes
- [4346](https://github.com/vegaprotocol/vega/pull/4346) - Implement liquidity supplied snapshot
- [4351](https://github.com/vegaprotocol/vega/pull/4351) - Add target liquidity engine
- [4362](https://github.com/vegaprotocol/vega/pull/4362) - Remove staking of cache at the beginning of the epoch for spam protection
- [4364](https://github.com/vegaprotocol/vega/pull/4364) - Change spam error messages to debug and enabled reloading of configuration
- [4353](https://github.com/vegaprotocol/vega/pull/4353) - remove usage of `vegatime.Now` over the codebase
- [4382](https://github.com/vegaprotocol/vega/pull/4382) - Add Prometheus metrics on snapshots
- [4190](https://github.com/vegaprotocol/vega/pull/4190) - Add markets snapshot
- [4389](https://github.com/vegaprotocol/vega/pull/4389) - Update issue templates #4389
- [4392](https://github.com/vegaprotocol/vega/pull/4392) - Update `GETTING_STARTED.md` documentation
- [4391](https://github.com/vegaprotocol/vega/pull/4391) - Refactor delegation
- [4423](https://github.com/vegaprotocol/vega/pull/4423) - Add CLI options to start node with a null-blockchain
- [4400](https://github.com/vegaprotocol/vega/pull/4400) - Add transaction hash to `SubmitTransactionResponse`
- [4394](https://github.com/vegaprotocol/vega/pull/4394) - Add step to clear all events in integration tests
- [4403](https://github.com/vegaprotocol/vega/pull/4403) - Fully remove expiry from withdrawals #4403
- [4396](https://github.com/vegaprotocol/vega/pull/4396) - Add free form governance proposals
- [4413](https://github.com/vegaprotocol/vega/pull/4413) - Deploy to Devnet with Jenkins and remove drone
- [4429](https://github.com/vegaprotocol/vega/pull/4429) - Release version `v0.46.0`
- [4442](https://github.com/vegaprotocol/vega/pull/4442) - Reduce the number of iterations in reward calculation
- [4409](https://github.com/vegaprotocol/vega/pull/4409) - Include chain id in bus messages
- [4464](https://github.com/vegaprotocol/vega/pull/4466) - Update validator power in tendermint based on their staking

### 🐛 Fixes

- [4325](https://github.com/vegaprotocol/vega/pull/4325) - Remove state from the witness snapshot and infer it from votes
- [4334](https://github.com/vegaprotocol/vega/pull/4334) - Fix notary implementation
- [4343](https://github.com/vegaprotocol/vega/pull/4343) - Fix non deterministic test by using same `idGenerator`
- [4352](https://github.com/vegaprotocol/vega/pull/4352) - Remove usage of `time.Now()` in the auction state
- [4380](https://github.com/vegaprotocol/vega/pull/4380) - Implement Uint for network parameters and use it for monies values
- [4369](https://github.com/vegaprotocol/vega/pull/4369) - Fix orders still being accepted after market in trading terminated state
- [4395](https://github.com/vegaprotocol/vega/pull/4395) - Fix drone pipeline
- [4398](https://github.com/vegaprotocol/vega/pull/4398) - Fix to set proper status on withdrawal errors
- [4421](https://github.com/vegaprotocol/vega/issues/4421) - Fix to missing pending rewards in LNL checkpoint
- [4419](https://github.com/vegaprotocol/vega/pull/4419) - Fix snapshot cleanup, improve logging when specified block height could not be reloaded.
- [4444](https://github.com/vegaprotocol/vega/pull/4444) - Fix division by zero when all validator scores are 0
- [4467](https://github.com/vegaprotocol/vega/pull/4467) - Fix reward account balance not being saved/loaded to/from checkpoint
- [4474](https://github.com/vegaprotocol/vega/pull/4474) - Wire rewards checkpoint to checkpoint engine and store infrastructure fee accounts in collateral checkpoint

## 0.45.6

_2021-11-16_

### 🐛 Fixes

- [4506](https://github.com/vegaprotocol/vega/pull/4506) - Wire network parameters to time service to flush out pending changes

## 0.45.5

_2021-11-16_

### 🐛 Fixes

- [4403](https://github.com/vegaprotocol/vega/pull/4403) - Fully remove expiry from withdrawals and release version `v0.45.5`

## 0.45.4

_2021-11-05_

### 🐛 Fixes

- [4372](https://github.com/vegaprotocol/vega/pull/4372) - Fix, if all association is nominated, allow association to be unnominated and nominated again in the same epoch

## 0.45.3

_2021-11-04_

### 🐛 Fixes

- [4362](https://github.com/vegaprotocol/vega/pull/4362) - Remove staking of cache at the beginning of the epoch for spam protection

## 0.45.2

_2021-10-27_

### 🛠 Improvements

- [4308](https://github.com/vegaprotocol/vega/pull/4308) - Add Visual Studio Code configuration
- [4319](https://github.com/vegaprotocol/vega/pull/4319) - Add snapshot node topology
- [4321](https://github.com/vegaprotocol/vega/pull/4321) - Release version `v0.45.2` #4321

### 🐛 Fixes

- [4320](https://github.com/vegaprotocol/vega/pull/4320) - Implement retries for notary transactions
- [4312](https://github.com/vegaprotocol/vega/pull/4312) - Implement retries for witness transactions

## 0.45.1

_2021-10-23_

### 🛠 Improvements

- [4246](https://github.com/vegaprotocol/vega/pull/4246) - Add replay protection snapshot
- [4245](https://github.com/vegaprotocol/vega/pull/4245) - Add ABCI snapshot
- [4260](https://github.com/vegaprotocol/vega/pull/4260) - Reconcile delegation more frequently
- [4255](https://github.com/vegaprotocol/vega/pull/4255) - Add staking snapshot
- [4278](https://github.com/vegaprotocol/vega/pull/4278) - Add timestamps to rewards
- [4265](https://github.com/vegaprotocol/vega/pull/4265) - Add witness snapshot
- [4287](https://github.com/vegaprotocol/vega/pull/4287) - Add stake verifier snapshot
- [4292](https://github.com/vegaprotocol/vega/pull/4292) - Update the vega wallet version

### 🐛 Fixes

- [4280](https://github.com/vegaprotocol/vega/pull/4280) - Make event forwarder hashing result more random
- [4270](https://github.com/vegaprotocol/vega/pull/4270) - Prevent overflow with pending delegation
- [4274](https://github.com/vegaprotocol/vega/pull/4274) - Ensure sufficient balances when nominating multiple nodes
- [4286](https://github.com/vegaprotocol/vega/pull/4286) - Checkpoints fixes

## 0.45.0

_2021-10-19_

### 🛠 Improvements

- [4188](https://github.com/vegaprotocol/vega/pull/4188) - Add rewards snapshot
- [4191](https://github.com/vegaprotocol/vega/pull/4191) - Add limit snapshot
- [4192](https://github.com/vegaprotocol/vega/pull/4192) - Ask for passphrase confirmation on init and generate commands when applicable
- [4201](https://github.com/vegaprotocol/vega/pull/4201) - Implement spam snapshot
- [4214](https://github.com/vegaprotocol/vega/pull/4214) - Add golangci-lint to CI
- [4199](https://github.com/vegaprotocol/vega/pull/4199) - Add ERC20 logic signing
- [4211](https://github.com/vegaprotocol/vega/pull/4211) - Implement snapshot for notary
- [4219](https://github.com/vegaprotocol/vega/pull/4219) - Enable linters
- [4218](https://github.com/vegaprotocol/vega/pull/4218) - Run system-tests in separate build
- [4227](https://github.com/vegaprotocol/vega/pull/4227) - Ignore system-tests failures for non PR builds
- [4232](https://github.com/vegaprotocol/vega/pull/4232) - golangci-lint increase timeout
- [4229](https://github.com/vegaprotocol/vega/pull/4229) - Ensure the vega and Ethereum wallet are not nil before accessing
- [4230](https://github.com/vegaprotocol/vega/pull/4230) - Replay protection snapshot
- [4242](https://github.com/vegaprotocol/vega/pull/4242) - Set timeout for system-tests steps
- [4215](https://github.com/vegaprotocol/vega/pull/4215) - Improve handling of expected trades
- [4224](https://github.com/vegaprotocol/vega/pull/4224) - Make evt forward mode deterministic
- [4168](https://github.com/vegaprotocol/vega/pull/4168) - Update code still using uint64
- [4240](https://github.com/vegaprotocol/vega/pull/4240) - Add command to list and describe Vega paths

### 🐛 Fixes

- [4228](https://github.com/vegaprotocol/vega/pull/4228) - Fix readme updates
- [4210](https://github.com/vegaprotocol/vega/pull/4210) - Add min validators network parameter and bug fix for overflow reward

## 0.44.2

_2021-10-11_

### 🐛 Fixes

- [4195](https://github.com/vegaprotocol/vega/pull/4195) - Fix rewards payout with delay

## 0.44.1

_2021-10-08_

### 🐛 Fixes

- [4183](https://github.com/vegaprotocol/vega/pull/4183) - Fix `undelegateNow` to use the passed amount instead of 0
- [4184](https://github.com/vegaprotocol/vega/pull/4184) - Remove 0 balance events from checkpoint of delegations
- [4185](https://github.com/vegaprotocol/vega/pull/4185) - Fix event sent on reward pool creation + fix owner

## 0.44.0

_2021-10-07_

### 🛠 Improvements

- [4159](https://github.com/vegaprotocol/vega/pull/4159) - Clean-up and separate checkpoints and snapshots
- [4172](https://github.com/vegaprotocol/vega/pull/4172) - Added assetActions to banking snapshot
- [4173](https://github.com/vegaprotocol/vega/pull/4173) - Add tools and linting
- [4161](https://github.com/vegaprotocol/vega/pull/4161) - Assets snapshot implemented
- [4142](https://github.com/vegaprotocol/vega/pull/4142) - Add clef wallet
- [4160](https://github.com/vegaprotocol/vega/pull/4160) - Snapshot positions engine
- [4170](https://github.com/vegaprotocol/vega/pull/4170) - Update to latest proto and go mod tidy
- [4157](https://github.com/vegaprotocol/vega/pull/4157) - Adding IDGenerator types
- [4166](https://github.com/vegaprotocol/vega/pull/4166) - Banking snapshot
- [4133](https://github.com/vegaprotocol/vega/pull/4133) - Matching engine snapshots
- [4162](https://github.com/vegaprotocol/vega/pull/4162) - Add fields to validators genesis
- [4154](https://github.com/vegaprotocol/vega/pull/4154) - Port code to use last version of proto (layout change)
- [4141](https://github.com/vegaprotocol/vega/pull/4141) - Collateral snapshots
- [4131](https://github.com/vegaprotocol/vega/pull/4131) - Snapshot epoch engine
- [4143](https://github.com/vegaprotocol/vega/pull/4143) - Add delegation snapshot
- [4114](https://github.com/vegaprotocol/vega/pull/4114) - Document default file location
- [4130](https://github.com/vegaprotocol/vega/pull/4130) - Update proto dependencies to latest
- [4134](https://github.com/vegaprotocol/vega/pull/4134) - Checkpoints and snapshots are 2 different things
- [4121](https://github.com/vegaprotocol/vega/pull/4121) - Additional test scenarios for delegation & rewards
- [4111](https://github.com/vegaprotocol/vega/pull/4111) - Simplify nodewallet integration
- [4110](https://github.com/vegaprotocol/vega/pull/4110) - Auto delegation
- [4123](https://github.com/vegaprotocol/vega/pull/4123) - Add auto delegation to checkpoint
- [4120](https://github.com/vegaprotocol/vega/pull/4120) - Snapshot preparation
- [4060](https://github.com/vegaprotocol/vega/pull/4060) - Edge case scenarios delegation

### 🐛 Fixes

- [4156](https://github.com/vegaprotocol/vega/pull/4156) - Fix filename for checkpoints
- [4158](https://github.com/vegaprotocol/vega/pull/4158) - Remove delay in reward/delegation calculation
- [4150](https://github.com/vegaprotocol/vega/pull/4150) - De-duplicate stake linkings
- [4137](https://github.com/vegaprotocol/vega/pull/4137) - Add missing key to all network parameters key map
- [4132](https://github.com/vegaprotocol/vega/pull/4132) - Send delegation events
- [4128](https://github.com/vegaprotocol/vega/pull/4128) - Simplify checkpointing for network parameters and start fixing collateral checkpoint
- [4124](https://github.com/vegaprotocol/vega/pull/4124) - Fixed non-deterministic checkpoint and added auto delegation to checkpoint
- [4118](https://github.com/vegaprotocol/vega/pull/4118) - Fixed epoch issue

## 0.43.0

_2021-09-22_

### 🛠 Improvements

- [4051](https://github.com/vegaprotocol/vega/pull/4051) - New type to handle signed versions of the uint256 values we already support
- [4090](https://github.com/vegaprotocol/vega/pull/4090) - Update the proto repository dependencies
- [4023](https://github.com/vegaprotocol/vega/pull/4023) - Implement the spam protection engine
- [4063](https://github.com/vegaprotocol/vega/pull/4063) - Migrate to XDG structure
- [4075](https://github.com/vegaprotocol/vega/pull/4075) - Prefix checkpoint files with time and interval for automated tests
- [4050](https://github.com/vegaprotocol/vega/pull/4050) - Extend delegation feature test scenarios
- [4056](https://github.com/vegaprotocol/vega/pull/4056) - Improve message for genesis error with topology
- [4017](https://github.com/vegaprotocol/vega/pull/4017) - Migrate wallet to XGD file structure
- [4024](https://github.com/vegaprotocol/vega/pull/4024) - Extend delegation rewards feature test scenarios
- [4035](https://github.com/vegaprotocol/vega/pull/4035) - Implement multisig control signatures
- [4083](https://github.com/vegaprotocol/vega/pull/4083) - Remove expiry support for withdrawals
- [4068](https://github.com/vegaprotocol/vega/pull/4068) - Allow proposal votes to happen during the validation period
- [4088](https://github.com/vegaprotocol/vega/pull/4088) - Implements the simple JSON oracle source
- [4105](https://github.com/vegaprotocol/vega/pull/4105) - Add more hashes to the app state hash
- [4107](https://github.com/vegaprotocol/vega/pull/4107) - Remove the trading proxy service
- [4101](https://github.com/vegaprotocol/vega/pull/4101) - Remove dependency to the Ethereum client from the Ethereum wallet

### 🐛 Fixes

- [4053](https://github.com/vegaprotocol/vega/pull/4053) - Fix readme explanation for log levels
- [4054](https://github.com/vegaprotocol/vega/pull/4054) - Capture errors with Ethereum iterator and continue
- [4040](https://github.com/vegaprotocol/vega/pull/4040) - Fix bug where the withdrawal signature uses uint64
- [4042](https://github.com/vegaprotocol/vega/pull/4042) - Extended delegation rewards feature test scenario edits
- [4034](https://github.com/vegaprotocol/vega/pull/4034) - Update integration tests now TxErr events are not sent in the execution package
- [4106](https://github.com/vegaprotocol/vega/pull/4106) - Fix a panic when reloading checkpoints
- [4115](https://github.com/vegaprotocol/vega/pull/4115) - Use block height in checkpoint file names

## 0.42.0

_2021-09-10_

### 🛠 Improvements

- [3862](https://github.com/vegaprotocol/vega/pull/3862) - Collateral snapshot: Add checkpoints where needed, update processor (ABCI app) to write checkpoint data to file.
- [3926](https://github.com/vegaprotocol/vega/pull/3926) - Add epoch to delegation balance events and changes to the delegation / reward engines
- [3963](https://github.com/vegaprotocol/vega/pull/3963) - Load tendermint logger configuration
- [3958](https://github.com/vegaprotocol/vega/pull/3958) - Update istake ABI and run abigen
- [3933](https://github.com/vegaprotocol/vega/pull/3933) - Remove redundant API from Validator node
- [3971](https://github.com/vegaprotocol/vega/pull/3971) - Reinstate wallet subcommand tests
- [3961](https://github.com/vegaprotocol/vega/pull/3961) - Implemented feature test for delegation
- [3977](https://github.com/vegaprotocol/vega/pull/3977) - Add undelegate, delegate and register snapshot errors
- [3976](https://github.com/vegaprotocol/vega/pull/3976) - Add network parameter for competition level
- [3975](https://github.com/vegaprotocol/vega/pull/3975) - Add parties stake api
- [3978](https://github.com/vegaprotocol/vega/pull/3978) - Update dependencies
- [3980](https://github.com/vegaprotocol/vega/pull/3980) - Update protobuf dependencies
- [3910](https://github.com/vegaprotocol/vega/pull/3910) - Change all price, amounts, balances from uint64 to string
- [3969](https://github.com/vegaprotocol/vega/pull/3969) - Bump dlv and geth to latest versions
- [3925](https://github.com/vegaprotocol/vega/pull/3925) - Add command to sign a subset of network parameters
- [3981](https://github.com/vegaprotocol/vega/pull/3981) - Remove the `wallet-pubkey` flag on genesis sign command
- [3987](https://github.com/vegaprotocol/vega/pull/3987) - Add genesis verify command to verify signature against local genesis file
- [3984](https://github.com/vegaprotocol/vega/pull/3984) - Update the mainnet addresses in genesis generation command
- [3983](https://github.com/vegaprotocol/vega/pull/3983) - Added action field to epoch events
- [3988](https://github.com/vegaprotocol/vega/pull/3988) - Update the go-ethereum dependency
- [3991](https://github.com/vegaprotocol/vega/pull/3991) - Remove hardcoded address to the Ethereum node
- [3990](https://github.com/vegaprotocol/vega/pull/3990) - Network bootstrapping
- [3992](https://github.com/vegaprotocol/vega/pull/3992) - Check big int conversion from string in ERC20 code
- [3993](https://github.com/vegaprotocol/vega/pull/3993) - Use the vega public key as node id
- [3955](https://github.com/vegaprotocol/vega/pull/3955) - Use staking accounts in governance
- [4004](https://github.com/vegaprotocol/vega/pull/4004) - Broker configuration: change IP to address Address
- [4005](https://github.com/vegaprotocol/vega/pull/4005) - Add a simple subcommand to the vega binary to ease submitting transactions
- [3997](https://github.com/vegaprotocol/vega/pull/3997) - Do not require Ethereum client when starting the nodewallet
- [4009](https://github.com/vegaprotocol/vega/pull/4009) - Add delegation core APIs
- [4014](https://github.com/vegaprotocol/vega/pull/4014) - Implement delegation and epoch for Limited Network Life
- [3914](https://github.com/vegaprotocol/vega/pull/3914) - Implement staking event verification
- [3940](https://github.com/vegaprotocol/vega/pull/3940) - Remove validator signature from configuration and add network parameters
- [3938](https://github.com/vegaprotocol/vega/pull/3938) - Add more logging informations on the witness vote failures
- [3932](https://github.com/vegaprotocol/vega/pull/3932) - Adding asset details to reward events
- [3706](https://github.com/vegaprotocol/vega/pull/3706) - Remove startup markets workaround
- [3905](https://github.com/vegaprotocol/vega/pull/3905) - Add vega genesis new validator sub-command
- [3895](https://github.com/vegaprotocol/vega/pull/3895) - Add command to create a new genesis block with app_state
- [3900](https://github.com/vegaprotocol/vega/pull/3900) - Create reward engine
- [4847](https://github.com/vegaprotocol/vega/pull/3847) - Modified staking account to be backed by governance token account balance
- [3907](https://github.com/vegaprotocol/vega/pull/3907) - Tune system tests
- [3904](https://github.com/vegaprotocol/vega/pull/3904) - Update Jenkins file to run all System Tests
- [3795](https://github.com/vegaprotocol/vega/pull/3795) - Add capability to sent events to a socket stream
- [3832](https://github.com/vegaprotocol/vega/pull/3832) - Update the genesis topology map
- [3891](https://github.com/vegaprotocol/vega/pull/3891) - Verify transaction version 2 signature
- [3813](https://github.com/vegaprotocol/vega/pull/3813) - Implementing epoch time
- [4031](https://github.com/vegaprotocol/vega/pull/4031) - Send error events in processor through wrapper

### 🐛 Fixes

- [3950](https://github.com/vegaprotocol/vega/pull/3950) - `LoadGenesis` returns nil if checkpoint entry is empty
- [3960](https://github.com/vegaprotocol/vega/pull/3960) - Unstaking events are not seen by all validator nodes in DV
- [3973](https://github.com/vegaprotocol/vega/pull/3973) - Set ABCI client so it is possible to submit a transaction
- [3986](https://github.com/vegaprotocol/vega/pull/3986) - Emit Party event when stake link is accepted
- [3979](https://github.com/vegaprotocol/vega/pull/3979) - Add more delegation / reward scenarios and steps and a bug fix in emitted events
- [4007](https://github.com/vegaprotocol/vega/pull/4007) - Changed delegation balance event to use string
- [4006](https://github.com/vegaprotocol/vega/pull/4006) - Sort proposals by timestamp
- [4012](https://github.com/vegaprotocol/vega/pull/4012) - Fix panic with vega watch
- [3937](https://github.com/vegaprotocol/vega/pull/3937) - Include `TX_ERROR` events for type ALL subscribers
- [3930](https://github.com/vegaprotocol/vega/pull/3930) - Added missing function and updated readme with details
- [3918](https://github.com/vegaprotocol/vega/pull/3918) - Fix the build by updating the module version for the vegawallet
- [3901](https://github.com/vegaprotocol/vega/pull/3901) - Emit a `TxErrEvent` if withdraw submission is invalid
- [3874](https://github.com/vegaprotocol/vega/pull/3874) - Fix binary version
- [3884](https://github.com/vegaprotocol/vega/pull/3884) - Always async transaction
- [3877](https://github.com/vegaprotocol/vega/pull/3877) - Use a custom http client for the tendermint client

## 0.41.0

_2021-08-06_

### 🛠 Improvements

- [#3743](https://github.com/vegaprotocol/vega/pull/3743) - Refactor: Rename traders to parties
- [#3758](https://github.com/vegaprotocol/vega/pull/3758) - Refactor: Cleanup naming in the types package
- [#3789](https://github.com/vegaprotocol/vega/pull/3789) - Update ed25519-voi
- [#3589](https://github.com/vegaprotocol/vega/pull/3589) - Update tendermint to a newer version
- [#3591](https://github.com/vegaprotocol/vega/pull/3591) - Implemented market terminated, settled and suspended states via the oracle trigger
- [#3798](https://github.com/vegaprotocol/vega/pull/3798) - Update godog version to 11
- [#3793](https://github.com/vegaprotocol/vega/pull/3793) - Send Commander commands in a goroutine
- [#3805](https://github.com/vegaprotocol/vega/pull/3805) - Checkpoint engine hash and checkpoint creation
- [#3785](https://github.com/vegaprotocol/vega/pull/3785) - Implement delegation commands
- [#3714](https://github.com/vegaprotocol/vega/pull/3714) - Move protobufs into an external repository
- [#3719](https://github.com/vegaprotocol/vega/pull/3719) - Replace vega wallet with call to the vegawallet
- [#3762](https://github.com/vegaprotocol/vega/pull/3762) - Refactor: Cleanup markets in domains types
- [#3822](https://github.com/vegaprotocol/vega/pull/3822) - Testing: vega integration add subfolders for features
- [#3794](https://github.com/vegaprotocol/vega/pull/3794) - Implement rewards transfer
- [#3839](https://github.com/vegaprotocol/vega/pull/3839) - Implement a delegation engine
- [#3842](https://github.com/vegaprotocol/vega/pull/3842) - Imports need reformatting for core code base
- [#3849](https://github.com/vegaprotocol/vega/pull/3849) - Add limits engine + genesis loading
- [#3836](https://github.com/vegaprotocol/vega/pull/3836) - Add a first version of the accounting engine
- [#3859](https://github.com/vegaprotocol/vega/pull/3859) - Enable CGO in CI

### 🐛 Fixes

- [#3751](https://github.com/vegaprotocol/vega/pull/3751) - `Unparam` linting fixes
- [#3776](https://github.com/vegaprotocol/vega/pull/3776) - Ensure expired/settled markets are correctly recorded in app state
- [#3774](https://github.com/vegaprotocol/vega/pull/3774) - Change liquidity fees distribution to general account and not margin account of liquidity provider
- [#3801](https://github.com/vegaprotocol/vega/pull/3801) - Testing: Fixed setup of oracle spec step in integration
- [#3828](https://github.com/vegaprotocol/vega/pull/3828) - 🔥 Check if application context has been cancelled before writing to channel
- [#3838](https://github.com/vegaprotocol/vega/pull/3838) - 🔥 Fix panic on division by 0 with party voting and withdrawing funds

## 0.40.0

_2021-07-12_

### 🛠 Improvements

- [#3718](https://github.com/vegaprotocol/vega/pull/3718) - Run `unparam` over the codebase
- [#3705](https://github.com/vegaprotocol/vega/pull/3705) - Return theoretical target stake when in auction
- [#3703](https://github.com/vegaprotocol/vega/pull/3703) - Remove inefficient metrics calls
- [#3693](https://github.com/vegaprotocol/vega/pull/3693) - Calculation without Decimal in the liquidity target package
- [#3696](https://github.com/vegaprotocol/vega/pull/3696) - Remove some uint <-> Decimal conversion
- [#3689](https://github.com/vegaprotocol/vega/pull/3689) - Do not rely on proto conversion for `GetAsset`
- [#3676](https://github.com/vegaprotocol/vega/pull/3676) - Ad the `tm` subcommand
- [#3569](https://github.com/vegaprotocol/vega/pull/3569) - Migrate from uint64 to uint256 for all balances, amount, prices in the core
- [#3594](https://github.com/vegaprotocol/vega/pull/3594) - Improve probability of trading calculations
- [#3752](https://github.com/vegaprotocol/vega/pull/3752) - Update oracle engine to send events at the end of the block
- [#3745](https://github.com/vegaprotocol/vega/pull/3745) - Add loss socialization for final settlement

### 🐛 Fixes

- [#3722](https://github.com/vegaprotocol/vega/pull/3722) - Added sign to settle return values to allow to determine correctly win/loss
- [#3720](https://github.com/vegaprotocol/vega/pull/3720) - Tidy up max open interest calculations
- [#3704](https://github.com/vegaprotocol/vega/pull/3704) - Fix settlement with network orders
- [#3686](https://github.com/vegaprotocol/vega/pull/3686) -Fixes in the positions engine following migration to uint256
- [#3684](https://github.com/vegaprotocol/vega/pull/3684) - Fix the position engine hash state following migration to uint256
- [#3467](https://github.com/vegaprotocol/vega/pull/3647) - Ensure LP orders are not submitted during auction
- [#3736](https://github.com/vegaprotocol/vega/pull/3736) - Correcting event types and adding panics to catch mistakes

## 0.39.0

_2021-06-30_

### 🛠 Improvements

- [#3642](https://github.com/vegaprotocol/vega/pull/3642) - Refactor integration tests
- [#3637](https://github.com/vegaprotocol/vega/pull/3637) - Rewrite pegged / liquidity order control flow
- [#3635](https://github.com/vegaprotocol/vega/pull/3635) - Unified error system and strict parsing in feature tests
- [#3632](https://github.com/vegaprotocol/vega/pull/3632) - Add documentation on market instantiation in feature tests
- [#3599](https://github.com/vegaprotocol/vega/pull/3599) - Return better errors when replay protection happen

### 🐛 Fixes

- [#3640](https://github.com/vegaprotocol/vega/pull/3640) - Fix send on closed channel using timer (event bus)
- [#3638](https://github.com/vegaprotocol/vega/pull/3638) - Fix decimal instantiation in bond slashing
- [#3621](https://github.com/vegaprotocol/vega/pull/3621) - Remove pegged order from pegged list if order is aggressive and trade
- [#3612](https://github.com/vegaprotocol/vega/pull/3612) - Clean code in the wallet package

## 0.38.0

_2021-06-11_

### 🛠 Improvements

- [#3546](https://github.com/vegaprotocol/vega/pull/3546) - Add Auction Extension trigger field to market data
- [#3538](https://github.com/vegaprotocol/vega/pull/3538) - Testing: Add block time handling & block time variance
- [#3596](https://github.com/vegaprotocol/vega/pull/3596) - Enable replay protection
- [#3497](https://github.com/vegaprotocol/vega/pull/3497) - Implement new transaction format
- [#3461](https://github.com/vegaprotocol/vega/pull/3461) - Implement new commands validation

### 🐛 Fixes

- [#3528](https://github.com/vegaprotocol/vega/pull/3528) - Stop liquidity auctions from extending infinitely
- [#3567](https://github.com/vegaprotocol/vega/pull/3567) - Fix handling of Liquidity Commitments at price bounds
- [#3568](https://github.com/vegaprotocol/vega/pull/3568) - Fix potential nil pointer when fetching proposals
- [#3554](https://github.com/vegaprotocol/vega/pull/3554) - Fix package import for domain types
- [#3549](https://github.com/vegaprotocol/vega/pull/3549) - Remove Oracle prefix from files in the Oracle package
- [#3541](https://github.com/vegaprotocol/vega/pull/3541) - Ensure all votes have weight initialised to 0
- [#3539](https://github.com/vegaprotocol/vega/pull/3541) - Address flaky tests
- [#3540](https://github.com/vegaprotocol/vega/pull/3540) - Rename auction state methods
- [#3533](https://github.com/vegaprotocol/vega/pull/3533) - Refactor auction end logic to its own file
- [#3532](https://github.com/vegaprotocol/vega/pull/3532) - Fix Average Entry valuation during opening auctions
- [#3523](https://github.com/vegaprotocol/vega/pull/3523) - Improve nil pointer checks on proposal submissions
- [#3591](https://github.com/vegaprotocol/vega/pull/3591) - Avoid slice out of access bond in trades store

## 0.37.0

_2021-05-26_

### 🛠 Improvements

- [#3479](https://github.com/vegaprotocol/vega/pull/3479) - Add test coverage for auction interactions
- [#3494](https://github.com/vegaprotocol/vega/pull/3494) - Add `error_details` field to rejected proposals
- [#3491](https://github.com/vegaprotocol/vega/pull/3491) - Market Data no longer returns an error when no market data exists, as this is a valid situation
- [#3461](https://github.com/vegaprotocol/vega/pull/3461) - Optimise transaction format & improve validation
- [#3489](https://github.com/vegaprotocol/vega/pull/3489) - Run `buf breaking` at build time
- [#3487](https://github.com/vegaprotocol/vega/pull/3487) - Refactor `prepare*` command validation
- [#3516](https://github.com/vegaprotocol/vega/pull/3516) - New tests for distressed LP + use margin for bond slashing as fallback
- [#4921](https://github.com/vegaprotocol/vega/issues/4921) - Add comment to document behaviour on margin account in feature test (liquidity-provision-bond-account.feature)

### 🐛 Fixes

- [#3513](https://github.com/vegaprotocol/vega/pull/3513) - Fix reprice of pegged orders on every liquidity update
- [#3457](https://github.com/vegaprotocol/vega/pull/3457) - Fix probability of trading calculation for liquidity orders
- [#3515](https://github.com/vegaprotocol/vega/pull/3515) - Fixes for the resolve close out LP parties flow
- [#3513](https://github.com/vegaprotocol/vega/pull/3513) - Fix redeployment of LP orders
- [#3514](https://github.com/vegaprotocol/vega/pull/3513) - Fix price monitoring bounds

## 0.36.0

_2021-05-13_

### 🛠 Improvements

- [#3408](https://github.com/vegaprotocol/vega/pull/3408) - Add more information on token proportion/weight on proposal votes APIs
- [#3360](https://github.com/vegaprotocol/vega/pull/3360) - :fire: REST: Move deposits endpoint to `/parties/[partyId]/deposits`
- [#3431](https://github.com/vegaprotocol/vega/pull/3431) - Improve caching of values when exiting auctions
- [#3459](https://github.com/vegaprotocol/vega/pull/3459) - Add extra validation for Order, Vote, Withdrawal and LP transactions
- [#3433](https://github.com/vegaprotocol/vega/pull/3433) - Reject non-persistent orders that fall outside price monitoring bounds
- [#3443](https://github.com/vegaprotocol/vega/pull/3443) - Party is no longer required when submitting an order amendment
- [#3446](https://github.com/vegaprotocol/vega/pull/3443) - Party is no longer required when submitting an order cancellation
- [#3449](https://github.com/vegaprotocol/vega/pull/3449) - Party is no longer required when submitting an withdrawal request

### 🐛 Fixes

- [#3451](https://github.com/vegaprotocol/vega/pull/3451) - Remove float usage in liquidity engine
- [#3447](https://github.com/vegaprotocol/vega/pull/3447) - Clean up order submission code
- [#3436](https://github.com/vegaprotocol/vega/pull/3436) - Break up internal proposal definitions
- [#3452](https://github.com/vegaprotocol/vega/pull/3452) - Tidy up LP implementation internally
- [#3458](https://github.com/vegaprotocol/vega/pull/3458) - Fix spelling errors in GraphQL docs
- [#3434](https://github.com/vegaprotocol/vega/pull/3434) - Improve test coverage around Liquidity Provisions on auction close
- [#3411](https://github.com/vegaprotocol/vega/pull/3411) - Fix settlement tests
- [#3418](https://github.com/vegaprotocol/vega/pull/3418) - Rename External Resource Checker to Witness
- [#3419](https://github.com/vegaprotocol/vega/pull/3419) - Fix blank IDs on oracle specs in genesis markets
- [#3412](https://github.com/vegaprotocol/vega/pull/3412) - Refactor internal Vote Submission type to be separate from Vote type
- [#3421](https://github.com/vegaprotocol/vega/pull/3421) - Improve test coverage around order uncrossing
- [#3425](https://github.com/vegaprotocol/vega/pull/3425) - Remove debug steps from feature tests
- [#3430](https://github.com/vegaprotocol/vega/pull/3430) - Remove `LiquidityPoolBalance` from configuration
- [#3468](https://github.com/vegaprotocol/vega/pull/3468) - Increase rate limit that was causing mempools to fill up unnecessarily
- [#3438](https://github.com/vegaprotocol/vega/pull/3438) - Split protobuf definitions
- [#3450](https://github.com/vegaprotocol/vega/pull/3450) - Do not emit amendments from liquidity engine

## 0.35.0

_2021-04-21_

### 🛠 Improvements

- [#3341](https://github.com/vegaprotocol/vega/pull/3341) - Add logging for transactions rejected for having no accounts
- [#3339](https://github.com/vegaprotocol/vega/pull/3339) - Reimplement amending LPs not to be cancel and replace
- [#3371](https://github.com/vegaprotocol/vega/pull/3371) - Optimise calculation of cumulative price levels
- [#3339](https://github.com/vegaprotocol/vega/pull/3339) - Reuse LP orders IDs when they are re-created
- [#3385](https://github.com/vegaprotocol/vega/pull/3385) - Track the time spent in auction via Prometheus metrics
- [#3376](https://github.com/vegaprotocol/vega/pull/3376) - Implement a simple benchmarking framework for the core trading
- [#3371](https://github.com/vegaprotocol/vega/pull/3371) - Optimize indicative price and volume calculation

### 🐛 Fixes

- [#3356](https://github.com/vegaprotocol/vega/pull/3356) - Auctions are extended if exiting auction would leave either side of the book empty
- [#3348](https://github.com/vegaprotocol/vega/pull/3348) - Correctly set time when liquidity engine is created
- [#3321](https://github.com/vegaprotocol/vega/pull/3321) - Fix bond account use on LP submission
- [#3369](https://github.com/vegaprotocol/vega/pull/3369) - Reimplement amending LPs not to be cancel and replace
- [#3358](https://github.com/vegaprotocol/vega/pull/3358) - Improve event bus stability
- [#3363](https://github.com/vegaprotocol/vega/pull/3363) - Fix behaviour when leaving auctions
- [#3321](https://github.com/vegaprotocol/vega/pull/3321) - Do not slash bond accounts on LP submission
- [#3350](https://github.com/vegaprotocol/vega/pull/3350) - Fix equity like share in the market data
- [#3363](https://github.com/vegaprotocol/vega/pull/3363) - Ensure leaving an auction cannot trigger another auction / auction leave
- [#3369](https://github.com/vegaprotocol/vega/pull/3369) - Fix LP order deployments
- [#3366](https://github.com/vegaprotocol/vega/pull/3366) - Set the fee paid in uncrossing auction trades
- [#3364](https://github.com/vegaprotocol/vega/pull/3364) - Improve / fix positions tracking
- [#3358](https://github.com/vegaprotocol/vega/pull/3358) - Fix event bus by deep cloning all messages
- [#3374](https://github.com/vegaprotocol/vega/pull/3374) - Check trades in integration tests

## 0.34.1

_2021-04-08_

### 🐛 Fixes

- [#3324](https://github.com/vegaprotocol/vega/pull/3324) - CI: Fix multi-architecture build

## 0.34.0

_2021-04-07_

### 🛠 Improvements

- [#3302](https://github.com/vegaprotocol/vega/pull/3302) - Add reference to LP in orders created by LP
- [#3183](https://github.com/vegaprotocol/vega/pull/3183) - All orders from LP - including rejected orders - are now sent through the event bus
- [#3248](https://github.com/vegaprotocol/vega/pull/3248) - Store and propagate bond penalty
- [#3266](https://github.com/vegaprotocol/vega/pull/3266) - Add network parameters to control auction duration & extension
- [#3264](https://github.com/vegaprotocol/vega/pull/3264) - Add Liquidity Provision ID to orders created by LP commitments
- [#3126](https://github.com/vegaprotocol/vega/pull/3126) - Add transfer for bond slashing
- [#3281](https://github.com/vegaprotocol/vega/pull/3281) - Update scripts to go 1.16.2
- [#3280](https://github.com/vegaprotocol/vega/pull/3280) - Update to go 1.16.2
- [#3235](https://github.com/vegaprotocol/vega/pull/3235) - Extend unit test coverage for products
- [#3219](https://github.com/vegaprotocol/vega/pull/3219) - Remove `liquidityFee` network parameter
- [#3217](https://github.com/vegaprotocol/vega/pull/3217) - Add an event bus event when a market closes
- [#3214](https://github.com/vegaprotocol/vega/pull/3214) - Add arbitrary data signing wallet endpoint
- [#3316](https://github.com/vegaprotocol/vega/pull/3316) - Add tests for traders closing their own position
- [#3270](https://github.com/vegaprotocol/vega/pull/3270) - _Feature test refactor_: Add Liquidity Provision feature tests
- [#3289](https://github.com/vegaprotocol/vega/pull/3289) - _Feature test refactor_: Remove unused steps
- [#3275](https://github.com/vegaprotocol/vega/pull/3275) - _Feature test refactor_: Refactor order cancellation steps
- [#3230](https://github.com/vegaprotocol/vega/pull/3230) - _Feature test refactor_: Refactor trader amends step
- [#3226](https://github.com/vegaprotocol/vega/pull/3226) - _Feature test refactor_: Refactor features with invalid order specs
- [#3200](https://github.com/vegaprotocol/vega/pull/3200) - _Feature test refactor_: Add step to end opening auction
- [#3201](https://github.com/vegaprotocol/vega/pull/3201) - _Feature test refactor_: Add step to amend order by reference
- [#3204](https://github.com/vegaprotocol/vega/pull/3204) - _Feature test refactor_: Add step to place pegged orders
- [#3207](https://github.com/vegaprotocol/vega/pull/3207) - _Feature test refactor_: Add step to create Liquidity Provision
- [#3212](https://github.com/vegaprotocol/vega/pull/3212) - _Feature test refactor_: Remove unused settlement price step
- [#3203](https://github.com/vegaprotocol/vega/pull/3203) - _Feature test refactor_: Rework Submit Order step
- [#3251](https://github.com/vegaprotocol/vega/pull/3251) - _Feature test refactor_: Split market declaration
- [#3314](https://github.com/vegaprotocol/vega/pull/3314) - _Feature test refactor_: Apply naming convention to assertions
- [#3295](https://github.com/vegaprotocol/vega/pull/3295) - Refactor governance engine tests
- [#3298](https://github.com/vegaprotocol/vega/pull/3298) - Add order book caching
- [#3307](https://github.com/vegaprotocol/vega/pull/3307) - Use `UpdateNetworkParams` to validate network parameter updates
- [#3308](https://github.com/vegaprotocol/vega/pull/3308) - Add probability of trading

### 🐛 Fixes

- [#3249](https://github.com/vegaprotocol/vega/pull/3249) - GraphQL: `LiquidityProvision` is no longer missing from the `EventBus` union
- [#3253](https://github.com/vegaprotocol/vega/pull/3253) - Verify all properties on oracle specs
- [#3224](https://github.com/vegaprotocol/vega/pull/3224) - Check for wash trades when FOK orders uncross
- [#3257](https://github.com/vegaprotocol/vega/pull/3257) - Order Status is now only `Active` when it is submitted to the book
- [#3285](https://github.com/vegaprotocol/vega/pull/3285) - LP provisions are now properly stopped when a market is rejected
- [#3290](https://github.com/vegaprotocol/vega/pull/3290) - Update Market Value Proxy at the end of each block
- [#3267](https://github.com/vegaprotocol/vega/pull/3267) - Ensure Liquidity Auctions are not left if it would result in an empty book
- [#3286](https://github.com/vegaprotocol/vega/pull/3286) - Reduce some log levels
- [#3263](https://github.com/vegaprotocol/vega/pull/3263) - Fix incorrect context object in Liquidity Provisions
- [#3283](https://github.com/vegaprotocol/vega/pull/3283) - Remove debug code
- [#3198](https://github.com/vegaprotocol/vega/pull/3198) - chore: Add spell checking to build pipeline
- [#3303](https://github.com/vegaprotocol/vega/pull/3303) - Reduce market depth updates when nothing changes
- [#3310](https://github.com/vegaprotocol/vega/pull/3310) - Fees are no longer paid to inactive LPs
- [#3305](https://github.com/vegaprotocol/vega/pull/3305) - Fix validation of governance proposal terms
- [#3311](https://github.com/vegaprotocol/vega/pull/3311) - `targetStake` is now an unsigned integer
- [#3313](https://github.com/vegaprotocol/vega/pull/3313) - Fix invalid account wrapping

## 0.33.0

_2021-02-16_

As per the previous release notes, this release brings a lot of fixes, most of which aren't exciting new features but improve either the code quality or the developer experience. This release is pretty hefty, as the last few updates have been patch releases. It represents a lot of heavy testing and bug fixing on Liquidity Commitment orders. Alongside that, the feature test suite (we use [godog](https://github.com/cucumber/godog)) has seen some serious attention so that we can specify more complex scenarios easily.

### 🛠 Improvements

- [#3094](https://github.com/vegaprotocol/vega/pull/3094) - :fire: GraphQL: Use `ID` scalar for IDs, ensure capitalisation is correct (`marketID` -> `marketId`)
- [#3093](https://github.com/vegaprotocol/vega/pull/3093) - :fire: GraphQL: Add LP Commitment field to market proposal
- [#3061](https://github.com/vegaprotocol/vega/pull/3061) - GraphQL: Add market proposal to markets created via governance
- [#3060](https://github.com/vegaprotocol/vega/pull/3060) - Add maximum LP shape size limit network parameter
- [#3089](https://github.com/vegaprotocol/vega/pull/3089) - Add `OracleSpec` to market
- [#3148](https://github.com/vegaprotocol/vega/pull/3148) - Add GraphQL endpoints for oracle spec
- [#3179](https://github.com/vegaprotocol/vega/pull/3179) - Add metrics logging for LPs
- [#3127](https://github.com/vegaprotocol/vega/pull/3127) - Add validation for Oracle Specs on market proposals
- [#3129](https://github.com/vegaprotocol/vega/pull/3129) - Update transfers to use `uint256`
- [#3091](https://github.com/vegaprotocol/vega/pull/3091) - Refactor: Standardise how `InAuction` is detected in the core
- [#3133](https://github.com/vegaprotocol/vega/pull/3133) - Remove `log.error` when TX rate limit is hit
- [#3140](https://github.com/vegaprotocol/vega/pull/3140) - Remove `log.error` when cancel all orders fails
- [#3072](https://github.com/vegaprotocol/vega/pull/3072) - Re-enable disabled static analysis
- [#3068](https://github.com/vegaprotocol/vega/pull/3068) - Add `dlv` to docker container
- [#3067](https://github.com/vegaprotocol/vega/pull/3067) - Add more LP unit tests
- [#3066](https://github.com/vegaprotocol/vega/pull/3066) - Remove `devnet` specific wallet initialisation
- [#3041](https://github.com/vegaprotocol/vega/pull/3041) - Remove obsolete `InitialMarkPrice` network parameter
- [#3035](https://github.com/vegaprotocol/vega/pull/3035) - Documentation fixed for infrastructure fee field
- [#3034](https://github.com/vegaprotocol/vega/pull/3034) - Add `buf` to get tools script
- [#3032](https://github.com/vegaprotocol/vega/pull/3032) - Move documentation generation to [`vegaprotocol/api`](https://github.com/vegaprotocol/api) repository
- [#3030](https://github.com/vegaprotocol/vega/pull/3030) - Add more debug logging in execution engine
- [#3114](https://github.com/vegaprotocol/vega/pull/3114) - _Feature test refactor_: Standardise market definitions
- [#3122](https://github.com/vegaprotocol/vega/pull/3122) - _Feature test refactor_: Remove unused trading modes
- [#3124](https://github.com/vegaprotocol/vega/pull/3124) - _Feature test refactor_: Move submit order step to separate package
- [#3141](https://github.com/vegaprotocol/vega/pull/3141) - _Feature test refactor_: Move oracle data step to separate package
- [#3142](https://github.com/vegaprotocol/vega/pull/3142) - _Feature test refactor_: Move market steps to separate package
- [#3143](https://github.com/vegaprotocol/vega/pull/3143) - _Feature test refactor_: Move confirmed trades step to separate package
- [#3144](https://github.com/vegaprotocol/vega/pull/3144) - _Feature test refactor_: Move cancelled trades step to separate package
- [#3145](https://github.com/vegaprotocol/vega/pull/3145) - _Feature test refactor_: Move traders step to separate package
- [#3146](https://github.com/vegaprotocol/vega/pull/3146) - _Feature test refactor_: Create new step to verify margin accounts for a market
- [#3153](https://github.com/vegaprotocol/vega/pull/3153) - _Feature test refactor_: Create step to verify one account of each type per asset
- [#3152](https://github.com/vegaprotocol/vega/pull/3152) - _Feature test refactor_: Create step to deposit collateral
- [#3151](https://github.com/vegaprotocol/vega/pull/3151) - _Feature test refactor_: Create step to withdraw collateral
- [#3149](https://github.com/vegaprotocol/vega/pull/3149) - _Feature test refactor_: Merge deposit & verification steps
- [#3154](https://github.com/vegaprotocol/vega/pull/3154) - _Feature test refactor_: Create step to verify settlement balance for market
- [#3156](https://github.com/vegaprotocol/vega/pull/3156) - _Feature test refactor_: Rewrite margin levels step
- [#3178](https://github.com/vegaprotocol/vega/pull/3178) - _Feature test refactor_: Unify error handling steps
- [#3157](https://github.com/vegaprotocol/vega/pull/3157) - _Feature test refactor_: Various small fixes
- [#3101](https://github.com/vegaprotocol/vega/pull/3101) - _Feature test refactor_: Remove outdated feature tests
- [#3092](https://github.com/vegaprotocol/vega/pull/3092) - _Feature test refactor_: Add steps to test handling of LPs during auction
- [#3071](https://github.com/vegaprotocol/vega/pull/3071) - _Feature test refactor_: Fix typo

### 🐛 Fixes

- [#3018](https://github.com/vegaprotocol/vega/pull/3018) - Fix crash caused by distressed traders with LPs
- [#3029](https://github.com/vegaprotocol/vega/pull/3029) - API: LP orders were missing their reference data
- [#3031](https://github.com/vegaprotocol/vega/pull/3031) - Parties with cancelled LPs no longer receive fees
- [#3033](https://github.com/vegaprotocol/vega/pull/3033) - Improve handling of genesis block errors
- [#3036](https://github.com/vegaprotocol/vega/pull/3036) - Equity share is now correct when submitting initial order
- [#3048](https://github.com/vegaprotocol/vega/pull/3048) - LP submission now checks margin engine is started
- [#3070](https://github.com/vegaprotocol/vega/pull/3070) - Rewrite amending LPs
- [#3053](https://github.com/vegaprotocol/vega/pull/3053) - Rewrite cancel all order implementation
- [#3050](https://github.com/vegaprotocol/vega/pull/3050) - GraphQL: Order in `LiquidityOrder` is now nullable
- [#3056](https://github.com/vegaprotocol/vega/pull/3056) - Move `vegastream` to a separate repository
- [#3057](https://github.com/vegaprotocol/vega/pull/3057) - Ignore error if Tendermint stats is temporarily unavailable
- [#3058](https://github.com/vegaprotocol/vega/pull/3058) - Fix governance to use total supply rather than total deposited into network
- [#3062](https://github.com/vegaprotocol/vega/pull/3070) - Opening Auction no longer set to null on a market when auction completes
- [#3051](https://github.com/vegaprotocol/vega/pull/3051) - Rewrite LP refresh mechanism
- [#3080](https://github.com/vegaprotocol/vega/pull/3080) - Auctions now leave auction when `maximumDuration` is exceeded
- [#3075](https://github.com/vegaprotocol/vega/pull/3075) - Bond account is now correctly cleared when LPs are cancelled
- [#3074](https://github.com/vegaprotocol/vega/pull/3074) - Switch error reporting mechanism to stream error
- [#3069](https://github.com/vegaprotocol/vega/pull/3069) - Switch more error reporting mechanisms to stream error
- [#3081](https://github.com/vegaprotocol/vega/pull/3081) - Fix fee check for LP orders
- [#3087](https://github.com/vegaprotocol/vega/pull/3087) - GraphQL schema grammar & spelling fixes
- [#3185](https://github.com/vegaprotocol/vega/pull/3185) - LP orders are now accessed deterministically
- [#3131](https://github.com/vegaprotocol/vega/pull/3131) - GRPC api now shuts down gracefully
- [#3110](https://github.com/vegaprotocol/vega/pull/3110) - LP Bond is now returned if a market is rejected
- [#3115](https://github.com/vegaprotocol/vega/pull/3115) - Parties with closed out LPs can now submit new LPs
- [#3123](https://github.com/vegaprotocol/vega/pull/3123) - New market proposals with invalid Oracle definitions no longer crash core
- [#3131](https://github.com/vegaprotocol/vega/pull/3131) - GRPC api now shuts down gracefully
- [#3137](https://github.com/vegaprotocol/vega/pull/3137) - Pegged orders that fail to reprice correctly are now properly removed from the Market Depth API
- [#3168](https://github.com/vegaprotocol/vega/pull/3168) - Fix `intoProto` for `OracleSpecBinding`
- [#3106](https://github.com/vegaprotocol/vega/pull/3106) - Target Stake is now used as the Market Value Proxy during opening auction
- [#3103](https://github.com/vegaprotocol/vega/pull/3103) - Ensure all filled and partially filled orders are remove from the Market Depth API
- [#3095](https://github.com/vegaprotocol/vega/pull/3095) - GraphQL: Fix missing data in proposal subscription
- [#3085](https://github.com/vegaprotocol/vega/pull/3085) - Minor tidy-up of errors reported by `goland`

## 0.32.0

_2021-02-23_

More fixes, primarily related to liquidity provisioning (still disabled in this release) and asset withdrawals, which will soon be enabled in the UI.

Two minor breaking changes in the GraphQL API are included - one fixing a typo, the other changing the content of date fields on the withdrawal object - they're now date formatted.

### 🛠 Improvements

- [#3004](https://github.com/vegaprotocol/vega/pull/3004) - Incorporate `buf.yaml` tidy up submitted by `bufdev` on api-clients repo
- [#3002](https://github.com/vegaprotocol/vega/pull/3002) -🔥GraphQL: Withdrawal fields `expiry`, `createdAt` & `updatedAt` are now `RFC3339Nano` date formatted
- [#3000](https://github.com/vegaprotocol/vega/pull/3002) -🔥GraphQL: Fix typo in `prepareVote` mutation - `propopsalId` is now `proposalId`
- [#2957](https://github.com/vegaprotocol/vega/pull/2957) - REST: Add missing prepare endpoints (`PrepareProposal`, `PrepareVote`, `PrepareLiquiditySubmission`)

### 🐛 Fixes

- [#3011](https://github.com/vegaprotocol/vega/pull/3011) - Liquidity fees are distributed in to margin accounts, not general accounts
- [#2991](https://github.com/vegaprotocol/vega/pull/2991) - Liquidity Provisions are now rejected if there is not enough collateral
- [#2990](https://github.com/vegaprotocol/vega/pull/2990) - Fix a lock caused by GraphQL subscribers unsubscribing from certain endpoints
- [#2996](https://github.com/vegaprotocol/vega/pull/2986) - Liquidity Provisions are now parked when repricing fails
- [#2951](https://github.com/vegaprotocol/vega/pull/2951) - Store reference prices when parking pegs for auction
- [#2982](https://github.com/vegaprotocol/vega/pull/2982) - Fix withdrawal data availability before it is verified
- [#2981](https://github.com/vegaprotocol/vega/pull/2981) - Fix sending multisig bundle for withdrawals before threshold is reached
- [#2964](https://github.com/vegaprotocol/vega/pull/2964) - Extend auctions if uncrossing price is unreasonable
- [#2961](https://github.com/vegaprotocol/vega/pull/2961) - GraphQL: Fix incorrect market in bond account resolver
- [#2958](https://github.com/vegaprotocol/vega/pull/2958) - Create `third_party` folder to avoid excluding vendor protobuf files in build
- [#3009](https://github.com/vegaprotocol/vega/pull/3009) - Remove LP commitments when a trader is closed out
- [#3012](https://github.com/vegaprotocol/vega/pull/3012) - Remove LP commitments when a trader reduces their commitment to 0

## 0.31.0

_2021-02-09_

Many of the fixes below relate to Liquidity Commitments, which are still disabled in testnet, and Data Sourcing, which is also not enabled. Data Sourcing (a.k.a Oracles) is one of the last remaining pieces we need to complete settlement at instrument expiry, and Liquidity Commitment will be enabled when the functionality has been stabilised.

This release does improve protocol documentation, with all missing fields filled in and the explanations for Pegged Orders expanded. Two crashers have been fixed, although the first is already live as hotfix on testnet, and the other is in functionality that is not yet enabled.

This release also makes some major API changes:

- `api.TradingClient` -> `api.v1.TradingServiceClient`
- `api.TradingDataClient` -> `api.v1.TradingDataServiceClient`
- Fields have changed from camel-case to snake-cased (e.g. `someFieldName` is now `some_field_name`)
- All API calls now have request and response messages whose names match the API call name (e.g. `GetSomething` now has a request called `GetSomethingRequest` and a response called `GetSomethingResponse`)
- See [#2879](https://github.com/vegaprotocol/vega/pull/2879) for details

### 🛠 Improvements

- [#2879](https://github.com/vegaprotocol/vega/pull/2879) - 🔥Update all the protobuf files with Buf recommendations
- [#2847](https://github.com/vegaprotocol/vega/pull/2847) - Improve proto documentation, in particular for pegged orders
- [#2905](https://github.com/vegaprotocol/vega/pull/2905) - Update `vega verify` command to verify genesis block files
- [#2851](https://github.com/vegaprotocol/vega/pull/2851) - Enable distribution of liquidity fees to liquidity providers
- [#2871](https://github.com/vegaprotocol/vega/pull/2871) - Add `submitOracleData` command
- [#2887](https://github.com/vegaprotocol/vega/pull/2887) - Add Open Oracle data processing & data normalisation
- [#2915](https://github.com/vegaprotocol/vega/pull/2915) - Add Liquidity Commitments to API responses

### 🐛 Fixes

- [#2913](https://github.com/vegaprotocol/vega/pull/2913) - Fix market lifecycle events not being published through event bus API
- [#2906](https://github.com/vegaprotocol/vega/pull/2906) - Add new process for calculating margins for orders during auction
- [#2887](https://github.com/vegaprotocol/vega/pull/2887) - Liquidity Commitment fix-a-thon
- [#2879](https://github.com/vegaprotocol/vega/pull/2879) - Apply `Buf` lint recommendations
- [#2872](https://github.com/vegaprotocol/vega/pull/2872) - Improve field names in fee distribution package
- [#2867](https://github.com/vegaprotocol/vega/pull/2867) - Fix GraphQL bug: deposits `creditedAt` incorrectly showed `createdAt` time, not credit time
- [#2858](https://github.com/vegaprotocol/vega/pull/2858) - Fix crasher caused by parking pegged orders for auction
- [#2852](https://github.com/vegaprotocol/vega/pull/2852) - Remove unused binaries from CI builds
- [#2850](https://github.com/vegaprotocol/vega/pull/2850) - Fix bug that caused fees to be charged for pegged orders
- [#2893](https://github.com/vegaprotocol/vega/pull/2893) - Remove unused dependency in repricing
- [#2929](https://github.com/vegaprotocol/vega/pull/2929) - Refactor GraphQL resolver for withdrawals
- [#2939](https://github.com/vegaprotocol/vega/pull/2939) - Fix crasher caused by incorrectly loading Fee account for transfers

## 0.30.0

_2021-01-19_

This release enables (or more accurately, re-enables previously disabled) pegged orders, meaning they're finally here :tada:

The Ethereum bridge also received some work - in particular the number of confirmations we wait for on Ethereum is now controlled by a governance parameter. Being a governance parameter, that means that the value can be changed by a governance vote. Slightly related: You can now fetch active governance proposals via REST.

:one: We also switch to [Buf](https://buf.build/) for our protobuf workflow. This was one of the pre-requisites for opening up our api clients build process, and making the protobuf files open source. More on that soon!

:two: This fixes an issue on testnet where votes were not registered when voting on open governance proposals. The required number of Ropsten `VOTE` tokens was being calculated incorrectly on testnet, leading to all votes quietly being ignored. In 0.30.0, voting works as expected again.

### ✨ New

- [#2732](https://github.com/vegaprotocol/vega/pull/2732) Add REST endpoint to fetch all proposals (`/governance/proposals`)
- [#2735](https://github.com/vegaprotocol/vega/pull/2735) Add `FeeSplitter` to correctly split fee portion of an aggressive order
- [#2745](https://github.com/vegaprotocol/vega/pull/2745) Add transfer bus events for withdrawals and deposits
- [#2754](https://github.com/vegaprotocol/vega/pull/2754) Add New Market bus event
- [#2778](https://github.com/vegaprotocol/vega/pull/2778) Switch to [Buf](https://buf.build/) :one:
- [#2785](https://github.com/vegaprotocol/vega/pull/2785) Add configurable required confirmations for bridge transactions
- [#2791](https://github.com/vegaprotocol/vega/pull/2791) Add Supplied State to market data
- [#2793](https://github.com/vegaprotocol/vega/pull/2793) 🔥Rename `marketState` to `marketTradingMode`, add new `marketState` enum (`ACTIVE`, `SUSPENDED` or `PENDING`)
- [#2833](https://github.com/vegaprotocol/vega/pull/2833) Add fees estimate for pegged orders
- [#2838](https://github.com/vegaprotocol/vega/pull/2838) Add bond and fee transfers

### 🛠 Improvements

- [#2835](https://github.com/vegaprotocol/vega/pull/2835) Fix voting for proposals :two:
- [#2830](https://github.com/vegaprotocol/vega/pull/2830) Refactor pegged order repricing
- [#2827](https://github.com/vegaprotocol/vega/pull/2827) Refactor expiring orders lists
- [#2821](https://github.com/vegaprotocol/vega/pull/2821) Handle liquidity commitments on market proposals
- [#2816](https://github.com/vegaprotocol/vega/pull/2816) Add changing liquidity commitment when not enough stake
- [#2805](https://github.com/vegaprotocol/vega/pull/2805) Fix read nodes lagging if they receive votes but not a bridge event
- [#2804](https://github.com/vegaprotocol/vega/pull/2804) Fix various minor bridge confirmation bugs
- [#2800](https://github.com/vegaprotocol/vega/pull/2800) Fix removing pegged orders that are rejected when unparked
- [#2799](https://github.com/vegaprotocol/vega/pull/2799) Fix crasher when proposing an update to network parameters
- [#2797](https://github.com/vegaprotocol/vega/pull/2797) Update target stake to include mark price
- [#2783](https://github.com/vegaprotocol/vega/pull/2783) Fix price monitoring integration tests
- [#2780](https://github.com/vegaprotocol/vega/pull/2780) Add more unit tests for pegged order price amends
- [#2774](https://github.com/vegaprotocol/vega/pull/2774) Fix cancelling all orders
- [#2768](https://github.com/vegaprotocol/vega/pull/2768) Fix GraphQL: Allow `marketId` to be null when it is invalid
- [#2767](https://github.com/vegaprotocol/vega/pull/2767) Fix parked pegged orders to have a price of 0 explicitly
- [#2766](https://github.com/vegaprotocol/vega/pull/2766) Disallow GFN to GTC/GTT amends
- [#2765](https://github.com/vegaprotocol/vega/pull/2765) Fix New Market bus event being sent more than once
- [#2763](https://github.com/vegaprotocol/vega/pull/2763) Add rounding to pegged order mid prices that land on non integer values
- [#2795](https://github.com/vegaprotocol/vega/pull/2795) Fix typos in GraphQL schema documentation
- [#2762](https://github.com/vegaprotocol/vega/pull/2762) Fix more typos in GraphQL schema documentation
- [#2758](https://github.com/vegaprotocol/vega/pull/2758) Fix error handling when amending some pegged order types
- [#2757](https://github.com/vegaprotocol/vega/pull/2757) Remove order from pegged list when it becomes inactive
- [#2756](https://github.com/vegaprotocol/vega/pull/2756) Add more panics to the core
- [#2750](https://github.com/vegaprotocol/vega/pull/2750) Remove expiring orders when amending to non GTT
- [#2671](https://github.com/vegaprotocol/vega/pull/2671) Add extra integration tests for uncrossing at auction end
- [#2746](https://github.com/vegaprotocol/vega/pull/2746) Fix potential divide by 0 in position calculation
- [#2743](https://github.com/vegaprotocol/vega/pull/2743) Add check for pegged orders impacted by order expiry
- [#2737](https://github.com/vegaprotocol/vega/pull/2737) Remove the ability to amend a pegged order's price
- [#2724](https://github.com/vegaprotocol/vega/pull/2724) Add price monitoring tests for order amendment
- [#2723](https://github.com/vegaprotocol/vega/pull/2723) Fix fee monitoring values during auction
- [#2721](https://github.com/vegaprotocol/vega/pull/2721) Fix incorrect reference when amending pegged orders
- [#2717](https://github.com/vegaprotocol/vega/pull/2717) Fix incorrect error codes for IOC and FOK orders during auction
- [#2715](https://github.com/vegaprotocol/vega/pull/2715) Update price monitoring to use reference price when syncing with risk model
- [#2711](https://github.com/vegaprotocol/vega/pull/2711) Refactor governance event subscription

## 0.29.0

_2020-12-07_

Note that you'll see a lot of changes related to **Pegged Orders** and **Liquidity Commitments**. These are still in testing, so these two types cannot currently be used in _Testnet_.

### ✨ New

- [#2534](https://github.com/vegaprotocol/vega/pull/2534) Implements amends for pegged orders
- [#2493](https://github.com/vegaprotocol/vega/pull/2493) Calculate market target stake
- [#2649](https://github.com/vegaprotocol/vega/pull/2649) Add REST governance endpoints
- [#2429](https://github.com/vegaprotocol/vega/pull/2429) Replace inappropriate wording in the codebase
- [#2617](https://github.com/vegaprotocol/vega/pull/2617) Implements proposal to update network parameters
- [#2622](https://github.com/vegaprotocol/vega/pull/2622) Integrate the liquidity engine into the market
- [#2683](https://github.com/vegaprotocol/vega/pull/2683) Use the Ethereum block log index to de-duplicate Ethereum transactions
- [#2674](https://github.com/vegaprotocol/vega/pull/2674) Update ERC20 token and bridges ABIs / codegen
- [#2690](https://github.com/vegaprotocol/vega/pull/2690) Add instruction to debug integration tests with DLV
- [#2680](https://github.com/vegaprotocol/vega/pull/2680) Add price monitoring bounds to the market data API

### 🛠 Improvements

- [#2589](https://github.com/vegaprotocol/vega/pull/2589) Fix cancellation of pegged orders
- [#2659](https://github.com/vegaprotocol/vega/pull/2659) Fix panic in execution engine when GFN order are submit at auction start
- [#2661](https://github.com/vegaprotocol/vega/pull/2661) Handle missing error conversion in GraphQL API
- [#2621](https://github.com/vegaprotocol/vega/pull/2621) Fix pegged order creating duplicated order events
- [#2666](https://github.com/vegaprotocol/vega/pull/2666) Prevent the node to DDOS the Ethereum node when lots of deposits happen
- [#2653](https://github.com/vegaprotocol/vega/pull/2653) Fix indicative price and volume calculation
- [#2649](https://github.com/vegaprotocol/vega/pull/2649) Fix a typo in market price monitoring parameters API
- [#2650](https://github.com/vegaprotocol/vega/pull/2650) Change governance minimum proposer balance to be a minimum amount of token instead of a factor of the total supply
- [#2675](https://github.com/vegaprotocol/vega/pull/2675) Fix an GraphQL enum conversion
- [#2691](https://github.com/vegaprotocol/vega/pull/2691) Fix spelling in a network parameter
- [#2696](https://github.com/vegaprotocol/vega/pull/2696) Fix panic when uncrossing auction
- [#2984](https://github.com/vegaprotocol/vega/pull/2698) Fix price monitoring by feeding it the uncrossing price at end of opening auction
- [#2705](https://github.com/vegaprotocol/vega/pull/2705) Fix a bug related to order being sorted by creating time in the matching engine price levels

## 0.28.0

_2020-11-25_

Vega release logs contain a 🔥 emoji to denote breaking API changes. 🔥🔥 is a new combination denoting something that may significantly change your experience - from this release forward, transactions from keys that have no collateral on the network will _always_ be rejected. As there are no transactions that don't either require collateral themselves, or an action to have been taken that already required collateral, we are now rejecting these as soon as possible.

We've also added support for synchronously submitting transactions. This can make error states easier to catch. Along with this you can now subscribe to error events in the event bus.

Also: Note that you'll see a lot of changes related to **Pegged Orders** and **Liquidity Commitments**. These are still in testing, so these two types cannot currently be used in _Testnet_.

### ✨ New

- [#2634](https://github.com/vegaprotocol/vega/pull/2634) Avoid caching transactions before they are rate/balance limited
- [#2626](https://github.com/vegaprotocol/vega/pull/2626) Add a transaction submit type to GraphQL
- [#2624](https://github.com/vegaprotocol/vega/pull/2624) Add mutexes to assets maps
- [#2593](https://github.com/vegaprotocol/vega/pull/2503) 🔥🔥 Reject transactions
- [#2453](https://github.com/vegaprotocol/vega/pull/2453) 🔥 Remove `baseName` field from markets
- [#2536](https://github.com/vegaprotocol/vega/pull/2536) Add Liquidity Measurement engine
- [#2539](https://github.com/vegaprotocol/vega/pull/2539) Add Liquidity Provisioning Commitment handling to markets
- [#2540](https://github.com/vegaprotocol/vega/pull/2540) Add support for amending pegged orders
- [#2549](https://github.com/vegaprotocol/vega/pull/2549) Add calculation for liquidity order sizes
- [#2553](https://github.com/vegaprotocol/vega/pull/2553) Allow pegged orders to have a price of 0
- [#2555](https://github.com/vegaprotocol/vega/pull/2555) Update Event stream votes to contain proposal ID
- [#2556](https://github.com/vegaprotocol/vega/pull/2556) Update Event stream to contain error events
- [#2560](https://github.com/vegaprotocol/vega/pull/2560) Add Pegged Order details to GraphQL
- [#2607](https://github.com/vegaprotocol/vega/pull/2807) Add support for parking orders during auction

### 🛠 Improvements

- [#2634](https://github.com/vegaprotocol/vega/pull/2634) Avoid caching transactions before they are rate/balance limited
- [#2626](https://github.com/vegaprotocol/vega/pull/2626) Add a transaction submit type to GraphQL
- [#2624](https://github.com/vegaprotocol/vega/pull/2624) Add mutexes to assets maps
- [#2623](https://github.com/vegaprotocol/vega/pull/2623) Fix concurrent map access in assets
- [#2608](https://github.com/vegaprotocol/vega/pull/2608) Add sync/async equivalents for `submitTX`
- [#2618](https://github.com/vegaprotocol/vega/pull/2618) Disable storing API-related data on validator nodes
- [#2615](https://github.com/vegaprotocol/vega/pull/2618) Expand static checks
- [#2613](https://github.com/vegaprotocol/vega/pull/2613) Remove unused internal `cancelOrderById` function
- [#2530](https://github.com/vegaprotocol/vega/pull/2530) Governance asset for the network is now set in the genesis block
- [#2533](https://github.com/vegaprotocol/vega/pull/2533) More efficiently close channels in subscriptions
- [#2554](https://github.com/vegaprotocol/vega/pull/2554) Fix mid-price to 0 when best bid and average are unavailable and pegged order price is 0
- [#2565](https://github.com/vegaprotocol/vega/pull/2565) Cancelled pegged orders now have the correct status
- [#2568](https://github.com/vegaprotocol/vega/pull/2568) Prevent pegged orders from being repriced
- [#2570](https://github.com/vegaprotocol/vega/pull/2570) Expose probability of trading
- [#2576](https://github.com/vegaprotocol/vega/pull/2576) Use static best bid/ask price for pegged order repricing
- [#2581](https://github.com/vegaprotocol/vega/pull/2581) Fix order of messages when cancelling a pegged order
- [#2586](https://github.com/vegaprotocol/vega/pull/2586) Fix blank `txHash` in deposit API types
- [#2591](https://github.com/vegaprotocol/vega/pull/2591) Pegged orders are now cancelled when all orders are cancelled
- [#2609](https://github.com/vegaprotocol/vega/pull/2609) Improve expiry of pegged orders
- [#2610](https://github.com/vegaprotocol/vega/pull/2609) Improve removal of liquidity commitment orders when manual orders satisfy liquidity provisioning commitments

## 0.27.0

_2020-10-30_

This release contains a fix (read: large reduction in memory use) around auction modes with particularly large order books that caused slow block times when handling orders placed during an opening auction. It also contains a lot of internal work related to the liquidity provision mechanics.

### ✨ New

- [#2498](https://github.com/vegaprotocol/vega/pull/2498) Automatically create a bond account for liquidity providers
- [#2596](https://github.com/vegaprotocol/vega/pull/2496) Create liquidity measurement API
- [#2490](https://github.com/vegaprotocol/vega/pull/2490) GraphQL: Add Withdrawal and Deposit events to event bus
- [#2476](https://github.com/vegaprotocol/vega/pull/2476) 🔥`MarketData` now uses RFC339 formatted times, not seconds
-
- [#2473](https://github.com/vegaprotocol/vega/pull/2473) Add network parameters related to target stake calculation
- [#2506](https://github.com/vegaprotocol/vega/pull/2506) Network parameters can now contain JSON configuration

### 🛠 Improvements

- [#2521](https://github.com/vegaprotocol/vega/pull/2521) Optimise memory usage when building cumulative price levels
- [#2520](https://github.com/vegaprotocol/vega/pull/2520) Fix indicative price calculation
- [#2517](https://github.com/vegaprotocol/vega/pull/2517) Improve command line for rate limiting in faucet & wallet
- [#2510](https://github.com/vegaprotocol/vega/pull/2510) Remove reference to external risk model
- [#2509](https://github.com/vegaprotocol/vega/pull/2509) Fix panic when loading an invalid genesis configuration
- [#2502](https://github.com/vegaprotocol/vega/pull/2502) Fix pointer when using amend in place
- [#2487](https://github.com/vegaprotocol/vega/pull/2487) Remove context from struct that didn't need it
- [#2485](https://github.com/vegaprotocol/vega/pull/2485) Refactor event bus event transmission
- [#2481](https://github.com/vegaprotocol/vega/pull/2481) Add `LiquidityProvisionSubmission` transaction
- [#2480](https://github.com/vegaprotocol/vega/pull/2480) Remove unused code
- [#2479](https://github.com/vegaprotocol/vega/pull/2479) Improve validation of external resources
- [#1936](https://github.com/vegaprotocol/vega/pull/1936) Upgrade to Tendermint 0.33.8

## 0.26.1

_2020-10-23_

Fixes a number of issues discovered during the testing of 0.26.0.

### 🛠 Improvements

- [#2463](https://github.com/vegaprotocol/vega/pull/2463) Further reliability fixes for the event bus
- [#2469](https://github.com/vegaprotocol/vega/pull/2469) Fix incorrect error returned when a trader places an order in an asset that they have no account for (was `InvalidPartyID`, now `InsufficientAssetBalance`)
- [#2458](https://github.com/vegaprotocol/vega/pull/2458) REST: Fix a crasher when a market is proposed without specifying auction times

## 0.26.0

_2020-10-20_

The events API added in 0.25.0 had some reliability issues when a large volume of events were being emitted. This release addresses that in two ways:

- The gRPC event stream now takes a parameter that sets a batch size. A client will receive the events when the batch limit is hit.
- GraphQL is now limited to one event type per subscription, and we also removed the ALL event type as an option. This was due to the GraphQL gateway layer taking too long to process the full event stream, leading to sporadic disconnections.

These two fixes combined make both the gRPC and GraphQL streams much more reliable under reasonably heavy load. Let us know if you see any other issues. The release also adds some performance improvements to the way the core processes Tendermint events, some documentation improvements, and some additional debug tools.

### ✨ New

- [#2319](https://github.com/vegaprotocol/vega/pull/2319) Add fee estimate API endpoints to remaining APIs
- [#2321](https://github.com/vegaprotocol/vega/pull/2321) 🔥 Change `estimateFee` to `estimateOrder` in GraphQL
- [#2327](https://github.com/vegaprotocol/vega/pull/2327) 🔥 GraphQL: Event bus API - remove ALL type & limit subscription to one event type
- [#2343](https://github.com/vegaprotocol/vega/pull/2343) 🔥 Add batching support to stream subscribers

### 🛠 Improvements

- [#2229](https://github.com/vegaprotocol/vega/pull/2229) Add Price Monitoring module
- [#2246](https://github.com/vegaprotocol/vega/pull/2246) Add new market depth subscription methods
- [#2298](https://github.com/vegaprotocol/vega/pull/2298) Improve error messages for Good For Auction/Good For Normal rejections
- [#2301](https://github.com/vegaprotocol/vega/pull/2301) Add validation for GFA/GFN orders
- [#2307](https://github.com/vegaprotocol/vega/pull/2307) Implement app state hash
- [#2312](https://github.com/vegaprotocol/vega/pull/2312) Add validation for market proposal risk parameters
- [#2313](https://github.com/vegaprotocol/vega/pull/2313) Add transaction replay protection
- [#2314](https://github.com/vegaprotocol/vega/pull/2314) GraphQL: Improve response when market does not exist
- [#2315](https://github.com/vegaprotocol/vega/pull/2315) GraphQL: Improve response when party does not exist
- [#2316](https://github.com/vegaprotocol/vega/pull/2316) Documentation: Improve documentation for fee estimate endpoint
- [#2318](https://github.com/vegaprotocol/vega/pull/2318) Documentation: Improve documentation for governance data endpoints
- [#2324](https://github.com/vegaprotocol/vega/pull/2324) Cache transactions already seen by `checkTX`
- [#2328](https://github.com/vegaprotocol/vega/pull/2328) Add test covering context cancellation mid data-sending
- [#2331](https://github.com/vegaprotocol/vega/pull/2331) Internal refactor of network parameter storage
- [#2334](https://github.com/vegaprotocol/vega/pull/2334) Rewrite `vegastream` to use the event bus
- [#2333](https://github.com/vegaprotocol/vega/pull/2333) Fix context for events, add block hash and event id
- [#2335](https://github.com/vegaprotocol/vega/pull/2335) Add ABCI event recorder
- [#2341](https://github.com/vegaprotocol/vega/pull/2341) Ensure event slices cannot be empty
- [#2345](https://github.com/vegaprotocol/vega/pull/2345) Handle filled orders in the market depth service before new orders are added
- [#2346](https://github.com/vegaprotocol/vega/pull/2346) CI: Add missing environment variables
- [#2348](https://github.com/vegaprotocol/vega/pull/2348) Use cached transactions in `checkTX`
- [#2349](https://github.com/vegaprotocol/vega/pull/2349) Optimise accounts map accesses
- [#2351](https://github.com/vegaprotocol/vega/pull/2351) Fix sequence ID related to market `OnChainTimeUpdate`
- [#2355](https://github.com/vegaprotocol/vega/pull/2355) Update coding style doc with info on log levels
- [#2358](https://github.com/vegaprotocol/vega/pull/2358) Add documentation and comments for `events.proto`
- [#2359](https://github.com/vegaprotocol/vega/pull/2359) Fix out of bounds index crash
- [#2364](https://github.com/vegaprotocol/vega/pull/2364) Add mutex to protect map access
- [#2366](https://github.com/vegaprotocol/vega/pull/2366) Auctions: Reject IOC/FOK orders
- [#2368](https://github.com/vegaprotocol/vega/pull/2370) Tidy up genesis market instantiation
- [#2369](https://github.com/vegaprotocol/vega/pull/2369) Optimise event bus to reduce CPU usage
- [#2370](https://github.com/vegaprotocol/vega/pull/2370) Event stream: Send batches instead of single events
- [#2376](https://github.com/vegaprotocol/vega/pull/2376) GraphQL: Remove verbose logging
- [#2377](https://github.com/vegaprotocol/vega/pull/2377) Update tendermint stats less frequently for Vega stats API endpoint
- [#2381](https://github.com/vegaprotocol/vega/pull/2381) Event stream: Reduce CPU load, depending on batch size
- [#2382](https://github.com/vegaprotocol/vega/pull/2382) GraphQL: Make event stream batch size mandatory
- [#2401](https://github.com/vegaprotocol/vega/pull/2401) Event stream: Fix CPU spinning after stream close
- [#2404](https://github.com/vegaprotocol/vega/pull/2404) Auctions: Add fix for crash during auction exit
- [#2419](https://github.com/vegaprotocol/vega/pull/2419) Make the price level wash trade check configurable
- [#2432](https://github.com/vegaprotocol/vega/pull/2432) Use `EmitDefaults` on `jsonpb.Marshaler`
- [#2431](https://github.com/vegaprotocol/vega/pull/2431) GraphQL: Add price monitoring
- [#2433](https://github.com/vegaprotocol/vega/pull/2433) Validate amend orders with GFN and GFA
- [#2436](https://github.com/vegaprotocol/vega/pull/2436) Return a permission denied error for a non-allowlisted public key
- [#2437](https://github.com/vegaprotocol/vega/pull/2437) Undo accidental code removal
- [#2438](https://github.com/vegaprotocol/vega/pull/2438) GraphQL: Fix a resolver error when markets are in auction mode
- [#2441](https://github.com/vegaprotocol/vega/pull/2441) GraphQL: Remove unnecessary validations
- [#2442](https://github.com/vegaprotocol/vega/pull/2442) GraphQL: Update library; improve error responses
- [#2447](https://github.com/vegaprotocol/vega/pull/2447) REST: Fix HTTP verb for network parameters query
- [#2443](https://github.com/vegaprotocol/vega/pull/2443) Auctions: Add check for opening auction duration during market creation

## 0.25.1

_2020-10-14_

This release backports two fixes from the forthcoming 0.26.0 release.

### 🛠 Improvements

- [#2354](https://github.com/vegaprotocol/vega/pull/2354) Update `OrderEvent` to copy by value
- [#2379](https://github.com/vegaprotocol/vega/pull/2379) Add missing `/governance/prepare/vote` REST endpoint

## 0.25.0

_2020-09-24_

This release adds the event bus API, allowing for much greater introspection in to the operation of a node. We've also re-enabled the order amends API, as well as a long list of fixes.

### ✨ New

- [#2281](https://github.com/vegaprotocol/vega/pull/2281) Enable opening auctions
- [#2205](https://github.com/vegaprotocol/vega/pull/2205) Add GraphQL event stream API
- [#2219](https://github.com/vegaprotocol/vega/pull/2219) Add deposits API
- [#2222](https://github.com/vegaprotocol/vega/pull/2222) Initial asset list is now loaded from genesis configuration, not external configuration
- [#2238](https://github.com/vegaprotocol/vega/pull/2238) Re-enable order amend API
- [#2249](https://github.com/vegaprotocol/vega/pull/2249) Re-enable TX rate limit by party ID
- [#2240](https://github.com/vegaprotocol/vega/pull/2240) Add time to position responses

### 🛠 Improvements

- [#2211](https://github.com/vegaprotocol/vega/pull/2211) 🔥 GraphQL: Field case change `proposalId` -> `proposalID`
- [#2218](https://github.com/vegaprotocol/vega/pull/2218) 🔥 GraphQL: Withdrawals now return a `Party`, not a party ID
- [#2202](https://github.com/vegaprotocol/vega/pull/2202) Fix time validation for proposals when all times are the same
- [#2206](https://github.com/vegaprotocol/vega/pull/2206) Reduce log noise from statistics endpoint
- [#2207](https://github.com/vegaprotocol/vega/pull/2207) Automatically reload node configuration
- [#2209](https://github.com/vegaprotocol/vega/pull/2209) GraphQL: fix proposal rejection enum
- [#2210](https://github.com/vegaprotocol/vega/pull/2210) Refactor order service to not require blockchain client
- [#2213](https://github.com/vegaprotocol/vega/pull/2213) Improve error clarity for invalid proposals
- [#2216](https://github.com/vegaprotocol/vega/pulls/2216) Ensure all GRPC endpoints use real time, not Vega time
- [#2231](https://github.com/vegaprotocol/vega/pull/2231) Refactor processor to no longer require collateral
- [#2232](https://github.com/vegaprotocol/vega/pull/2232) Clean up logs that dumped raw bytes
- [#2233](https://github.com/vegaprotocol/vega/pull/2233) Remove generate method from execution engine
- [#2234](https://github.com/vegaprotocol/vega/pull/2234) Remove `authEnabled` setting
- [#2236](https://github.com/vegaprotocol/vega/pull/2236) Simply order amendment logging
- [#2237](https://github.com/vegaprotocol/vega/pull/2237) Clarify fees attribution in transfers
- [#2239](https://github.com/vegaprotocol/vega/pull/2239) Ensure margin is released immediately, not on next mark to market
- [#2241](https://github.com/vegaprotocol/vega/pull/2241) Load log level in processor app
- [#2245](https://github.com/vegaprotocol/vega/pull/2245) Fix a concurrent map access in positions API
- [#2247](https://github.com/vegaprotocol/vega/pull/2247) Improve logging on a TX with an invalid signature
- [#2252](https://github.com/vegaprotocol/vega/pull/2252) Fix incorrect order count in Market Depth API
- [#2254](https://github.com/vegaprotocol/vega/pull/2254) Fix concurrent map access in Market Depth API
- [#2269](https://github.com/vegaprotocol/vega/pull/2269) GraphQL: Fix party filtering for event bus API
- [#2266](https://github.com/vegaprotocol/vega/pull/2266) Refactor transaction codec
- [#2275](https://github.com/vegaprotocol/vega/pull/2275) Prevent opening auctions from closing early
- [#2262](https://github.com/vegaprotocol/vega/pull/2262) Clear potential position properly when an order is cancelled for self trading
- [#2286](https://github.com/vegaprotocol/vega/pull/2286) Add sequence ID to event bus events
- [#2288](https://github.com/vegaprotocol/vega/pull/2288) Fix auction events not appearing in GraphQL event bus
- [#2294](https://github.com/vegaprotocol/vega/pull/2294) Fixing incorrect order iteration in auctions
- [#2285](https://github.com/vegaprotocol/vega/pull/2285) Check auction times
- [#2283](https://github.com/vegaprotocol/vega/pull/2283) Better handling of 0 `expiresAt`

## 0.24.0

_2020-09-04_

One new API endpoint allows cancelling multiple orders simultaneously, either all orders by market, a single order in a specific market, or just all open orders.

Other than that it's mainly bugfixes, many of which fix subtly incorrect API output.

### ✨ New

- [#2107](https://github.com/vegaprotocol/vega/pull/2107) Support for cancelling multiple orders at once
- [#2186](https://github.com/vegaprotocol/vega/pull/2186) Add per-party rate-limit of 50 requests over 3 blocks

### 🛠 Improvements

- [#2177](https://github.com/vegaprotocol/vega/pull/2177) GraphQL: Add Governance proposal metadata
- [#2098](https://github.com/vegaprotocol/vega/pull/2098) Fix crashed in event bus
- [#2041](https://github.com/vegaprotocol/vega/pull/2041) Fix a rounding error in the output of Positions API
- [#1934](https://github.com/vegaprotocol/vega/pull/1934) Improve API documentation
- [#2110](https://github.com/vegaprotocol/vega/pull/2110) Send Infrastructure fees to the correct account
- [#2117](https://github.com/vegaprotocol/vega/pull/2117) Prevent creation of withdrawal requests for more than the available balance
- [#2136](https://github.com/vegaprotocol/vega/pull/2136) gRPC: Fetch all accounts for a market did not return all accounts
- [#2151](https://github.com/vegaprotocol/vega/pull/2151) Prevent wasteful event bus subscriptions
- [#2167](https://github.com/vegaprotocol/vega/pull/2167) Ensure events in the event bus maintain their order
- [#2178](https://github.com/vegaprotocol/vega/pull/2178) Fix API returning incorrectly formatted orders when a party has no collateral

## 0.23.1

_2020-08-27_

This release backports a fix from the forthcoming 0.24.0 release that fixes a GraphQL issue with the new `Asset` type. When fetching the Assets from the top level, all the details came through. When fetching them as a nested property, only the ID was filled in. This is now fixed.

### 🛠 Improvements

- [#2140](https://github.com/vegaprotocol/vega/pull/2140) GraphQL fix for fetching assets as nested properties

## 0.23.0

_2020-08-10_

This release contains a lot of groundwork for Fees and Auction mode.

**Fees** are incurred on every trade on Vega. Those fees are divided between up to three recipient types, but traders will only see one collective fee charged. The fees reward liquidity providers, infrastructure providers and market makers.

- The liquidity portion of the fee is paid to market makers for providing liquidity, and is transferred to the market-maker fee pool for the market.
- The infrastructure portion of the fee, which is paid to validators as a reward for running the infrastructure of the network, is transferred to the infrastructure fee pool for that asset. It is then periodically distributed to the validators.
- The maker portion of the fee is transferred to the non-aggressive, or passive party in the trade (the maker, as opposed to the taker).

**Auction mode** is not enabled in this release, but the work is nearly complete for Opening Auctions on new markets.

💥 Please note, **this release disables order amends**. The team uncovered an issue in the Market Depth API output that is caused by order amends, so rather than give incorrect output, we've temporarily disabled the amendment of orders. They will return when the Market Depth API is fixed. For now, _amends will return an error_.

### ✨ New

- 💥 [#2092](https://github.com/vegaprotocol/vega/pull/2092) Disable order amends
- [#2027](https://github.com/vegaprotocol/vega/pull/2027) Add built in asset faucet endpoint
- [#2075](https://github.com/vegaprotocol/vega/pull/2075), [#2086](https://github.com/vegaprotocol/vega/pull/2086), [#2083](https://github.com/vegaprotocol/vega/pull/2083), [#2078](https://github.com/vegaprotocol/vega/pull/2078) Add time & size limits to faucet requests
- [#2068](https://github.com/vegaprotocol/vega/pull/2068) Add REST endpoint to fetch governance proposals by Party
- [#2058](https://github.com/vegaprotocol/vega/pull/2058) Add REST endpoints for fees
- [#2047](https://github.com/vegaprotocol/vega/pull/2047) Add `prepareWithdraw` endpoint

### 🛠 Improvements

- [#2061](https://github.com/vegaprotocol/vega/pull/2061) Fix Network orders being left as active
- [#2034](https://github.com/vegaprotocol/vega/pull/2034) Send `KeepAlive` messages on GraphQL subscriptions
- [#2031](https://github.com/vegaprotocol/vega/pull/2031) Add proto fields required for auctions
- [#2025](https://github.com/vegaprotocol/vega/pull/2025) Add auction mode (currently never triggered)
- [#2013](https://github.com/vegaprotocol/vega/pull/2013) Add Opening Auctions support to market framework
- [#2010](https://github.com/vegaprotocol/vega/pull/2010) Add documentation for Order Errors to proto source files
- [#2003](https://github.com/vegaprotocol/vega/pull/2003) Add fees support
- [#2004](https://github.com/vegaprotocol/vega/pull/2004) Remove @deprecated field from GraphQL input types (as it’s invalid)
- [#2000](https://github.com/vegaprotocol/vega/pull/2000) Fix `rejectionReason` for trades stopped for self trading
- [#1990](https://github.com/vegaprotocol/vega/pull/1990) Remove specified `tickSize` from market
- [#2066](https://github.com/vegaprotocol/vega/pull/2066) Fix validation of proposal timestamps to ensure that datestamps specify events in the correct order
- [#2043](https://github.com/vegaprotocol/vega/pull/2043) Track Event Queue events to avoid processing events from other chains twice

## 0.22.0

### 🐛 Bugfixes

- [#2096](https://github.com/vegaprotocol/vega/pull/2096) Fix concurrent map access in event forward

_2020-07-20_

This release primarily focuses on setting up Vega nodes to deal correctly with events sourced from other chains, working towards bridging assets from Ethereum. This includes responding to asset events from Ethereum, and support for validator nodes notarising asset movements and proposals.

It also contains a lot of bug fixes and improvements, primarily around an internal refactor to using an event bus to communicate between packages. Also included are some corrections for order statuses that were incorrectly being reported or left outdated on the APIs.

### ✨ New

- [#1825](https://github.com/vegaprotocol/vega/pull/1825) Add new Notary package for tracking multisig decisions for governance
- [#1837](https://github.com/vegaprotocol/vega/pull/1837) Add support for two-step governance processes such as asset proposals
- [#1856](https://github.com/vegaprotocol/vega/pull/1856) Implement handling of external chain events from the Event Queue
- [#1927](https://github.com/vegaprotocol/vega/pull/1927) Support ERC20 deposits
- [#1987](https://github.com/vegaprotocol/vega/pull/1987) Add `OpenInterest` field to markets
- [#1949](https://github.com/vegaprotocol/vega/pull/1949) Add `RejectionReason` field to rejected governance proposals

### 🛠 Improvements

- 💥 [#1988](https://github.com/vegaprotocol/vega/pull/1988) REST: Update orders endpoints to use POST, not PUT or DELETE
- 💥 [#1957](https://github.com/vegaprotocol/vega/pull/1957) GraphQL: Some endpoints returned a nullable array of Strings. Now they return an array of nullable strings
- 💥 [#1928](https://github.com/vegaprotocol/vega/pull/1928) GraphQL & GRPC: Remove broken `open` parameter from Orders endpoints. It returned ambiguous results
- 💥 [#1858](https://github.com/vegaprotocol/vega/pull/1858) Fix outdated order details for orders amended by cancel-and-replace
- 💥 [#1849](https://github.com/vegaprotocol/vega/pull/1849) Fix incorrect status on partially filled trades that would have matched with another order by the same user. Was `stopped`, now `rejected`
- 💥 [#1883](https://github.com/vegaprotocol/vega/pull/1883) REST & GraphQL: Market name is now based on the instrument name rather than being set separately
- [#1699](https://github.com/vegaprotocol/vega/pull/1699) Migrate Margin package to event bus
- [#1853](https://github.com/vegaprotocol/vega/pull/1853) Migrate Market package to event bus
- [#1844](https://github.com/vegaprotocol/vega/pull/1844) Migrate Governance package to event
- [#1877](https://github.com/vegaprotocol/vega/pull/1877) Migrate Position package to event
- [#1838](https://github.com/vegaprotocol/vega/pull/1838) GraphQL: Orders now include their `version` and `updatedAt`, which are useful when dealing with amended orders
- [#1841](https://github.com/vegaprotocol/vega/pull/1841) Fix: `expiresAt` on orders was validated at submission time, this has been moved to post-chain validation
- [#1849](https://github.com/vegaprotocol/vega/pull/1849) Improve Order documentation for `Status` and `TimeInForce`
- [#1861](https://github.com/vegaprotocol/vega/pull/1861) Remove single mutex in event bus
- [#1866](https://github.com/vegaprotocol/vega/pull/1866) Add mutexes for event bus access
- [#1889](https://github.com/vegaprotocol/vega/pull/1889) Improve event broker performance
- [#1891](https://github.com/vegaprotocol/vega/pull/1891) Fix context for event subscribers
- [#1889](https://github.com/vegaprotocol/vega/pull/1889) Address event bus performance issues
- [#1892](https://github.com/vegaprotocol/vega/pull/1892) Improve handling for new chain connection proposal
- [#1903](https://github.com/vegaprotocol/vega/pull/1903) Fix regressions in Candles API introduced by event bus
- [#1940](https://github.com/vegaprotocol/vega/pull/1940) Add new asset proposals to GraphQL API
- [#1943](https://github.com/vegaprotocol/vega/pull/1943) Validate list of allowed assets

## 0.21.0

_2020-06-18_

A follow-on from 0.20.1, this release includes a fix for the GraphQL API returning inconsistent values for the `side` field on orders, leading to Vega Console failing to submit orders. As a bonus there is another GraphQL improvement, and two fixes that return more correct values for filled network orders and expired orders.

### 🛠 Improvements

- 💥 [#1820](https://github.com/vegaprotocol/vega/pull/1820) GraphQL: Non existent parties no longer return a GraphQL error
- 💥 [#1784](https://github.com/vegaprotocol/vega/pull/1784) GraphQL: Update schema and fix enum mappings from Proto
- 💥 [#1761](https://github.com/vegaprotocol/vega/pull/1761) Governance: Improve processing of Proposals
- [#1822](https://github.com/vegaprotocol/vega/pull/1822) Remove duplicate updates to `createdAt`
- [#1818](https://github.com/vegaprotocol/vega/pull/1818) Trades: Replace buffer with events
- [#1812](https://github.com/vegaprotocol/vega/pull/1812) Governance: Improve logging
- [#1810](https://github.com/vegaprotocol/vega/pull/1810) Execution: Set order status for fully filled network orders to be `FILLED`
- [#1803](https://github.com/vegaprotocol/vega/pull/1803) Matching: Set `updatedAt` when orders expire
- [#1780](https://github.com/vegaprotocol/vega/pull/1780) APIs: Reject `NETWORK` orders
- [#1792](https://github.com/vegaprotocol/vega/pull/1792) Update Golang to 1.14 and tendermint to 0.33.5

## 0.20.1

_2020-06-18_

This release fixes one small bug that was causing many closed streams, which was a problem for API clients.

## 🛠 Improvements

- [#1813](https://github.com/vegaprotocol/vega/pull/1813) Set `PartyEvent` type to party event

## 0.20.0

_2020-06-15_

This release contains a lot of fixes to APIs, and a minor new addition to the statistics endpoint. Potentially breaking changes are now labelled with 💥. If you have implemented a client that fetches candles, places orders or amends orders, please check below.

### ✨ Features

- [#1730](https://github.com/vegaprotocol/vega/pull/1730) `ChainID` added to statistics endpoint
- 💥 [#1734](https://github.com/vegaprotocol/vega/pull/1734) Start adding `TraceID` to core events

### 🛠 Improvements

- 💥 [#1721](https://github.com/vegaprotocol/vega/pull/1721) Improve API responses for `GetProposalById`
- 💥 [#1724](https://github.com/vegaprotocol/vega/pull/1724) New Order: Type no longer defaults to LIMIT orders
- 💥 [#1728](https://github.com/vegaprotocol/vega/pull/1728) `PrepareAmend` no longer accepts expiry time
- 💥 [#1760](https://github.com/vegaprotocol/vega/pull/1760) Add proto enum zero value "unspecified" to Side
- 💥 [#1764](https://github.com/vegaprotocol/vega/pull/1764) Candles: Interval no longer defaults to 1 minute
- 💥 [#1773](https://github.com/vegaprotocol/vega/pull/1773) Add proto enum zero value "unspecified" to `Order.Status`
- 💥 [#1776](https://github.com/vegaprotocol/vega/pull/1776) Add prefixes to enums, add proto zero value "unspecified" to `Trade.Type`
- 💥 [#1781](https://github.com/vegaprotocol/vega/pull/1781) Add prefix and UNSPECIFIED to `ChainStatus`, `AccountType`, `TransferType`
- [#1714](https://github.com/vegaprotocol/vega/pull/1714) Extend governance error handling
- [#1726](https://github.com/vegaprotocol/vega/pull/1726) Mark Price was not always correctly updated on a partial fill
- [#1734](https://github.com/vegaprotocol/vega/pull/1734) Feature/1577 hash context propagation
- [#1741](https://github.com/vegaprotocol/vega/pull/1741) Fix incorrect timestamps for proposals retrieved by GraphQL
- [#1743](https://github.com/vegaprotocol/vega/pull/1743) Orders amended to be GTT now return GTT in the response
- [#1745](https://github.com/vegaprotocol/vega/pull/1745) Votes blob is now base64 encoded
- [#1747](https://github.com/vegaprotocol/vega/pull/1747) Markets created from proposals now have the same ID as the proposal that created them
- [#1750](https://github.com/vegaprotocol/vega/pull/1750) Added datetime to governance votes
- [#1751](https://github.com/vegaprotocol/vega/pull/1751) Fix a bug in governance vote counting
- [#1752](https://github.com/vegaprotocol/vega/pull/1752) Fix incorrect validation on new orders
- [#1757](https://github.com/vegaprotocol/vega/pull/1757) Fix incorrect party ID validation on new orders
- [#1758](https://github.com/vegaprotocol/vega/pull/1758) Fix issue where markets created via governance were not tradable
- [#1763](https://github.com/vegaprotocol/vega/pull/1763) Expiration settlement date for market changed to 30/10/2020-22:59:59
- [#1777](https://github.com/vegaprotocol/vega/pull/1777) Create `README.md`
- [#1764](https://github.com/vegaprotocol/vega/pull/1764) Add proto enum zero value "unspecified" to Interval
- [#1767](https://github.com/vegaprotocol/vega/pull/1767) Feature/1692 order event
- [#1787](https://github.com/vegaprotocol/vega/pull/1787) Feature/1697 account event
- [#1788](https://github.com/vegaprotocol/vega/pull/1788) Check for unspecified Vote value
- [#1794](https://github.com/vegaprotocol/vega/pull/1794) Feature/1696 party event

## 0.19.0

_2020-05-26_

This release fixes a handful of bugs, primarily around order amends and new market governance proposals.

### ✨ Features

- [#1658](https://github.com/vegaprotocol/vega/pull/1658) Add timestamps to proposal API responses
- [#1656](https://github.com/vegaprotocol/vega/pull/1656) Add margin checks to amends
- [#1679](https://github.com/vegaprotocol/vega/pull/1679) Add topology package to map Validator nodes to Vega keypairs

### 🛠 Improvements

- [#1718](https://github.com/vegaprotocol/vega/pull/1718) Fix a case where a party can cancel another party's orders
- [#1662](https://github.com/vegaprotocol/vega/pull/1662) Start moving to event-based architecture internally
- [#1684](https://github.com/vegaprotocol/vega/pull/1684) Fix order expiry handling when `expiresAt` is amended
- [#1686](https://github.com/vegaprotocol/vega/pull/1686) Fix participation stake to have a maximum of 100%
- [#1607](https://github.com/vegaprotocol/vega/pull/1607) Update `gqlgen` dependency to 0.11.3
- [#1711](https://github.com/vegaprotocol/vega/pull/1711) Remove ID from market proposal input
- [#1712](https://github.com/vegaprotocol/vega/pull/1712) `prepareProposal` no longer returns an ID on market proposals
- [#1707](https://github.com/vegaprotocol/vega/pull/1707) Allow overriding default governance parameters via `ldflags`.
- [#1715](https://github.com/vegaprotocol/vega/pull/1715) Compile testing binary with short-lived governance periods

## 0.18.1

_2020-05-13_

### 🛠 Improvements

- [#1649](https://github.com/vegaprotocol/vega/pull/1649)
  Fix github artefact upload CI configuration

## 0.18.0

_2020-05-12_

From this release forward, compiled binaries for multiple platforms will be attached to the release on GitHub.

### ✨ Features

- [#1636](https://github.com/vegaprotocol/vega/pull/1636)
  Add a default GraphQL query complexity limit of 5. Currently configured to 17 on testnet to support Console.
- [#1656](https://github.com/vegaprotocol/vega/pull/1656)
  Add GraphQL queries for governance proposals
- [#1596](https://github.com/vegaprotocol/vega/pull/1596)
  Add builds for multiple architectures to GitHub releases

### 🛠 Improvements

- [#1630](https://github.com/vegaprotocol/vega/pull/1630)
  Fix amends triggering multiple updates to the same order
- [#1564](https://github.com/vegaprotocol/vega/pull/1564)
  Hex encode keys

## 0.17.0

_2020-04-21_

### ✨ Features

- [#1458](https://github.com/vegaprotocol/vega/issues/1458) Add root GraphQL Orders query.
- [#1457](https://github.com/vegaprotocol/vega/issues/1457) Add GraphQL query to list all known parties.
- [#1455](https://github.com/vegaprotocol/vega/issues/1455) Remove party list from stats endpoint.
- [#1448](https://github.com/vegaprotocol/vega/issues/1448) Add `updatedAt` field to orders.

### 🛠 Improvements

- [#1102](https://github.com/vegaprotocol/vega/issues/1102) Return full Market details in nested GraphQL queries.
- [#1466](https://github.com/vegaprotocol/vega/issues/1466) Flush orders before trades. This fixes a rare scenario where a trade can be available through the API, but not the order that triggered it.
- [#1491](https://github.com/vegaprotocol/vega/issues/1491) Fix `OrdersByMarket` and `OrdersByParty` 'Open' parameter.
- [#1472](https://github.com/vegaprotocol/vega/issues/1472) Fix Orders by the same party matching.

### Upcoming changes

This release contains the initial partial implementation of Governance. This will be finished and documented in 0.18.0.

## 0.16.2

_2020-04-16_

### 🛠 Improvements

- [#1545](https://github.com/vegaprotocol/vega/pull/1545) Improve error handling in `Prepare*Order` requests

## 0.16.1

_2020-04-15_

### 🛠 Improvements

- [!651](https://gitlab.com/vega-protocol/trading-core/-/merge_requests/651) Prevent bad ED25519 key length causing node panic.

## 0.16.0

_2020-03-02_

### ✨ Features

- The new authentication service is in place. The existing authentication service is now deprecated and will be removed in the next release.

### 🛠 Improvements

- [!609](https://gitlab.com/vega-protocol/trading-core/-/merge_requests/609) Show trades resulting from Orders created by the network (for example close outs) in the API.
- [!604](https://gitlab.com/vega-protocol/trading-core/-/merge_requests/604) Add `lastMarketPrice` settlement.
- [!614](https://gitlab.com/vega-protocol/trading-core/-/merge_requests/614) Fix casing of Order parameter `timeInForce`.
- [!615](https://gitlab.com/vega-protocol/trading-core/-/merge_requests/615) Add new order statuses, `Rejected` and `PartiallyFilled`.
- [!622](https://gitlab.com/vega-protocol/trading-core/-/merge_requests/622) GraphQL: Change Buyer and Seller properties on Trades from string to Party.
- [!599](https://gitlab.com/vega-protocol/trading-core/-/merge_requests/599) Pin Market IDs to fixed values.
- [!603](https://gitlab.com/vega-protocol/trading-core/-/merge_requests/603), [!611](https://gitlab.com/vega-protocol/trading-core/-/merge_requests/611) Remove `NotifyTraderAccount` from API documentation.
- [!624](https://gitlab.com/vega-protocol/trading-core/-/merge_requests/624) Add protobuf validators to API requests.
- [!595](https://gitlab.com/vega-protocol/trading-core/-/merge_requests/595), [!621](https://gitlab.com/vega-protocol/trading-core/-/merge_requests/621), [!623](https://gitlab.com/vega-protocol/trading-core/-/merge_requests/623) Fix a flaky integration test.
- [!601](https://gitlab.com/vega-protocol/trading-core/-/merge_requests/601) Improve matching engine coverage.
- [!612](https://gitlab.com/vega-protocol/trading-core/-/merge_requests/612) Improve collateral engine test coverage.<|MERGE_RESOLUTION|>--- conflicted
+++ resolved
@@ -57,13 +57,10 @@
 - [11438](https://github.com/vegaprotocol/vega/issues/11438) - Add missing assignment to epoch to and from in `gameTeamScores` resolvers. 
 - [11442](https://github.com/vegaprotocol/vega/issues/11442) - Add validation to `submitAMM` to ensure the curves can be successfully generated. 
 - [11448](https://github.com/vegaprotocol/vega/issues/11448) - Fix team game score query with epoch filter. 
-<<<<<<< HEAD
 - [11457](https://github.com/vegaprotocol/vega/issues/11457) - Fix cursor column ordering for game scores. 
-
-=======
 - [11454](https://github.com/vegaprotocol/vega/issues/11454) - Ensure ended transfers proper handling. 
   
->>>>>>> 11fd3cde
+
 ## 0.76.1
 
 ### 🐛 Fixes
