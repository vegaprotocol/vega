Feature: Disposing position outside bounds

  # A network should be able to dispose it's position against any orders outside price monitoring bounds but not orders outside the liquidity price range.

  Background:

    # Configure the network
    Given the average block duration is "1"
    And the following network parameters are set:
      | name                                    | value |
      | network.markPriceUpdateMaximumFrequency | 0s    |
      | limits.markets.maxPeggedOrders          | 2     |
    And the following assets are registered:
      | id      | decimal places | quantum |
      | USD.0.1 | 0              | 1       |

    # Configure the markets
    Given the liquidation strategies:
      | name                | disposal step | disposal fraction | full disposal size | max fraction consumed |
      | liquidation-strat-1 | 1             | 0.5               | 0                  | 1                     |
      | liquidation-strat-2 | 1             | 1                 | 0                  | 0.5                   |
    And the price monitoring named "price-monitoring":
      | horizon | probability | auction extension |
      | 6200    | 0.99        | 5                 |
    And the markets:
      | id        | quote name | asset    | risk model                    | margin calculator         | auction duration | fees         | price monitoring | data source config     | linear slippage factor | quadratic slippage factor | liquidation strategy | sla params    |
      | ETH/MAR22 | ETH        | USD.0.10 | default-log-normal-risk-model | default-margin-calculator | 1                | default-none | price-monitoring | default-eth-for-future | 0.001                  | 0                         | liquidation-strat-1  | default-basic |
      | ETH/MAR23 | ETH        | USD.0.10 | default-log-normal-risk-model | default-margin-calculator | 1                | default-none | price-monitoring | default-eth-for-future | 0.001                  | 0                         | liquidation-strat-2  | default-basic |

<<<<<<< HEAD

=======
>>>>>>> 06e77222
  Scenario: Network considers volume outside price-monitoring bounds as avaliable to dispose against when calculating max consumption (0012-POSR-019)(0012-POSR-020)(0012-POSR-025)(0012-POSR-029)
    # Orderbook setup such that LPs post orders outside of price-monitoring bounds using limit ormal orders and iceberg orders. The avaliable volume should include volume outside bounds and the full size of the iceberg orders.

    # Market configuiration
    Given the liquidity sla params named "sla-params":
      | price range | commitment min time fraction | performance hysteresis epochs | sla competition factor |
      | 100         | 0.6                          | 1                             | 1.0                    |
    When the markets are updated:
      | id        | linear slippage factor | quadratic slippage factor | sla params |
      | ETH/MAR23 | 1e-3                   | 0                         | sla-params |

    # Setup the market
    Given the initial insurance pool balance is "10000" for all the markets
    And the parties deposit on asset's general account the following amount:
      | party | asset    | amount       |
      | lp1   | USD.0.10 | 100000000000 |
      | aux1  | USD.0.10 | 10000000000  |
      | aux2  | USD.0.10 | 10000000000  |
    And the parties submit the following liquidity provision:
      | id  | party | market id | commitment amount | fee | lp type    |
      | lp1 | lp1   | ETH/MAR22 | 500000            | 0   | submission |
    When the parties place the following orders:
      | party | market id | side | volume | price | resulting trades | type       | tif     | reference |
      | lp1   | ETH/MAR23 | buy  | 5      | 180   | 0                | TYPE_LIMIT | TIF_GTC | best-bid  |
      | lp1   | ETH/MAR23 | sell | 5      | 210   | 0                | TYPE_LIMIT | TIF_GTC | best-ask  |
    And the parties place the following pegged iceberg orders:
      | party | market id | side | volume | resulting trades | type       | tif     | peak size | minimum visible size | pegged reference | offset |
      | lp1   | ETH/MAR23 | buy  | 15     | 0                | TYPE_LIMIT | TIF_GTC | 1         | 1                    | BID              | 1      |
      | lp1   | ETH/MAR23 | sell | 15     | 0                | TYPE_LIMIT | TIF_GTC | 1         | 1                    | ASK              | 1      |
    And the parties place the following orders:
      | party | market id | side | volume | price | resulting trades | type       | tif     |
      | aux1  | ETH/MAR23 | buy  | 1      | 200   | 0                | TYPE_LIMIT | TIF_GTC |
      | aux2  | ETH/MAR23 | sell | 1      | 200   | 0                | TYPE_LIMIT | TIF_GTC |
    And the opening auction period ends for market "ETH/MAR23"

    # atRiskPary opens a long position
    Given the parties deposit on asset's general account the following amount:
      | party       | asset    | amount |
      | atRiskParty | USD.0.10 | 1700   |
    And the parties place the following orders:
      | party       | market id | side | volume | price | resulting trades | type       | tif     |
      | aux1        | ETH/MAR23 | sell | 100    | 200   | 0                | TYPE_LIMIT | TIF_GTC |
      | atRiskParty | ETH/MAR23 | buy  | 100    | 200   | 1                | TYPE_LIMIT | TIF_GTC |
    When the network moves ahead "1" blocks
    Then the parties should have the following profit and loss:
      | party       | volume | unrealised pnl | realised pnl |
      | atRiskParty | 100    | 0              | 0            |
    And the parties should have the following margin levels:
      | party       | market id | maintenance | search | initial | release |
      | atRiskParty | ETH/MAR23 | 1412        | 1553   | 1694    | 1976    |
    And the parties should have the following account balances:
      | party       | asset    | market id | margin | general |
      | atRiskParty | USD.0.10 | ETH/MAR23 | 1670   | 30      |

    # Market moves against atRiskParty whom is liquidated
    Given the parties amend the following orders:
      | party | reference | price | size delta | tif     |
      | lp1   | best-bid  | 180   | 0          | TIF_GTC |
      | lp1   | best-ask  | 220   | 0          | TIF_GTC |
    And the parties place the following orders:
      | party | market id | side | volume | price | resulting trades | type       | tif     |
      | aux1  | ETH/MAR23 | buy  | 1      | 190   | 0                | TYPE_LIMIT | TIF_GTC |
      | aux2  | ETH/MAR23 | sell | 1      | 190   | 1                | TYPE_LIMIT | TIF_GTC |
    When the network moves ahead "1" blocks
    Then the mark price should be "190" for the market "ETH/MAR23"
    And the parties should have the following profit and loss:
      | party       | volume | unrealised pnl | realised pnl |
      | atRiskParty | 0      | 0              | -1700        |
      | network     | 100    | 0              | 0            |

    # Network cannot dispose of its position outside of price monitoring bounds
    Given the market data for the market "ETH/MAR23" should be:
      | mark price | trading mode            | horizon | min bound | max bound |
      | 190        | TRADING_MODE_CONTINUOUS | 6200    | 186       | 214       |
    When the network moves ahead "1" blocks
    And the parties should have the following profit and loss:
      | party   | volume | unrealised pnl | realised pnl |
      | network | 100     | 0             | 0            |

  @me
  Scenario: Network does not consider volume outside liquidity range as avaliable to dispose against when calculating max consumption (0012-POSR-019)(0012-POSR-021)(0012-POSR-025)
    # Orderbook setup such that LPs post a mix of limit orders within and outside liquidity range. Only the volume inside the liquidity price range should be considered.

    # Market configuiration
    Given the liquidity sla params named "sla-params":
      | price range | commitment min time fraction | performance hysteresis epochs | sla competition factor |
      | 0.11        | 0.6                          | 1                             | 1.0                    |
    When the markets are updated:
      | id        | linear slippage factor | quadratic slippage factor | sla params |
      | ETH/MAR23 | 1e-3                   | 0                         | sla-params |

    # Setup the market
    Given the initial insurance pool balance is "10000" for all the markets
    And the parties deposit on asset's general account the following amount:
      | party | asset    | amount       |
      | lp1   | USD.0.10 | 100000000000 |
      | aux1  | USD.0.10 | 10000000000  |
      | aux2  | USD.0.10 | 10000000000  |
    And the parties submit the following liquidity provision:
      | id  | party | market id | commitment amount | fee | lp type    |
      | lp1 | lp1   | ETH/MAR23 | 500000            | 0   | submission |
    When the parties place the following orders:
      | party | market id | side | volume | price | resulting trades | type       | tif     | reference |
      | lp1   | ETH/MAR23 | buy  | 10     | 180   | 0                | TYPE_LIMIT | TIF_GTC | best-bid  |
      | lp1   | ETH/MAR23 | sell | 10     | 210   | 0                | TYPE_LIMIT | TIF_GTC | best-ask  |
    And the parties place the following pegged iceberg orders:
      | party | market id | side | volume | resulting trades | type       | tif     | peak size | minimum visible size | pegged reference | offset |
      | lp1   | ETH/MAR23 | buy  | 10     | 0                | TYPE_LIMIT | TIF_GTC | 1         | 1                    | BID              | 10     |
      | lp1   | ETH/MAR23 | sell | 10     | 0                | TYPE_LIMIT | TIF_GTC | 1         | 1                    | ASK              | 10     |
    And the parties place the following orders:
      | party | market id | side | volume | price | resulting trades | type       | tif     |
      | aux1  | ETH/MAR23 | buy  | 1      | 200   | 0                | TYPE_LIMIT | TIF_GTC |
      | aux2  | ETH/MAR23 | sell | 1      | 200   | 0                | TYPE_LIMIT | TIF_GTC |
    And the opening auction period ends for market "ETH/MAR23"

    # atRiskPary opens a long position
    Given the parties deposit on asset's general account the following amount:
      | party       | asset    | amount |
      | atRiskParty | USD.0.10 | 1700   |
    And the parties place the following orders:
      | party       | market id | side | volume | price | resulting trades | type       | tif     |
      | aux1        | ETH/MAR23 | sell | 100    | 200   | 0                | TYPE_LIMIT | TIF_GTC |
      | atRiskParty | ETH/MAR23 | buy  | 100    | 200   | 1                | TYPE_LIMIT | TIF_GTC |
    When the network moves ahead "1" blocks
    Then the parties should have the following profit and loss:
      | party       | volume | unrealised pnl | realised pnl |
      | atRiskParty | 100    | 0              | 0            |
    And the parties should have the following margin levels:
      | party       | market id | maintenance | search | initial | release |
      | atRiskParty | ETH/MAR23 | 1412        | 1553   | 1694    | 1976    |
    And the parties should have the following account balances:
      | party       | asset    | market id | margin | general |
      | atRiskParty | USD.0.10 | ETH/MAR23 | 1670   | 30      |

    # Market moves against atRiskParty whom is liquidated
    Given the parties amend the following orders:
      | party | reference | price | size delta | tif     |
      | lp1   | best-bid  | 186   | 0          | TIF_GTC |
      | lp1   | best-ask  | 220   | 0          | TIF_GTC |
    And the parties place the following orders:
      | party | market id | side | volume | price | resulting trades | type       | tif     |
      | aux1  | ETH/MAR23 | buy  | 1      | 190   | 0                | TYPE_LIMIT | TIF_GTC |
      | aux2  | ETH/MAR23 | sell | 1      | 190   | 1                | TYPE_LIMIT | TIF_GTC |
    When the network moves ahead "1" blocks
    Then the mark price should be "190" for the market "ETH/MAR23"
    And the parties should have the following profit and loss:
      | party       | volume | unrealised pnl | realised pnl |
      | atRiskParty | 0      | 0              | -1700        |
      | network     | 100    | 0              | 0            |

    # Network only able do dispose volume against orders inside liquidity range
    Given the market data for the market "ETH/MAR23" should be:
      | mark price | trading mode            | static mid price |
      | 190        | TRADING_MODE_CONTINUOUS | 203              |
    When the network moves ahead "1" blocks
    Then the following trades should be executed:
      | buyer | price | size | seller  |
      | lp1   | 186   | 5    | network |
    And the parties should have the following profit and loss:
      | party   | volume | unrealised pnl | realised pnl |
      | network | 95     | 0              | -20          |

  Scenario: Volume on the book within liquidity price range but outside price monitoring bounds, network able to dispose position (0012-POSR-026)(0012-POSR-030)

    # Market configuiration
    Given the liquidity sla params named "sla-params":
      | price range | commitment min time fraction | performance hysteresis epochs | sla competition factor |
      | 100         | 0.6                          | 1                             | 1.0                    |
    When the markets are updated:
      | id        | linear slippage factor | quadratic slippage factor | sla params |
      | ETH/MAR22 | 1e-3                   | 0                         | sla-params |

    # Setup the market
    Given the initial insurance pool balance is "10000" for all the markets
    And the parties deposit on asset's general account the following amount:
      | party | asset    | amount       |
      | lp1   | USD.0.10 | 100000000000 |
      | aux1  | USD.0.10 | 10000000000  |
      | aux2  | USD.0.10 | 10000000000  |
    And the parties submit the following liquidity provision:
      | id  | party | market id | commitment amount | fee | lp type    |
      | lp1 | lp1   | ETH/MAR22 | 500000            | 0   | submission |
    When the parties place the following orders:
      | party | market id | side | volume | price | resulting trades | type       | tif     | reference |
      | lp1   | ETH/MAR22 | buy  | 1000   | 180   | 0                | TYPE_LIMIT | TIF_GTC | best-bid  |
      | lp1   | ETH/MAR22 | sell | 1000   | 210   | 0                | TYPE_LIMIT | TIF_GTC | best-ask  |
    When the parties place the following orders:
      | party | market id | side | volume | price | resulting trades | type       | tif     |
      | aux1  | ETH/MAR22 | buy  | 1      | 200   | 0                | TYPE_LIMIT | TIF_GTC |
      | aux2  | ETH/MAR22 | sell | 1      | 200   | 0                | TYPE_LIMIT | TIF_GTC |
    And the opening auction period ends for market "ETH/MAR22"


    # atRiskPary opens a long position
    Given the parties deposit on asset's general account the following amount:
      | party       | asset    | amount |
      | atRiskParty | USD.0.10 | 20     |
    And the parties place the following orders:
      | party       | market id | side | volume | price | resulting trades | type       | tif     |
      | aux1        | ETH/MAR22 | sell | 1      | 200   | 0                | TYPE_LIMIT | TIF_GTC |
      | atRiskParty | ETH/MAR22 | buy  | 1      | 200   | 1                | TYPE_LIMIT | TIF_GTC |
    When the network moves ahead "1" blocks
    Then the parties should have the following profit and loss:
      | party       | volume | unrealised pnl | realised pnl |
      | atRiskParty | 1      | 0              | 0            |
    And the parties should have the following margin levels:
      | party       | market id | maintenance | search | initial | release |
      | atRiskParty | ETH/MAR22 | 15          | 16     | 18      | 21      |
    And the parties should have the following account balances:
      | party       | asset    | market id | margin | general |
      | atRiskParty | USD.0.10 | ETH/MAR22 | 16     | 4       |

    # Market moves against atRiskParty whom is liquidated
    Given the parties amend the following orders:
      | party | reference | price | size delta | tif     |
      | lp1   | best-bid  | 180   | 0          | TIF_GTC |
      | lp1   | best-ask  | 220   | 0          | TIF_GTC |
    And the parties place the following orders:
      | party | market id | side | volume | price | resulting trades | type       | tif     |
      | aux1  | ETH/MAR22 | buy  | 1      | 190   | 0                | TYPE_LIMIT | TIF_GTC |
      | aux2  | ETH/MAR22 | sell | 1      | 190   | 1                | TYPE_LIMIT | TIF_GTC |
    When the network moves ahead "1" blocks
    Then the mark price should be "190" for the market "ETH/MAR22"
    And the parties should have the following profit and loss:
      | party       | volume | unrealised pnl | realised pnl |
      | atRiskParty | 0      | 0              | -20          |
      | network     | 1      | 0              | 0            |

    # Network doesn't trade because it would be outside of price bounds
    Given the market data for the market "ETH/MAR22" should be:
      | mark price | trading mode            | horizon | min bound | max bound |
      | 190        | TRADING_MODE_CONTINUOUS | 6200    | 186       | 214       |
    When the network moves ahead "1" blocks
    And the parties should have the following profit and loss:
      | party       | volume | unrealised pnl | realised pnl |
      | network     | 1      | 0              | 0            |
    And the market data for the market "ETH/MAR22" should be:
      | mark price | trading mode                    | auction trigger       | horizon | min bound | max bound |
      | 190        | TRADING_MODE_MONITORING_AUCTION | AUCTION_TRIGGER_PRICE | 6200    | 186       | 214       |


  Scenario: Volume on the book outside liquidity price range, network unable to dispose position (0012-POSR-027)

    # Market configuiration
    Given the liquidity sla params named "sla-params":
      | price range | commitment min time fraction | performance hysteresis epochs | sla competition factor |
      | 0.05        | 0.6                          | 1                             | 1.0                    |
    When the markets are updated:
      | id        | linear slippage factor | quadratic slippage factor | sla params |
      | ETH/MAR22 | 1e-3                   | 0                         | sla-params |

    # Setup the market
    Given the initial insurance pool balance is "10000" for all the markets
    And the parties deposit on asset's general account the following amount:
      | party | asset    | amount       |
      | lp1   | USD.0.10 | 100000000000 |
      | aux1  | USD.0.10 | 10000000000  |
      | aux2  | USD.0.10 | 10000000000  |
    And the parties submit the following liquidity provision:
      | id  | party | market id | commitment amount | fee | lp type    |
      | lp1 | lp1   | ETH/MAR22 | 500000            | 0   | submission |
    When the parties place the following orders:
      | party | market id | side | volume | price | resulting trades | type       | tif     | reference |
      | lp1   | ETH/MAR22 | buy  | 1000   | 180   | 0                | TYPE_LIMIT | TIF_GTC | best-bid  |
      | lp1   | ETH/MAR22 | sell | 1000   | 210   | 0                | TYPE_LIMIT | TIF_GTC | best-ask  |
    When the parties place the following orders:
      | party | market id | side | volume | price | resulting trades | type       | tif     |
      | aux1  | ETH/MAR22 | buy  | 1      | 200   | 0                | TYPE_LIMIT | TIF_GTC |
      | aux2  | ETH/MAR22 | sell | 1      | 200   | 0                | TYPE_LIMIT | TIF_GTC |
    And the opening auction period ends for market "ETH/MAR22"


    # atRiskPary opens a long position
    Given the parties deposit on asset's general account the following amount:
      | party       | asset    | amount |
      | atRiskParty | USD.0.10 | 20     |
    And the parties place the following orders:
      | party       | market id | side | volume | price | resulting trades | type       | tif     |
      | aux1        | ETH/MAR22 | sell | 1      | 200   | 0                | TYPE_LIMIT | TIF_GTC |
      | atRiskParty | ETH/MAR22 | buy  | 1      | 200   | 1                | TYPE_LIMIT | TIF_GTC |
    When the network moves ahead "1" blocks
    Then the parties should have the following profit and loss:
      | party       | volume | unrealised pnl | realised pnl |
      | atRiskParty | 1      | 0              | 0            |
    And the parties should have the following margin levels:
      | party       | market id | maintenance | search | initial | release |
      | atRiskParty | ETH/MAR22 | 15          | 16     | 18      | 21      |
    And the parties should have the following account balances:
      | party       | asset    | market id | margin | general |
      | atRiskParty | USD.0.10 | ETH/MAR22 | 16     | 4       |

    # Market moves against atRiskParty whom is liquidated
    Given the parties amend the following orders:
      | party | reference | price | size delta | tif     |
      | lp1   | best-bid  | 180   | 0          | TIF_GTC |
      | lp1   | best-ask  | 220   | 0          | TIF_GTC |
    And the parties place the following orders:
      | party | market id | side | volume | price | resulting trades | type       | tif     |
      | aux1  | ETH/MAR22 | buy  | 1      | 190   | 0                | TYPE_LIMIT | TIF_GTC |
      | aux2  | ETH/MAR22 | sell | 1      | 190   | 1                | TYPE_LIMIT | TIF_GTC |
    When the network moves ahead "1" blocks
    Then the mark price should be "190" for the market "ETH/MAR22"
    And the parties should have the following profit and loss:
      | party       | volume | unrealised pnl | realised pnl |
      | atRiskParty | 0      | 0              | -20          |
      | network     | 1      | 0              | 0            |

    # Network cannot disposes its position with trades outside liquidity price range
    Given the market data for the market "ETH/MAR22" should be:
      | mark price | trading mode            | static mid price |
      | 190        | TRADING_MODE_CONTINUOUS | 200              |
    When the network moves ahead "1" blocks
    Then the parties should have the following profit and loss:
      | party   | volume | unrealised pnl | realised pnl |
      | network | 1      | 0              | 0            |<|MERGE_RESOLUTION|>--- conflicted
+++ resolved
@@ -27,10 +27,6 @@
       | ETH/MAR22 | ETH        | USD.0.10 | default-log-normal-risk-model | default-margin-calculator | 1                | default-none | price-monitoring | default-eth-for-future | 0.001                  | 0                         | liquidation-strat-1  | default-basic |
       | ETH/MAR23 | ETH        | USD.0.10 | default-log-normal-risk-model | default-margin-calculator | 1                | default-none | price-monitoring | default-eth-for-future | 0.001                  | 0                         | liquidation-strat-2  | default-basic |
 
-<<<<<<< HEAD
-
-=======
->>>>>>> 06e77222
   Scenario: Network considers volume outside price-monitoring bounds as avaliable to dispose against when calculating max consumption (0012-POSR-019)(0012-POSR-020)(0012-POSR-025)(0012-POSR-029)
     # Orderbook setup such that LPs post orders outside of price-monitoring bounds using limit ormal orders and iceberg orders. The avaliable volume should include volume outside bounds and the full size of the iceberg orders.
 
