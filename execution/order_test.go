package execution_test

import (
	"context"
	"testing"
	"time"

	types "code.vegaprotocol.io/vega/proto"

	"github.com/golang/mock/gomock"
	"github.com/stretchr/testify/assert"
	"github.com/stretchr/testify/require"
)

func TestOrderBufferOutputCount(t *testing.T) {
	party1 := "party1"
	now := time.Unix(10, 0)
	closingAt := time.Unix(10000000000, 0)
	tm := getTestMarket(t, now, closingAt, nil)

	addAccount(tm, party1)
	tm.broker.EXPECT().Send(gomock.Any()).MinTimes(11)

	orderBuy := &types.Order{
		Type:        types.Order_TYPE_LIMIT,
		TimeInForce: types.Order_TIF_GTC,
		Status:      types.Order_STATUS_ACTIVE,
		Id:          "someid",
		Side:        types.Side_SIDE_BUY,
		PartyID:     party1,
		MarketID:    tm.market.GetID(),
		Size:        100,
		Price:       100,
		Remaining:   100,
		CreatedAt:   now.UnixNano(),
		ExpiresAt:   0,
		Reference:   "party1-buy-order",
	}
	orderAmend := *orderBuy

	// Create an order (generates one order message)
	confirmation, err := tm.market.SubmitOrder(context.TODO(), orderBuy)
	assert.NotNil(t, confirmation)
	assert.NoError(t, err)

	// Cancel it (generates one order message)
	cancelled, err := tm.market.CancelOrderByID(confirmation.Order.Id)
	assert.NotNil(t, cancelled, "cancelled freshly submitted order")
	assert.NoError(t, err)
	assert.EqualValues(t, confirmation.Order.Id, cancelled.Order.Id)

	// Create a new order (generates one order message)
	orderAmend.Id = "amendingorder"
	orderAmend.Reference = "amendingorderreference"
	confirmation, err = tm.market.SubmitOrder(context.TODO(), &orderAmend)
	assert.NotNil(t, confirmation)
	assert.NoError(t, err)

	amend := &types.OrderAmendment{
		MarketID: tm.market.GetID(),
		PartyID:  party1,
		OrderID:  orderAmend.Id,
	}

	// Amend price down (generates one order message)
	amend.Price = &types.Price{Value: orderBuy.Price - 1}
	amendConf, err := tm.market.AmendOrder(context.TODO(), amend)
	assert.NotNil(t, amendConf)
	assert.NoError(t, err)

	// Amend price up (generates one order message)
	amend.Price = &types.Price{Value: orderBuy.Price + 1}
	amendConf, err = tm.market.AmendOrder(context.TODO(), amend)
	assert.NotNil(t, amendConf)
	assert.NoError(t, err)

	// Amend size down (generates one order message)
	amend.Price = nil
	amend.SizeDelta = -1
	amendConf, err = tm.market.AmendOrder(context.TODO(), amend)
	assert.NotNil(t, amendConf)
	assert.NoError(t, err)

	// Amend size up (generates one order message)
	amend.SizeDelta = +1
	amendConf, err = tm.market.AmendOrder(context.TODO(), amend)
	assert.NotNil(t, amendConf)
	assert.NoError(t, err)

	// Amend TIF -> GTT (generates one order message)
	amend.SizeDelta = 0
	amend.TimeInForce = types.Order_TIF_GTT
	amend.ExpiresAt = &types.Timestamp{Value: now.UnixNano() + 100000000000}
	amendConf, err = tm.market.AmendOrder(context.TODO(), amend)
	assert.NotNil(t, amendConf)
	assert.NoError(t, err)

	// Amend TIF -> GTC (generates one order message)
	amend.TimeInForce = types.Order_TIF_GTC
	amend.ExpiresAt = nil
	amendConf, err = tm.market.AmendOrder(context.TODO(), amend)
	assert.NotNil(t, amendConf)
	assert.NoError(t, err)

	// Amend ExpiresAt (generates two order messages)
	amend.TimeInForce = types.Order_TIF_GTT
	amend.ExpiresAt = &types.Timestamp{Value: now.UnixNano() + 100000000000}
	amendConf, err = tm.market.AmendOrder(context.TODO(), amend)
	assert.NotNil(t, amendConf)
	assert.NoError(t, err)

	amend.ExpiresAt = &types.Timestamp{Value: now.UnixNano() + 200000000000}
	amendConf, err = tm.market.AmendOrder(context.TODO(), amend)
	assert.NotNil(t, amendConf)
	assert.NoError(t, err)
}

func TestAmendCancelResubmit(t *testing.T) {
	party1 := "party1"
	now := time.Unix(10, 0)
	closingAt := time.Unix(10000000000, 0)
	tm := getTestMarket(t, now, closingAt, nil)

	addAccount(tm, party1)
	tm.broker.EXPECT().Send(gomock.Any()).AnyTimes()

	orderBuy := &types.Order{
		Status:      types.Order_STATUS_ACTIVE,
		Type:        types.Order_TYPE_LIMIT,
		TimeInForce: types.Order_TIF_GTC,
		Id:          "someid",
		Side:        types.Side_SIDE_BUY,
		PartyID:     party1,
		MarketID:    tm.market.GetID(),
		Size:        100,
		Price:       100,
		Remaining:   100,
		CreatedAt:   now.UnixNano(),
		Reference:   "party1-buy-order",
	}
	// Submit the original order
	confirmation, err := tm.market.SubmitOrder(context.TODO(), orderBuy)
	assert.NotNil(t, confirmation)
	assert.NoError(t, err)

	orderID := confirmation.GetOrder().Id

	// Amend the price to force a cancel+resubmit to the order book

	amend := &types.OrderAmendment{
		OrderID:  orderID,
		PartyID:  confirmation.GetOrder().GetPartyID(),
		MarketID: confirmation.GetOrder().GetMarketID(),
		Price:    &types.Price{Value: 101},
	}
	amended, err := tm.market.AmendOrder(context.TODO(), amend)
	assert.NotNil(t, amended)
	assert.NoError(t, err)

	amend = &types.OrderAmendment{
		OrderID:   orderID,
		PartyID:   confirmation.GetOrder().GetPartyID(),
		MarketID:  confirmation.GetOrder().GetMarketID(),
		Price:     &types.Price{Value: 101},
		SizeDelta: 1,
	}
	amended, err = tm.market.AmendOrder(context.TODO(), amend)
	assert.NotNil(t, amended)
	assert.NoError(t, err)
}

func TestCancelWithWrongPartyID(t *testing.T) {
	party1 := "party1"
	party2 := "party2"
	now := time.Unix(10, 0)
	closingAt := time.Unix(10000000000, 0)
	tm := getTestMarket(t, now, closingAt, nil)

	addAccount(tm, party1)
	addAccount(tm, party2)
	tm.broker.EXPECT().Send(gomock.Any()).AnyTimes()

	orderBuy := &types.Order{
		Status:      types.Order_STATUS_ACTIVE,
		Type:        types.Order_TYPE_LIMIT,
		TimeInForce: types.Order_TIF_GTC,
		Id:          "someid",
		Side:        types.Side_SIDE_BUY,
		PartyID:     party1,
		MarketID:    tm.market.GetID(),
		Size:        100,
		Price:       100,
		Remaining:   100,
		CreatedAt:   now.UnixNano(),
		Reference:   "party1-buy-order",
	}
	// Submit the original order
	confirmation, err := tm.market.SubmitOrder(context.TODO(), orderBuy)
	assert.NotNil(t, confirmation)
	assert.NoError(t, err)

	// Now attempt to cancel it with the wrong partyID
	cancelOrder := &types.OrderCancellation{
		OrderID:  confirmation.GetOrder().Id,
		MarketID: confirmation.GetOrder().MarketID,
		PartyID:  party2,
	}
	cancelconf, err := tm.market.CancelOrder(context.TODO(), cancelOrder.PartyID, cancelOrder.OrderID)
	assert.Nil(t, cancelconf)
	assert.Error(t, err, types.ErrInvalidPartyID)
}

func TestMarkPriceUpdateAfterPartialFill(t *testing.T) {
	party1 := "party1"
	party2 := "party2"
	now := time.Unix(10, 0)
	closingAt := time.Unix(10000000000, 0)
	tm := getTestMarket(t, now, closingAt, nil)

	addAccount(tm, party1)
	addAccount(tm, party2)
	tm.broker.EXPECT().Send(gomock.Any()).AnyTimes()

	orderBuy := &types.Order{
		Status:      types.Order_STATUS_ACTIVE,
		TimeInForce: types.Order_TIF_GTC,
		Id:          "someid",
		Side:        types.Side_SIDE_BUY,
		PartyID:     party1,
		MarketID:    tm.market.GetID(),
		Size:        100,
		Price:       10,
		Remaining:   100,
		CreatedAt:   now.UnixNano(),
		Reference:   "party1-buy-order",
		Type:        types.Order_TYPE_LIMIT,
	}
	// Submit the original order
	buyConfirmation, err := tm.market.SubmitOrder(context.TODO(), orderBuy)
	assert.NotNil(t, buyConfirmation)
	assert.NoError(t, err)

	orderSell := &types.Order{
		Status:      types.Order_STATUS_ACTIVE,
		TimeInForce: types.Order_TIF_IOC,
		Id:          "someid",
		Side:        types.Side_SIDE_SELL,
		PartyID:     party2,
		MarketID:    tm.market.GetID(),
		Size:        50,
		Price:       10,
		Remaining:   50,
		CreatedAt:   now.UnixNano(),
		Reference:   "party2-sell-order",
		Type:        types.Order_TYPE_MARKET,
	}
	// Submit an opposite order to partially fill
	sellConfirmation, err := tm.market.SubmitOrder(context.TODO(), orderSell)
	assert.NotNil(t, sellConfirmation)
	assert.NoError(t, err)

	// Validate that the mark price has been updated
	assert.EqualValues(t, tm.market.GetMarketData().MarkPrice, 10)
}

func TestExpireCancelGTCOrder(t *testing.T) {
	party1 := "party1"
	now := time.Unix(10, 0)
	closingAt := time.Unix(10000000000, 0)
	tm := getTestMarket(t, now, closingAt, nil)

	addAccount(tm, party1)

	orderBuy := &types.Order{
		CreatedAt:   10000000000,
		Status:      types.Order_STATUS_ACTIVE,
		TimeInForce: types.Order_TIF_GTC,
		Id:          "someid",
		Side:        types.Side_SIDE_BUY,
		PartyID:     party1,
		MarketID:    tm.market.GetID(),
		Size:        100,
		Price:       10,
		Remaining:   100,
		Reference:   "party1-buy-order",
		Type:        types.Order_TYPE_LIMIT,
	}
	// Submit the original order
	buyConfirmation, err := tm.market.SubmitOrder(context.Background(), orderBuy)
	assert.NotNil(t, buyConfirmation)
	assert.NoError(t, err)

	// Move the current time forward
	tm.market.OnChainTimeUpdate(context.Background(), time.Unix(10, 100))

	amend := &types.OrderAmendment{
		OrderID:     buyConfirmation.GetOrder().GetId(),
		PartyID:     party1,
		MarketID:    tm.market.GetID(),
		ExpiresAt:   &types.Timestamp{Value: 10000000010},
		TimeInForce: types.Order_TIF_GTT,
	}
	amended, err := tm.market.AmendOrder(context.Background(), amend)
	assert.NotNil(t, amended)
	assert.NoError(t, err)

	// Validate that the mark price has been updated
	assert.EqualValues(t, amended.Order.TimeInForce, types.Order_TIF_GTT)
	assert.EqualValues(t, amended.Order.Status, types.Order_STATUS_EXPIRED)
	assert.EqualValues(t, amended.Order.CreatedAt, 10000000000)
	assert.EqualValues(t, amended.Order.ExpiresAt, 10000000010)
	assert.EqualValues(t, amended.Order.UpdatedAt, 10000000100)
}

func TestAmendPartialFillCancelReplace(t *testing.T) {
	party1 := "party1"
	party2 := "party2"
	now := time.Unix(10, 0)
	closingAt := time.Unix(10000000000, 0)
	tm := getTestMarket(t, now, closingAt, nil)

	addAccount(tm, party1)
	addAccount(tm, party2)
	tm.broker.EXPECT().Send(gomock.Any()).AnyTimes()

	orderBuy := &types.Order{
		Status:      types.Order_STATUS_ACTIVE,
		TimeInForce: types.Order_TIF_GTC,
		Side:        types.Side_SIDE_BUY,
		PartyID:     party1,
		MarketID:    tm.market.GetID(),
		Size:        20,
		Price:       5,
		Remaining:   20,
		Reference:   "party1-buy-order",
		Type:        types.Order_TYPE_LIMIT,
	}
	// Place an order
	buyConfirmation, err := tm.market.SubmitOrder(context.Background(), orderBuy)
	assert.NotNil(t, buyConfirmation)
	assert.NoError(t, err)

	orderSell := &types.Order{
		Status:      types.Order_STATUS_ACTIVE,
		TimeInForce: types.Order_TIF_IOC,
		Side:        types.Side_SIDE_SELL,
		PartyID:     party2,
		MarketID:    tm.market.GetID(),
		Size:        10,
		Price:       5,
		Remaining:   10,
		Reference:   "party2-sell-order",
		Type:        types.Order_TYPE_MARKET,
	}
	// Partially fill the original order
	sellConfirmation, err := tm.market.SubmitOrder(context.Background(), orderSell)
	assert.NotNil(t, sellConfirmation)
	assert.NoError(t, err)

	amend := &types.OrderAmendment{
		OrderID:  buyConfirmation.GetOrder().GetId(),
		PartyID:  party1,
		MarketID: tm.market.GetID(),
		Price:    &types.Price{Value: 20},
	}
	amended, err := tm.market.AmendOrder(context.Background(), amend)
	assert.NotNil(t, amended)
	assert.NoError(t, err)

	// Check the values are correct
	assert.EqualValues(t, amended.Order.Price, 20)
	assert.EqualValues(t, amended.Order.Remaining, 10)
	assert.EqualValues(t, amended.Order.Size, 20)
}

func TestAmendWrongPartyID(t *testing.T) {
	party1 := "party1"
	party2 := "party2"
	now := time.Unix(10, 0)
	closingAt := time.Unix(10000000000, 0)
	tm := getTestMarket(t, now, closingAt, nil)

	addAccount(tm, party1)
	addAccount(tm, party2)
	tm.broker.EXPECT().Send(gomock.Any()).AnyTimes()

	orderBuy := &types.Order{
		Status:      types.Order_STATUS_ACTIVE,
		Type:        types.Order_TYPE_LIMIT,
		TimeInForce: types.Order_TIF_GTC,
		Side:        types.Side_SIDE_BUY,
		PartyID:     party1,
		MarketID:    tm.market.GetID(),
		Size:        100,
		Price:       100,
		Remaining:   100,
		CreatedAt:   now.UnixNano(),
		Reference:   "party1-buy-order",
	}
	// Submit the original order
	confirmation, err := tm.market.SubmitOrder(context.Background(), orderBuy)
	assert.NotNil(t, confirmation)
	assert.NoError(t, err)

	// Send an aend but use the wrong partyID
	amend := &types.OrderAmendment{
		OrderID:  confirmation.GetOrder().GetId(),
		PartyID:  party2,
		MarketID: confirmation.GetOrder().GetMarketID(),
		Price:    &types.Price{Value: 101},
	}
	amended, err := tm.market.AmendOrder(context.Background(), amend)
	assert.Nil(t, amended)
	assert.Error(t, err, types.ErrInvalidPartyID)
}

func TestPartialFilledWashTrade(t *testing.T) {
	party1 := "party1"
	party2 := "party2"
	now := time.Unix(10, 0)
	closingAt := time.Unix(10000000000, 0)
	tm := getTestMarket(t, now, closingAt, nil)

	addAccount(tm, party1)
	addAccount(tm, party2)
	tm.broker.EXPECT().Send(gomock.Any()).AnyTimes()

	orderSell1 := &types.Order{
		Status:      types.Order_STATUS_ACTIVE,
		Type:        types.Order_TYPE_LIMIT,
		TimeInForce: types.Order_TIF_GTC,
		Side:        types.Side_SIDE_SELL,
		PartyID:     party1,
		MarketID:    tm.market.GetID(),
		Size:        15,
		Price:       55,
		Remaining:   15,
		CreatedAt:   now.UnixNano(),
		Reference:   "party1-sell-order",
	}
	confirmation, err := tm.market.SubmitOrder(context.Background(), orderSell1)
	assert.NotNil(t, confirmation)
	assert.NoError(t, err)

	orderSell2 := &types.Order{
		Status:      types.Order_STATUS_ACTIVE,
		Type:        types.Order_TYPE_LIMIT,
		TimeInForce: types.Order_TIF_GTC,
		Side:        types.Side_SIDE_SELL,
		PartyID:     party2,
		MarketID:    tm.market.GetID(),
		Size:        15,
		Price:       53,
		Remaining:   15,
		CreatedAt:   now.UnixNano(),
		Reference:   "party2-sell-order",
	}
	confirmation, err = tm.market.SubmitOrder(context.Background(), orderSell2)
	assert.NotNil(t, confirmation)
	assert.NoError(t, err)

	// This order should partially fill and then be rejected
	orderBuy1 := &types.Order{
		Status:      types.Order_STATUS_ACTIVE,
		Type:        types.Order_TYPE_LIMIT,
		TimeInForce: types.Order_TIF_GTC,
		Side:        types.Side_SIDE_BUY,
		PartyID:     party1,
		MarketID:    tm.market.GetID(),
		Size:        30,
		Price:       60,
		Remaining:   30,
		CreatedAt:   now.UnixNano(),
		Reference:   "party1-buy-order",
	}
	confirmation, err = tm.market.SubmitOrder(context.Background(), orderBuy1)
	assert.NotNil(t, confirmation)
	assert.NoError(t, err)
	assert.Equal(t, confirmation.Order.Status, types.Order_STATUS_REJECTED)
	assert.Equal(t, confirmation.Order.Remaining, uint64(15))
}

func amendOrder(t *testing.T, tm *testMarket, party string, orderID string, sizeDelta int64, price uint64,
	tif types.Order_TimeInForce, expiresAt int64, pass bool) *types.OrderConfirmation {
	amend := &types.OrderAmendment{
		OrderID:     orderID,
		PartyID:     party,
		MarketID:    tm.market.GetID(),
		SizeDelta:   sizeDelta,
		TimeInForce: tif,
	}

	if price > 0 {
		amend.Price = &types.Price{Value: price}
	}

	if expiresAt > 0 {
		amend.ExpiresAt = &types.Timestamp{Value: expiresAt}
	}

	amended, err := tm.market.AmendOrder(context.Background(), amend)
	if pass {
		assert.NotNil(t, amended)
		assert.NoError(t, err)
	}
	return amended
}

func getOrder(t *testing.T, tm *testMarket, now *time.Time, orderType types.Order_Type, tif types.Order_TimeInForce,
	expiresAt int64, side types.Side, party string, size uint64, price uint64) types.Order {
	order := types.Order{
		Status:      types.Order_STATUS_ACTIVE,
		Type:        orderType,
		TimeInForce: tif,
		Side:        side,
		PartyID:     party,
		MarketID:    tm.market.GetID(),
		Size:        size,
		Price:       price,
		Remaining:   size,
		CreatedAt:   now.UnixNano(),
		Reference:   "",
	}

	if expiresAt > 0 {
		order.ExpiresAt = expiresAt
	}
	return order
}

func sendOrder(t *testing.T, tm *testMarket, now *time.Time, orderType types.Order_Type, tif types.Order_TimeInForce, expiresAt int64, side types.Side, party string,
	size uint64, price uint64) string {
	order := &types.Order{
		Status:      types.Order_STATUS_ACTIVE,
		Type:        orderType,
		TimeInForce: tif,
		Side:        side,
		PartyID:     party,
		MarketID:    tm.market.GetID(),
		Size:        size,
		Price:       price,
		Remaining:   size,
		CreatedAt:   now.UnixNano(),
		Reference:   "",
	}

	if expiresAt > 0 {
		order.ExpiresAt = expiresAt
	}

	confirmation, err := tm.market.SubmitOrder(context.Background(), order)
	assert.NotNil(t, confirmation)
	assert.NoError(t, err)

	// Move time forward one second
	//	*now = now.Add(time.Second)
	//	tm.market.OnChainTimeUpdate(*now)

	return confirmation.GetOrder().Id
}

func TestAmendToFill(t *testing.T) {
	now := time.Unix(10, 0)
	closingAt := time.Unix(10000000000, 0)
	tm := getTestMarket(t, now, closingAt, nil)

	addAccount(tm, "party1")
	addAccount(tm, "party2")
	tm.broker.EXPECT().Send(gomock.Any()).AnyTimes()

	// test_AmendMarketOrderFail
	orderId := sendOrder(t, tm, &now, types.Order_TYPE_LIMIT, types.Order_TIF_GTC, 0, types.Side_SIDE_SELL, "party1", 10, 100) // 1 - a8
	orderId = sendOrder(t, tm, &now, types.Order_TYPE_LIMIT, types.Order_TIF_GTC, 0, types.Side_SIDE_SELL, "party1", 10, 110)  // 1 - a8
	orderId = sendOrder(t, tm, &now, types.Order_TYPE_LIMIT, types.Order_TIF_GTC, 0, types.Side_SIDE_SELL, "party1", 10, 120)  // 1 - a8
	orderId = sendOrder(t, tm, &now, types.Order_TYPE_LIMIT, types.Order_TIF_GTC, 0, types.Side_SIDE_BUY, "party2", 40, 50)    // 1 - a8
	amendOrder(t, tm, "party2", orderId, 0, 500, types.Order_TIF_UNSPECIFIED, 0, true)
}

func TestUnableToAmendGFAGFN(t *testing.T) {
	now := time.Unix(10, 0)
	closeSec := int64(10000000000)
	closingAt := time.Unix(closeSec, 0)
	tm := getTestMarket(t, now, closingAt, nil)

	addAccount(tm, "party1")
	tm.broker.EXPECT().Send(gomock.Any()).AnyTimes()

	// test_AmendMarketOrderFail
	orderId := sendOrder(t, tm, &now, types.Order_TYPE_LIMIT, types.Order_TIF_GTC, 0, types.Side_SIDE_SELL, "party1", 10, 100)
	amendOrder(t, tm, "party1", orderId, 0, 0, types.Order_TIF_GFA, 0, false)
	amendOrder(t, tm, "party1", orderId, 0, 0, types.Order_TIF_GFN, 0, false)

	orderId2 := sendOrder(t, tm, &now, types.Order_TYPE_LIMIT, types.Order_TIF_GFN, 0, types.Side_SIDE_SELL, "party1", 10, 100)
	amendOrder(t, tm, "party1", orderId2, 0, 0, types.Order_TIF_GTC, 0, false)
	amendOrder(t, tm, "party1", orderId2, 0, 0, types.Order_TIF_GFA, 0, false)

	// EnterAuction should actually trigger an auction here...
	tm.mas.StartPriceAuction(now, &types.AuctionDuration{
		Duration: closeSec / 10, // some time in the future, before closing
	})
	tm.market.EnterAuction(context.Background())
	orderId3 := sendOrder(t, tm, &now, types.Order_TYPE_LIMIT, types.Order_TIF_GFA, 0, types.Side_SIDE_SELL, "party1", 10, 100)
	amendOrder(t, tm, "party1", orderId3, 0, 0, types.Order_TIF_GTC, 0, false)
	amendOrder(t, tm, "party1", orderId3, 0, 0, types.Order_TIF_GFN, 0, false)
}

func TestPeggedOrders(t *testing.T) {
	t.Run("pegged orders must be LIMIT orders ", testPeggedOrderTypes)
	t.Run("pegged orders must be either GTT or GTC ", testPeggedOrderTIFs)
	t.Run("pegged orders buy side validation", testPeggedOrderBuys)
	t.Run("pegged orders sell side validation", testPeggedOrderSells)
	t.Run("pegged orders are parked when price below 0", testPeggedOrderParkWhenPriceBelowZero)
	t.Run("pegged order when there is no market prices", testPeggedOrderAddWithNoMarketPrice)
	t.Run("pegged order add to order book", testPeggedOrderAdd)
	t.Run("pegged order test when placing a pegged order forces a reprice", testPeggedOrderWithReprice)
	t.Run("pegged order entry during an auction", testPeggedOrderParkWhenInAuction)
	t.Run("pegged order repricing", testPeggedOrderRepricing)
	t.Run("pegged order check that a filled pegged order is handled correctly", testPeggedOrderFilledOrder)
	t.Run("parked orders during normal trading are unparked when possible", testParkedOrdersAreUnparkedWhenPossible)
	t.Run("pegged orders are handled correctly when moving into auction", testPeggedOrdersEnteringAuction)
	t.Run("pegged orders are handled correctly when moving out of auction", testPeggedOrdersLeavingAuction)
<<<<<<< HEAD
	t.Run("pegged orders amend reference", testPeggedOrderAmendToMoveReference)
}

func testPeggedOrderAmendToMoveReference(t *testing.T) {
	now := time.Unix(10, 0)
	closeSec := int64(10000000000)
	closingAt := time.Unix(closeSec, 0)
	tm := getTestMarket(t, now, closingAt, nil)
	ctx := context.Background()

	addAccount(tm, "party1")
	tm.broker.EXPECT().Send(gomock.Any()).AnyTimes()

	// Place 2 orders to create valid reference prices
	bestBidOrder := sendOrder(t, tm, &now, types.Order_TYPE_LIMIT, types.Order_TIF_GTC, 0, types.Side_SIDE_BUY, "party1", 1, 90)
	sendOrder(t, tm, &now, types.Order_TYPE_LIMIT, types.Order_TIF_GTC, 0, types.Side_SIDE_SELL, "party1", 1, 110)

	// Place a valid pegged order which will be added to the order book
	order := getOrder(t, tm, &now, types.Order_TYPE_LIMIT, types.Order_TIF_GTC, 0, types.Side_SIDE_BUY, "party1", 1, 100)
	order.PeggedOrder = &types.PeggedOrder{Reference: types.PeggedReference_PEGGED_REFERENCE_BEST_BID, Offset: -10}
	_, err := tm.market.SubmitOrder(ctx, &order)
	require.NoError(t, err)

	// Amend best bid price
	amendConf1 := amendOrder(t, tm, "party1", bestBidOrder, 0, 88, types.Order_TIF_UNSPECIFIED, 0, true)
	assert.NotNil(t, amendConf1)
	amendConf2 := amendOrder(t, tm, "party1", bestBidOrder, 0, 86, types.Order_TIF_UNSPECIFIED, 0, true)
	assert.NotNil(t, amendConf2)
=======
	t.Run("pegged orders are removed when expired", testPeggedOrderExpiring)
>>>>>>> c3ea6c1d
}

func testPeggedOrderFilledOrder(t *testing.T) {
	now := time.Unix(10, 0)
	closeSec := int64(10000000000)
	closingAt := time.Unix(closeSec, 0)
	tm := getTestMarket(t, now, closingAt, nil)
	ctx := context.Background()

	addAccount(tm, "party1")
	addAccount(tm, "party2")
	tm.broker.EXPECT().Send(gomock.Any()).AnyTimes()

	// Place 2 orders to create valid reference prices
	sendOrder(t, tm, &now, types.Order_TYPE_LIMIT, types.Order_TIF_GTC, 0, types.Side_SIDE_BUY, "party1", 1, 90)
	sendOrder(t, tm, &now, types.Order_TYPE_LIMIT, types.Order_TIF_GTC, 0, types.Side_SIDE_SELL, "party1", 1, 110)

	// Place a valid pegged order which will be added to the order book
	order := getOrder(t, tm, &now, types.Order_TYPE_LIMIT, types.Order_TIF_GTC, 0, types.Side_SIDE_BUY, "party1", 1, 100)
	order.PeggedOrder = &types.PeggedOrder{Reference: types.PeggedReference_PEGGED_REFERENCE_BEST_BID, Offset: -1}
	_, err := tm.market.SubmitOrder(ctx, &order)
	require.NoError(t, err)

	// Place a sell MARKET order to fill the buy orders
	sendOrder(t, tm, &now, types.Order_TYPE_MARKET, types.Order_TIF_IOC, 0, types.Side_SIDE_SELL, "party2", 2, 0)

	assert.Equal(t, 0, tm.market.GetParkedOrderCount())
	assert.Equal(t, 0, tm.market.GetPeggedOrderCount())
}

func testParkedOrdersAreUnparkedWhenPossible(t *testing.T) {
	now := time.Unix(10, 0)
	closeSec := int64(10000000000)
	closingAt := time.Unix(closeSec, 0)
	tm := getTestMarket(t, now, closingAt, nil)
	ctx := context.Background()

	addAccount(tm, "party1")
	addAccount(tm, "party2")
	tm.broker.EXPECT().Send(gomock.Any()).AnyTimes()

	// Place 2 orders to create valid reference prices
	sendOrder(t, tm, &now, types.Order_TYPE_LIMIT, types.Order_TIF_GTC, 0, types.Side_SIDE_BUY, "party1", 1, 5)
	sendOrder(t, tm, &now, types.Order_TYPE_LIMIT, types.Order_TIF_GTC, 0, types.Side_SIDE_SELL, "party1", 1, 100)

	// Place a valid pegged order which will be added to the order book
	order := getOrder(t, tm, &now, types.Order_TYPE_LIMIT, types.Order_TIF_GTC, 0, types.Side_SIDE_BUY, "party1", 1, 1)
	order.PeggedOrder = &types.PeggedOrder{Reference: types.PeggedReference_PEGGED_REFERENCE_BEST_BID, Offset: -10}
	_, err := tm.market.SubmitOrder(ctx, &order)
	require.NoError(t, err)

	assert.Equal(t, 1, tm.market.GetParkedOrderCount())
	assert.Equal(t, 1, tm.market.GetPeggedOrderCount())

	// Send a higher buy price order to move the BEST BID price up
	sendOrder(t, tm, &now, types.Order_TYPE_LIMIT, types.Order_TIF_GTC, 0, types.Side_SIDE_BUY, "party1", 1, 50)

	assert.Equal(t, 0, tm.market.GetParkedOrderCount())
	assert.Equal(t, 1, tm.market.GetPeggedOrderCount())
}

func testPeggedOrdersLeavingAuction(t *testing.T) {
	now := time.Unix(10, 0)
	auctionClose := now.Add(101 * time.Second)
	closeSec := int64(10000000000)
	closingAt := time.Unix(closeSec, 0)
	tm := getTestMarket(t, now, closingAt, nil)
	ctx := context.Background()

	addAccount(tm, "party1")
	tm.broker.EXPECT().Send(gomock.Any()).AnyTimes()

	// Move into auction
	tm.mas.StartOpeningAuction(now, &types.AuctionDuration{Duration: 100})
	tm.market.EnterAuction(ctx)

	// Place 2 orders to create valid reference prices
	sendOrder(t, tm, &now, types.Order_TYPE_LIMIT, types.Order_TIF_GTC, 0, types.Side_SIDE_BUY, "party1", 1, 90)
	sendOrder(t, tm, &now, types.Order_TYPE_LIMIT, types.Order_TIF_GTC, 0, types.Side_SIDE_SELL, "party1", 1, 100)

	// Pegged order must be a LIMIT order
	order := getOrder(t, tm, &now, types.Order_TYPE_LIMIT, types.Order_TIF_GTC, 0, types.Side_SIDE_BUY, "party1", 10, 100)
	order.PeggedOrder = &types.PeggedOrder{Reference: types.PeggedReference_PEGGED_REFERENCE_MID, Offset: -10}
	confirmation, err := tm.market.SubmitOrder(ctx, &order)
	require.NoError(t, err)
	assert.NotNil(t, confirmation)
	assert.Equal(t, confirmation.Order.Status, types.Order_STATUS_PARKED)
	assert.Equal(t, 1, tm.market.GetPeggedOrderCount())
	// During an auction all pegged orders are parked so we don't add them to the list
	assert.Equal(t, 0, tm.market.GetParkedOrderCount())

	// Update the time to force the auction to end
	tm.market.OnChainTimeUpdate(ctx, auctionClose)
	assert.Equal(t, 1, tm.market.GetPeggedOrderCount())
	assert.Equal(t, 0, tm.market.GetParkedOrderCount())
}

func testPeggedOrdersEnteringAuction(t *testing.T) {
	now := time.Unix(10, 0)
	closeSec := int64(10000000000)
	closingAt := time.Unix(closeSec, 0)
	tm := getTestMarket(t, now, closingAt, nil)
	ctx := context.Background()

	addAccount(tm, "party1")
	tm.broker.EXPECT().Send(gomock.Any()).AnyTimes()

	// Place 2 orders to create valid reference prices
	sendOrder(t, tm, &now, types.Order_TYPE_LIMIT, types.Order_TIF_GTC, 0, types.Side_SIDE_BUY, "party1", 1, 90)
	sendOrder(t, tm, &now, types.Order_TYPE_LIMIT, types.Order_TIF_GTC, 0, types.Side_SIDE_SELL, "party1", 1, 100)

	// Pegged order must be a LIMIT order
	order := getOrder(t, tm, &now, types.Order_TYPE_LIMIT, types.Order_TIF_GTC, 0, types.Side_SIDE_BUY, "party1", 10, 100)
	order.PeggedOrder = &types.PeggedOrder{Reference: types.PeggedReference_PEGGED_REFERENCE_MID, Offset: -10}
	confirmation, err := tm.market.SubmitOrder(ctx, &order)
	require.NoError(t, err)
	assert.NotNil(t, confirmation)
	assert.Equal(t, confirmation.Order.Status, types.Order_STATUS_ACTIVE)
	assert.Equal(t, 1, tm.market.GetPeggedOrderCount())
	assert.Equal(t, 0, tm.market.GetParkedOrderCount())

	tm.mas.StartOpeningAuction(now, &types.AuctionDuration{Duration: 100})
	tm.market.EnterAuction(ctx)

	assert.Equal(t, 1, tm.market.GetPeggedOrderCount())
	assert.Equal(t, 0, tm.market.GetParkedOrderCount())
}

func testPeggedOrderAddWithNoMarketPrice(t *testing.T) {
	now := time.Unix(10, 0)
	closeSec := int64(10000000000)
	closingAt := time.Unix(closeSec, 0)
	tm := getTestMarket(t, now, closingAt, nil)
	ctx := context.Background()

	addAccount(tm, "party1")
	tm.broker.EXPECT().Send(gomock.Any()).AnyTimes()

	// Place a valid pegged order which will be parked
	order := getOrder(t, tm, &now, types.Order_TYPE_LIMIT, types.Order_TIF_GTC, 0, types.Side_SIDE_BUY, "party1", 10, 100)
	order.PeggedOrder = &types.PeggedOrder{Reference: types.PeggedReference_PEGGED_REFERENCE_MID, Offset: -3}
	confirmation, err := tm.market.SubmitOrder(ctx, &order)
	assert.NotNil(t, confirmation)
	assert.Equal(t, confirmation.Order.Status, types.Order_STATUS_PARKED)
	assert.NoError(t, err)
	assert.Equal(t, 1, tm.market.GetParkedOrderCount())
	assert.Equal(t, 1, tm.market.GetPeggedOrderCount())
}

func testPeggedOrderAdd(t *testing.T) {
	now := time.Unix(10, 0)
	closeSec := int64(10000000000)
	closingAt := time.Unix(closeSec, 0)
	tm := getTestMarket(t, now, closingAt, nil)
	ctx := context.Background()

	addAccount(tm, "party1")
	tm.broker.EXPECT().Send(gomock.Any()).AnyTimes()

	sendOrder(t, tm, &now, types.Order_TYPE_LIMIT, types.Order_TIF_GTC, 0, types.Side_SIDE_BUY, "party1", 1, 100)
	sendOrder(t, tm, &now, types.Order_TYPE_LIMIT, types.Order_TIF_GTC, 0, types.Side_SIDE_SELL, "party1", 1, 102)

	// Place a valid pegged order which will be added to the order book
	order := getOrder(t, tm, &now, types.Order_TYPE_LIMIT, types.Order_TIF_GTC, 0, types.Side_SIDE_BUY, "party1", 10, 100)
	order.PeggedOrder = &types.PeggedOrder{Reference: types.PeggedReference_PEGGED_REFERENCE_MID, Offset: -3}
	confirmation, err := tm.market.SubmitOrder(ctx, &order)
	require.NoError(t, err)

	assert.NotNil(t, confirmation)
	assert.Equal(t, types.Order_STATUS_ACTIVE, confirmation.Order.Status)
	assert.Equal(t, 0, tm.market.GetParkedOrderCount())
	assert.Equal(t, 1, tm.market.GetPeggedOrderCount())

	assert.Equal(t, uint64(98), order.Price)
}

func testPeggedOrderWithReprice(t *testing.T) {
	now := time.Unix(10, 0)
	closeSec := int64(10000000000)
	closingAt := time.Unix(closeSec, 0)
	tm := getTestMarket(t, now, closingAt, nil)
	ctx := context.Background()

	addAccount(tm, "party1")
	tm.broker.EXPECT().Send(gomock.Any()).AnyTimes()

	sendOrder(t, tm, &now, types.Order_TYPE_LIMIT, types.Order_TIF_GTC, 0, types.Side_SIDE_BUY, "party1", 1, 90)
	sendOrder(t, tm, &now, types.Order_TYPE_LIMIT, types.Order_TIF_GTC, 0, types.Side_SIDE_SELL, "party1", 1, 110)

	md := tm.market.GetMarketData()
	assert.Equal(t, uint64(100), md.MidPrice)
	// Place a valid pegged order which will be added to the order book
	// This order will cause the MID price to move and thus a reprice multiple times until it settles
	order := getOrder(t, tm, &now, types.Order_TYPE_LIMIT, types.Order_TIF_GTC, 0, types.Side_SIDE_BUY, "party1", 10, 100)
	order.PeggedOrder = &types.PeggedOrder{Reference: types.PeggedReference_PEGGED_REFERENCE_MID, Offset: -3}
	_, err := tm.market.SubmitOrder(ctx, &order)
	require.NoError(t, err)

	// Check to make sure the existing pegged order is repriced correctly
	assert.Equal(t, 0, tm.market.GetParkedOrderCount())
	assert.Equal(t, 1, tm.market.GetPeggedOrderCount())

	// TODO need to find a way to validate details of the amended order
}

func testPeggedOrderParkWhenInAuction(t *testing.T) {
	now := time.Unix(10, 0)
	closeSec := int64(10000000000)
	closingAt := time.Unix(closeSec, 0)
	tm := getTestMarket(t, now, closingAt, nil)
	ctx := context.Background()

	addAccount(tm, "party1")
	tm.broker.EXPECT().Send(gomock.Any()).AnyTimes()

	// Move into auction
	tm.mas.StartOpeningAuction(now, &types.AuctionDuration{Duration: 100})
	tm.market.EnterAuction(ctx)

	// Pegged order must be a LIMIT order
	order := getOrder(t, tm, &now, types.Order_TYPE_LIMIT, types.Order_TIF_GTC, 0, types.Side_SIDE_BUY, "party1", 10, 100)
	order.PeggedOrder = &types.PeggedOrder{Reference: types.PeggedReference_PEGGED_REFERENCE_MID, Offset: -3}
	confirmation, err := tm.market.SubmitOrder(ctx, &order)
	assert.NotNil(t, confirmation)
	assert.Equal(t, confirmation.Order.Status, types.Order_STATUS_PARKED)
	assert.NoError(t, err)
}

func testPeggedOrderTypes(t *testing.T) {
	now := time.Unix(10, 0)
	closeSec := int64(10000000000)
	closingAt := time.Unix(closeSec, 0)
	tm := getTestMarket(t, now, closingAt, nil)

	addAccount(tm, "party1")
	tm.broker.EXPECT().Send(gomock.Any()).AnyTimes()

	// Pegged order must be a LIMIT order
	order := getOrder(t, tm, &now, types.Order_TYPE_LIMIT, types.Order_TIF_GTC, 0, types.Side_SIDE_BUY, "party1", 10, 100)
	order.PeggedOrder = &types.PeggedOrder{Reference: types.PeggedReference_PEGGED_REFERENCE_MID, Offset: -3}
	confirmation, err := tm.market.SubmitOrder(context.Background(), &order)
	assert.NotNil(t, confirmation)
	assert.NoError(t, err)

	// Not MARKET
	order.Type = types.Order_TYPE_MARKET
	confirmation, err = tm.market.SubmitOrder(context.Background(), &order)
	assert.Nil(t, confirmation)
	assert.Error(t, err)
}

func testPeggedOrderTIFs(t *testing.T) {
	now := time.Unix(10, 0)
	closeSec := int64(10000000000)
	closingAt := time.Unix(closeSec, 0)
	tm := getTestMarket(t, now, closingAt, nil)

	addAccount(tm, "party1")
	tm.broker.EXPECT().Send(gomock.Any()).AnyTimes()

	// Pegged order must be a LIMIT order
	order := getOrder(t, tm, &now, types.Order_TYPE_LIMIT, types.Order_TIF_GTC, 0, types.Side_SIDE_BUY, "party1", 10, 100)
	order.PeggedOrder = &types.PeggedOrder{Reference: types.PeggedReference_PEGGED_REFERENCE_MID, Offset: -3}

	// Only allowed GTC
	order.Type = types.Order_TYPE_LIMIT
	order.TimeInForce = types.Order_TIF_GTC
	confirmation, err := tm.market.SubmitOrder(context.Background(), &order)
	assert.NotNil(t, confirmation)
	assert.NoError(t, err)

	// and GTT
	order.TimeInForce = types.Order_TIF_GTT
	order.ExpiresAt = now.UnixNano() + 1000000000
	confirmation, err = tm.market.SubmitOrder(context.Background(), &order)
	assert.NotNil(t, confirmation)
	assert.NoError(t, err)

	// but not IOC
	order.ExpiresAt = 0
	order.TimeInForce = types.Order_TIF_IOC
	confirmation, err = tm.market.SubmitOrder(context.Background(), &order)
	assert.Nil(t, confirmation)
	assert.Error(t, err)

	// or FOK
	order.TimeInForce = types.Order_TIF_FOK
	confirmation, err = tm.market.SubmitOrder(context.Background(), &order)
	assert.Nil(t, confirmation)
	assert.Error(t, err)
}

func testPeggedOrderBuys(t *testing.T) {
	now := time.Unix(10, 0)
	closeSec := int64(10000000000)
	closingAt := time.Unix(closeSec, 0)
	tm := getTestMarket(t, now, closingAt, nil)

	addAccount(tm, "party1")
	tm.broker.EXPECT().Send(gomock.Any()).AnyTimes()

	order := getOrder(t, tm, &now, types.Order_TYPE_LIMIT, types.Order_TIF_GTC, 0, types.Side_SIDE_BUY, "party1", 10, 100)

	// BEST BID peg must be <= 0
	order.PeggedOrder = &types.PeggedOrder{Reference: types.PeggedReference_PEGGED_REFERENCE_BEST_BID, Offset: -3}
	confirmation, err := tm.market.SubmitOrder(context.Background(), &order)
	assert.NotNil(t, confirmation)
	assert.NoError(t, err)

	order.PeggedOrder = &types.PeggedOrder{Reference: types.PeggedReference_PEGGED_REFERENCE_BEST_BID, Offset: 3}
	confirmation, err = tm.market.SubmitOrder(context.Background(), &order)
	assert.Nil(t, confirmation)
	assert.Error(t, err)

	order.PeggedOrder = &types.PeggedOrder{Reference: types.PeggedReference_PEGGED_REFERENCE_BEST_BID, Offset: 0}
	confirmation, err = tm.market.SubmitOrder(context.Background(), &order)
	assert.NotNil(t, confirmation)
	assert.NoError(t, err)

	// MID peg must be < 0
	order.PeggedOrder = &types.PeggedOrder{Reference: types.PeggedReference_PEGGED_REFERENCE_MID, Offset: 0}
	confirmation, err = tm.market.SubmitOrder(context.Background(), &order)
	assert.Nil(t, confirmation)
	assert.Error(t, err)

	order.PeggedOrder = &types.PeggedOrder{Reference: types.PeggedReference_PEGGED_REFERENCE_MID, Offset: 3}
	confirmation, err = tm.market.SubmitOrder(context.Background(), &order)
	assert.Nil(t, confirmation)
	assert.Error(t, err)

	order.PeggedOrder = &types.PeggedOrder{Reference: types.PeggedReference_PEGGED_REFERENCE_MID, Offset: -3}
	confirmation, err = tm.market.SubmitOrder(context.Background(), &order)
	assert.NotNil(t, confirmation)
	assert.NoError(t, err)

	// BEST ASK peg not allowed
	order.PeggedOrder = &types.PeggedOrder{Reference: types.PeggedReference_PEGGED_REFERENCE_BEST_ASK, Offset: -3}
	confirmation, err = tm.market.SubmitOrder(context.Background(), &order)
	assert.Nil(t, confirmation)
	assert.Error(t, err)

	order.PeggedOrder = &types.PeggedOrder{Reference: types.PeggedReference_PEGGED_REFERENCE_BEST_ASK, Offset: 3}
	confirmation, err = tm.market.SubmitOrder(context.Background(), &order)
	assert.Nil(t, confirmation)
	assert.Error(t, err)

	order.PeggedOrder = &types.PeggedOrder{Reference: types.PeggedReference_PEGGED_REFERENCE_BEST_ASK, Offset: 0}
	confirmation, err = tm.market.SubmitOrder(context.Background(), &order)
	assert.Nil(t, confirmation)
	assert.Error(t, err)
}

func testPeggedOrderSells(t *testing.T) {
	now := time.Unix(10, 0)
	closeSec := int64(10000000000)
	closingAt := time.Unix(closeSec, 0)
	tm := getTestMarket(t, now, closingAt, nil)

	addAccount(tm, "party1")
	tm.broker.EXPECT().Send(gomock.Any()).AnyTimes()

	order := getOrder(t, tm, &now, types.Order_TYPE_LIMIT, types.Order_TIF_GTC, 0, types.Side_SIDE_SELL, "party1", 10, 100)

	// BEST BID peg not allowed
	order.PeggedOrder = &types.PeggedOrder{Reference: types.PeggedReference_PEGGED_REFERENCE_BEST_BID, Offset: -3}
	confirmation, err := tm.market.SubmitOrder(context.Background(), &order)
	assert.Nil(t, confirmation)
	assert.Error(t, err)

	order.PeggedOrder = &types.PeggedOrder{Reference: types.PeggedReference_PEGGED_REFERENCE_BEST_BID, Offset: 3}
	confirmation, err = tm.market.SubmitOrder(context.Background(), &order)
	assert.Nil(t, confirmation)
	assert.Error(t, err)

	order.PeggedOrder = &types.PeggedOrder{Reference: types.PeggedReference_PEGGED_REFERENCE_BEST_BID, Offset: 0}
	confirmation, err = tm.market.SubmitOrder(context.Background(), &order)
	assert.Nil(t, confirmation)
	assert.Error(t, err)

	// MID peg must be > 0
	order.PeggedOrder = &types.PeggedOrder{Reference: types.PeggedReference_PEGGED_REFERENCE_MID, Offset: 0}
	confirmation, err = tm.market.SubmitOrder(context.Background(), &order)
	assert.Nil(t, confirmation)
	assert.Error(t, err)

	order.PeggedOrder = &types.PeggedOrder{Reference: types.PeggedReference_PEGGED_REFERENCE_MID, Offset: 3}
	confirmation, err = tm.market.SubmitOrder(context.Background(), &order)
	assert.NotNil(t, confirmation)
	assert.NoError(t, err)

	order.PeggedOrder = &types.PeggedOrder{Reference: types.PeggedReference_PEGGED_REFERENCE_MID, Offset: -3}
	confirmation, err = tm.market.SubmitOrder(context.Background(), &order)
	assert.Nil(t, confirmation)
	assert.Error(t, err)

	// BEST ASK peg mudst be >= 0
	order.PeggedOrder = &types.PeggedOrder{Reference: types.PeggedReference_PEGGED_REFERENCE_BEST_ASK, Offset: -3}
	confirmation, err = tm.market.SubmitOrder(context.Background(), &order)
	assert.Nil(t, confirmation)
	assert.Error(t, err)

	order.PeggedOrder = &types.PeggedOrder{Reference: types.PeggedReference_PEGGED_REFERENCE_BEST_ASK, Offset: 3}
	confirmation, err = tm.market.SubmitOrder(context.Background(), &order)
	assert.NotNil(t, confirmation)
	assert.NoError(t, err)

	order.PeggedOrder = &types.PeggedOrder{Reference: types.PeggedReference_PEGGED_REFERENCE_BEST_ASK, Offset: 0}
	confirmation, err = tm.market.SubmitOrder(context.Background(), &order)
	assert.NotNil(t, confirmation)
	assert.NoError(t, err)
}

func testPeggedOrderParkWhenPriceBelowZero(t *testing.T) {
	now := time.Unix(10, 0)
	closeSec := int64(10000000000)
	closingAt := time.Unix(closeSec, 0)
	tm := getTestMarket(t, now, closingAt, nil)
	ctx := context.Background()

	for _, acc := range []string{"buyer", "seller", "pegged"} {
		addAccount(tm, acc)
		tm.broker.EXPECT().Send(gomock.Any()).AnyTimes()
	}

	buy := getOrder(t, tm, &now, types.Order_TYPE_LIMIT, types.Order_TIF_GTC, 0, types.Side_SIDE_BUY, "buyer", 10, 4)
	_, err := tm.market.SubmitOrder(ctx, &buy)
	require.NoError(t, err)

	sell := getOrder(t, tm, &now, types.Order_TYPE_LIMIT, types.Order_TIF_GTC, 0, types.Side_SIDE_SELL, "seller", 10, 8)
	_, err = tm.market.SubmitOrder(ctx, &sell)
	require.NoError(t, err)

	order := getOrder(t, tm, &now, types.Order_TYPE_LIMIT, types.Order_TIF_GTC, 0, types.Side_SIDE_BUY, "pegged", 10, 4)
	order.PeggedOrder = &types.PeggedOrder{Reference: types.PeggedReference_PEGGED_REFERENCE_MID, Offset: -10}
	confirmation, err := tm.market.SubmitOrder(ctx, &order)
	require.NoError(t, err)
	assert.Equal(t,
		types.Order_STATUS_PARKED.String(),
		confirmation.Order.Status.String(), "When pegged price below zero (MIDPRICE - OFFSET) <= 0")
}

<<<<<<< HEAD
func TestTT(t *testing.T) {
	testPeggedOrderRepricing(t)
}

=======
>>>>>>> c3ea6c1d
func testPeggedOrderRepricing(t *testing.T) {
	// Create the market
	now := time.Unix(10, 0)
	closeSec := int64(10000000000)
	closingAt := time.Unix(closeSec, 0)

	var (
		buyPrice  uint64 = 90
		sellPrice uint64 = 110
		midPrice         = (sellPrice + buyPrice) / 2
	)

	tests := []struct {
		reference      types.PeggedReference
		side           types.Side
		offset         int64
		expectedPrice  uint64
		expectingError string
	}{
		{
			reference:     types.PeggedReference_PEGGED_REFERENCE_BEST_BID,
			side:          types.Side_SIDE_BUY,
			offset:        -3,
			expectedPrice: buyPrice - 3,
		},
		{
			reference:      types.PeggedReference_PEGGED_REFERENCE_BEST_BID,
			side:           types.Side_SIDE_BUY,
			offset:         3,
			expectingError: "can't have a positive offset on Buy orders",
		},
		{
			reference:     types.PeggedReference_PEGGED_REFERENCE_MID,
			side:          types.Side_SIDE_BUY,
			offset:        -5,
<<<<<<< HEAD
			expectedPrice: midPrice - 1,
=======
			expectedPrice: midPrice - 5,
>>>>>>> c3ea6c1d
		},
		{
			reference:     types.PeggedReference_PEGGED_REFERENCE_MID,
			side:          types.Side_SIDE_SELL,
			offset:        5,
<<<<<<< HEAD
			expectedPrice: midPrice,
=======
			expectedPrice: midPrice + 5,
>>>>>>> c3ea6c1d
		},
		{
			reference:     types.PeggedReference_PEGGED_REFERENCE_BEST_ASK,
			side:          types.Side_SIDE_SELL,
			offset:        5,
			expectedPrice: sellPrice + 5,
		},
		{
			reference:      types.PeggedReference_PEGGED_REFERENCE_BEST_ASK,
			side:           types.Side_SIDE_SELL,
			offset:         -5,
			expectingError: "can't have a negative offset on Sell orders",
		},
	}

	for _, test := range tests {
		t.Run("", func(t *testing.T) {
			// Create market
			tm := getTestMarket(t, now, closingAt, nil)

			// Create the party
			addAccount(tm, "party")
			tm.broker.EXPECT().Send(gomock.Any()).AnyTimes()

			// Create buy and sell orders
			sendOrder(t, tm, &now, types.Order_TYPE_LIMIT, types.Order_TIF_GTC, 0, types.Side_SIDE_BUY, "party", 1, buyPrice)
			sendOrder(t, tm, &now, types.Order_TYPE_LIMIT, types.Order_TIF_GTC, 0, types.Side_SIDE_SELL, "party", 1, sellPrice)

			// Create pegged order
			order := getOrder(t, tm, &now, types.Order_TYPE_LIMIT, types.Order_TIF_GTC, 0, test.side, "party", 10, 0)
			order.PeggedOrder = &types.PeggedOrder{Reference: test.reference, Offset: test.offset}
			conf, err := tm.market.SubmitOrder(context.Background(), &order)
			if msg := test.expectingError; msg != "" {
				require.Error(t, err, msg)
			} else {
				require.NoError(t, err)
<<<<<<< HEAD
				require.Equal(t, test.expectedPrice, conf.Order.Price)
			}
		})
	}
=======
				assert.Equal(t, test.expectedPrice, conf.Order.Price)
			}
		})
	}
}

func testPeggedOrderExpiring(t *testing.T) {
	// Create the market
	now := time.Unix(10, 0)
	closeSec := int64(10000000000)
	closingAt := time.Unix(closeSec, 0)

	tm := getTestMarket(t, now, closingAt, nil)
	addAccount(tm, "party")
	tm.broker.EXPECT().Send(gomock.Any()).AnyTimes()

	// Create buy and sell orders
	sendOrder(t, tm, &now, types.Order_TYPE_LIMIT, types.Order_TIF_GTC, 0, types.Side_SIDE_BUY, "party", 1, 100)
	sendOrder(t, tm, &now, types.Order_TYPE_LIMIT, types.Order_TIF_GTC, 0, types.Side_SIDE_SELL, "party", 1, 200)

	// let's create N orders with different expiration time
	expirations := []struct {
		party      string
		expiration time.Time
	}{
		{"party-10", now.Add(10 * time.Minute)},
		{"party-20", now.Add(20 * time.Minute)},
		{"party-30", now.Add(30 * time.Minute)},
	}
	for _, test := range expirations {
		addAccount(tm, test.party)

		order := getOrder(t, tm, &now, types.Order_TYPE_LIMIT, types.Order_TIF_GTC, 0, types.Side_SIDE_BUY, test.party, 10, 150)
		order.PeggedOrder = &types.PeggedOrder{Reference: types.PeggedReference_PEGGED_REFERENCE_BEST_BID, Offset: -10}
		order.ExpiresAt = test.expiration.UnixNano()
		_, err := tm.market.SubmitOrder(context.Background(), &order)
		require.NoError(t, err)
	}

	t.Run("Lower expire time", func(t *testing.T) {
		orders, err := tm.market.RemoveExpiredOrders(now.Add(5 * time.Minute).UnixNano())
		require.NoError(t, err)
		require.Len(t, orders, 0)
	})

	orders, err := tm.market.RemoveExpiredOrders(now.Add(25 * time.Minute).UnixNano())
	require.NoError(t, err)
	assert.Len(t, orders, 2, "2 orders should have been removed")
	assert.Equal(t, 1, tm.market.GetPeggedOrderCount(), "1 order should still be in the market")
>>>>>>> c3ea6c1d
}<|MERGE_RESOLUTION|>--- conflicted
+++ resolved
@@ -619,8 +619,8 @@
 	t.Run("parked orders during normal trading are unparked when possible", testParkedOrdersAreUnparkedWhenPossible)
 	t.Run("pegged orders are handled correctly when moving into auction", testPeggedOrdersEnteringAuction)
 	t.Run("pegged orders are handled correctly when moving out of auction", testPeggedOrdersLeavingAuction)
-<<<<<<< HEAD
-	t.Run("pegged orders amend reference", testPeggedOrderAmendToMoveReference)
+	t.Run("pegged orders amend to move reference", testPeggedOrderAmendToMoveReference)
+	t.Run("pegged orders are removed when expired", testPeggedOrderExpiring)
 }
 
 func testPeggedOrderAmendToMoveReference(t *testing.T) {
@@ -648,9 +648,6 @@
 	assert.NotNil(t, amendConf1)
 	amendConf2 := amendOrder(t, tm, "party1", bestBidOrder, 0, 86, types.Order_TIF_UNSPECIFIED, 0, true)
 	assert.NotNil(t, amendConf2)
-=======
-	t.Run("pegged orders are removed when expired", testPeggedOrderExpiring)
->>>>>>> c3ea6c1d
 }
 
 func testPeggedOrderFilledOrder(t *testing.T) {
@@ -1092,13 +1089,6 @@
 		confirmation.Order.Status.String(), "When pegged price below zero (MIDPRICE - OFFSET) <= 0")
 }
 
-<<<<<<< HEAD
-func TestTT(t *testing.T) {
-	testPeggedOrderRepricing(t)
-}
-
-=======
->>>>>>> c3ea6c1d
 func testPeggedOrderRepricing(t *testing.T) {
 	// Create the market
 	now := time.Unix(10, 0)
@@ -1134,21 +1124,13 @@
 			reference:     types.PeggedReference_PEGGED_REFERENCE_MID,
 			side:          types.Side_SIDE_BUY,
 			offset:        -5,
-<<<<<<< HEAD
 			expectedPrice: midPrice - 1,
-=======
-			expectedPrice: midPrice - 5,
->>>>>>> c3ea6c1d
 		},
 		{
 			reference:     types.PeggedReference_PEGGED_REFERENCE_MID,
 			side:          types.Side_SIDE_SELL,
 			offset:        5,
-<<<<<<< HEAD
 			expectedPrice: midPrice,
-=======
-			expectedPrice: midPrice + 5,
->>>>>>> c3ea6c1d
 		},
 		{
 			reference:     types.PeggedReference_PEGGED_REFERENCE_BEST_ASK,
@@ -1185,12 +1167,6 @@
 				require.Error(t, err, msg)
 			} else {
 				require.NoError(t, err)
-<<<<<<< HEAD
-				require.Equal(t, test.expectedPrice, conf.Order.Price)
-			}
-		})
-	}
-=======
 				assert.Equal(t, test.expectedPrice, conf.Order.Price)
 			}
 		})
@@ -1240,5 +1216,4 @@
 	require.NoError(t, err)
 	assert.Len(t, orders, 2, "2 orders should have been removed")
 	assert.Equal(t, 1, tm.market.GetPeggedOrderCount(), "1 order should still be in the market")
->>>>>>> c3ea6c1d
 }