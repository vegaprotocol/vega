package api_test

import (
	"context"
	"fmt"
	"strings"
	"testing"
	"time"

	"code.vegaprotocol.io/vega/internal"
	"code.vegaprotocol.io/vega/internal/accounts"
	"code.vegaprotocol.io/vega/internal/api"
	"code.vegaprotocol.io/vega/internal/api/mocks"
	"code.vegaprotocol.io/vega/internal/candles"
	"code.vegaprotocol.io/vega/internal/config"
	"code.vegaprotocol.io/vega/internal/logging"
	"code.vegaprotocol.io/vega/internal/markets"
	"code.vegaprotocol.io/vega/internal/monitoring"
	"code.vegaprotocol.io/vega/internal/orders"
	"code.vegaprotocol.io/vega/internal/parties"
	"code.vegaprotocol.io/vega/internal/storage"
	"code.vegaprotocol.io/vega/internal/trades"
	"code.vegaprotocol.io/vega/internal/vegatime"

	types "code.vegaprotocol.io/vega/proto"
	protoapi "code.vegaprotocol.io/vega/proto/api"

	"github.com/golang/mock/gomock"
	"github.com/pkg/errors"
	"github.com/stretchr/testify/assert"
	tmp2p "github.com/tendermint/tendermint/p2p"
	tmctypes "github.com/tendermint/tendermint/rpc/core/types"
	"google.golang.org/grpc"
)

type GRPCServer interface {
	Start()
	Stop()
}

func waitForNode(t *testing.T, ctx context.Context, conn *grpc.ClientConn) {
	const maxSleep = 2000 // milliseconds

	req := &protoapi.SubmitOrderRequest{
		Submission: &types.OrderSubmission{
			MarketID: "nonexistantmarket",
		},
		Token: "",
	}

	c := protoapi.NewTradingClient(conn)
	sleepTime := 10 // milliseconds
	for sleepTime < maxSleep {
		_, err := c.SubmitOrder(ctx, req)
		if err == nil {
			t.Fatalf("Expected some sort of error, but got none.")
		}
		if strings.Contains(err.Error(), "invalid market ID") {
			return
		}
		fmt.Printf("Sleeping for %d milliseconds\n", sleepTime)
		time.Sleep(time.Duration(sleepTime) * time.Millisecond)
		sleepTime *= 2
	}
	if sleepTime >= maxSleep {
		t.Fatalf("Gave up waiting for gRPC server to respond properly.")
	}
}

<<<<<<< HEAD
func getTestGRPCServer(t *testing.T, ctx context.Context, port int) (g *api.GRPCServer, tidy func(), err error) {
	tidy = func() {}
	path := fmt.Sprintf("vegatest-%d-", port)
	tempDir, _ /*tidyTempDir */, err := storage.TempDir(path)
=======
func getTestGRPCServer(
	t *testing.T,
	ctx context.Context,
	port int,
	startAndWait bool,
) (
	g GRPCServer, tidy func(),
	conn *grpc.ClientConn, err error,
) {
	tidy = func() {}
	path := fmt.Sprintf("vegatest-%d-", port)
	tempDir, tidyTempDir, err := storage.TempDir(path)
>>>>>>> f262a96b
	if err != nil {
		err = fmt.Errorf("Failed to create tmp dir: %s", err.Error())
		return
	}

	conf := config.NewDefaultConfig(tempDir)
	conf.API.IP = "127.0.0.1"
	conf.API.Port = port

	logger := logging.NewTestLogger()

	// Mock BlockchainClient
	mockCtrl := gomock.NewController(t)
	defer mockCtrl.Finish()
	blockchainClient := mocks.NewMockBlockchainClient(mockCtrl)
	blockchainClient.EXPECT().Health().AnyTimes().Return(&tmctypes.ResultHealth{}, nil)
	blockchainClient.EXPECT().GetStatus(gomock.Any()).AnyTimes().Return(&tmctypes.ResultStatus{
		NodeInfo:      tmp2p.DefaultNodeInfo{Version: "0.31.5"},
		SyncInfo:      tmctypes.SyncInfo{},
		ValidatorInfo: tmctypes.ValidatorInfo{},
	}, nil)
	blockchainClient.EXPECT().GetUnconfirmedTxCount(gomock.Any()).AnyTimes().Return(0, nil)

	_, cancel := context.WithCancel(ctx)
	defer func() {
		if err != nil {
			cancel()
		}
	}()

	// Account Store
	accountStore, err := storage.NewAccounts(logger, conf.Storage)
	if err != nil {
		err = errors.Wrap(err, "failed to create account store")
		return
	}

	// Candle Store
	candleStore, err := storage.NewCandles(logger, conf.Storage)
	if err != nil {
		err = errors.Wrap(err, "failed to create candle store")
		return
	}

	// Market Store
	marketStore, err := storage.NewMarkets(logger, conf.Storage)
	if err != nil {
		err = errors.Wrap(err, "failed to create market store")
		return
	}
<<<<<<< HEAD

	// Order Store
	orderStore, err := storage.NewOrders(logger, conf.Storage, cancel)
	if err != nil {
		err = errors.Wrap(err, "failed to create order store")
		return
	}

	// Party Store
	partyStore, err := storage.NewParties(conf.Storage)
	if err != nil {
		err = errors.Wrap(err, "failed to create party store")
		return
	}

	// Risk Store
	riskStore, err := storage.NewRisks(conf.Storage)
	if err != nil {
		err = errors.Wrap(err, "failed to create risk store")
		return
	}

	// Trade Store
	tradeStore, err := storage.NewTrades(logger, conf.Storage, cancel)
	if err != nil {
		err = errors.Wrap(err, "failed to create trade store")
		return
	}

	// Account Service
	accountService := accounts.NewService(logger, conf.Accounts, accountStore, blockchainClient)

	// Candle Service
	candleService, err := candles.NewService(logger, conf.Candles, candleStore)
	if err != nil {
		err = errors.Wrap(err, "failed to create candle service")
		return
	}

	// Market Service
	marketService, err := markets.NewService(logger, conf.Markets, marketStore, orderStore)
	if err != nil {
		err = errors.Wrap(err, "failed to create market service")
		return
	}

	// Time Service (required for Order Service)
	timeService := vegatime.NewService(conf.Time)

=======

	// Order Store
	orderStore, err := storage.NewOrders(logger, conf.Storage, cancel)
	if err != nil {
		err = errors.Wrap(err, "failed to create order store")
		return
	}

	// Party Store
	partyStore, err := storage.NewParties(conf.Storage)
	if err != nil {
		err = errors.Wrap(err, "failed to create party store")
		return
	}

	// Risk Store
	riskStore, err := storage.NewRisks(conf.Storage)
	if err != nil {
		err = errors.Wrap(err, "failed to create risk store")
		return
	}

	// Trade Store
	tradeStore, err := storage.NewTrades(logger, conf.Storage, cancel)
	if err != nil {
		err = errors.Wrap(err, "failed to create trade store")
		return
	}

	// Account Service
	accountService := accounts.NewService(logger, conf.Accounts, accountStore, blockchainClient)

	// Candle Service
	candleService, err := candles.NewService(logger, conf.Candles, candleStore)
	if err != nil {
		err = errors.Wrap(err, "failed to create candle service")
		return
	}

	// Market Service
	marketService, err := markets.NewService(logger, conf.Markets, marketStore, orderStore)
	if err != nil {
		err = errors.Wrap(err, "failed to create market service")
		return
	}

	// Time Service (required for Order Service)
	timeService := vegatime.NewService(conf.Time)

>>>>>>> f262a96b
	// Order Service
	orderService, err := orders.NewService(logger, conf.Orders, orderStore, timeService, blockchainClient)
	if err != nil {
		err = errors.Wrap(err, "failed to create order service")
		return
	}

	// Party Service
	partyService, err := parties.NewService(logger, conf.Parties, partyStore)
	if err != nil {
		err = errors.Wrap(err, "failed to create party service")
		return
	}

	// Trade Service
	tradeService, err := trades.NewService(logger, conf.Trades, tradeStore, riskStore)
	if err != nil {
		err = errors.Wrap(err, "failed to create trade service")
		return
	}

	g = api.NewGRPCServer(
		logger,
		conf.API,
		internal.NewStats(logger, "ver", "hash"),
		blockchainClient,
		timeService,
		marketService,
		partyService,
		orderService,
		tradeService,
		candleService,
		accountService,
		monitoring.New(logger, monitoring.NewDefaultConfig(), blockchainClient),
	)
	if g == nil {
		err = fmt.Errorf("Failed to create gRPC server")
		return
<<<<<<< HEAD
	}

	tidy = func() {
		g.Stop()
		// tidyTempDir()
		cancel()
	}

	return
}

func TestSubmitOrder(t *testing.T) {
	ctx, cancel := context.WithTimeout(context.Background(), time.Duration(5) * time.Second)
	defer cancel()

	g, tidy, err := getTestGRPCServer(t, ctx, 64200)
	if err != nil {
		t.Fatalf("Failed to get test gRPC server: %s", err.Error())
	}
	defer tidy()

	g.Config.Level.Level = logging.DebugLevel
	g.ReloadConf(g.Config)
	g.Config.Level.Level = logging.InfoLevel
	g.ReloadConf(g.Config)

	go g.Start()

	conn, err := grpc.DialContext(ctx, fmt.Sprintf("%s:%d", g.Config.IP, g.Config.Port), grpc.WithInsecure(), grpc.WithBlock())
=======
	}

	tidy = func() {
		g.Stop()
		tidyTempDir()
		cancel()
	}

	if startAndWait {
		// Start the gRPC server, then wait for it to be ready.
		go g.Start()

		conn, err = grpc.DialContext(ctx, fmt.Sprintf("%s:%d", conf.API.IP, conf.API.Port), grpc.WithInsecure(), grpc.WithBlock())
		if err != nil {
			t.Fatalf("Failed to create connection to gRPC server")
		}

		waitForNode(t, ctx, conn)
	}

	return
}

func TestSubmitOrder(t *testing.T) {
	ctx, cancel := context.WithTimeout(context.Background(), time.Duration(5)*time.Second)
	defer cancel()

	g, tidy, conn, err := getTestGRPCServer(t, ctx, 64201, true)
>>>>>>> f262a96b
	if err != nil {
		t.Fatalf("Failed to get test gRPC server: %s", err.Error())
	}
	defer tidy()

	req := &protoapi.SubmitOrderRequest{
		Submission: &types.OrderSubmission{
			MarketID: "nonexistantmarket",
		},
		Token: "",
	}
	c := protoapi.NewTradingClient(conn)
	pendingOrder, err := c.SubmitOrder(ctx, req)
	assert.Contains(t, err.Error(), "invalid market ID")
	assert.Nil(t, pendingOrder)

	g.Stop()
}<|MERGE_RESOLUTION|>--- conflicted
+++ resolved
@@ -67,12 +67,6 @@
 	}
 }
 
-<<<<<<< HEAD
-func getTestGRPCServer(t *testing.T, ctx context.Context, port int) (g *api.GRPCServer, tidy func(), err error) {
-	tidy = func() {}
-	path := fmt.Sprintf("vegatest-%d-", port)
-	tempDir, _ /*tidyTempDir */, err := storage.TempDir(path)
-=======
 func getTestGRPCServer(
 	t *testing.T,
 	ctx context.Context,
@@ -85,7 +79,6 @@
 	tidy = func() {}
 	path := fmt.Sprintf("vegatest-%d-", port)
 	tempDir, tidyTempDir, err := storage.TempDir(path)
->>>>>>> f262a96b
 	if err != nil {
 		err = fmt.Errorf("Failed to create tmp dir: %s", err.Error())
 		return
@@ -136,7 +129,6 @@
 		err = errors.Wrap(err, "failed to create market store")
 		return
 	}
-<<<<<<< HEAD
 
 	// Order Store
 	orderStore, err := storage.NewOrders(logger, conf.Storage, cancel)
@@ -186,57 +178,6 @@
 	// Time Service (required for Order Service)
 	timeService := vegatime.NewService(conf.Time)
 
-=======
-
-	// Order Store
-	orderStore, err := storage.NewOrders(logger, conf.Storage, cancel)
-	if err != nil {
-		err = errors.Wrap(err, "failed to create order store")
-		return
-	}
-
-	// Party Store
-	partyStore, err := storage.NewParties(conf.Storage)
-	if err != nil {
-		err = errors.Wrap(err, "failed to create party store")
-		return
-	}
-
-	// Risk Store
-	riskStore, err := storage.NewRisks(conf.Storage)
-	if err != nil {
-		err = errors.Wrap(err, "failed to create risk store")
-		return
-	}
-
-	// Trade Store
-	tradeStore, err := storage.NewTrades(logger, conf.Storage, cancel)
-	if err != nil {
-		err = errors.Wrap(err, "failed to create trade store")
-		return
-	}
-
-	// Account Service
-	accountService := accounts.NewService(logger, conf.Accounts, accountStore, blockchainClient)
-
-	// Candle Service
-	candleService, err := candles.NewService(logger, conf.Candles, candleStore)
-	if err != nil {
-		err = errors.Wrap(err, "failed to create candle service")
-		return
-	}
-
-	// Market Service
-	marketService, err := markets.NewService(logger, conf.Markets, marketStore, orderStore)
-	if err != nil {
-		err = errors.Wrap(err, "failed to create market service")
-		return
-	}
-
-	// Time Service (required for Order Service)
-	timeService := vegatime.NewService(conf.Time)
-
->>>>>>> f262a96b
 	// Order Service
 	orderService, err := orders.NewService(logger, conf.Orders, orderStore, timeService, blockchainClient)
 	if err != nil {
@@ -275,37 +216,6 @@
 	if g == nil {
 		err = fmt.Errorf("Failed to create gRPC server")
 		return
-<<<<<<< HEAD
-	}
-
-	tidy = func() {
-		g.Stop()
-		// tidyTempDir()
-		cancel()
-	}
-
-	return
-}
-
-func TestSubmitOrder(t *testing.T) {
-	ctx, cancel := context.WithTimeout(context.Background(), time.Duration(5) * time.Second)
-	defer cancel()
-
-	g, tidy, err := getTestGRPCServer(t, ctx, 64200)
-	if err != nil {
-		t.Fatalf("Failed to get test gRPC server: %s", err.Error())
-	}
-	defer tidy()
-
-	g.Config.Level.Level = logging.DebugLevel
-	g.ReloadConf(g.Config)
-	g.Config.Level.Level = logging.InfoLevel
-	g.ReloadConf(g.Config)
-
-	go g.Start()
-
-	conn, err := grpc.DialContext(ctx, fmt.Sprintf("%s:%d", g.Config.IP, g.Config.Port), grpc.WithInsecure(), grpc.WithBlock())
-=======
 	}
 
 	tidy = func() {
@@ -334,7 +244,6 @@
 	defer cancel()
 
 	g, tidy, conn, err := getTestGRPCServer(t, ctx, 64201, true)
->>>>>>> f262a96b
 	if err != nil {
 		t.Fatalf("Failed to get test gRPC server: %s", err.Error())
 	}
