--- conflicted
+++ resolved
@@ -216,654 +216,6 @@
 		Sells:            sells}
 
 	err := tm.market.SubmitLiquidityProvision(ctx, lps, "trader-A", "LPOrder01")
-<<<<<<< HEAD
-	require.NoError(t, err)
-	assert.Equal(t, 1, tm.market.GetLPSCount())
-}
-
-// Check that we are unable to directly cancel or amend a pegged order that was
-// created by the LP system
-func TestLiquidity_MustNotBeAbleToCancelOrAmendLPOrder(t *testing.T) {
-	now := time.Unix(10, 0)
-	closingAt := time.Unix(1000000000, 0)
-	tm := getTestMarket(t, now, closingAt, nil, nil)
-	ctx := context.Background()
-
-	// Create a new trader account with very little funding
-	addAccountWithAmount(tm, "trader-A", 10000000)
-	addAccountWithAmount(tm, "trader-B", 10000000)
-	addAccountWithAmount(tm, "trader-C", 10000000)
-	tm.broker.EXPECT().Send(gomock.Any()).AnyTimes()
-
-	tm.mas.StartOpeningAuction(now, &types.AuctionDuration{Duration: 10})
-	tm.mas.AuctionStarted(ctx)
-	tm.market.EnterAuction(ctx)
-
-	// Create some normal orders to set the reference prices
-	o1 := getMarketOrder(tm, now, types.Order_TYPE_LIMIT, types.Order_TIME_IN_FORCE_GTC, "Order01", types.Side_SIDE_BUY, "trader-B", 10, 10)
-	o1conf, err := tm.market.SubmitOrder(ctx, o1)
-	require.NotNil(t, o1conf)
-	require.NoError(t, err)
-
-	o2 := getMarketOrder(tm, now, types.Order_TYPE_LIMIT, types.Order_TIME_IN_FORCE_GTC, "Order02", types.Side_SIDE_SELL, "trader-C", 2, 10)
-	o2conf, err := tm.market.SubmitOrder(ctx, o2)
-	require.NotNil(t, o2conf)
-	require.NoError(t, err)
-
-	o3 := getMarketOrder(tm, now, types.Order_TYPE_LIMIT, types.Order_TIME_IN_FORCE_GTC, "Order03", types.Side_SIDE_SELL, "trader-C", 1, 20)
-	o3conf, err := tm.market.SubmitOrder(ctx, o3)
-	require.NotNil(t, o3conf)
-	require.NoError(t, err)
-
-	buys := []*types.LiquidityOrder{&types.LiquidityOrder{Reference: types.PeggedReference_PEGGED_REFERENCE_BEST_BID, Offset: -1, Proportion: 50},
-		&types.LiquidityOrder{Reference: types.PeggedReference_PEGGED_REFERENCE_BEST_BID, Offset: -2, Proportion: 50}}
-	sells := []*types.LiquidityOrder{&types.LiquidityOrder{Reference: types.PeggedReference_PEGGED_REFERENCE_BEST_ASK, Offset: 1, Proportion: 50},
-		&types.LiquidityOrder{Reference: types.PeggedReference_PEGGED_REFERENCE_BEST_ASK, Offset: 2, Proportion: 50}}
-
-	// Submitting a correct entry
-	lps := &types.LiquidityProvisionSubmission{
-		Fee:              "0.01",
-		MarketId:         tm.market.GetID(),
-		CommitmentAmount: 1000,
-		Buys:             buys,
-		Sells:            sells}
-
-	err = tm.market.SubmitLiquidityProvision(ctx, lps, "trader-A", "LPOrder01")
-	require.NoError(t, err)
-
-	// Leave auction
-	tm.market.LeaveAuction(ctx, now.Add(time.Second*20))
-
-	// Check we have an accepted LP submission
-	assert.Equal(t, 1, tm.market.GetLPSCount())
-
-	// Check we have the right number of live orders
-	assert.Equal(t, int64(6), tm.market.GetOrdersOnBookCount())
-
-	// Attempt to cancel one of the pegged orders and it is rejected
-	orders := tm.market.GetPeggedOrders("trader-A")
-	assert.GreaterOrEqual(t, len(orders), 0)
-
-	cancelConf, err := tm.market.CancelOrder(ctx, "trader-A", orders[0].Id)
-	require.Nil(t, cancelConf)
-	require.Error(t, err)
-	assert.Equal(t, types.OrderError_ORDER_ERROR_EDIT_NOT_ALLOWED, err)
-
-	// Attempt to amend one of the pegged orders
-	amend := &types.OrderAmendment{OrderId: orders[0].Id,
-		PartyId:   orders[0].PartyId,
-		MarketId:  orders[0].MarketId,
-		SizeDelta: +5}
-	amendConf, err := tm.market.AmendOrder(ctx, amend)
-	require.Error(t, err)
-	require.Nil(t, amendConf)
-	assert.Equal(t, types.OrderError_ORDER_ERROR_EDIT_NOT_ALLOWED, err)
-}
-
-// When a liquidity provider submits an order and runs out of margin from both their general
-// and margin account, the system should take the required amount from the bond account
-func TestLiquidity_CheckThatBondAccountUsedToFundShortfallInInitialMargin(t *testing.T) {
-	now := time.Unix(10, 0)
-	closingAt := time.Unix(1000000000, 0)
-	tm := getTestMarket(t, now, closingAt, nil, nil)
-	ctx := context.Background()
-
-	// Create a new trader account with very little funding
-	addAccountWithAmount(tm, "trader-A", 3000)
-	addAccountWithAmount(tm, "trader-B", 10000000)
-	addAccountWithAmount(tm, "trader-C", 10000000)
-	tm.broker.EXPECT().Send(gomock.Any()).AnyTimes()
-
-	tm.mas.StartOpeningAuction(now, &types.AuctionDuration{Duration: 10})
-	tm.mas.AuctionStarted(ctx)
-	tm.market.EnterAuction(ctx)
-
-	// Create some normal orders to set the reference prices
-	o1 := getMarketOrder(tm, now, types.Order_TYPE_LIMIT, types.Order_TIME_IN_FORCE_GTC, "Order01", types.Side_SIDE_BUY, "trader-B", 10, 10)
-	o1conf, err := tm.market.SubmitOrder(ctx, o1)
-	require.NotNil(t, o1conf)
-	require.NoError(t, err)
-
-	o2 := getMarketOrder(tm, now, types.Order_TYPE_LIMIT, types.Order_TIME_IN_FORCE_GTC, "Order02", types.Side_SIDE_SELL, "trader-C", 2, 10)
-	o2conf, err := tm.market.SubmitOrder(ctx, o2)
-	require.NotNil(t, o2conf)
-	require.NoError(t, err)
-
-	o3 := getMarketOrder(tm, now, types.Order_TYPE_LIMIT, types.Order_TIME_IN_FORCE_GTC, "Order03", types.Side_SIDE_SELL, "trader-C", 1, 20)
-	o3conf, err := tm.market.SubmitOrder(ctx, o3)
-	require.NotNil(t, o3conf)
-	require.NoError(t, err)
-
-	buys := []*types.LiquidityOrder{&types.LiquidityOrder{Reference: types.PeggedReference_PEGGED_REFERENCE_BEST_BID, Offset: -1, Proportion: 50},
-		&types.LiquidityOrder{Reference: types.PeggedReference_PEGGED_REFERENCE_BEST_BID, Offset: -2, Proportion: 50}}
-	sells := []*types.LiquidityOrder{&types.LiquidityOrder{Reference: types.PeggedReference_PEGGED_REFERENCE_BEST_ASK, Offset: 1, Proportion: 50},
-		&types.LiquidityOrder{Reference: types.PeggedReference_PEGGED_REFERENCE_BEST_ASK, Offset: 2, Proportion: 50}}
-
-	// Submitting a correct entry
-	lps := &types.LiquidityProvisionSubmission{
-		Fee:              "0.01",
-		MarketId:         tm.market.GetID(),
-		CommitmentAmount: 1000,
-		Buys:             buys,
-		Sells:            sells}
-
-	err = tm.market.SubmitLiquidityProvision(ctx, lps, "trader-A", "LPOrder01")
-	require.NoError(t, err)
-
-	// Check we have the right amount of bond balance
-	assert.Equal(t, uint64(1000), tm.market.GetBondAccountBalance(ctx, "trader-A", tm.market.GetID(), tm.asset))
-
-	// Leave auction
-	tm.market.LeaveAuction(ctx, now.Add(time.Second*20))
-
-	// Check we have an accepted LP submission
-	assert.Equal(t, 1, tm.market.GetLPSCount())
-
-	// Check we have the right number of live orders
-	assert.Equal(t, int64(6), tm.market.GetOrdersOnBookCount())
-
-	// Check that the bond balance has been reduced
-	assert.Less(t, tm.market.GetBondAccountBalance(ctx, "trader-A", tm.market.GetID(), tm.asset), uint64(1000))
-}
-
-// When a liquidity provider has a position that requires more margin after a MTM settlement,
-// they should use the assets in the bond account after the general and margin account are empty
-func TestLiquidity_CheckThatBondAccountUsedToFundShortfallInMaintenanceMargin(t *testing.T) {
-	now := time.Unix(10, 0)
-	closingAt := time.Unix(1000000000, 0)
-	tm := getTestMarket(t, now, closingAt, nil, nil)
-	ctx := context.Background()
-
-	// Create a new trader account with very little funding
-	addAccountWithAmount(tm, "trader-A", 7000)
-	addAccountWithAmount(tm, "trader-B", 10000000)
-	addAccountWithAmount(tm, "trader-C", 10000000)
-	tm.broker.EXPECT().Send(gomock.Any()).AnyTimes()
-
-	tm.mas.StartOpeningAuction(now, &types.AuctionDuration{Duration: 10})
-	tm.mas.AuctionStarted(ctx)
-	tm.market.EnterAuction(ctx)
-
-	// Create some normal orders to set the reference prices
-	o1 := getMarketOrder(tm, now, types.Order_TYPE_LIMIT, types.Order_TIME_IN_FORCE_GTC, "Order01", types.Side_SIDE_BUY, "trader-B", 10, 10)
-	o1conf, err := tm.market.SubmitOrder(ctx, o1)
-	require.NotNil(t, o1conf)
-	require.NoError(t, err)
-
-	o2 := getMarketOrder(tm, now, types.Order_TYPE_LIMIT, types.Order_TIME_IN_FORCE_GTC, "Order02", types.Side_SIDE_SELL, "trader-C", 2, 10)
-	o2conf, err := tm.market.SubmitOrder(ctx, o2)
-	require.NotNil(t, o2conf)
-	require.NoError(t, err)
-
-	o3 := getMarketOrder(tm, now, types.Order_TYPE_LIMIT, types.Order_TIME_IN_FORCE_GTC, "Order03", types.Side_SIDE_SELL, "trader-C", 1, 20)
-	o3conf, err := tm.market.SubmitOrder(ctx, o3)
-	require.NotNil(t, o3conf)
-	require.NoError(t, err)
-
-	o31 := getMarketOrder(tm, now, types.Order_TYPE_LIMIT, types.Order_TIME_IN_FORCE_GTC, "Order031", types.Side_SIDE_SELL, "trader-C", 1, 30)
-	o31conf, err := tm.market.SubmitOrder(ctx, o31)
-	require.NotNil(t, o31conf)
-	require.NoError(t, err)
-
-	buys := []*types.LiquidityOrder{&types.LiquidityOrder{Reference: types.PeggedReference_PEGGED_REFERENCE_BEST_BID, Offset: -1, Proportion: 50},
-		&types.LiquidityOrder{Reference: types.PeggedReference_PEGGED_REFERENCE_MID, Offset: -6, Proportion: 50}}
-	sells := []*types.LiquidityOrder{&types.LiquidityOrder{Reference: types.PeggedReference_PEGGED_REFERENCE_BEST_ASK, Offset: 1, Proportion: 50},
-		&types.LiquidityOrder{Reference: types.PeggedReference_PEGGED_REFERENCE_MID, Offset: 6, Proportion: 50}}
-
-	// Submitting a correct entry
-	lps := &types.LiquidityProvisionSubmission{
-		Fee:              "0.01",
-		MarketId:         tm.market.GetID(),
-		CommitmentAmount: 1000,
-		Buys:             buys,
-		Sells:            sells}
-
-	err = tm.market.SubmitLiquidityProvision(ctx, lps, "trader-A", "LPOrder01")
-	require.NoError(t, err)
-
-	// Check we have the right amount of bond balance
-	assert.Equal(t, uint64(1000), tm.market.GetBondAccountBalance(ctx, "trader-A", tm.market.GetID(), tm.asset))
-
-	// Leave auction
-	now = now.Add(time.Second * 40)
-	tm.market.LeaveAuction(ctx, now)
-
-	// Check we have an accepted LP submission
-	assert.Equal(t, 1, tm.market.GetLPSCount())
-
-	// Check we have the right number of live orders
-	assert.Equal(t, int64(7), tm.market.GetOrdersOnBookCount())
-
-	// Check that the bond balance is untouched
-	assert.Equal(t, tm.market.GetBondAccountBalance(ctx, "trader-A", tm.market.GetID(), tm.asset), uint64(1000))
-
-	// Now move the mark price to force MTM settlement
-	o4 := getMarketOrder(tm, now, types.Order_TYPE_LIMIT, types.Order_TIME_IN_FORCE_GTC, "Order04", types.Side_SIDE_BUY, "trader-B", 1, 20)
-	o4conf, err := tm.market.SubmitOrder(ctx, o4)
-	require.NotNil(t, o4conf)
-	require.NoError(t, err)
-
-	// Check the bond account has been reduced to cover the price move
-	assert.Less(t, tm.market.GetBondAccountBalance(ctx, "trader-A", tm.market.GetID(), tm.asset), uint64(1000))
-}
-
-func TestLiquidity_CheckThatChangingLPDuringAuctionWorks(t *testing.T) {
-	now := time.Unix(10, 0)
-	closingAt := time.Unix(1000000000, 0)
-	tm := getTestMarket(t, now, closingAt, nil, nil)
-	ctx := context.Background()
-
-	// Create a new trader account with very little funding
-	addAccountWithAmount(tm, "trader-A", 7000)
-	addAccountWithAmount(tm, "trader-B", 10000000)
-	addAccountWithAmount(tm, "trader-C", 10000000)
-	tm.broker.EXPECT().Send(gomock.Any()).AnyTimes()
-
-	tm.mas.StartOpeningAuction(now, &types.AuctionDuration{Duration: 10})
-	tm.mas.AuctionStarted(ctx)
-	tm.market.EnterAuction(ctx)
-
-	// Create some normal orders to set the reference prices
-	o1 := getMarketOrder(tm, now, types.Order_TYPE_LIMIT, types.Order_TIME_IN_FORCE_GTC, "Order01", types.Side_SIDE_BUY, "trader-B", 10, 10)
-	o1conf, err := tm.market.SubmitOrder(ctx, o1)
-	require.NotNil(t, o1conf)
-	require.NoError(t, err)
-
-	o2 := getMarketOrder(tm, now, types.Order_TYPE_LIMIT, types.Order_TIME_IN_FORCE_GTC, "Order02", types.Side_SIDE_SELL, "trader-C", 2, 10)
-	o2conf, err := tm.market.SubmitOrder(ctx, o2)
-	require.NotNil(t, o2conf)
-	require.NoError(t, err)
-
-	o3 := getMarketOrder(tm, now, types.Order_TYPE_LIMIT, types.Order_TIME_IN_FORCE_GTC, "Order03", types.Side_SIDE_SELL, "trader-C", 1, 20)
-	o3conf, err := tm.market.SubmitOrder(ctx, o3)
-	require.NotNil(t, o3conf)
-	require.NoError(t, err)
-
-	o31 := getMarketOrder(tm, now, types.Order_TYPE_LIMIT, types.Order_TIME_IN_FORCE_GTC, "Order031", types.Side_SIDE_SELL, "trader-C", 1, 30)
-	o31conf, err := tm.market.SubmitOrder(ctx, o31)
-	require.NotNil(t, o31conf)
-	require.NoError(t, err)
-
-	buys := []*types.LiquidityOrder{&types.LiquidityOrder{Reference: types.PeggedReference_PEGGED_REFERENCE_BEST_BID, Offset: -1, Proportion: 50},
-		&types.LiquidityOrder{Reference: types.PeggedReference_PEGGED_REFERENCE_MID, Offset: -6, Proportion: 50}}
-	sells := []*types.LiquidityOrder{&types.LiquidityOrder{Reference: types.PeggedReference_PEGGED_REFERENCE_BEST_ASK, Offset: 1, Proportion: 50},
-		&types.LiquidityOrder{Reference: types.PeggedReference_PEGGED_REFERENCE_MID, Offset: 6, Proportion: 50}}
-
-	// Submitting a correct entry
-	lps := &types.LiquidityProvisionSubmission{
-		Fee:              "0.01",
-		MarketId:         tm.market.GetID(),
-		CommitmentAmount: 1000,
-		Buys:             buys,
-		Sells:            sells}
-
-	err = tm.market.SubmitLiquidityProvision(ctx, lps, "trader-A", "LPOrder01")
-	require.NoError(t, err)
-	require.Equal(t, types.LiquidityProvision_STATUS_ACTIVE.String(), tm.market.GetLPSState("trader-A").String())
-	assert.Equal(t, 4, tm.market.GetPeggedOrderCount())
-
-	// Check we have the right amount of bond balance
-	assert.Equal(t, uint64(1000), tm.market.GetBondAccountBalance(ctx, "trader-A", tm.market.GetID(), tm.asset))
-
-	// Amend the commitment
-	lps.CommitmentAmount = 2000
-	err = tm.market.SubmitLiquidityProvision(ctx, lps, "trader-A", "LPOrder01")
-	require.NoError(t, err)
-
-	// Check we have the right amount of bond balance
-	assert.Equal(t, uint64(2000), tm.market.GetBondAccountBalance(ctx, "trader-A", tm.market.GetID(), tm.asset))
-
-	// Amend the commitment
-	lps.CommitmentAmount = 500
-	err = tm.market.SubmitLiquidityProvision(ctx, lps, "trader-A", "LPOrder01")
-	require.NoError(t, err)
-
-	// Check we have the right amount of bond balance
-	assert.Equal(t, uint64(500), tm.market.GetBondAccountBalance(ctx, "trader-A", tm.market.GetID(), tm.asset))
-
-	// Change the shape of the lp submission
-	buys = []*types.LiquidityOrder{&types.LiquidityOrder{Reference: types.PeggedReference_PEGGED_REFERENCE_BEST_BID, Offset: -1, Proportion: 50}}
-	sells = []*types.LiquidityOrder{&types.LiquidityOrder{Reference: types.PeggedReference_PEGGED_REFERENCE_BEST_ASK, Offset: 1, Proportion: 50}}
-	lps.Buys = buys
-	lps.Sells = sells
-	err = tm.market.SubmitLiquidityProvision(ctx, lps, "trader-A", "LPOrder01")
-	require.NoError(t, err)
-	assert.Equal(t, 2, tm.market.GetPeggedOrderCount())
-	assert.Equal(t, 2, tm.market.GetParkedOrderCount())
-}
-
-// If we submit a valid LP submission but then try ot alter it to something non valid
-// the amendment should be rejected and the original submission is still valid
-func TestLiquidity_CheckThatFailedAmendDoesNotBreakExistingLP(t *testing.T) {
-	now := time.Unix(10, 0)
-	closingAt := time.Unix(1000000000, 0)
-	tm := getTestMarket(t, now, closingAt, nil, nil)
-	ctx := context.Background()
-
-	// Create a new trader account with very little funding
-	addAccountWithAmount(tm, "trader-A", 7000)
-	addAccountWithAmount(tm, "trader-B", 10000000)
-	addAccountWithAmount(tm, "trader-C", 10000000)
-	tm.broker.EXPECT().Send(gomock.Any()).AnyTimes()
-
-	tm.mas.StartOpeningAuction(now, &types.AuctionDuration{Duration: 10})
-	tm.mas.AuctionStarted(ctx)
-	tm.market.EnterAuction(ctx)
-
-	buys := []*types.LiquidityOrder{&types.LiquidityOrder{Reference: types.PeggedReference_PEGGED_REFERENCE_BEST_BID, Offset: -1, Proportion: 50},
-		&types.LiquidityOrder{Reference: types.PeggedReference_PEGGED_REFERENCE_MID, Offset: -6, Proportion: 50}}
-	sells := []*types.LiquidityOrder{&types.LiquidityOrder{Reference: types.PeggedReference_PEGGED_REFERENCE_BEST_ASK, Offset: 1, Proportion: 50},
-		&types.LiquidityOrder{Reference: types.PeggedReference_PEGGED_REFERENCE_MID, Offset: 6, Proportion: 50}}
-
-	// Submitting a correct entry
-	lps := &types.LiquidityProvisionSubmission{
-		Fee:              "0.01",
-		MarketId:         tm.market.GetID(),
-		CommitmentAmount: 1000,
-		Buys:             buys,
-		Sells:            sells}
-
-	err := tm.market.SubmitLiquidityProvision(ctx, lps, "trader-A", "LPOrder01")
-	require.NoError(t, err)
-	require.Equal(t, types.LiquidityProvision_STATUS_UNDEPLOYED.String(), tm.market.GetLPSState("trader-A").String())
-	assert.Equal(t, 0, tm.market.GetPeggedOrderCount())
-	assert.Equal(t, uint64(1000), tm.market.GetBondAccountBalance(ctx, "trader-A", tm.market.GetID(), tm.asset))
-
-	// Now attempt to amend the LP submission with something invalid
-	lps.Buys = nil
-	err = tm.market.SubmitLiquidityProvision(ctx, lps, "trader-A", "LPOrder01")
-	// We will not get an error because the previous submission will be re-used
-	require.NoError(t, err)
-
-	// Check that the original LP submission is still working fine
-	require.Equal(t, types.LiquidityProvision_STATUS_UNDEPLOYED.String(), tm.market.GetLPSState("trader-A").String())
-}
-
-// Liquidity fee must be updated when new LP submissions are added or existing ones
-// removed
-func TestLiquidity_CheckFeeIsCorrectAfterChanges(t *testing.T) {
-	now := time.Unix(10, 0)
-	closingAt := time.Unix(1000000000, 0)
-	tm := getTestMarket(t, now, closingAt, nil, nil)
-	ctx := context.Background()
-
-	// Create a new trader account with very little funding
-	addAccountWithAmount(tm, "trader-A", 7000)
-	tm.broker.EXPECT().Send(gomock.Any()).AnyTimes()
-
-	tm.mas.StartOpeningAuction(now, &types.AuctionDuration{Duration: 10})
-	tm.mas.AuctionStarted(ctx)
-	tm.market.EnterAuction(ctx)
-
-	// We shouldn't have a liquidity fee yet
-	// TODO	assert.Equal(t, 0.0, tm.market.GetLiquidityFee())
-
-	buys := []*types.LiquidityOrder{&types.LiquidityOrder{Reference: types.PeggedReference_PEGGED_REFERENCE_BEST_BID, Offset: -1, Proportion: 50}}
-	sells := []*types.LiquidityOrder{&types.LiquidityOrder{Reference: types.PeggedReference_PEGGED_REFERENCE_BEST_ASK, Offset: 1, Proportion: 50}}
-
-	// Submitting a correct entry
-	lps := &types.LiquidityProvisionSubmission{
-		Fee:              "0.01",
-		MarketId:         tm.market.GetID(),
-		CommitmentAmount: 1000,
-		Buys:             buys,
-		Sells:            sells}
-
-	err := tm.market.SubmitLiquidityProvision(ctx, lps, "trader-A", "LPOrder01")
-	require.NoError(t, err)
-
-	// Check the fee is correct
-	// TODO	assert.Equal(t, 0.01, tm.market.GetLiquidityFee())
-
-	// Update the fee
-	lps.Fee = "0.5"
-	err = tm.market.SubmitLiquidityProvision(ctx, lps, "trader-A", "LPOrder01")
-	require.NoError(t, err)
-
-	// Check the fee is correct
-	// TODO	assert.Equal(t, 0.5, tm.market.GetLiquidityFee())
-}
-
-func TestLiquidity_CheckWeCanSubmitLPDuringPriceAuction(t *testing.T) {
-	now := time.Unix(10, 0)
-	closingAt := time.Unix(1000000000, 0)
-
-	pMonitorSettings := &types.PriceMonitoringSettings{
-		Parameters: &types.PriceMonitoringParameters{
-			Triggers: []*types.PriceMonitoringTrigger{
-				{Horizon: 60, Probability: 0.15, AuctionExtension: 60},
-			},
-		},
-		UpdateFrequency: 600,
-	}
-
-	tm := getTestMarket(t, now, closingAt, pMonitorSettings, nil)
-	ctx := context.Background()
-
-	// Create a new trader account with very little funding
-	addAccountWithAmount(tm, "trader-A", 700000)
-	addAccountWithAmount(tm, "trader-B", 10000000)
-	addAccountWithAmount(tm, "trader-C", 10000000)
-	tm.broker.EXPECT().Send(gomock.Any()).AnyTimes()
-
-	tm.mas.StartOpeningAuction(now, &types.AuctionDuration{Duration: 10})
-	tm.mas.AuctionStarted(ctx)
-	tm.market.EnterAuction(ctx)
-
-	// Create some normal orders to set the reference prices
-	o1 := getMarketOrder(tm, now, types.Order_TYPE_LIMIT, types.Order_TIME_IN_FORCE_GTC, "Order01", types.Side_SIDE_BUY, "trader-B", 10, 1000)
-	o1conf, err := tm.market.SubmitOrder(ctx, o1)
-	require.NotNil(t, o1conf)
-	require.NoError(t, err)
-
-	o2 := getMarketOrder(tm, now, types.Order_TYPE_LIMIT, types.Order_TIME_IN_FORCE_GTC, "Order02", types.Side_SIDE_SELL, "trader-C", 2, 1000)
-	o2conf, err := tm.market.SubmitOrder(ctx, o2)
-	require.NotNil(t, o2conf)
-	require.NoError(t, err)
-
-	o3 := getMarketOrder(tm, now, types.Order_TYPE_LIMIT, types.Order_TIME_IN_FORCE_GTC, "Order03", types.Side_SIDE_SELL, "trader-C", 1, 2000)
-	o3conf, err := tm.market.SubmitOrder(ctx, o3)
-	require.NotNil(t, o3conf)
-	require.NoError(t, err)
-
-	o4 := getMarketOrder(tm, now, types.Order_TYPE_LIMIT, types.Order_TIME_IN_FORCE_GTC, "Order04", types.Side_SIDE_SELL, "trader-C", 10, 3000)
-	o4conf, err := tm.market.SubmitOrder(ctx, o4)
-	require.NotNil(t, o4conf)
-	require.NoError(t, err)
-
-	// Leave the auction so we can uncross the book
-	now = now.Add(time.Second * 20)
-	tm.market.LeaveAuction(ctx, now)
-	tm.market.OnChainTimeUpdate(ctx, now)
-
-	// Move the price enough that we go into a price auction
-	now = now.Add(time.Second * 20)
-	o5 := getMarketOrder(tm, now, types.Order_TYPE_MARKET, types.Order_TIME_IN_FORCE_IOC, "Order05", types.Side_SIDE_BUY, "trader-B", 2, 0)
-	o5conf, err := tm.market.SubmitOrder(ctx, o5)
-	require.NotNil(t, o5conf)
-	require.NoError(t, err)
-
-	// Check we are in price auction
-	assert.Equal(t, types.AuctionTrigger_AUCTION_TRIGGER_PRICE, tm.market.GetMarketData().Trigger)
-
-	// Now try to submit a LP submission
-	buys := []*types.LiquidityOrder{&types.LiquidityOrder{Reference: types.PeggedReference_PEGGED_REFERENCE_BEST_BID, Offset: -1, Proportion: 50},
-		&types.LiquidityOrder{Reference: types.PeggedReference_PEGGED_REFERENCE_MID, Offset: -2, Proportion: 50}}
-	sells := []*types.LiquidityOrder{&types.LiquidityOrder{Reference: types.PeggedReference_PEGGED_REFERENCE_BEST_ASK, Offset: 1, Proportion: 50},
-		&types.LiquidityOrder{Reference: types.PeggedReference_PEGGED_REFERENCE_MID, Offset: 2, Proportion: 50}}
-
-	// Submitting a correct entry
-	lps := &types.LiquidityProvisionSubmission{
-		Fee:              "0.01",
-		MarketId:         tm.market.GetID(),
-		CommitmentAmount: 1000,
-		Buys:             buys,
-		Sells:            sells}
-
-	err = tm.market.SubmitLiquidityProvision(ctx, lps, "trader-A", "LPOrder01")
-	require.NoError(t, err)
-	require.Equal(t, types.LiquidityProvision_STATUS_ACTIVE.String(), tm.market.GetLPSState("trader-A").String())
-	// Only 3 pegged orders as one fails due to price monitoring
-	assert.Equal(t, 3, tm.market.GetPeggedOrderCount())
-}
-
-func TestLiquidity_CheckThatExistingPeggedOrdersCountTowardsCommitment(t *testing.T) {
-	now := time.Unix(10, 0)
-	closingAt := time.Unix(1000000000, 0)
-	tm := getTestMarket(t, now, closingAt, nil, nil)
-	ctx := context.Background()
-
-	// Create a new trader account with very little funding
-	addAccountWithAmount(tm, "trader-A", 7000)
-	addAccountWithAmount(tm, "trader-B", 10000000)
-	addAccountWithAmount(tm, "trader-C", 10000000)
-	tm.broker.EXPECT().Send(gomock.Any()).AnyTimes()
-
-	tm.mas.StartOpeningAuction(now, &types.AuctionDuration{Duration: 10})
-	tm.mas.AuctionStarted(ctx)
-	tm.market.EnterAuction(ctx)
-
-	// Create some normal orders to set the reference prices
-	o1 := getMarketOrder(tm, now, types.Order_TYPE_LIMIT, types.Order_TIME_IN_FORCE_GTC, "Order01", types.Side_SIDE_BUY, "trader-B", 10, 10)
-	o1conf, err := tm.market.SubmitOrder(ctx, o1)
-	require.NotNil(t, o1conf)
-	require.NoError(t, err)
-
-	o2 := getMarketOrder(tm, now, types.Order_TYPE_LIMIT, types.Order_TIME_IN_FORCE_GTC, "Order02", types.Side_SIDE_SELL, "trader-C", 2, 10)
-	o2conf, err := tm.market.SubmitOrder(ctx, o2)
-	require.NotNil(t, o2conf)
-	require.NoError(t, err)
-
-	o3 := getMarketOrder(tm, now, types.Order_TYPE_LIMIT, types.Order_TIME_IN_FORCE_GTC, "Order03", types.Side_SIDE_SELL, "trader-C", 1, 20)
-	o3conf, err := tm.market.SubmitOrder(ctx, o3)
-	require.NotNil(t, o3conf)
-	require.NoError(t, err)
-
-	// Add a manual pegged order which should be included in commitment calculations
-	pegged := getMarketOrder(tm, now, types.Order_TYPE_LIMIT, types.Order_TIME_IN_FORCE_GTC, "Peggy", types.Side_SIDE_BUY, "trader-A", 1, 0)
-	pegged.PeggedOrder = &types.PeggedOrder{Reference: types.PeggedReference_PEGGED_REFERENCE_BEST_BID, Offset: -2}
-	peggedconf, err := tm.market.SubmitOrder(ctx, pegged)
-	require.NotNil(t, peggedconf)
-	require.NoError(t, err)
-
-	buys := []*types.LiquidityOrder{&types.LiquidityOrder{Reference: types.PeggedReference_PEGGED_REFERENCE_BEST_BID, Offset: -1, Proportion: 50},
-		&types.LiquidityOrder{Reference: types.PeggedReference_PEGGED_REFERENCE_MID, Offset: -6, Proportion: 50}}
-	sells := []*types.LiquidityOrder{&types.LiquidityOrder{Reference: types.PeggedReference_PEGGED_REFERENCE_BEST_ASK, Offset: 1, Proportion: 50},
-		&types.LiquidityOrder{Reference: types.PeggedReference_PEGGED_REFERENCE_MID, Offset: 6, Proportion: 50}}
-
-	// Submitting a correct entry
-	lps := &types.LiquidityProvisionSubmission{
-		Fee:              "0.01",
-		MarketId:         tm.market.GetID(),
-		CommitmentAmount: 1000,
-		Buys:             buys,
-		Sells:            sells}
-
-	err = tm.market.SubmitLiquidityProvision(ctx, lps, "trader-A", "LPOrder01")
-	require.NoError(t, err)
-	require.Equal(t, types.LiquidityProvision_STATUS_ACTIVE.String(), tm.market.GetLPSState("trader-A").String())
-	assert.Equal(t, 5, tm.market.GetPeggedOrderCount())
-	assert.Equal(t, 5, tm.market.GetParkedOrderCount())
-
-	// Leave the auction so we can uncross the book
-	now = now.Add(time.Second * 20)
-	tm.market.LeaveAuction(ctx, now)
-	tm.market.OnChainTimeUpdate(ctx, now)
-	assert.Equal(t, 5, tm.market.GetPeggedOrderCount())
-	assert.Equal(t, 0, tm.market.GetParkedOrderCount())
-
-	// TODO Check that the liquidity provision has taken into account the pegged order we already had
-}
-
-// When a price monitoring auction is started, make sure we cancel all the pegged orders and
-// that no fees are charged to the liquidity providers
-func TestLiquidity_CheckNoPenalityWhenGoingIntoPriceAuction(t *testing.T) {
-	now := time.Unix(10, 0)
-	closingAt := time.Unix(1000000000, 0)
-
-	pMonitorSettings := &types.PriceMonitoringSettings{
-		Parameters: &types.PriceMonitoringParameters{
-			Triggers: []*types.PriceMonitoringTrigger{
-				{Horizon: 60, Probability: 0.95, AuctionExtension: 60},
-			},
-		},
-		UpdateFrequency: 600,
-	}
-
-	tm := getTestMarket(t, now, closingAt, pMonitorSettings, nil)
-	ctx := context.Background()
-
-	// Create a new trader account with very little funding
-	addAccountWithAmount(tm, "trader-A", 700000)
-	addAccountWithAmount(tm, "trader-B", 10000000)
-	addAccountWithAmount(tm, "trader-C", 10000000)
-	tm.broker.EXPECT().Send(gomock.Any()).AnyTimes()
-
-	tm.mas.StartOpeningAuction(now, &types.AuctionDuration{Duration: 10})
-	tm.mas.AuctionStarted(ctx)
-	tm.market.EnterAuction(ctx)
-
-	// Create some normal orders to set the reference prices
-	o1 := getMarketOrder(tm, now, types.Order_TYPE_LIMIT, types.Order_TIME_IN_FORCE_GTC, "Order01", types.Side_SIDE_BUY, "trader-B", 10, 1000)
-	o1conf, err := tm.market.SubmitOrder(ctx, o1)
-	require.NotNil(t, o1conf)
-	require.NoError(t, err)
-
-	o2 := getMarketOrder(tm, now, types.Order_TYPE_LIMIT, types.Order_TIME_IN_FORCE_GTC, "Order02", types.Side_SIDE_SELL, "trader-C", 2, 1000)
-	o2conf, err := tm.market.SubmitOrder(ctx, o2)
-	require.NotNil(t, o2conf)
-	require.NoError(t, err)
-
-	o3 := getMarketOrder(tm, now, types.Order_TYPE_LIMIT, types.Order_TIME_IN_FORCE_GTC, "Order03", types.Side_SIDE_SELL, "trader-C", 1, 2000)
-	o3conf, err := tm.market.SubmitOrder(ctx, o3)
-	require.NotNil(t, o3conf)
-	require.NoError(t, err)
-
-	o4 := getMarketOrder(tm, now, types.Order_TYPE_LIMIT, types.Order_TIME_IN_FORCE_GTC, "Order04", types.Side_SIDE_SELL, "trader-C", 10, 3000)
-	o4conf, err := tm.market.SubmitOrder(ctx, o4)
-	require.NotNil(t, o4conf)
-	require.NoError(t, err)
-
-	// Submit a LP submission
-	buys := []*types.LiquidityOrder{&types.LiquidityOrder{Reference: types.PeggedReference_PEGGED_REFERENCE_BEST_BID, Offset: -1, Proportion: 50}}
-	sells := []*types.LiquidityOrder{&types.LiquidityOrder{Reference: types.PeggedReference_PEGGED_REFERENCE_BEST_ASK, Offset: 1, Proportion: 50}}
-
-	lps := &types.LiquidityProvisionSubmission{
-		Fee:              "0.01",
-		MarketId:         tm.market.GetID(),
-		CommitmentAmount: 1000,
-		Buys:             buys,
-		Sells:            sells}
-
-	err = tm.market.SubmitLiquidityProvision(ctx, lps, "trader-A", "LPOrder01")
-	require.NoError(t, err)
-	require.Equal(t, types.LiquidityProvision_STATUS_ACTIVE.String(), tm.market.GetLPSState("trader-A").String())
-
-	// Leave the auction so we can uncross the book
-	now = now.Add(time.Second * 20)
-	tm.market.LeaveAuction(ctx, now)
-	tm.market.OnChainTimeUpdate(ctx, now)
-
-	// Save the total amount of assets we have in general+margin+bond
-	totalFunds := tm.market.GetTotalAccountBalance(ctx, "trader-A", tm.market.GetID(), tm.asset)
-
-	// Move the price enough that we go into a price auction
-	now = now.Add(time.Second * 20)
-	o5 := getMarketOrder(tm, now, types.Order_TYPE_MARKET, types.Order_TIME_IN_FORCE_IOC, "Order05", types.Side_SIDE_BUY, "trader-B", 2, 0)
-	o5conf, err := tm.market.SubmitOrder(ctx, o5)
-	require.NotNil(t, o5conf)
-	require.NoError(t, err)
-
-	// Check we are in price auction
-	assert.Equal(t, types.AuctionTrigger_AUCTION_TRIGGER_PRICE, tm.market.GetMarketData().Trigger)
-
-	// All pegged orders must be removed
-	// TODO assert.Equal(t, 0, tm.market.GetPeggedOrderCount())
-	// TODO assert.Equal(t, 0, tm.market.GetParkedOrderCount())
-
-	// Check we have not lost any assets
-	assert.Equal(t, totalFunds, tm.market.GetTotalAccountBalance(ctx, "trader-A", tm.market.GetID(), tm.asset))
-=======
 	require.EqualError(t, err, "SIDE_BUY shape size exceed max (100)")
 	assert.Equal(t, 0, tm.market.GetLPSCount())
 }
@@ -948,5 +300,648 @@
 			ctx, lpSubmission, lpparty, "liquidity-submission-1"),
 	)
 
->>>>>>> c59f892a
+}
+
+// Check that we are unable to directly cancel or amend a pegged order that was
+// created by the LP system
+func TestLiquidity_MustNotBeAbleToCancelOrAmendLPOrder(t *testing.T) {
+	now := time.Unix(10, 0)
+	closingAt := time.Unix(1000000000, 0)
+	tm := getTestMarket(t, now, closingAt, nil, nil)
+	ctx := context.Background()
+
+	// Create a new trader account with very little funding
+	addAccountWithAmount(tm, "trader-A", 10000000)
+	addAccountWithAmount(tm, "trader-B", 10000000)
+	addAccountWithAmount(tm, "trader-C", 10000000)
+	tm.broker.EXPECT().Send(gomock.Any()).AnyTimes()
+
+	tm.mas.StartOpeningAuction(now, &types.AuctionDuration{Duration: 10})
+	tm.mas.AuctionStarted(ctx)
+	tm.market.EnterAuction(ctx)
+
+	// Create some normal orders to set the reference prices
+	o1 := getMarketOrder(tm, now, types.Order_TYPE_LIMIT, types.Order_TIME_IN_FORCE_GTC, "Order01", types.Side_SIDE_BUY, "trader-B", 10, 10)
+	o1conf, err := tm.market.SubmitOrder(ctx, o1)
+	require.NotNil(t, o1conf)
+	require.NoError(t, err)
+
+	o2 := getMarketOrder(tm, now, types.Order_TYPE_LIMIT, types.Order_TIME_IN_FORCE_GTC, "Order02", types.Side_SIDE_SELL, "trader-C", 2, 10)
+	o2conf, err := tm.market.SubmitOrder(ctx, o2)
+	require.NotNil(t, o2conf)
+	require.NoError(t, err)
+
+	o3 := getMarketOrder(tm, now, types.Order_TYPE_LIMIT, types.Order_TIME_IN_FORCE_GTC, "Order03", types.Side_SIDE_SELL, "trader-C", 1, 20)
+	o3conf, err := tm.market.SubmitOrder(ctx, o3)
+	require.NotNil(t, o3conf)
+	require.NoError(t, err)
+
+	buys := []*types.LiquidityOrder{&types.LiquidityOrder{Reference: types.PeggedReference_PEGGED_REFERENCE_BEST_BID, Offset: -1, Proportion: 50},
+		&types.LiquidityOrder{Reference: types.PeggedReference_PEGGED_REFERENCE_BEST_BID, Offset: -2, Proportion: 50}}
+	sells := []*types.LiquidityOrder{&types.LiquidityOrder{Reference: types.PeggedReference_PEGGED_REFERENCE_BEST_ASK, Offset: 1, Proportion: 50},
+		&types.LiquidityOrder{Reference: types.PeggedReference_PEGGED_REFERENCE_BEST_ASK, Offset: 2, Proportion: 50}}
+
+	// Submitting a correct entry
+	lps := &types.LiquidityProvisionSubmission{
+		Fee:              "0.01",
+		MarketId:         tm.market.GetID(),
+		CommitmentAmount: 1000,
+		Buys:             buys,
+		Sells:            sells}
+
+	err = tm.market.SubmitLiquidityProvision(ctx, lps, "trader-A", "LPOrder01")
+	require.NoError(t, err)
+
+	// Leave auction
+	tm.market.LeaveAuction(ctx, now.Add(time.Second*20))
+
+	// Check we have an accepted LP submission
+	assert.Equal(t, 1, tm.market.GetLPSCount())
+
+	// Check we have the right number of live orders
+	assert.Equal(t, int64(6), tm.market.GetOrdersOnBookCount())
+
+	// Attempt to cancel one of the pegged orders and it is rejected
+	orders := tm.market.GetPeggedOrders("trader-A")
+	assert.GreaterOrEqual(t, len(orders), 0)
+
+	cancelConf, err := tm.market.CancelOrder(ctx, "trader-A", orders[0].Id)
+	require.Nil(t, cancelConf)
+	require.Error(t, err)
+	assert.Equal(t, types.OrderError_ORDER_ERROR_EDIT_NOT_ALLOWED, err)
+
+	// Attempt to amend one of the pegged orders
+	amend := &types.OrderAmendment{OrderId: orders[0].Id,
+		PartyId:   orders[0].PartyId,
+		MarketId:  orders[0].MarketId,
+		SizeDelta: +5}
+	amendConf, err := tm.market.AmendOrder(ctx, amend)
+	require.Error(t, err)
+	require.Nil(t, amendConf)
+	assert.Equal(t, types.OrderError_ORDER_ERROR_EDIT_NOT_ALLOWED, err)
+}
+
+// When a liquidity provider submits an order and runs out of margin from both their general
+// and margin account, the system should take the required amount from the bond account
+func TestLiquidity_CheckThatBondAccountUsedToFundShortfallInInitialMargin(t *testing.T) {
+	now := time.Unix(10, 0)
+	closingAt := time.Unix(1000000000, 0)
+	tm := getTestMarket(t, now, closingAt, nil, nil)
+	ctx := context.Background()
+
+	// Create a new trader account with very little funding
+	addAccountWithAmount(tm, "trader-A", 3000)
+	addAccountWithAmount(tm, "trader-B", 10000000)
+	addAccountWithAmount(tm, "trader-C", 10000000)
+	tm.broker.EXPECT().Send(gomock.Any()).AnyTimes()
+
+	tm.mas.StartOpeningAuction(now, &types.AuctionDuration{Duration: 10})
+	tm.mas.AuctionStarted(ctx)
+	tm.market.EnterAuction(ctx)
+
+	// Create some normal orders to set the reference prices
+	o1 := getMarketOrder(tm, now, types.Order_TYPE_LIMIT, types.Order_TIME_IN_FORCE_GTC, "Order01", types.Side_SIDE_BUY, "trader-B", 10, 10)
+	o1conf, err := tm.market.SubmitOrder(ctx, o1)
+	require.NotNil(t, o1conf)
+	require.NoError(t, err)
+
+	o2 := getMarketOrder(tm, now, types.Order_TYPE_LIMIT, types.Order_TIME_IN_FORCE_GTC, "Order02", types.Side_SIDE_SELL, "trader-C", 2, 10)
+	o2conf, err := tm.market.SubmitOrder(ctx, o2)
+	require.NotNil(t, o2conf)
+	require.NoError(t, err)
+
+	o3 := getMarketOrder(tm, now, types.Order_TYPE_LIMIT, types.Order_TIME_IN_FORCE_GTC, "Order03", types.Side_SIDE_SELL, "trader-C", 1, 20)
+	o3conf, err := tm.market.SubmitOrder(ctx, o3)
+	require.NotNil(t, o3conf)
+	require.NoError(t, err)
+
+	buys := []*types.LiquidityOrder{&types.LiquidityOrder{Reference: types.PeggedReference_PEGGED_REFERENCE_BEST_BID, Offset: -1, Proportion: 50},
+		&types.LiquidityOrder{Reference: types.PeggedReference_PEGGED_REFERENCE_BEST_BID, Offset: -2, Proportion: 50}}
+	sells := []*types.LiquidityOrder{&types.LiquidityOrder{Reference: types.PeggedReference_PEGGED_REFERENCE_BEST_ASK, Offset: 1, Proportion: 50},
+		&types.LiquidityOrder{Reference: types.PeggedReference_PEGGED_REFERENCE_BEST_ASK, Offset: 2, Proportion: 50}}
+
+	// Submitting a correct entry
+	lps := &types.LiquidityProvisionSubmission{
+		Fee:              "0.01",
+		MarketId:         tm.market.GetID(),
+		CommitmentAmount: 1000,
+		Buys:             buys,
+		Sells:            sells}
+
+	err = tm.market.SubmitLiquidityProvision(ctx, lps, "trader-A", "LPOrder01")
+	require.NoError(t, err)
+
+	// Check we have the right amount of bond balance
+	assert.Equal(t, uint64(1000), tm.market.GetBondAccountBalance(ctx, "trader-A", tm.market.GetID(), tm.asset))
+
+	// Leave auction
+	tm.market.LeaveAuction(ctx, now.Add(time.Second*20))
+
+	// Check we have an accepted LP submission
+	assert.Equal(t, 1, tm.market.GetLPSCount())
+
+	// Check we have the right number of live orders
+	assert.Equal(t, int64(6), tm.market.GetOrdersOnBookCount())
+
+	// Check that the bond balance has been reduced
+	assert.Less(t, tm.market.GetBondAccountBalance(ctx, "trader-A", tm.market.GetID(), tm.asset), uint64(1000))
+}
+
+// When a liquidity provider has a position that requires more margin after a MTM settlement,
+// they should use the assets in the bond account after the general and margin account are empty
+func TestLiquidity_CheckThatBondAccountUsedToFundShortfallInMaintenanceMargin(t *testing.T) {
+	now := time.Unix(10, 0)
+	closingAt := time.Unix(1000000000, 0)
+	tm := getTestMarket(t, now, closingAt, nil, nil)
+	ctx := context.Background()
+
+	// Create a new trader account with very little funding
+	addAccountWithAmount(tm, "trader-A", 7000)
+	addAccountWithAmount(tm, "trader-B", 10000000)
+	addAccountWithAmount(tm, "trader-C", 10000000)
+	tm.broker.EXPECT().Send(gomock.Any()).AnyTimes()
+
+	tm.mas.StartOpeningAuction(now, &types.AuctionDuration{Duration: 10})
+	tm.mas.AuctionStarted(ctx)
+	tm.market.EnterAuction(ctx)
+
+	// Create some normal orders to set the reference prices
+	o1 := getMarketOrder(tm, now, types.Order_TYPE_LIMIT, types.Order_TIME_IN_FORCE_GTC, "Order01", types.Side_SIDE_BUY, "trader-B", 10, 10)
+	o1conf, err := tm.market.SubmitOrder(ctx, o1)
+	require.NotNil(t, o1conf)
+	require.NoError(t, err)
+
+	o2 := getMarketOrder(tm, now, types.Order_TYPE_LIMIT, types.Order_TIME_IN_FORCE_GTC, "Order02", types.Side_SIDE_SELL, "trader-C", 2, 10)
+	o2conf, err := tm.market.SubmitOrder(ctx, o2)
+	require.NotNil(t, o2conf)
+	require.NoError(t, err)
+
+	o3 := getMarketOrder(tm, now, types.Order_TYPE_LIMIT, types.Order_TIME_IN_FORCE_GTC, "Order03", types.Side_SIDE_SELL, "trader-C", 1, 20)
+	o3conf, err := tm.market.SubmitOrder(ctx, o3)
+	require.NotNil(t, o3conf)
+	require.NoError(t, err)
+
+	o31 := getMarketOrder(tm, now, types.Order_TYPE_LIMIT, types.Order_TIME_IN_FORCE_GTC, "Order031", types.Side_SIDE_SELL, "trader-C", 1, 30)
+	o31conf, err := tm.market.SubmitOrder(ctx, o31)
+	require.NotNil(t, o31conf)
+	require.NoError(t, err)
+
+	buys := []*types.LiquidityOrder{&types.LiquidityOrder{Reference: types.PeggedReference_PEGGED_REFERENCE_BEST_BID, Offset: -1, Proportion: 50},
+		&types.LiquidityOrder{Reference: types.PeggedReference_PEGGED_REFERENCE_MID, Offset: -6, Proportion: 50}}
+	sells := []*types.LiquidityOrder{&types.LiquidityOrder{Reference: types.PeggedReference_PEGGED_REFERENCE_BEST_ASK, Offset: 1, Proportion: 50},
+		&types.LiquidityOrder{Reference: types.PeggedReference_PEGGED_REFERENCE_MID, Offset: 6, Proportion: 50}}
+
+	// Submitting a correct entry
+	lps := &types.LiquidityProvisionSubmission{
+		Fee:              "0.01",
+		MarketId:         tm.market.GetID(),
+		CommitmentAmount: 1000,
+		Buys:             buys,
+		Sells:            sells}
+
+	err = tm.market.SubmitLiquidityProvision(ctx, lps, "trader-A", "LPOrder01")
+	require.NoError(t, err)
+
+	// Check we have the right amount of bond balance
+	assert.Equal(t, uint64(1000), tm.market.GetBondAccountBalance(ctx, "trader-A", tm.market.GetID(), tm.asset))
+
+	// Leave auction
+	now = now.Add(time.Second * 40)
+	tm.market.LeaveAuction(ctx, now)
+
+	// Check we have an accepted LP submission
+	assert.Equal(t, 1, tm.market.GetLPSCount())
+
+	// Check we have the right number of live orders
+	assert.Equal(t, int64(7), tm.market.GetOrdersOnBookCount())
+
+	// Check that the bond balance is untouched
+	assert.Equal(t, tm.market.GetBondAccountBalance(ctx, "trader-A", tm.market.GetID(), tm.asset), uint64(1000))
+
+	// Now move the mark price to force MTM settlement
+	o4 := getMarketOrder(tm, now, types.Order_TYPE_LIMIT, types.Order_TIME_IN_FORCE_GTC, "Order04", types.Side_SIDE_BUY, "trader-B", 1, 20)
+	o4conf, err := tm.market.SubmitOrder(ctx, o4)
+	require.NotNil(t, o4conf)
+	require.NoError(t, err)
+
+	// Check the bond account has been reduced to cover the price move
+	assert.Less(t, tm.market.GetBondAccountBalance(ctx, "trader-A", tm.market.GetID(), tm.asset), uint64(1000))
+}
+
+func TestLiquidity_CheckThatChangingLPDuringAuctionWorks(t *testing.T) {
+	now := time.Unix(10, 0)
+	closingAt := time.Unix(1000000000, 0)
+	tm := getTestMarket(t, now, closingAt, nil, nil)
+	ctx := context.Background()
+
+	// Create a new trader account with very little funding
+	addAccountWithAmount(tm, "trader-A", 7000)
+	addAccountWithAmount(tm, "trader-B", 10000000)
+	addAccountWithAmount(tm, "trader-C", 10000000)
+	tm.broker.EXPECT().Send(gomock.Any()).AnyTimes()
+
+	tm.mas.StartOpeningAuction(now, &types.AuctionDuration{Duration: 10})
+	tm.mas.AuctionStarted(ctx)
+	tm.market.EnterAuction(ctx)
+
+	// Create some normal orders to set the reference prices
+	o1 := getMarketOrder(tm, now, types.Order_TYPE_LIMIT, types.Order_TIME_IN_FORCE_GTC, "Order01", types.Side_SIDE_BUY, "trader-B", 10, 10)
+	o1conf, err := tm.market.SubmitOrder(ctx, o1)
+	require.NotNil(t, o1conf)
+	require.NoError(t, err)
+
+	o2 := getMarketOrder(tm, now, types.Order_TYPE_LIMIT, types.Order_TIME_IN_FORCE_GTC, "Order02", types.Side_SIDE_SELL, "trader-C", 2, 10)
+	o2conf, err := tm.market.SubmitOrder(ctx, o2)
+	require.NotNil(t, o2conf)
+	require.NoError(t, err)
+
+	o3 := getMarketOrder(tm, now, types.Order_TYPE_LIMIT, types.Order_TIME_IN_FORCE_GTC, "Order03", types.Side_SIDE_SELL, "trader-C", 1, 20)
+	o3conf, err := tm.market.SubmitOrder(ctx, o3)
+	require.NotNil(t, o3conf)
+	require.NoError(t, err)
+
+	o31 := getMarketOrder(tm, now, types.Order_TYPE_LIMIT, types.Order_TIME_IN_FORCE_GTC, "Order031", types.Side_SIDE_SELL, "trader-C", 1, 30)
+	o31conf, err := tm.market.SubmitOrder(ctx, o31)
+	require.NotNil(t, o31conf)
+	require.NoError(t, err)
+
+	buys := []*types.LiquidityOrder{&types.LiquidityOrder{Reference: types.PeggedReference_PEGGED_REFERENCE_BEST_BID, Offset: -1, Proportion: 50},
+		&types.LiquidityOrder{Reference: types.PeggedReference_PEGGED_REFERENCE_MID, Offset: -6, Proportion: 50}}
+	sells := []*types.LiquidityOrder{&types.LiquidityOrder{Reference: types.PeggedReference_PEGGED_REFERENCE_BEST_ASK, Offset: 1, Proportion: 50},
+		&types.LiquidityOrder{Reference: types.PeggedReference_PEGGED_REFERENCE_MID, Offset: 6, Proportion: 50}}
+
+	// Submitting a correct entry
+	lps := &types.LiquidityProvisionSubmission{
+		Fee:              "0.01",
+		MarketId:         tm.market.GetID(),
+		CommitmentAmount: 1000,
+		Buys:             buys,
+		Sells:            sells}
+
+	err = tm.market.SubmitLiquidityProvision(ctx, lps, "trader-A", "LPOrder01")
+	require.NoError(t, err)
+	require.Equal(t, types.LiquidityProvision_STATUS_ACTIVE.String(), tm.market.GetLPSState("trader-A").String())
+	assert.Equal(t, 4, tm.market.GetPeggedOrderCount())
+
+	// Check we have the right amount of bond balance
+	assert.Equal(t, uint64(1000), tm.market.GetBondAccountBalance(ctx, "trader-A", tm.market.GetID(), tm.asset))
+
+	// Amend the commitment
+	lps.CommitmentAmount = 2000
+	err = tm.market.SubmitLiquidityProvision(ctx, lps, "trader-A", "LPOrder01")
+	require.NoError(t, err)
+
+	// Check we have the right amount of bond balance
+	assert.Equal(t, uint64(2000), tm.market.GetBondAccountBalance(ctx, "trader-A", tm.market.GetID(), tm.asset))
+
+	// Amend the commitment
+	lps.CommitmentAmount = 500
+	err = tm.market.SubmitLiquidityProvision(ctx, lps, "trader-A", "LPOrder01")
+	require.NoError(t, err)
+
+	// Check we have the right amount of bond balance
+	assert.Equal(t, uint64(500), tm.market.GetBondAccountBalance(ctx, "trader-A", tm.market.GetID(), tm.asset))
+
+	// Change the shape of the lp submission
+	buys = []*types.LiquidityOrder{&types.LiquidityOrder{Reference: types.PeggedReference_PEGGED_REFERENCE_BEST_BID, Offset: -1, Proportion: 50}}
+	sells = []*types.LiquidityOrder{&types.LiquidityOrder{Reference: types.PeggedReference_PEGGED_REFERENCE_BEST_ASK, Offset: 1, Proportion: 50}}
+	lps.Buys = buys
+	lps.Sells = sells
+	err = tm.market.SubmitLiquidityProvision(ctx, lps, "trader-A", "LPOrder01")
+	require.NoError(t, err)
+	assert.Equal(t, 2, tm.market.GetPeggedOrderCount())
+	assert.Equal(t, 2, tm.market.GetParkedOrderCount())
+}
+
+// If we submit a valid LP submission but then try ot alter it to something non valid
+// the amendment should be rejected and the original submission is still valid
+func TestLiquidity_CheckThatFailedAmendDoesNotBreakExistingLP(t *testing.T) {
+	now := time.Unix(10, 0)
+	closingAt := time.Unix(1000000000, 0)
+	tm := getTestMarket(t, now, closingAt, nil, nil)
+	ctx := context.Background()
+
+	// Create a new trader account with very little funding
+	addAccountWithAmount(tm, "trader-A", 7000)
+	addAccountWithAmount(tm, "trader-B", 10000000)
+	addAccountWithAmount(tm, "trader-C", 10000000)
+	tm.broker.EXPECT().Send(gomock.Any()).AnyTimes()
+
+	tm.mas.StartOpeningAuction(now, &types.AuctionDuration{Duration: 10})
+	tm.mas.AuctionStarted(ctx)
+	tm.market.EnterAuction(ctx)
+
+	buys := []*types.LiquidityOrder{&types.LiquidityOrder{Reference: types.PeggedReference_PEGGED_REFERENCE_BEST_BID, Offset: -1, Proportion: 50},
+		&types.LiquidityOrder{Reference: types.PeggedReference_PEGGED_REFERENCE_MID, Offset: -6, Proportion: 50}}
+	sells := []*types.LiquidityOrder{&types.LiquidityOrder{Reference: types.PeggedReference_PEGGED_REFERENCE_BEST_ASK, Offset: 1, Proportion: 50},
+		&types.LiquidityOrder{Reference: types.PeggedReference_PEGGED_REFERENCE_MID, Offset: 6, Proportion: 50}}
+
+	// Submitting a correct entry
+	lps := &types.LiquidityProvisionSubmission{
+		Fee:              "0.01",
+		MarketId:         tm.market.GetID(),
+		CommitmentAmount: 1000,
+		Buys:             buys,
+		Sells:            sells}
+
+	err := tm.market.SubmitLiquidityProvision(ctx, lps, "trader-A", "LPOrder01")
+	require.NoError(t, err)
+	require.Equal(t, types.LiquidityProvision_STATUS_UNDEPLOYED.String(), tm.market.GetLPSState("trader-A").String())
+	assert.Equal(t, 0, tm.market.GetPeggedOrderCount())
+	assert.Equal(t, uint64(1000), tm.market.GetBondAccountBalance(ctx, "trader-A", tm.market.GetID(), tm.asset))
+
+	// Now attempt to amend the LP submission with something invalid
+	lps.Buys = nil
+	err = tm.market.SubmitLiquidityProvision(ctx, lps, "trader-A", "LPOrder01")
+	// We will not get an error because the previous submission will be re-used
+	require.NoError(t, err)
+
+	// Check that the original LP submission is still working fine
+	require.Equal(t, types.LiquidityProvision_STATUS_UNDEPLOYED.String(), tm.market.GetLPSState("trader-A").String())
+}
+
+// Liquidity fee must be updated when new LP submissions are added or existing ones
+// removed
+func TestLiquidity_CheckFeeIsCorrectAfterChanges(t *testing.T) {
+	now := time.Unix(10, 0)
+	closingAt := time.Unix(1000000000, 0)
+	tm := getTestMarket(t, now, closingAt, nil, nil)
+	ctx := context.Background()
+
+	// Create a new trader account with very little funding
+	addAccountWithAmount(tm, "trader-A", 7000)
+	tm.broker.EXPECT().Send(gomock.Any()).AnyTimes()
+
+	tm.mas.StartOpeningAuction(now, &types.AuctionDuration{Duration: 10})
+	tm.mas.AuctionStarted(ctx)
+	tm.market.EnterAuction(ctx)
+
+	// We shouldn't have a liquidity fee yet
+	// TODO	assert.Equal(t, 0.0, tm.market.GetLiquidityFee())
+
+	buys := []*types.LiquidityOrder{&types.LiquidityOrder{Reference: types.PeggedReference_PEGGED_REFERENCE_BEST_BID, Offset: -1, Proportion: 50}}
+	sells := []*types.LiquidityOrder{&types.LiquidityOrder{Reference: types.PeggedReference_PEGGED_REFERENCE_BEST_ASK, Offset: 1, Proportion: 50}}
+
+	// Submitting a correct entry
+	lps := &types.LiquidityProvisionSubmission{
+		Fee:              "0.01",
+		MarketId:         tm.market.GetID(),
+		CommitmentAmount: 1000,
+		Buys:             buys,
+		Sells:            sells}
+
+	err := tm.market.SubmitLiquidityProvision(ctx, lps, "trader-A", "LPOrder01")
+	require.NoError(t, err)
+
+	// Check the fee is correct
+	// TODO	assert.Equal(t, 0.01, tm.market.GetLiquidityFee())
+
+	// Update the fee
+	lps.Fee = "0.5"
+	err = tm.market.SubmitLiquidityProvision(ctx, lps, "trader-A", "LPOrder01")
+	require.NoError(t, err)
+
+	// Check the fee is correct
+	// TODO	assert.Equal(t, 0.5, tm.market.GetLiquidityFee())
+}
+
+func TestLiquidity_CheckWeCanSubmitLPDuringPriceAuction(t *testing.T) {
+	now := time.Unix(10, 0)
+	closingAt := time.Unix(1000000000, 0)
+
+	pMonitorSettings := &types.PriceMonitoringSettings{
+		Parameters: &types.PriceMonitoringParameters{
+			Triggers: []*types.PriceMonitoringTrigger{
+				{Horizon: 60, Probability: 0.15, AuctionExtension: 60},
+			},
+		},
+		UpdateFrequency: 600,
+	}
+
+	tm := getTestMarket(t, now, closingAt, pMonitorSettings, nil)
+	ctx := context.Background()
+
+	// Create a new trader account with very little funding
+	addAccountWithAmount(tm, "trader-A", 700000)
+	addAccountWithAmount(tm, "trader-B", 10000000)
+	addAccountWithAmount(tm, "trader-C", 10000000)
+	tm.broker.EXPECT().Send(gomock.Any()).AnyTimes()
+
+	tm.mas.StartOpeningAuction(now, &types.AuctionDuration{Duration: 10})
+	tm.mas.AuctionStarted(ctx)
+	tm.market.EnterAuction(ctx)
+
+	// Create some normal orders to set the reference prices
+	o1 := getMarketOrder(tm, now, types.Order_TYPE_LIMIT, types.Order_TIME_IN_FORCE_GTC, "Order01", types.Side_SIDE_BUY, "trader-B", 10, 1000)
+	o1conf, err := tm.market.SubmitOrder(ctx, o1)
+	require.NotNil(t, o1conf)
+	require.NoError(t, err)
+
+	o2 := getMarketOrder(tm, now, types.Order_TYPE_LIMIT, types.Order_TIME_IN_FORCE_GTC, "Order02", types.Side_SIDE_SELL, "trader-C", 2, 1000)
+	o2conf, err := tm.market.SubmitOrder(ctx, o2)
+	require.NotNil(t, o2conf)
+	require.NoError(t, err)
+
+	o3 := getMarketOrder(tm, now, types.Order_TYPE_LIMIT, types.Order_TIME_IN_FORCE_GTC, "Order03", types.Side_SIDE_SELL, "trader-C", 1, 2000)
+	o3conf, err := tm.market.SubmitOrder(ctx, o3)
+	require.NotNil(t, o3conf)
+	require.NoError(t, err)
+
+	o4 := getMarketOrder(tm, now, types.Order_TYPE_LIMIT, types.Order_TIME_IN_FORCE_GTC, "Order04", types.Side_SIDE_SELL, "trader-C", 10, 3000)
+	o4conf, err := tm.market.SubmitOrder(ctx, o4)
+	require.NotNil(t, o4conf)
+	require.NoError(t, err)
+
+	// Leave the auction so we can uncross the book
+	now = now.Add(time.Second * 20)
+	tm.market.LeaveAuction(ctx, now)
+	tm.market.OnChainTimeUpdate(ctx, now)
+
+	// Move the price enough that we go into a price auction
+	now = now.Add(time.Second * 20)
+	o5 := getMarketOrder(tm, now, types.Order_TYPE_MARKET, types.Order_TIME_IN_FORCE_IOC, "Order05", types.Side_SIDE_BUY, "trader-B", 2, 0)
+	o5conf, err := tm.market.SubmitOrder(ctx, o5)
+	require.NotNil(t, o5conf)
+	require.NoError(t, err)
+
+	// Check we are in price auction
+	assert.Equal(t, types.AuctionTrigger_AUCTION_TRIGGER_PRICE, tm.market.GetMarketData().Trigger)
+
+	// Now try to submit a LP submission
+	buys := []*types.LiquidityOrder{&types.LiquidityOrder{Reference: types.PeggedReference_PEGGED_REFERENCE_BEST_BID, Offset: -1, Proportion: 50},
+		&types.LiquidityOrder{Reference: types.PeggedReference_PEGGED_REFERENCE_MID, Offset: -2, Proportion: 50}}
+	sells := []*types.LiquidityOrder{&types.LiquidityOrder{Reference: types.PeggedReference_PEGGED_REFERENCE_BEST_ASK, Offset: 1, Proportion: 50},
+		&types.LiquidityOrder{Reference: types.PeggedReference_PEGGED_REFERENCE_MID, Offset: 2, Proportion: 50}}
+
+	// Submitting a correct entry
+	lps := &types.LiquidityProvisionSubmission{
+		Fee:              "0.01",
+		MarketId:         tm.market.GetID(),
+		CommitmentAmount: 1000,
+		Buys:             buys,
+		Sells:            sells}
+
+	err = tm.market.SubmitLiquidityProvision(ctx, lps, "trader-A", "LPOrder01")
+	require.NoError(t, err)
+	require.Equal(t, types.LiquidityProvision_STATUS_ACTIVE.String(), tm.market.GetLPSState("trader-A").String())
+	// Only 3 pegged orders as one fails due to price monitoring
+	assert.Equal(t, 3, tm.market.GetPeggedOrderCount())
+}
+
+func TestLiquidity_CheckThatExistingPeggedOrdersCountTowardsCommitment(t *testing.T) {
+	now := time.Unix(10, 0)
+	closingAt := time.Unix(1000000000, 0)
+	tm := getTestMarket(t, now, closingAt, nil, nil)
+	ctx := context.Background()
+
+	// Create a new trader account with very little funding
+	addAccountWithAmount(tm, "trader-A", 7000)
+	addAccountWithAmount(tm, "trader-B", 10000000)
+	addAccountWithAmount(tm, "trader-C", 10000000)
+	tm.broker.EXPECT().Send(gomock.Any()).AnyTimes()
+
+	tm.mas.StartOpeningAuction(now, &types.AuctionDuration{Duration: 10})
+	tm.mas.AuctionStarted(ctx)
+	tm.market.EnterAuction(ctx)
+
+	// Create some normal orders to set the reference prices
+	o1 := getMarketOrder(tm, now, types.Order_TYPE_LIMIT, types.Order_TIME_IN_FORCE_GTC, "Order01", types.Side_SIDE_BUY, "trader-B", 10, 10)
+	o1conf, err := tm.market.SubmitOrder(ctx, o1)
+	require.NotNil(t, o1conf)
+	require.NoError(t, err)
+
+	o2 := getMarketOrder(tm, now, types.Order_TYPE_LIMIT, types.Order_TIME_IN_FORCE_GTC, "Order02", types.Side_SIDE_SELL, "trader-C", 2, 10)
+	o2conf, err := tm.market.SubmitOrder(ctx, o2)
+	require.NotNil(t, o2conf)
+	require.NoError(t, err)
+
+	o3 := getMarketOrder(tm, now, types.Order_TYPE_LIMIT, types.Order_TIME_IN_FORCE_GTC, "Order03", types.Side_SIDE_SELL, "trader-C", 1, 20)
+	o3conf, err := tm.market.SubmitOrder(ctx, o3)
+	require.NotNil(t, o3conf)
+	require.NoError(t, err)
+
+	// Add a manual pegged order which should be included in commitment calculations
+	pegged := getMarketOrder(tm, now, types.Order_TYPE_LIMIT, types.Order_TIME_IN_FORCE_GTC, "Peggy", types.Side_SIDE_BUY, "trader-A", 1, 0)
+	pegged.PeggedOrder = &types.PeggedOrder{Reference: types.PeggedReference_PEGGED_REFERENCE_BEST_BID, Offset: -2}
+	peggedconf, err := tm.market.SubmitOrder(ctx, pegged)
+	require.NotNil(t, peggedconf)
+	require.NoError(t, err)
+
+	buys := []*types.LiquidityOrder{&types.LiquidityOrder{Reference: types.PeggedReference_PEGGED_REFERENCE_BEST_BID, Offset: -1, Proportion: 50},
+		&types.LiquidityOrder{Reference: types.PeggedReference_PEGGED_REFERENCE_MID, Offset: -6, Proportion: 50}}
+	sells := []*types.LiquidityOrder{&types.LiquidityOrder{Reference: types.PeggedReference_PEGGED_REFERENCE_BEST_ASK, Offset: 1, Proportion: 50},
+		&types.LiquidityOrder{Reference: types.PeggedReference_PEGGED_REFERENCE_MID, Offset: 6, Proportion: 50}}
+
+	// Submitting a correct entry
+	lps := &types.LiquidityProvisionSubmission{
+		Fee:              "0.01",
+		MarketId:         tm.market.GetID(),
+		CommitmentAmount: 1000,
+		Buys:             buys,
+		Sells:            sells}
+
+	err = tm.market.SubmitLiquidityProvision(ctx, lps, "trader-A", "LPOrder01")
+	require.NoError(t, err)
+	require.Equal(t, types.LiquidityProvision_STATUS_ACTIVE.String(), tm.market.GetLPSState("trader-A").String())
+	assert.Equal(t, 5, tm.market.GetPeggedOrderCount())
+	assert.Equal(t, 5, tm.market.GetParkedOrderCount())
+
+	// Leave the auction so we can uncross the book
+	now = now.Add(time.Second * 20)
+	tm.market.LeaveAuction(ctx, now)
+	tm.market.OnChainTimeUpdate(ctx, now)
+	assert.Equal(t, 5, tm.market.GetPeggedOrderCount())
+	assert.Equal(t, 0, tm.market.GetParkedOrderCount())
+
+	// TODO Check that the liquidity provision has taken into account the pegged order we already had
+}
+
+// When a price monitoring auction is started, make sure we cancel all the pegged orders and
+// that no fees are charged to the liquidity providers
+func TestLiquidity_CheckNoPenalityWhenGoingIntoPriceAuction(t *testing.T) {
+	now := time.Unix(10, 0)
+	closingAt := time.Unix(1000000000, 0)
+
+	pMonitorSettings := &types.PriceMonitoringSettings{
+		Parameters: &types.PriceMonitoringParameters{
+			Triggers: []*types.PriceMonitoringTrigger{
+				{Horizon: 60, Probability: 0.95, AuctionExtension: 60},
+			},
+		},
+		UpdateFrequency: 600,
+	}
+
+	tm := getTestMarket(t, now, closingAt, pMonitorSettings, nil)
+	ctx := context.Background()
+
+	// Create a new trader account with very little funding
+	addAccountWithAmount(tm, "trader-A", 700000)
+	addAccountWithAmount(tm, "trader-B", 10000000)
+	addAccountWithAmount(tm, "trader-C", 10000000)
+	tm.broker.EXPECT().Send(gomock.Any()).AnyTimes()
+
+	tm.mas.StartOpeningAuction(now, &types.AuctionDuration{Duration: 10})
+	tm.mas.AuctionStarted(ctx)
+	tm.market.EnterAuction(ctx)
+
+	// Create some normal orders to set the reference prices
+	o1 := getMarketOrder(tm, now, types.Order_TYPE_LIMIT, types.Order_TIME_IN_FORCE_GTC, "Order01", types.Side_SIDE_BUY, "trader-B", 10, 1000)
+	o1conf, err := tm.market.SubmitOrder(ctx, o1)
+	require.NotNil(t, o1conf)
+	require.NoError(t, err)
+
+	o2 := getMarketOrder(tm, now, types.Order_TYPE_LIMIT, types.Order_TIME_IN_FORCE_GTC, "Order02", types.Side_SIDE_SELL, "trader-C", 2, 1000)
+	o2conf, err := tm.market.SubmitOrder(ctx, o2)
+	require.NotNil(t, o2conf)
+	require.NoError(t, err)
+
+	o3 := getMarketOrder(tm, now, types.Order_TYPE_LIMIT, types.Order_TIME_IN_FORCE_GTC, "Order03", types.Side_SIDE_SELL, "trader-C", 1, 2000)
+	o3conf, err := tm.market.SubmitOrder(ctx, o3)
+	require.NotNil(t, o3conf)
+	require.NoError(t, err)
+
+	o4 := getMarketOrder(tm, now, types.Order_TYPE_LIMIT, types.Order_TIME_IN_FORCE_GTC, "Order04", types.Side_SIDE_SELL, "trader-C", 10, 3000)
+	o4conf, err := tm.market.SubmitOrder(ctx, o4)
+	require.NotNil(t, o4conf)
+	require.NoError(t, err)
+
+	// Submit a LP submission
+	buys := []*types.LiquidityOrder{&types.LiquidityOrder{Reference: types.PeggedReference_PEGGED_REFERENCE_BEST_BID, Offset: -1, Proportion: 50}}
+	sells := []*types.LiquidityOrder{&types.LiquidityOrder{Reference: types.PeggedReference_PEGGED_REFERENCE_BEST_ASK, Offset: 1, Proportion: 50}}
+
+	lps := &types.LiquidityProvisionSubmission{
+		Fee:              "0.01",
+		MarketId:         tm.market.GetID(),
+		CommitmentAmount: 1000,
+		Buys:             buys,
+		Sells:            sells}
+
+	err = tm.market.SubmitLiquidityProvision(ctx, lps, "trader-A", "LPOrder01")
+	require.NoError(t, err)
+	require.Equal(t, types.LiquidityProvision_STATUS_ACTIVE.String(), tm.market.GetLPSState("trader-A").String())
+
+	// Leave the auction so we can uncross the book
+	now = now.Add(time.Second * 20)
+	tm.market.LeaveAuction(ctx, now)
+	tm.market.OnChainTimeUpdate(ctx, now)
+
+	// Save the total amount of assets we have in general+margin+bond
+	totalFunds := tm.market.GetTotalAccountBalance(ctx, "trader-A", tm.market.GetID(), tm.asset)
+
+	// Move the price enough that we go into a price auction
+	now = now.Add(time.Second * 20)
+	o5 := getMarketOrder(tm, now, types.Order_TYPE_MARKET, types.Order_TIME_IN_FORCE_IOC, "Order05", types.Side_SIDE_BUY, "trader-B", 2, 0)
+	o5conf, err := tm.market.SubmitOrder(ctx, o5)
+	require.NotNil(t, o5conf)
+	require.NoError(t, err)
+
+	// Check we are in price auction
+	assert.Equal(t, types.AuctionTrigger_AUCTION_TRIGGER_PRICE, tm.market.GetMarketData().Trigger)
+
+	// All pegged orders must be removed
+	// TODO assert.Equal(t, 0, tm.market.GetPeggedOrderCount())
+	// TODO assert.Equal(t, 0, tm.market.GetParkedOrderCount())
+
+	// Check we have not lost any assets
+	assert.Equal(t, totalFunds, tm.market.GetTotalAccountBalance(ctx, "trader-A", tm.market.GetID(), tm.asset))
 }