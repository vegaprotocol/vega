--- conflicted
+++ resolved
@@ -174,13 +174,9 @@
 
 func (r *MyQueryResolver) Parties(ctx context.Context, name *string) ([]Party, error) {
 	if name == nil {
-<<<<<<< HEAD
-		return nil, errors.New("query all parties on VEGA not implemented")
-=======
 		return nil, errors.New("all parties not implemented")
->>>>>>> 2178537d
-	}
-	pty, err := r.Party(ctx, obj, *name)
+	}
+	pty, err := r.Party(ctx, *name)
 	if err != nil {
 		return nil, err
 	}
@@ -189,16 +185,10 @@
 	}, nil
 }
 
-<<<<<<< HEAD
-func (r *MyVegaResolver) Party(ctx context.Context, obj *Vega, name string) (*Party, error) {
+func (r *MyQueryResolver) Party(ctx context.Context, name string) (*Party, error) {
 	pty, err := validateParty(ctx, &name, r.partyService)
 	if err != nil {
 		return nil, err
-=======
-func (r *MyQueryResolver) Party(ctx context.Context, name string) (*Party, error) {
-	var party = Party{
-		Name: name,
->>>>>>> 2178537d
 	}
 	return &Party{Name: pty.Name}, nil
 }
