Feature: Price monitoring test for issue 2681

  Background:
    Given the markets starts on "2020-10-16T00:00:00Z" and expires on "2020-12-31T23:59:59Z"
    And the executon engine have these markets:
<<<<<<< HEAD
      | name      | baseName | quoteName | asset |   markprice  | risk model |         lamda  |              tau/short  | mu/max move up | r/min move down | sigma | release factor | initial factor | search factor | settlementPrice | openAuction | trading mode | makerFee | infrastructureFee | liquidityFee | p. m. update freq.   |    p. m. horizons | p. m. probs  | p. m. durations |
      | ETH/DEC20 | BTC      | ETH       | ETH   |      5000000  | forward   |       0.000001 |  0.00011407711613050422 |              0 | 0.016           |   0.8 |            1.4 |            1.2 |           1.1 |              42 |           0 | continuous   |        0 |                 0 |            0 | 1                    |             43200 |    0.9999999 |             300 |
=======
      | name      | baseName | quoteName | asset |   markprice  | risk model |     lamda      |              tau/short  | mu/max move up | r/min move down | sigma | release factor | initial factor | search factor | settlementPrice | openAuction | trading mode | makerFee | infrastructureFee | liquidityFee | p. m. update freq.   |    p. m. horizons | p. m. probs  | p. m. durations | Prob of trading |
      | ETH/DEC20 | BTC      | ETH       | ETH   |      5000000  | forward    |      0.000001 | 0.00011407711613050422 |              0 | 0.016           |   0.8 |            1.4 |            1.2 |           1.1 |              42 |           0 | continuous   |        0 |                 0 |            0 | 1                    |             43200 |    0.9999999 |             300 | 0.1              |
>>>>>>> ebaa9338

    And the market state for the market "ETH/DEC20" is "MARKET_STATE_CONTINUOUS"

  Scenario: Upper bound breached
    Given the following traders:
      | name    |      amount  |
      | trader1 | 10000000000  |
      | trader2 | 10000000000  |

    Then traders place following orders:
      | trader  | id        | type | volume |    price   | resulting trades | type       | tif     |
      | trader1 | ETH/DEC20 | sell |      1 |   5670000  |                0 | TYPE_LIMIT | TIF_GTC |
      | trader2 | ETH/DEC20 | buy  |      1 |   5670000  |                1 | TYPE_LIMIT | TIF_FOK |

    And the mark price for the market "ETH/DEC20" is "5670000"

    And the market state for the market "ETH/DEC20" is "MARKET_STATE_CONTINUOUS"

    # T0 + 1min - this causes the price for comparison of the bounds to be 567
    Then the time is updated to "2020-10-16T00:01:00Z" 

    Then traders place following orders:
      | trader  | id        | type | volume |   price    | resulting trades | type       | tif     |
      | trader1 | ETH/DEC20 | sell |      1 |   4850000  |                0 | TYPE_LIMIT | TIF_GTC |
      | trader2 | ETH/DEC20 | buy  |      1 |   4850000  |                1 | TYPE_LIMIT | TIF_FOK |

    And the mark price for the market "ETH/DEC20" is "4850000"

    And the market state for the market "ETH/DEC20" is "MARKET_STATE_CONTINUOUS"

    # T0 + 2min
    Then the time is updated to "2020-10-16T00:02:00Z" 

    Then traders place following orders:
      | trader  | id        | type | volume |   price    | resulting trades | type       | tif     |
      | trader1 | ETH/DEC20 | sell |      1 |   6490000  |                0 | TYPE_LIMIT | TIF_GTC |
      | trader2 | ETH/DEC20 | buy  |      1 |   6490000  |                1 | TYPE_LIMIT | TIF_FOK |

    And the mark price for the market "ETH/DEC20" is "6490000"

    And the market state for the market "ETH/DEC20" is "MARKET_STATE_CONTINUOUS"

    # T0 + 3min 
    # The reference price is still 5670000
    Then the time is updated to "2020-10-16T00:03:00Z" 

    Then traders place following orders:
      | trader  | id        | type | volume |   price    | resulting trades | type       | tif     |
      | trader1 | ETH/DEC20 | sell |      1 |   6635392    |                0 | TYPE_LIMIT | TIF_GTC |
      | trader2 | ETH/DEC20 | buy  |      1 |   6635392  |                1 | TYPE_LIMIT | TIF_FOK |

    And the mark price for the market "ETH/DEC20" is "6635392"

    And the market state for the market "ETH/DEC20" is "MARKET_STATE_CONTINUOUS"

    Then traders place following orders:
      | trader  | id        | type | volume |   price    | resulting trades | type       | tif     |
      | trader1 | ETH/DEC20 | sell |      1 |   6635393  |                0 | TYPE_LIMIT | TIF_GTC |
      | trader2 | ETH/DEC20 | buy  |      1 |   6635393  |                0 | TYPE_LIMIT | TIF_FOK |

    And the mark price for the market "ETH/DEC20" is "6635392"

    And the market state for the market "ETH/DEC20" is "MARKET_STATE_MONITORING_AUCTION"

    
    <|MERGE_RESOLUTION|>--- conflicted
+++ resolved
@@ -3,13 +3,8 @@
   Background:
     Given the markets starts on "2020-10-16T00:00:00Z" and expires on "2020-12-31T23:59:59Z"
     And the executon engine have these markets:
-<<<<<<< HEAD
       | name      | baseName | quoteName | asset |   markprice  | risk model |         lamda  |              tau/short  | mu/max move up | r/min move down | sigma | release factor | initial factor | search factor | settlementPrice | openAuction | trading mode | makerFee | infrastructureFee | liquidityFee | p. m. update freq.   |    p. m. horizons | p. m. probs  | p. m. durations |
       | ETH/DEC20 | BTC      | ETH       | ETH   |      5000000  | forward   |       0.000001 |  0.00011407711613050422 |              0 | 0.016           |   0.8 |            1.4 |            1.2 |           1.1 |              42 |           0 | continuous   |        0 |                 0 |            0 | 1                    |             43200 |    0.9999999 |             300 |
-=======
-      | name      | baseName | quoteName | asset |   markprice  | risk model |     lamda      |              tau/short  | mu/max move up | r/min move down | sigma | release factor | initial factor | search factor | settlementPrice | openAuction | trading mode | makerFee | infrastructureFee | liquidityFee | p. m. update freq.   |    p. m. horizons | p. m. probs  | p. m. durations | Prob of trading |
-      | ETH/DEC20 | BTC      | ETH       | ETH   |      5000000  | forward    |      0.000001 | 0.00011407711613050422 |              0 | 0.016           |   0.8 |            1.4 |            1.2 |           1.1 |              42 |           0 | continuous   |        0 |                 0 |            0 | 1                    |             43200 |    0.9999999 |             300 | 0.1              |
->>>>>>> ebaa9338
 
     And the market state for the market "ETH/DEC20" is "MARKET_STATE_CONTINUOUS"
 
