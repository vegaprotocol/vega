--- conflicted
+++ resolved
@@ -46,11 +46,8 @@
 - [6260](https://github.com/vegaprotocol/vega/issues/6260) - Prepend `chainID` to input data only when signing the transaction
 - [6036](https://github.com/vegaprotocol/vega/issues/6036) - Fix `protobuf<->swagger` generation
 - [6248](https://github.com/vegaprotocol/vega/issues/6245) - Candles connection is not returning any candle data
-<<<<<<< HEAD
+- [6061](https://github.com/vegaprotocol/vega/issues/6061) - Attempt at stabilizing the tests on the broker in the core
 - [6178](https://github.com/vegaprotocol/vega/issues/6178) - Historical balances fails with `scany` error
-=======
-- [6061](https://github.com/vegaprotocol/vega/issues/6061) - Attempt at stabilizing the tests on the broker in the core
->>>>>>> fe439895
 
 ## 0.55.0
 
