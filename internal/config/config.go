package config

import (
	"code.vegaprotocol.io/vega/internal/risk"

	"code.vegaprotocol.io/vega/internal/matching"

	"code.vegaprotocol.io/vega/internal/collateral"

	"code.vegaprotocol.io/vega/internal/settlement"

	"code.vegaprotocol.io/vega/internal/positions"

	"code.vegaprotocol.io/vega/internal/api"
	"code.vegaprotocol.io/vega/internal/auth"
	"code.vegaprotocol.io/vega/internal/blockchain"
	"code.vegaprotocol.io/vega/internal/candles"
	"code.vegaprotocol.io/vega/internal/execution"
	"code.vegaprotocol.io/vega/internal/gateway"
	"code.vegaprotocol.io/vega/internal/logging"
	"code.vegaprotocol.io/vega/internal/markets"
	"code.vegaprotocol.io/vega/internal/monitoring"
	"code.vegaprotocol.io/vega/internal/orders"
	"code.vegaprotocol.io/vega/internal/parties"
	"code.vegaprotocol.io/vega/internal/pprof"
	"code.vegaprotocol.io/vega/internal/storage"
	"code.vegaprotocol.io/vega/internal/trades"
	"code.vegaprotocol.io/vega/internal/vegatime"
)

// Config ties together all other application configuration types.
type Config struct {
	API        api.Config
	Blockchain blockchain.Config
	Candles    candles.Config
	Collateral collateral.Config
	Execution  execution.Config
	Logging    logging.Config
	Matching   matching.Config
	Markets    markets.Config
	Orders     orders.Config
	Parties    parties.Config
	Position   positions.Config
	Risk       risk.Config
	Settlement settlement.Config
	Storage    storage.Config
	Trades     trades.Config
	Time       vegatime.Config
	Monitoring monitoring.Config
	Gateway    gateway.Config
	Auth       auth.Config

	Pprof          pprof.Config
	GatewayEnabled bool
}

// NewDefaultConfig returns a set of default configs for all vega packages, as specified at the per package
// config level, if there is an error initialising any of the configs then this is returned.
func NewDefaultConfig(defaultStoreDirPath string) Config {
	return Config{
		Trades:         trades.NewDefaultConfig(),
		Blockchain:     blockchain.NewDefaultConfig(),
		Execution:      execution.NewDefaultConfig(defaultStoreDirPath),
		API:            api.NewDefaultConfig(),
		Orders:         orders.NewDefaultConfig(),
		Time:           vegatime.NewDefaultConfig(),
		Markets:        markets.NewDefaultConfig(),
		Matching:       matching.NewDefaultConfig(),
		Parties:        parties.NewDefaultConfig(),
		Candles:        candles.NewDefaultConfig(),
		Risk:           risk.NewDefaultConfig(),
		Storage:        storage.NewDefaultConfig(defaultStoreDirPath),
		Pprof:          pprof.NewDefaultConfig(),
		Monitoring:     monitoring.NewDefaultConfig(),
		Logging:        logging.NewDefaultConfig(),
		Gateway:        gateway.NewDefaultConfig(),
<<<<<<< HEAD
		Position:       positions.NewDefaultConfig(),
		Settlement:     settlement.NewDefaultConfig(),
		Collateral:     collateral.NewDefaultConfig(),
=======
		Auth:           auth.NewDefaultConfig(),
>>>>>>> 7e9ffa3a
		GatewayEnabled: true,
	}
}<|MERGE_RESOLUTION|>--- conflicted
+++ resolved
@@ -74,13 +74,10 @@
 		Monitoring:     monitoring.NewDefaultConfig(),
 		Logging:        logging.NewDefaultConfig(),
 		Gateway:        gateway.NewDefaultConfig(),
-<<<<<<< HEAD
 		Position:       positions.NewDefaultConfig(),
 		Settlement:     settlement.NewDefaultConfig(),
 		Collateral:     collateral.NewDefaultConfig(),
-=======
 		Auth:           auth.NewDefaultConfig(),
->>>>>>> 7e9ffa3a
 		GatewayEnabled: true,
 	}
 }