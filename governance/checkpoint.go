// Copyright (c) 2022 Gobalsky Labs Limited
//
// Use of this software is governed by the Business Source License included
// in the LICENSE file and at https://www.mariadb.com/bsl11.
//
// Change Date: 18 months from the later of the date of the first publicly
// available Distribution of this version of the repository, and 25 June 2022.
//
// On the date above, in accordance with the Business Source License, use
// of this software will be governed by version 3 or later of the GNU General
// Public License.

package governance

import (
	"context"
	"fmt"

	"code.vegaprotocol.io/protos/vega"
	checkpointpb "code.vegaprotocol.io/protos/vega/checkpoint/v1"
	"code.vegaprotocol.io/vega/events"
	"code.vegaprotocol.io/vega/types"

	"code.vegaprotocol.io/vega/libs/proto"
)

func (e *Engine) Name() types.CheckpointName {
	return types.GovernanceCheckpoint
}

func (e *Engine) Checkpoint() ([]byte, error) {
	if len(e.enactedProposals) == 0 {
		return nil, nil
	}
	snap := &checkpointpb.Proposals{
		Proposals: e.getCheckpointProposals(),
	}
	return proto.Marshal(snap)
}

func (e *Engine) Load(ctx context.Context, data []byte) error {
	snap := &checkpointpb.Proposals{}
	if err := proto.Unmarshal(data, snap); err != nil {
		return err
	}

	e.activeProposals = make([]*proposal, 0, len(snap.Proposals))
	evts := make([]events.Event, 0, len(snap.Proposals))
	for _, p := range snap.Proposals {
<<<<<<< HEAD
		if p.Terms.ClosingTimestamp < e.currentTime.Unix() {
			fmt.Printf("IGNORING: %v\n", p.String())
			// the proposal in question has expired, ignore it
			continue
		}
		fmt.Printf("OK: %v\n", p.String())
		prop := types.ProposalFromProto(p)
=======
		if p.Terms.ClosingTimestamp < e.timeService.GetTimeNow().Unix() {
			// the proposal in question has expired, ignore it
			continue
		}
		prop, err := types.ProposalFromProto(p)
		if err != nil {
			return err
		}
>>>>>>> ca99e671
		evts = append(evts, events.NewProposalEvent(ctx, *prop))
		e.activeProposals = append(e.activeProposals, &proposal{
			Proposal: prop,
		})
	}
	// send events for restored proposals
	e.broker.SendBatch(evts)
	// @TODO ensure OnTick is called
	return nil
}

func (e *Engine) getCheckpointProposals() []*vega.Proposal {
	ret := make([]*vega.Proposal, 0, len(e.enactedProposals))
	for _, p := range e.enactedProposals {
		ret = append(ret, p.IntoProto())
	}
	return ret
}<|MERGE_RESOLUTION|>--- conflicted
+++ resolved
@@ -47,24 +47,16 @@
 	e.activeProposals = make([]*proposal, 0, len(snap.Proposals))
 	evts := make([]events.Event, 0, len(snap.Proposals))
 	for _, p := range snap.Proposals {
-<<<<<<< HEAD
-		if p.Terms.ClosingTimestamp < e.currentTime.Unix() {
-			fmt.Printf("IGNORING: %v\n", p.String())
+		if p.Terms.ClosingTimestamp < e.timeService.GetTimeNow().Unix() {
+       fmt.Printf("IGNORING: %v\n", p.String())
 			// the proposal in question has expired, ignore it
 			continue
 		}
-		fmt.Printf("OK: %v\n", p.String())
-		prop := types.ProposalFromProto(p)
-=======
-		if p.Terms.ClosingTimestamp < e.timeService.GetTimeNow().Unix() {
-			// the proposal in question has expired, ignore it
-			continue
-		}
+   	fmt.Printf("OK: %v\n", p.String())
 		prop, err := types.ProposalFromProto(p)
 		if err != nil {
 			return err
 		}
->>>>>>> ca99e671
 		evts = append(evts, events.NewProposalEvent(ctx, *prop))
 		e.activeProposals = append(e.activeProposals, &proposal{
 			Proposal: prop,
