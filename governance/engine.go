package governance

import (
	"context"
	"fmt"
	"time"

	"code.vegaprotocol.io/vega/assets"
	"code.vegaprotocol.io/vega/commands"
	"code.vegaprotocol.io/vega/events"
	"code.vegaprotocol.io/vega/logging"
	"code.vegaprotocol.io/vega/netparams"
	"code.vegaprotocol.io/vega/proto"
	commandspb "code.vegaprotocol.io/vega/proto/commands/v1"
	"code.vegaprotocol.io/vega/types"
	"code.vegaprotocol.io/vega/types/num"
	"code.vegaprotocol.io/vega/validators"

	"github.com/pkg/errors"
)

var (
	ErrProposalNotFound        = errors.New("proposal not found")
	ErrProposalIsDuplicate     = errors.New("proposal with given ID already exists")
	ErrVoterInsufficientTokens = errors.New("vote requires more tokens than party has")
	ErrProposalPassed          = errors.New("proposal has passed and can no longer be voted on")
	ErrUnsupportedProposalType = errors.New("unsupported proposal type")
	ErrProposalDoesNotExists   = errors.New("proposal does not exists")
)

// Broker - event bus
type Broker interface {
	Send(e events.Event)
	SendBatch(es []events.Event)
}

// Accounts ...
//go:generate go run github.com/golang/mock/mockgen -destination mocks/accounts_mock.go -package mocks code.vegaprotocol.io/vega/governance Accounts
type Accounts interface {
	GetPartyGeneralAccount(party, asset string) (*types.Account, error)
	GetAssetTotalSupply(asset string) (uint64, error)
}

//go:generate go run github.com/golang/mock/mockgen -destination mocks/assets_mock.go -package mocks code.vegaprotocol.io/vega/governance Assets
type Assets interface {
	NewAsset(ref string, assetSrc *proto.AssetSource) (string, error)
	Get(assetID string) (*assets.Asset, error)
	IsEnabled(string) bool
}

// TimeService ...
//go:generate go run github.com/golang/mock/mockgen -destination mocks/time_service_mock.go -package mocks code.vegaprotocol.io/vega/governance TimeService
type TimeService interface {
	GetTimeNow() (time.Time, error)
}

// Witness ...
//go:generate go run github.com/golang/mock/mockgen -destination mocks/witness_mock.go -package mocks code.vegaprotocol.io/vega/governance Witness
type Witness interface {
	StartCheck(validators.Resource, func(interface{}, bool), time.Time) error
}

//go:generate go run github.com/golang/mock/mockgen -destination mocks/netparams_mock.go -package mocks code.vegaprotocol.io/vega/governance NetParams
type NetParams interface {
	Validate(string, string) error
	Update(context.Context, string, string) error
	GetFloat(string) (float64, error)
	GetInt(string) (int64, error)
	GetDuration(string) (time.Duration, error)
	GetJSONStruct(string, netparams.Reset) error
	Get(string) (string, error)
}

// Engine is the governance engine that handles proposal and vote lifecycle.
type Engine struct {
	Config
	log         *logging.Logger
	accs        Accounts
	currentTime time.Time
	// we store proposals in slice
	// not as easy to access them directly, but by doing this we can keep
	// them in order of arrival, which makes their processing deterministic
	activeProposals        []*proposal
	nodeProposalValidation *NodeValidation
	broker                 Broker
	assets                 Assets
	netp                   NetParams
}

func NewEngine(
	log *logging.Logger,
	cfg Config,
	accs Accounts,
	broker Broker,
	assets Assets,
	witness Witness,
	netp NetParams,
	now time.Time,
) (*Engine, error) {
	log = log.Named(namedLogger)
	log.SetLevel(cfg.Level.Level)
	// ensure params are set
	nodeValidation, err := NewNodeValidation(log, assets, now, witness)
	if err != nil {
		return nil, err
	}

	return &Engine{
		Config:                 cfg,
		accs:                   accs,
		log:                    log,
		currentTime:            now,
		activeProposals:        []*proposal{},
		nodeProposalValidation: nodeValidation,
		broker:                 broker,
		assets:                 assets,
		netp:                   netp,
	}, nil
}

// ReloadConf updates the internal configuration of the governance engine
func (e *Engine) ReloadConf(cfg Config) {
	e.log.Info("reloading configuration")
	if e.log.GetLevel() != cfg.Level.Get() {
		e.log.Info("updating log level",
			logging.String("old", e.log.GetLevel().String()),
			logging.String("new", cfg.Level.String()),
		)
		e.log.SetLevel(cfg.Level.Get())
	}

	e.Config = cfg
}

func (e *Engine) preEnactProposal(p *proto.Proposal) (te *ToEnact, perr proto.ProposalError, err error) {
	te = &ToEnact{
		p: p,
	}
	defer func() {
		if err != nil {
			p.State = proto.Proposal_STATE_FAILED
			p.Reason = perr
		}
	}()
	switch change := p.Terms.Change.(type) {
	case *proto.ProposalTerms_NewMarket:
		te.m = &ToEnactMarket{}
	case *proto.ProposalTerms_UpdateNetworkParameter:
		te.n = change.UpdateNetworkParameter.Changes
	case *proto.ProposalTerms_NewAsset:
		asset, err := e.assets.Get(p.GetId())
		if err != nil {
			return nil, proto.ProposalError_PROPOSAL_ERROR_UNSPECIFIED, err
		}
		te.a = asset.ProtoAsset()
	}
	return
}

func (e *Engine) preVoteClosedProposal(p *proto.Proposal) *VoteClosed {
	vc := &VoteClosed{
		p: p,
	}
	switch p.Terms.Change.(type) {
	case *proto.ProposalTerms_NewMarket:
		startAuction := true
		if p.State != proto.Proposal_STATE_PASSED {
			startAuction = false
		}
		vc.m = &NewMarketVoteClosed{
			startAuction: startAuction,
		}
	}
	return vc
}

func (e *Engine) removeProposal(id string) {
	for i, p := range e.activeProposals {
		if p.Id == id {
			copy(e.activeProposals[i:], e.activeProposals[i+1:])
			e.activeProposals[len(e.activeProposals)-1] = nil
			e.activeProposals = e.activeProposals[:len(e.activeProposals)-1]
			return
		}
	}
}

// OnChainTimeUpdate triggers time bound state changes.
func (e *Engine) OnChainTimeUpdate(ctx context.Context, t time.Time) ([]*ToEnact, []*VoteClosed) {
	e.currentTime = t

	var (
		toBeEnacted []*ToEnact
		voteClosed  []*VoteClosed
		toBeRemoved []string // ids
	)

	if len(e.activeProposals) > 0 {
		now := t.Unix()

		for _, proposal := range e.activeProposals {
			// only enter this if the proposal state is OPEN
			// or we would return many times the voteClosed eventually
			if proposal.State == proto.Proposal_STATE_OPEN && proposal.Terms.ClosingTimestamp < now {
				e.closeProposal(ctx, proposal)
				voteClosed = append(voteClosed, e.preVoteClosedProposal(proposal.Proposal))
			}

			if proposal.State != proto.Proposal_STATE_OPEN && proposal.State != proto.Proposal_STATE_PASSED {
				toBeRemoved = append(toBeRemoved, proposal.Id)
			} else if proposal.State == proto.Proposal_STATE_PASSED && proposal.Terms.EnactmentTimestamp < now {
				enact, _, err := e.preEnactProposal(proposal.Proposal)
				if err != nil {
					e.broker.Send(events.NewProposalEvent(ctx, *proposal.Proposal))
					e.log.Error("proposal enactment has failed",
						logging.String("proposal-id", proposal.Id),
						logging.Error(err))
				} else {
					toBeRemoved = append(toBeRemoved, proposal.Id)
					toBeEnacted = append(toBeEnacted, enact)
				}
			}
		}
	}

	// now we iterate over all proposal ids to remove them from the list
	for _, id := range toBeRemoved {
		e.removeProposal(id)
	}

	// then get all proposal accepted through node validation, and start their vote time.
	accepted, rejected := e.nodeProposalValidation.OnChainTimeUpdate(t)
	for _, p := range accepted {
		e.log.Info("proposal has been validated by nodes, starting now",
			logging.String("proposal-id", p.Id))
		p.State = proto.Proposal_STATE_OPEN
		e.broker.Send(events.NewProposalEvent(ctx, *p))
		e.startProposal(p) // can't fail, and proposal has been validated at an ulterior time
	}
	for _, p := range rejected {
		e.log.Info("proposal has not been validated by nodes",
			logging.String("proposal-id", p.Id))
		p.State = proto.Proposal_STATE_REJECTED
		p.Reason = proto.ProposalError_PROPOSAL_ERROR_NODE_VALIDATION_FAILED
		e.broker.Send(events.NewProposalEvent(ctx, *p))
	}

	// flush here for now
	return toBeEnacted, voteClosed
}

func (e *Engine) getProposal(id string) (*proposal, bool) {
	for _, v := range e.activeProposals {
		if v.Id == id {
			return v, true
		}
	}
	return nil, false
}

// SubmitProposal submits new proposal to the governance engine so it can be voted on, passed and enacted.
// Only open can be submitted and validated at this point. No further validation happens.
func (e *Engine) SubmitProposal(
	ctx context.Context,
	psub commandspb.ProposalSubmission,
	id, party string,
) (ts *ToSubmit, err error) {

	if _, ok := e.getProposal(id); ok {
		return nil, ErrProposalIsDuplicate // state is not allowed to change externally
	}

	p := proto.Proposal{
		Id:        id,
		Timestamp: e.currentTime.UnixNano(),
		PartyId:   party,
		State:     proto.Proposal_STATE_OPEN,
		Terms:     psub.Terms,
		Reference: psub.Reference,
	}

	defer func() {
		if err != nil {
			// also submit a TxErr
			e.broker.Send(events.NewTxErrEvent(ctx, err, party, psub))
		}
		e.broker.Send(events.NewProposalEvent(ctx, p))
	}()
	perr, err := e.validateOpenProposal(p)
	if err != nil {
		p.State = proto.Proposal_STATE_REJECTED
		p.Reason = perr
		if e.log.GetLevel() == logging.DebugLevel {
			e.log.Debug("Proposal rejected", logging.String("proposal-id", p.Id))
		}
		return nil, err
	}

	// now if it's a 2 steps proposal, start the node votes
	if e.isTwoStepsProposal(&p) {
		p.State = proto.Proposal_STATE_WAITING_FOR_NODE_VOTE
		err = e.startTwoStepsProposal(&p)
	} else {
		e.startProposal(&p)
	}
	if err != nil {
		return nil, err
	}
	return e.intoToSubmit(&p)
}

func (e *Engine) RejectProposal(
	ctx context.Context, p *proto.Proposal, r proto.ProposalError, errorDetails error,
) error {
	if _, ok := e.getProposal(p.Id); !ok {
		return ErrProposalDoesNotExists
	}

	e.rejectProposal(p, r, errorDetails)
	e.broker.Send(events.NewProposalEvent(ctx, *p))
	return nil
}

func (e *Engine) rejectProposal(p *proto.Proposal, r proto.ProposalError, errorDetails error) {
	e.removeProposal(p.Id)
	p.ErrorDetails = errorDetails.Error()
	p.Reason = r
	p.State = proto.Proposal_STATE_REJECTED
}

// toSubmit build the return response for the SubmitProposal
// method
func (e *Engine) intoToSubmit(p *proto.Proposal) (*ToSubmit, error) {
	tsb := &ToSubmit{p: p}

	switch change := p.Terms.Change.(type) {
	case *proto.ProposalTerms_NewMarket:
		// use to calculate the auction duration
		// which is basically enacttime - closetime
		// FIXME(): normally we should use the closetime
		// but this would not play well with the MarketAcutionState stuff
		// for now we start the auction as of now.
		closeTime := e.currentTime
		enactTime := time.Unix(p.Terms.EnactmentTimestamp, 0)

		mkt, perr, err := createMarket(p.Id, change.NewMarket, e.netp, e.currentTime, e.assets, enactTime.Sub(closeTime))
		if err != nil {
			e.rejectProposal(p, perr, err)
			return nil, fmt.Errorf("%w, %v", err, perr)
		}
		tsb.m = &ToSubmitNewMarket{
			m: mkt,
		}
		if change.NewMarket.LiquidityCommitment != nil {
			tsb.m.l = commandspb.LiquidityProvisionSubmissionFromMarketCommitment(
				change.NewMarket.LiquidityCommitment, p.Id)
		}
	}

	return tsb, nil
}

func (e *Engine) startProposal(p *proto.Proposal) {
	e.activeProposals = append(e.activeProposals, &proposal{
		Proposal: p,
		yes:      map[string]*types.Vote{},
		no:       map[string]*types.Vote{},
	})
}

func (e *Engine) startTwoStepsProposal(p *proto.Proposal) error {
	return e.nodeProposalValidation.Start(p)
}

func (e *Engine) isTwoStepsProposal(p *proto.Proposal) bool {
	return e.nodeProposalValidation.IsNodeValidationRequired(p)
}

func (e *Engine) getProposalParams(terms *proto.ProposalTerms) (*ProposalParameters, error) {
	switch terms.Change.(type) {
	case *proto.ProposalTerms_NewMarket:
		return e.getNewMarketProposalParameters()
	case *proto.ProposalTerms_NewAsset:
		return e.getNewAssetProposalParameters()
	case *proto.ProposalTerms_UpdateNetworkParameter:
		return e.getUpdateNetworkParameterProposalParameters()
	default:
		return nil, ErrUnsupportedProposalType
	}
}

// validates proposals read from the chain
func (e *Engine) validateOpenProposal(proposal proto.Proposal) (proto.ProposalError, error) {
	params, err := e.getProposalParams(proposal.Terms)
	if err != nil {
		// FIXME(): not checking the error here
		// we return unspecified here because not getting proposal
		// params is not possible, the check done before needs to be removed
		return proto.ProposalError_PROPOSAL_ERROR_UNSPECIFIED, err
	}

	closeTime := time.Unix(proposal.Terms.ClosingTimestamp, 0)
	minCloseTime := e.currentTime.Add(params.MinClose)
	if closeTime.Before(minCloseTime) {
		e.log.Debug("proposal close time is too soon",
			logging.Time("expected-min", minCloseTime),
			logging.Time("provided", closeTime),
			logging.String("id", proposal.Id))
		return proto.ProposalError_PROPOSAL_ERROR_CLOSE_TIME_TOO_SOON,
			fmt.Errorf("proposal closing time too soon, expected > %v, got %v", minCloseTime, closeTime)
	}

	maxCloseTime := e.currentTime.Add(params.MaxClose)
	if closeTime.After(maxCloseTime) {
		e.log.Debug("proposal close time is too late",
			logging.Time("expected-max", maxCloseTime),
			logging.Time("provided", closeTime),
			logging.String("id", proposal.Id))
		return proto.ProposalError_PROPOSAL_ERROR_CLOSE_TIME_TOO_LATE,
			fmt.Errorf("proposal closing time too late, expected < %v, got %v", maxCloseTime, closeTime)
	}

	enactTime := time.Unix(proposal.Terms.EnactmentTimestamp, 0)
	minEnactTime := e.currentTime.Add(params.MinEnact)
	if enactTime.Before(minEnactTime) {
		e.log.Debug("proposal enact time is too soon",
			logging.Time("expected-min", minEnactTime),
			logging.Time("provided", enactTime),
			logging.String("id", proposal.Id))
		return proto.ProposalError_PROPOSAL_ERROR_ENACT_TIME_TOO_SOON,
			fmt.Errorf("proposal enactment time too soon, expected > %v, got %v", minEnactTime, enactTime)
	}

	maxEnactTime := e.currentTime.Add(params.MaxEnact)
	if enactTime.After(maxEnactTime) {
		e.log.Debug("proposal enact time is too late",
			logging.Time("expected-max", maxEnactTime),
			logging.Time("provided", enactTime),
			logging.String("id", proposal.Id))
		return proto.ProposalError_PROPOSAL_ERROR_ENACT_TIME_TOO_LATE,
			fmt.Errorf("proposal enactment time too late, expected < %v, got %v", maxEnactTime, enactTime)
	}

	if e.isTwoStepsProposal(&proposal) {
		validationTime := time.Unix(proposal.Terms.ValidationTimestamp, 0)
		if closeTime.Before(validationTime) {
			e.log.Debug("proposal closing time can't be smaller or equal than validation time",
				logging.Time("closing-time", closeTime),
				logging.Time("validation-time", validationTime),
				logging.String("id", proposal.Id))
			return proto.ProposalError_PROPOSAL_ERROR_INCOMPATIBLE_TIMESTAMPS,
				fmt.Errorf("proposal closing time cannot be before validation time, expected > %v got %v", validationTime, closeTime)
		}
	}

	if enactTime.Before(closeTime) {
		e.log.Debug("proposal enactment time can't be smaller than closing time",
			logging.Time("enactment-time", enactTime),
			logging.Time("closing-time", closeTime),
			logging.String("id", proposal.Id))
		return proto.ProposalError_PROPOSAL_ERROR_INCOMPATIBLE_TIMESTAMPS,
			fmt.Errorf("proposal enactment time cannot be before closing time, expected > %v got %v", closeTime, enactTime)
	}

	// we can't reach a point where the vote asset would not
	// so we can panic here if it were to happen
	voteAsset, err := e.netp.Get(netparams.GovernanceVoteAsset)
	if err != nil {
		e.log.Panic("error trying to get the vote asset from network parameters",
			logging.Error(err))
	}

	proposerTokens, err := getGovernanceTokens(e.accs, proposal.PartyId, voteAsset)
	if err != nil {
		e.log.Debug("proposer have no governance token",
			logging.PartyID(proposal.PartyId),
			logging.ProposalID(proposal.Id))
		return proto.ProposalError_PROPOSAL_ERROR_INSUFFICIENT_TOKENS, err
	}
	if proposerTokens.LT(params.MinProposerBalance) {
		e.log.Debug("proposer have insufficient governance token",
			logging.BigUint("expect-balance", params.MinProposerBalance),
			logging.String("proposer-balance", proposerTokens.String()),
			logging.PartyID(proposal.PartyId),
			logging.ProposalID(proposal.Id))
		return proto.ProposalError_PROPOSAL_ERROR_INSUFFICIENT_TOKENS,
			fmt.Errorf("proposer have insufficient governance token, expected >= %v got %v", params.MinProposerBalance, proposerTokens)
	}
	return e.validateChange(proposal.Terms)
}

// validates proposed change
func (e *Engine) validateChange(terms *proto.ProposalTerms) (proto.ProposalError, error) {
	switch change := terms.Change.(type) {
	case *proto.ProposalTerms_NewMarket:
		closeTime := time.Unix(terms.ClosingTimestamp, 0)
		enactTime := time.Unix(terms.EnactmentTimestamp, 0)

		perr, err := validateNewMarket(e.currentTime, change.NewMarket, e.assets, true, e.netp, enactTime.Sub(closeTime))
		if err != nil {
			return perr, err
		}
		return proto.ProposalError_PROPOSAL_ERROR_UNSPECIFIED, nil
	case *proto.ProposalTerms_NewAsset:
		return validateNewAsset(change.NewAsset.Changes)
	case *proto.ProposalTerms_UpdateNetworkParameter:
		return validateNetworkParameterUpdate(e.netp, change.UpdateNetworkParameter.Changes)
	}
	return proto.ProposalError_PROPOSAL_ERROR_UNSPECIFIED, nil
}

// AddVote adds vote onto an existing active proposal (if found) so the proposal could pass and be enacted
func (e *Engine) AddVote(ctx context.Context, cmd commandspb.VoteSubmission, party string) error {
	if err := commands.CheckVoteSubmission(&cmd); err != nil {
		return err
	}

	proposal, err := e.validateVote(cmd, party)
	if err != nil {
		// vote was not created/accepted, send TxErrEvent
		e.broker.Send(events.NewTxErrEvent(ctx, err, party, cmd))
		return err
	}

	vote := types.Vote{
		PartyID:                     party,
		ProposalID:                  cmd.ProposalId,
		Value:                       cmd.Value,
		Timestamp:                   e.currentTime.UnixNano(),
		TotalGovernanceTokenBalance: num.NewUint(0),
		TotalGovernanceTokenWeight:  num.DecimalFromFloat(0),
	}

	// we only want to count the last vote, so add to yes/no map, delete from the other
	// if the party hasn't cast a vote yet, the delete is just a noop
	if vote.Value == proto.Vote_VALUE_YES {
		delete(proposal.no, vote.PartyID)
		proposal.yes[vote.PartyID] = &vote
	} else {
		delete(proposal.yes, vote.PartyID)
		proposal.no[vote.PartyID] = &vote
	}
	e.broker.Send(events.NewVoteEvent(ctx, vote))
	return nil
}

func (e *Engine) validateVote(vote commandspb.VoteSubmission, party string) (*proposal, error) {
	proposal, found := e.getProposal(vote.ProposalId)
	if !found {
		return nil, ErrProposalNotFound
	} else if proposal.State == proto.Proposal_STATE_PASSED {
		return nil, ErrProposalPassed
	}

	params, err := e.getProposalParams(proposal.Terms)
	if err != nil {
		return nil, err
	}

	// we can't reach a point where the vote asset would not
	// so we can panic here if it were to happen
	voteAsset, err := e.netp.Get(netparams.GovernanceVoteAsset)
	if err != nil {
		e.log.Panic("error trying to get the vote asset from network parameters",
			logging.Error(err))
	}

	voterTokens, err := getGovernanceTokens(e.accs, party, voteAsset)
	if err != nil {
		return nil, err
	}
	if voterTokens.LT(params.MinVoterBalance) {
		return nil, ErrVoterInsufficientTokens
	}

	return proposal, nil
}

// closeProposal determines the state of the proposal, passed or declined. I
// also computes the vote balance and weight for the API.
func (e *Engine) closeProposal(ctx context.Context, proposal *proposal) {
	if !proposal.IsOpen() {
		return
	}

	asset := e.mustGetGovernanceVoteAsset()
	params := e.mustGetProposalParams(proposal)

	finalState := proposal.Close(asset, params, e.accs)

	if finalState == proto.Proposal_STATE_PASSED {
		e.log.Debug("Proposal passed", logging.ProposalID(proposal.Id))
	} else if finalState == proto.Proposal_STATE_DECLINED {
		e.log.Debug("Proposal declined", logging.ProposalID(proposal.Id))
	}

	e.broker.Send(events.NewProposalEvent(ctx, *proposal.Proposal))
	e.broker.SendBatch(newUpdatedProposalEvents(ctx, proposal))
}

func newUpdatedProposalEvents(ctx context.Context, proposal *proposal) []events.Event {
	evts := []events.Event{}

	for _, y := range proposal.yes {
		evts = append(evts, events.NewVoteEvent(ctx, *y))
	}
	for _, n := range proposal.no {
		evts = append(evts, events.NewVoteEvent(ctx, *n))
	}

	return evts
}

func (e *Engine) mustGetProposalParams(proposal *proposal) *ProposalParameters {
	params, err := e.getProposalParams(proposal.Terms)
	if err != nil {
		e.log.Panic("failed to get the proposal parameters from the terms",
			logging.Error(err),
		)
	}
	return params
}

func (e *Engine) mustGetGovernanceVoteAsset() string {
	asset, err := e.netp.Get(netparams.GovernanceVoteAsset)
	if err != nil {
		e.log.Panic("failed to get the vote asset from network parameters",
			logging.Error(err),
		)
	}
	return asset
}

type proposal struct {
	*proto.Proposal
	yes map[string]*types.Vote
	no  map[string]*types.Vote
}

func (p *proposal) IsOpen() bool {
	return p.State == proto.Proposal_STATE_OPEN
}

func (p *proposal) Close(asset string, params *ProposalParameters, accounts Accounts) proto.Proposal_State {
	if !p.IsOpen() {
		return p.State
	}

	totalStake, err := getAssetTotalSupply(accounts, asset)
	if err != nil {
		return p.State
	}

	yes := p.countVotes(p.yes, accounts, asset)
	yesDec := num.DecimalFromUint(yes)
	no := p.countVotes(p.no, accounts, asset)
	totalVotes := num.Sum(yes, no)
	totalVotesDec := num.DecimalFromUint(totalVotes)
	p.weightVotes(p.yes, totalVotesDec)
	p.weightVotes(p.no, totalVotesDec)
	majorityThreshold := totalVotesDec.Mul(params.RequiredMajority)
	totalStakeDec := num.DecimalFromUint(totalStake)
	participationThreshold := totalStakeDec.Mul(params.RequiredParticipation)

	if yesDec.GreaterThan(majorityThreshold) && totalVotesDec.GreaterThanOrEqual(participationThreshold) {
		p.State = proto.Proposal_STATE_PASSED
	} else {
		p.Reason = proto.ProposalError_PROPOSAL_ERROR_MAJORITY_THRESHOLD_NOT_REACHED
		if totalVotesDec.LessThan(participationThreshold) {
			p.Reason = proto.ProposalError_PROPOSAL_ERROR_PARTICIPATION_THRESHOLD_NOT_REACHED
		}
		p.State = proto.Proposal_STATE_DECLINED
	}

	return p.State
}

func (p *proposal) countVotes(votes map[string]*types.Vote, accounts Accounts, voteAsset string) *num.Uint {
	tally := num.NewUint(0)
	for _, v := range votes {
		v.TotalGovernanceTokenBalance = getTokensBalance(accounts, v.PartyID, voteAsset)
		tally.AddSum(v.TotalGovernanceTokenBalance)
	}
	return tally
}

func (p *proposal) weightVotes(votes map[string]*types.Vote, totalVotes num.Decimal) {
	for _, v := range votes {
		balanceDec := num.DecimalFromUint(v.TotalGovernanceTokenBalance)
		v.TotalGovernanceTokenWeight = balanceDec.Div(totalVotes)
	}
}

func getTokensBalance(accounts Accounts, partyID, voteAsset string) *num.Uint {
	balance, _ := getGovernanceTokens(accounts, partyID, voteAsset)
	return balance
}

// FIXME Should be a `Uint.Clone()` of account.Balance. We will update it when
//  collateral package is migrated.
func getGovernanceTokens(accounts Accounts, party, voteAsset string) (*num.Uint, error) {
	account, err := accounts.GetPartyGeneralAccount(party, voteAsset)
	if err != nil {
		return nil, err
	}
<<<<<<< HEAD
=======
	// no need to clone here, as GetPartyGeneralAccount already returns a copy with cloned balance
>>>>>>> a8430478
	return account.Balance, err
}

// FIXME Should be a `Uint.Clone()` of account.Balance. We will update it when
//  collateral package is migrated.
func getAssetTotalSupply(accounts Accounts, asset string) (*num.Uint, error) {
	totalStake, err := accounts.GetAssetTotalSupply(asset)
	return num.NewUint(totalStake), err
}<|MERGE_RESOLUTION|>--- conflicted
+++ resolved
@@ -703,10 +703,7 @@
 	if err != nil {
 		return nil, err
 	}
-<<<<<<< HEAD
-=======
 	// no need to clone here, as GetPartyGeneralAccount already returns a copy with cloned balance
->>>>>>> a8430478
 	return account.Balance, err
 }
 
