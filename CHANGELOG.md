--- conflicted
+++ resolved
@@ -13,12 +13,9 @@
 - [251](https://github.com/vegaprotocol/data-node/pull/251) - Updated proto and core and added support for the new events (state var and network limits)
 
 ### 🐛 Fixes
-<<<<<<< HEAD
 - [](https://github.com/vegaprotocol/data-node/pull/) -
 - [277](https://github.com/vegaprotocol/data-node/pull/277) - Now returns not-found error instead of internal error when proposal not found 
-=======
 - [274](https://github.com/vegaprotocol/data-node/issues/274) - Bug fix for proposal NO vote showing incorrect weight and tokens
->>>>>>> 61afd5dc
 
 
 ## 0.47.0
