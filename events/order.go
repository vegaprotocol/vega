--- conflicted
+++ resolved
@@ -12,17 +12,9 @@
 }
 
 func NewOrderEvent(ctx context.Context, o *types.Order) *Order {
-<<<<<<< HEAD
-	// create a copy as quick fix
-	cpy := *o
-	return &Order{
-		Base: newBase(ctx, OrderEvent),
-		o:    &cpy,
-=======
 	order := &Order{
 		Base: newBase(ctx, OrderEvent),
 		o:    *o,
->>>>>>> 5f1f4d1f
 	}
 	return order
 }
