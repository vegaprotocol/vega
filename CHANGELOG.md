--- conflicted
+++ resolved
@@ -99,12 +99,8 @@
 - [4700](https://github.com/vegaprotocol/vega/pull/4700) - Ensure verification of type between oracle spec binding and oracle spec
 - [4738](https://github.com/vegaprotocol/vega/pull/4738) - Add vesting contract as part of the Ethereum event forwarder
 - [4747](https://github.com/vegaprotocol/vega/pull/4747) - Dispatch network parameter updates at the same block when loaded from checkpoint
-<<<<<<< HEAD
 - [4756](https://github.com/vegaprotocol/vega/pull/4756) - Fix for markets loaded from snapshot not terminated by their oracle
-=======
 - [4590](https://github.com/vegaprotocol/vega/pull/4590) - Added verification of uint market data in integration test
-
->>>>>>> b2d55c80
 
 ## 0.47.6
 *2022-02-01*
