--- conflicted
+++ resolved
@@ -152,21 +152,13 @@
 	return withdrawals, pageInfo, nil
 }
 
-<<<<<<< HEAD
 func getWithdrawalsByPartyQuery(partyID string, dateRange entities.DateRange) (string, []interface{}) {
 	var args []interface{}
 
 	query := fmt.Sprintf(`SELECT
-		id, party_id, amount, asset, status, ref, expiry, tx_hash,
-		created_timestamp, withdrawn_timestamp, ext, vega_time
+		id, party_id, amount, asset, status, ref, expiry, foreign_tx_hash,
+		created_timestamp, withdrawn_timestamp, ext, tx_hash, vega_time
 		FROM withdrawals_current WHERE party_id = %s`, nextBindVar(&args, entities.PartyID(partyID)))
 
 	return filterDateRange(query, withdrawalsFilterDateColumn, dateRange, args...)
-=======
-func getWithdrawalsByPartyQuery() string {
-	return `SELECT
-		id, party_id, amount, asset, status, ref, expiry, foreign_tx_hash,
-		created_timestamp, withdrawn_timestamp, ext, tx_hash, vega_time
-		FROM withdrawals_current`
->>>>>>> aff6c174
 }