--- conflicted
+++ resolved
@@ -2600,11 +2600,12 @@
 	return e.GetAccountByID(rewardAccID)
 }
 
-<<<<<<< HEAD
-=======
-func (e *Engine) GetGlobalRewardAccount(asset string) (*types.Account, error) {
-	rewardAccID := e.accountID(noMarket, systemOwner, asset, types.AccountTypeGlobalReward)
-	return e.GetAccountByID(rewardAccID)
+func (e *Engine) GetAssetQuantum(asset string) (*num.Uint, error) {
+	if !e.AssetExists(asset) {
+		return num.Zero(), ErrInvalidAssetID
+	}
+	// TODO this needs to be the quantum when quantum is added
+	return e.enabledAssets[asset].Details.MinLpStake, nil
 }
 
 // GetRewardAccount returns a reward accound by asset and type.
@@ -2613,7 +2614,6 @@
 	return e.GetAccountByID(rewardAccID)
 }
 
->>>>>>> ab316240
 func (e *Engine) GetAssetQuantum(asset string) (*num.Uint, error) {
 	if !e.AssetExists(asset) {
 		return num.Zero(), ErrInvalidAssetID
