<!DOCTYPE html>

<html>
  <head>
    <title>Protocol Documentation</title>
    <meta charset="UTF-8">
    <link rel="stylesheet" type="text/css" href="https://fonts.googleapis.com/css?family=Ubuntu:400,700,400italic"/>
    <style>
      body {
        width: 60em;
        margin: 1em auto;
        color: #222;
        font-family: "Ubuntu", sans-serif;
        padding-bottom: 4em;
      }

      h1 {
        font-weight: normal;
        border-bottom: 1px solid #aaa;
        padding-bottom: 0.5ex;
      }

      h2 {
        border-bottom: 1px solid #aaa;
        padding-bottom: 0.5ex;
        margin: 1.5em 0;
      }

      h3 {
        font-weight: normal;
        border-bottom: 1px solid #aaa;
        padding-bottom: 0.5ex;
      }

      a {
        text-decoration: none;
        color: #567e25;
      }

      table {
        width: 100%;
        font-size: 80%;
        border-collapse: collapse;
      }

      thead {
        font-weight: 700;
        background-color: #dcdcdc;
      }

      tbody tr:nth-child(even) {
        background-color: #fbfbfb;
      }

      td {
        border: 1px solid #ccc;
        padding: 0.5ex 2ex;
      }

      td p {
        text-indent: 1em;
        margin: 0;
      }

      td p:nth-child(1) {
        text-indent: 0;
      }


      .field-table td:nth-child(1) {
        width: 10em;
      }
      .field-table td:nth-child(2) {
        width: 10em;
      }
      .field-table td:nth-child(3) {
        width: 6em;
      }
      .field-table td:nth-child(4) {
        width: auto;
      }


      .extension-table td:nth-child(1) {
        width: 10em;
      }
      .extension-table td:nth-child(2) {
        width: 10em;
      }
      .extension-table td:nth-child(3) {
        width: 10em;
      }
      .extension-table td:nth-child(4) {
        width: 5em;
      }
      .extension-table td:nth-child(5) {
        width: auto;
      }


      .enum-table td:nth-child(1) {
        width: 10em;
      }
      .enum-table td:nth-child(2) {
        width: 10em;
      }
      .enum-table td:nth-child(3) {
        width: auto;
      }


      .scalar-value-types-table tr {
        height: 3em;
      }


      #toc-container ul {
        list-style-type: none;
        padding-left: 1em;
        line-height: 180%;
        margin: 0;
      }
      #toc > li > a {
        font-weight: bold;
      }


      .file-heading {
        width: 100%;
        display: table;
        border-bottom: 1px solid #aaa;
        margin: 4em 0 1.5em 0;
      }
      .file-heading h2 {
        border: none;
        display: table-cell;
      }
      .file-heading a {
        text-align: right;
        display: table-cell;
      }


      .badge {
        width: 1.6em;
        height: 1.6em;
        display: inline-block;

        line-height: 1.6em;
        text-align: center;
        font-weight: bold;
        font-size: 60%;

        color: #89ba48;
        background-color: #dff0c8;

        margin: 0.5ex 1em 0.5ex -1em;
        border: 1px solid #fbfbfb;
        border-radius: 1ex;
      }
    </style>


    <link rel="stylesheet" type="text/css" href="stylesheet.css"/>
  </head>

  <body>

    <h1 id="title">Protocol Documentation</h1>

    <h2>Table of Contents</h2>

    <div id="toc-container">
      <ul id="toc">


          <li>
            <a href="#proto%2fapi%2ftrading.proto">proto/api/trading.proto</a>
            <ul>

                <li>
                  <a href="#api.AccountsSubscribeRequest"><span class="badge">M</span>AccountsSubscribeRequest</a>
                </li>

                <li>
                  <a href="#api.AmendOrderRequest"><span class="badge">M</span>AmendOrderRequest</a>
                </li>

                <li>
                  <a href="#api.AssetByIDRequest"><span class="badge">M</span>AssetByIDRequest</a>
                </li>

                <li>
                  <a href="#api.AssetByIDResponse"><span class="badge">M</span>AssetByIDResponse</a>
                </li>

                <li>
                  <a href="#api.AssetsRequest"><span class="badge">M</span>AssetsRequest</a>
                </li>

                <li>
                  <a href="#api.AssetsResponse"><span class="badge">M</span>AssetsResponse</a>
                </li>

                <li>
                  <a href="#api.CancelOrderRequest"><span class="badge">M</span>CancelOrderRequest</a>
                </li>

                <li>
                  <a href="#api.CandlesRequest"><span class="badge">M</span>CandlesRequest</a>
                </li>

                <li>
                  <a href="#api.CandlesResponse"><span class="badge">M</span>CandlesResponse</a>
                </li>

                <li>
                  <a href="#api.CandlesSubscribeRequest"><span class="badge">M</span>CandlesSubscribeRequest</a>
                </li>

                <li>
                  <a href="#api.DepositRequest"><span class="badge">M</span>DepositRequest</a>
                </li>

                <li>
                  <a href="#api.DepositResponse"><span class="badge">M</span>DepositResponse</a>
                </li>

                <li>
                  <a href="#api.DepositsRequest"><span class="badge">M</span>DepositsRequest</a>
                </li>

                <li>
                  <a href="#api.DepositsResponse"><span class="badge">M</span>DepositsResponse</a>
                </li>

                <li>
                  <a href="#api.ERC20WithdrawalApprovalRequest"><span class="badge">M</span>ERC20WithdrawalApprovalRequest</a>
                </li>

                <li>
                  <a href="#api.ERC20WithdrawalApprovalResponse"><span class="badge">M</span>ERC20WithdrawalApprovalResponse</a>
                </li>

                <li>
                  <a href="#api.EstimateFeeRequest"><span class="badge">M</span>EstimateFeeRequest</a>
                </li>

                <li>
                  <a href="#api.EstimateFeeResponse"><span class="badge">M</span>EstimateFeeResponse</a>
                </li>

                <li>
                  <a href="#api.EstimateMarginRequest"><span class="badge">M</span>EstimateMarginRequest</a>
                </li>

                <li>
                  <a href="#api.EstimateMarginResponse"><span class="badge">M</span>EstimateMarginResponse</a>
                </li>

                <li>
                  <a href="#api.FeeInfrastructureAccountsRequest"><span class="badge">M</span>FeeInfrastructureAccountsRequest</a>
                </li>

                <li>
                  <a href="#api.FeeInfrastructureAccountsResponse"><span class="badge">M</span>FeeInfrastructureAccountsResponse</a>
                </li>

                <li>
                  <a href="#api.GetNetworkParametersProposalsRequest"><span class="badge">M</span>GetNetworkParametersProposalsRequest</a>
                </li>

                <li>
                  <a href="#api.GetNetworkParametersProposalsResponse"><span class="badge">M</span>GetNetworkParametersProposalsResponse</a>
                </li>

                <li>
                  <a href="#api.GetNewAssetProposalsRequest"><span class="badge">M</span>GetNewAssetProposalsRequest</a>
                </li>

                <li>
                  <a href="#api.GetNewAssetProposalsResponse"><span class="badge">M</span>GetNewAssetProposalsResponse</a>
                </li>

                <li>
                  <a href="#api.GetNewMarketProposalsRequest"><span class="badge">M</span>GetNewMarketProposalsRequest</a>
                </li>

                <li>
                  <a href="#api.GetNewMarketProposalsResponse"><span class="badge">M</span>GetNewMarketProposalsResponse</a>
                </li>

                <li>
                  <a href="#api.GetNodeSignaturesAggregateRequest"><span class="badge">M</span>GetNodeSignaturesAggregateRequest</a>
                </li>

                <li>
                  <a href="#api.GetNodeSignaturesAggregateResponse"><span class="badge">M</span>GetNodeSignaturesAggregateResponse</a>
                </li>

                <li>
                  <a href="#api.GetProposalByIDRequest"><span class="badge">M</span>GetProposalByIDRequest</a>
                </li>

                <li>
                  <a href="#api.GetProposalByIDResponse"><span class="badge">M</span>GetProposalByIDResponse</a>
                </li>

                <li>
                  <a href="#api.GetProposalByReferenceRequest"><span class="badge">M</span>GetProposalByReferenceRequest</a>
                </li>

                <li>
                  <a href="#api.GetProposalByReferenceResponse"><span class="badge">M</span>GetProposalByReferenceResponse</a>
                </li>

                <li>
                  <a href="#api.GetProposalsByPartyRequest"><span class="badge">M</span>GetProposalsByPartyRequest</a>
                </li>

                <li>
                  <a href="#api.GetProposalsByPartyResponse"><span class="badge">M</span>GetProposalsByPartyResponse</a>
                </li>

                <li>
                  <a href="#api.GetProposalsRequest"><span class="badge">M</span>GetProposalsRequest</a>
                </li>

                <li>
                  <a href="#api.GetProposalsResponse"><span class="badge">M</span>GetProposalsResponse</a>
                </li>

                <li>
                  <a href="#api.GetUpdateMarketProposalsRequest"><span class="badge">M</span>GetUpdateMarketProposalsRequest</a>
                </li>

                <li>
                  <a href="#api.GetUpdateMarketProposalsResponse"><span class="badge">M</span>GetUpdateMarketProposalsResponse</a>
                </li>

                <li>
                  <a href="#api.GetVotesByPartyRequest"><span class="badge">M</span>GetVotesByPartyRequest</a>
                </li>

                <li>
                  <a href="#api.GetVotesByPartyResponse"><span class="badge">M</span>GetVotesByPartyResponse</a>
                </li>

                <li>
                  <a href="#api.LastTradeRequest"><span class="badge">M</span>LastTradeRequest</a>
                </li>

                <li>
                  <a href="#api.LastTradeResponse"><span class="badge">M</span>LastTradeResponse</a>
                </li>

                <li>
                  <a href="#api.MarginLevelsRequest"><span class="badge">M</span>MarginLevelsRequest</a>
                </li>

                <li>
                  <a href="#api.MarginLevelsResponse"><span class="badge">M</span>MarginLevelsResponse</a>
                </li>

                <li>
                  <a href="#api.MarginLevelsSubscribeRequest"><span class="badge">M</span>MarginLevelsSubscribeRequest</a>
                </li>

                <li>
                  <a href="#api.MarketAccountsRequest"><span class="badge">M</span>MarketAccountsRequest</a>
                </li>

                <li>
                  <a href="#api.MarketAccountsResponse"><span class="badge">M</span>MarketAccountsResponse</a>
                </li>

                <li>
                  <a href="#api.MarketByIDRequest"><span class="badge">M</span>MarketByIDRequest</a>
                </li>

                <li>
                  <a href="#api.MarketByIDResponse"><span class="badge">M</span>MarketByIDResponse</a>
                </li>

                <li>
                  <a href="#api.MarketDataByIDRequest"><span class="badge">M</span>MarketDataByIDRequest</a>
                </li>

                <li>
                  <a href="#api.MarketDataByIDResponse"><span class="badge">M</span>MarketDataByIDResponse</a>
                </li>

                <li>
                  <a href="#api.MarketDepthRequest"><span class="badge">M</span>MarketDepthRequest</a>
                </li>

                <li>
                  <a href="#api.MarketDepthResponse"><span class="badge">M</span>MarketDepthResponse</a>
                </li>

                <li>
                  <a href="#api.MarketDepthSubscribeRequest"><span class="badge">M</span>MarketDepthSubscribeRequest</a>
                </li>

                <li>
                  <a href="#api.MarketDepthUpdatesSubscribeRequest"><span class="badge">M</span>MarketDepthUpdatesSubscribeRequest</a>
                </li>

                <li>
                  <a href="#api.MarketsDataResponse"><span class="badge">M</span>MarketsDataResponse</a>
                </li>

                <li>
                  <a href="#api.MarketsDataSubscribeRequest"><span class="badge">M</span>MarketsDataSubscribeRequest</a>
                </li>

                <li>
                  <a href="#api.MarketsResponse"><span class="badge">M</span>MarketsResponse</a>
                </li>

                <li>
                  <a href="#api.NetworkParametersRequest"><span class="badge">M</span>NetworkParametersRequest</a>
                </li>

                <li>
                  <a href="#api.NetworkParametersResponse"><span class="badge">M</span>NetworkParametersResponse</a>
                </li>

                <li>
                  <a href="#api.ObserveEventsRequest"><span class="badge">M</span>ObserveEventsRequest</a>
                </li>

                <li>
                  <a href="#api.ObserveEventsResponse"><span class="badge">M</span>ObserveEventsResponse</a>
                </li>

                <li>
                  <a href="#api.ObservePartyProposalsRequest"><span class="badge">M</span>ObservePartyProposalsRequest</a>
                </li>

                <li>
                  <a href="#api.ObservePartyVotesRequest"><span class="badge">M</span>ObservePartyVotesRequest</a>
                </li>

                <li>
                  <a href="#api.ObserveProposalVotesRequest"><span class="badge">M</span>ObserveProposalVotesRequest</a>
                </li>

                <li>
                  <a href="#api.OptionalProposalState"><span class="badge">M</span>OptionalProposalState</a>
                </li>

                <li>
                  <a href="#api.OrderByIDRequest"><span class="badge">M</span>OrderByIDRequest</a>
                </li>

                <li>
                  <a href="#api.OrderByMarketAndIdRequest"><span class="badge">M</span>OrderByMarketAndIdRequest</a>
                </li>

                <li>
                  <a href="#api.OrderByMarketAndIdResponse"><span class="badge">M</span>OrderByMarketAndIdResponse</a>
                </li>

                <li>
                  <a href="#api.OrderByReferenceRequest"><span class="badge">M</span>OrderByReferenceRequest</a>
                </li>

                <li>
                  <a href="#api.OrderByReferenceResponse"><span class="badge">M</span>OrderByReferenceResponse</a>
                </li>

                <li>
                  <a href="#api.OrderVersionsByIDRequest"><span class="badge">M</span>OrderVersionsByIDRequest</a>
                </li>

                <li>
                  <a href="#api.OrderVersionsResponse"><span class="badge">M</span>OrderVersionsResponse</a>
                </li>

                <li>
                  <a href="#api.OrdersByMarketRequest"><span class="badge">M</span>OrdersByMarketRequest</a>
                </li>

                <li>
                  <a href="#api.OrdersByMarketResponse"><span class="badge">M</span>OrdersByMarketResponse</a>
                </li>

                <li>
                  <a href="#api.OrdersByPartyRequest"><span class="badge">M</span>OrdersByPartyRequest</a>
                </li>

                <li>
                  <a href="#api.OrdersByPartyResponse"><span class="badge">M</span>OrdersByPartyResponse</a>
                </li>

                <li>
                  <a href="#api.OrdersStream"><span class="badge">M</span>OrdersStream</a>
                </li>

                <li>
                  <a href="#api.OrdersSubscribeRequest"><span class="badge">M</span>OrdersSubscribeRequest</a>
                </li>

                <li>
                  <a href="#api.Pagination"><span class="badge">M</span>Pagination</a>
                </li>

                <li>
                  <a href="#api.PartiesResponse"><span class="badge">M</span>PartiesResponse</a>
                </li>

                <li>
                  <a href="#api.PartyAccountsRequest"><span class="badge">M</span>PartyAccountsRequest</a>
                </li>

                <li>
                  <a href="#api.PartyAccountsResponse"><span class="badge">M</span>PartyAccountsResponse</a>
                </li>

                <li>
                  <a href="#api.PartyByIDRequest"><span class="badge">M</span>PartyByIDRequest</a>
                </li>

                <li>
                  <a href="#api.PartyByIDResponse"><span class="badge">M</span>PartyByIDResponse</a>
                </li>

                <li>
                  <a href="#api.PositionsByPartyRequest"><span class="badge">M</span>PositionsByPartyRequest</a>
                </li>

                <li>
                  <a href="#api.PositionsByPartyResponse"><span class="badge">M</span>PositionsByPartyResponse</a>
                </li>

                <li>
                  <a href="#api.PositionsSubscribeRequest"><span class="badge">M</span>PositionsSubscribeRequest</a>
                </li>

                <li>
                  <a href="#api.PrepareAmendOrderResponse"><span class="badge">M</span>PrepareAmendOrderResponse</a>
                </li>

                <li>
                  <a href="#api.PrepareCancelOrderResponse"><span class="badge">M</span>PrepareCancelOrderResponse</a>
                </li>

                <li>
                  <a href="#api.PrepareProposalRequest"><span class="badge">M</span>PrepareProposalRequest</a>
                </li>

                <li>
                  <a href="#api.PrepareProposalResponse"><span class="badge">M</span>PrepareProposalResponse</a>
                </li>

                <li>
                  <a href="#api.PrepareSubmitOrderResponse"><span class="badge">M</span>PrepareSubmitOrderResponse</a>
                </li>

                <li>
                  <a href="#api.PrepareVoteRequest"><span class="badge">M</span>PrepareVoteRequest</a>
                </li>

                <li>
                  <a href="#api.PrepareVoteResponse"><span class="badge">M</span>PrepareVoteResponse</a>
                </li>

                <li>
                  <a href="#api.PrepareWithdrawRequest"><span class="badge">M</span>PrepareWithdrawRequest</a>
                </li>

                <li>
                  <a href="#api.PrepareWithdrawResponse"><span class="badge">M</span>PrepareWithdrawResponse</a>
                </li>

                <li>
                  <a href="#api.PropagateChainEventRequest"><span class="badge">M</span>PropagateChainEventRequest</a>
                </li>

                <li>
                  <a href="#api.PropagateChainEventResponse"><span class="badge">M</span>PropagateChainEventResponse</a>
                </li>

                <li>
                  <a href="#api.SubmitOrderRequest"><span class="badge">M</span>SubmitOrderRequest</a>
                </li>

                <li>
                  <a href="#api.SubmitTransactionRequest"><span class="badge">M</span>SubmitTransactionRequest</a>
                </li>

                <li>
                  <a href="#api.SubmitTransactionResponse"><span class="badge">M</span>SubmitTransactionResponse</a>
                </li>

                <li>
                  <a href="#api.TradesByMarketRequest"><span class="badge">M</span>TradesByMarketRequest</a>
                </li>

                <li>
                  <a href="#api.TradesByMarketResponse"><span class="badge">M</span>TradesByMarketResponse</a>
                </li>

                <li>
                  <a href="#api.TradesByOrderRequest"><span class="badge">M</span>TradesByOrderRequest</a>
                </li>

                <li>
                  <a href="#api.TradesByOrderResponse"><span class="badge">M</span>TradesByOrderResponse</a>
                </li>

                <li>
                  <a href="#api.TradesByPartyRequest"><span class="badge">M</span>TradesByPartyRequest</a>
                </li>

                <li>
                  <a href="#api.TradesByPartyResponse"><span class="badge">M</span>TradesByPartyResponse</a>
                </li>

                <li>
                  <a href="#api.TradesStream"><span class="badge">M</span>TradesStream</a>
                </li>

                <li>
                  <a href="#api.TradesSubscribeRequest"><span class="badge">M</span>TradesSubscribeRequest</a>
                </li>

                <li>
                  <a href="#api.VegaTimeResponse"><span class="badge">M</span>VegaTimeResponse</a>
                </li>

                <li>
                  <a href="#api.WithdrawalRequest"><span class="badge">M</span>WithdrawalRequest</a>
                </li>

                <li>
                  <a href="#api.WithdrawalResponse"><span class="badge">M</span>WithdrawalResponse</a>
                </li>

                <li>
                  <a href="#api.WithdrawalsRequest"><span class="badge">M</span>WithdrawalsRequest</a>
                </li>

                <li>
                  <a href="#api.WithdrawalsResponse"><span class="badge">M</span>WithdrawalsResponse</a>
                </li>




                <li>
                  <a href="#api.trading"><span class="badge">S</span>trading</a>
                </li>

                <li>
                  <a href="#api.trading_data"><span class="badge">S</span>trading_data</a>
                </li>

            </ul>
          </li>


          <li>
            <a href="#proto%2fassets.proto">proto/assets.proto</a>
            <ul>

                <li>
                  <a href="#vega.Asset"><span class="badge">M</span>Asset</a>
                </li>

                <li>
                  <a href="#vega.AssetSource"><span class="badge">M</span>AssetSource</a>
                </li>

                <li>
                  <a href="#vega.BuiltinAsset"><span class="badge">M</span>BuiltinAsset</a>
                </li>

                <li>
                  <a href="#vega.DevAssets"><span class="badge">M</span>DevAssets</a>
                </li>

                <li>
                  <a href="#vega.ERC20"><span class="badge">M</span>ERC20</a>
                </li>




            </ul>
          </li>


          <li>
            <a href="#proto%2fchain_events.proto">proto/chain_events.proto</a>
            <ul>

                <li>
                  <a href="#vega.AddValidator"><span class="badge">M</span>AddValidator</a>
                </li>

                <li>
                  <a href="#vega.BTCDeposit"><span class="badge">M</span>BTCDeposit</a>
                </li>

                <li>
                  <a href="#vega.BTCEvent"><span class="badge">M</span>BTCEvent</a>
                </li>

                <li>
                  <a href="#vega.BTCWithdrawal"><span class="badge">M</span>BTCWithdrawal</a>
                </li>

                <li>
                  <a href="#vega.BitcoinAddress"><span class="badge">M</span>BitcoinAddress</a>
                </li>

                <li>
                  <a href="#vega.BuiltinAssetDeposit"><span class="badge">M</span>BuiltinAssetDeposit</a>
                </li>

                <li>
                  <a href="#vega.BuiltinAssetEvent"><span class="badge">M</span>BuiltinAssetEvent</a>
                </li>

                <li>
                  <a href="#vega.BuiltinAssetWithdrawal"><span class="badge">M</span>BuiltinAssetWithdrawal</a>
                </li>

                <li>
                  <a href="#vega.ChainEvent"><span class="badge">M</span>ChainEvent</a>
                </li>

                <li>
                  <a href="#vega.ERC20AssetDelist"><span class="badge">M</span>ERC20AssetDelist</a>
                </li>

                <li>
                  <a href="#vega.ERC20AssetList"><span class="badge">M</span>ERC20AssetList</a>
                </li>

                <li>
                  <a href="#vega.ERC20Deposit"><span class="badge">M</span>ERC20Deposit</a>
                </li>

                <li>
                  <a href="#vega.ERC20Event"><span class="badge">M</span>ERC20Event</a>
                </li>

                <li>
                  <a href="#vega.ERC20Withdrawal"><span class="badge">M</span>ERC20Withdrawal</a>
                </li>

                <li>
                  <a href="#vega.EthereumAddress"><span class="badge">M</span>EthereumAddress</a>
                </li>

                <li>
                  <a href="#vega.Identifier"><span class="badge">M</span>Identifier</a>
                </li>

                <li>
                  <a href="#vega.RemoveValidator"><span class="badge">M</span>RemoveValidator</a>
                </li>

                <li>
                  <a href="#vega.ValidatorEvent"><span class="badge">M</span>ValidatorEvent</a>
                </li>




            </ul>
          </li>


          <li>
            <a href="#proto%2fevents.proto">proto/events.proto</a>
            <ul>

                <li>
                  <a href="#vega.AuctionEvent"><span class="badge">M</span>AuctionEvent</a>
                </li>

                <li>
                  <a href="#vega.BusEvent"><span class="badge">M</span>BusEvent</a>
                </li>

                <li>
                  <a href="#vega.LossSocialization"><span class="badge">M</span>LossSocialization</a>
                </li>

                <li>
                  <a href="#vega.MarketEvent"><span class="badge">M</span>MarketEvent</a>
                </li>

                <li>
                  <a href="#vega.MarketTick"><span class="badge">M</span>MarketTick</a>
                </li>

                <li>
                  <a href="#vega.PositionResolution"><span class="badge">M</span>PositionResolution</a>
                </li>

                <li>
                  <a href="#vega.SettleDistressed"><span class="badge">M</span>SettleDistressed</a>
                </li>

                <li>
                  <a href="#vega.SettlePosition"><span class="badge">M</span>SettlePosition</a>
                </li>

                <li>
                  <a href="#vega.TimeUpdate"><span class="badge">M</span>TimeUpdate</a>
                </li>

                <li>
                  <a href="#vega.TradeSettlement"><span class="badge">M</span>TradeSettlement</a>
                </li>

                <li>
                  <a href="#vega.TransferResponses"><span class="badge">M</span>TransferResponses</a>
                </li>


                <li>
                  <a href="#vega.BusEventType"><span class="badge">E</span>BusEventType</a>
                </li>



            </ul>
          </li>


          <li>
            <a href="#proto%2fgovernance.proto">proto/governance.proto</a>
            <ul>

                <li>
                  <a href="#vega.FutureProduct"><span class="badge">M</span>FutureProduct</a>
                </li>

                <li>
                  <a href="#vega.GovernanceData"><span class="badge">M</span>GovernanceData</a>
                </li>

                <li>
                  <a href="#vega.GovernanceData.NoPartyEntry"><span class="badge">M</span>GovernanceData.NoPartyEntry</a>
                </li>

                <li>
                  <a href="#vega.GovernanceData.YesPartyEntry"><span class="badge">M</span>GovernanceData.YesPartyEntry</a>
                </li>

                <li>
                  <a href="#vega.InstrumentConfiguration"><span class="badge">M</span>InstrumentConfiguration</a>
                </li>

                <li>
                  <a href="#vega.NewAsset"><span class="badge">M</span>NewAsset</a>
                </li>

                <li>
                  <a href="#vega.NewMarket"><span class="badge">M</span>NewMarket</a>
                </li>

                <li>
                  <a href="#vega.NewMarketConfiguration"><span class="badge">M</span>NewMarketConfiguration</a>
                </li>

                <li>
                  <a href="#vega.Proposal"><span class="badge">M</span>Proposal</a>
                </li>

                <li>
                  <a href="#vega.ProposalTerms"><span class="badge">M</span>ProposalTerms</a>
                </li>

                <li>
                  <a href="#vega.UpdateMarket"><span class="badge">M</span>UpdateMarket</a>
                </li>

                <li>
                  <a href="#vega.UpdateNetworkParameter"><span class="badge">M</span>UpdateNetworkParameter</a>
                </li>

                <li>
                  <a href="#vega.Vote"><span class="badge">M</span>Vote</a>
                </li>


                <li>
                  <a href="#vega.Proposal.State"><span class="badge">E</span>Proposal.State</a>
                </li>

                <li>
                  <a href="#vega.ProposalError"><span class="badge">E</span>ProposalError</a>
                </li>

                <li>
                  <a href="#vega.Vote.Value"><span class="badge">E</span>Vote.Value</a>
                </li>



            </ul>
          </li>


          <li>
            <a href="#proto%2fmarkets.proto">proto/markets.proto</a>
            <ul>

                <li>
                  <a href="#vega.AuctionDuration"><span class="badge">M</span>AuctionDuration</a>
                </li>

                <li>
                  <a href="#vega.ContinuousTrading"><span class="badge">M</span>ContinuousTrading</a>
                </li>

                <li>
                  <a href="#vega.DiscreteTrading"><span class="badge">M</span>DiscreteTrading</a>
                </li>

                <li>
                  <a href="#vega.EthereumEvent"><span class="badge">M</span>EthereumEvent</a>
                </li>

                <li>
                  <a href="#vega.ExternalRiskModel"><span class="badge">M</span>ExternalRiskModel</a>
                </li>

                <li>
                  <a href="#vega.ExternalRiskModel.ConfigEntry"><span class="badge">M</span>ExternalRiskModel.ConfigEntry</a>
                </li>

                <li>
                  <a href="#vega.FeeFactors"><span class="badge">M</span>FeeFactors</a>
                </li>

                <li>
                  <a href="#vega.Fees"><span class="badge">M</span>Fees</a>
                </li>

                <li>
                  <a href="#vega.Future"><span class="badge">M</span>Future</a>
                </li>

                <li>
                  <a href="#vega.Instrument"><span class="badge">M</span>Instrument</a>
                </li>

                <li>
                  <a href="#vega.InstrumentMetadata"><span class="badge">M</span>InstrumentMetadata</a>
                </li>

                <li>
                  <a href="#vega.LogNormalModelParams"><span class="badge">M</span>LogNormalModelParams</a>
                </li>

                <li>
                  <a href="#vega.LogNormalRiskModel"><span class="badge">M</span>LogNormalRiskModel</a>
                </li>

                <li>
                  <a href="#vega.MarginCalculator"><span class="badge">M</span>MarginCalculator</a>
                </li>

                <li>
                  <a href="#vega.Market"><span class="badge">M</span>Market</a>
                </li>

                <li>
                  <a href="#vega.PriceMonitoringParameters"><span class="badge">M</span>PriceMonitoringParameters</a>
                </li>

                <li>
                  <a href="#vega.PriceMonitoringSettings"><span class="badge">M</span>PriceMonitoringSettings</a>
                </li>

                <li>
                  <a href="#vega.ScalingFactors"><span class="badge">M</span>ScalingFactors</a>
                </li>

                <li>
                  <a href="#vega.SimpleModelParams"><span class="badge">M</span>SimpleModelParams</a>
                </li>

                <li>
                  <a href="#vega.SimpleRiskModel"><span class="badge">M</span>SimpleRiskModel</a>
                </li>

                <li>
                  <a href="#vega.TradableInstrument"><span class="badge">M</span>TradableInstrument</a>
                </li>




            </ul>
          </li>


          <li>
            <a href="#proto%2ftm%2freplay.proto">proto/tm/replay.proto</a>
            <ul>

                <li>
                  <a href="#vega.BlockParams"><span class="badge">M</span>BlockParams</a>
                </li>

                <li>
                  <a href="#vega.ConsensusParams"><span class="badge">M</span>ConsensusParams</a>
                </li>

                <li>
                  <a href="#vega.Event"><span class="badge">M</span>Event</a>
                </li>

                <li>
                  <a href="#vega.EventAttribute"><span class="badge">M</span>EventAttribute</a>
                </li>

                <li>
                  <a href="#vega.Evidence"><span class="badge">M</span>Evidence</a>
                </li>

                <li>
                  <a href="#vega.EvidenceParams"><span class="badge">M</span>EvidenceParams</a>
                </li>

                <li>
                  <a href="#vega.Header"><span class="badge">M</span>Header</a>
                </li>

                <li>
                  <a href="#vega.LastCommitInfo"><span class="badge">M</span>LastCommitInfo</a>
                </li>

                <li>
                  <a href="#vega.PublicKey"><span class="badge">M</span>PublicKey</a>
                </li>

                <li>
                  <a href="#vega.RequestBeginBlock"><span class="badge">M</span>RequestBeginBlock</a>
                </li>

                <li>
                  <a href="#vega.RequestDeliverTx"><span class="badge">M</span>RequestDeliverTx</a>
                </li>

                <li>
                  <a href="#vega.RequestInitChain"><span class="badge">M</span>RequestInitChain</a>
                </li>

                <li>
                  <a href="#vega.ResponseBeginBlock"><span class="badge">M</span>ResponseBeginBlock</a>
                </li>

                <li>
                  <a href="#vega.ResponseDeliverTx"><span class="badge">M</span>ResponseDeliverTx</a>
                </li>

                <li>
                  <a href="#vega.ResponseInitChain"><span class="badge">M</span>ResponseInitChain</a>
                </li>

                <li>
                  <a href="#vega.TmEvent"><span class="badge">M</span>TmEvent</a>
                </li>

                <li>
                  <a href="#vega.Validator"><span class="badge">M</span>Validator</a>
                </li>

                <li>
                  <a href="#vega.ValidatorParams"><span class="badge">M</span>ValidatorParams</a>
                </li>

                <li>
                  <a href="#vega.ValidatorUpdate"><span class="badge">M</span>ValidatorUpdate</a>
                </li>

                <li>
                  <a href="#vega.VersionParams"><span class="badge">M</span>VersionParams</a>
                </li>

                <li>
                  <a href="#vega.VoteInfo"><span class="badge">M</span>VoteInfo</a>
                </li>


                <li>
                  <a href="#vega.EvidenceType"><span class="badge">E</span>EvidenceType</a>
                </li>



            </ul>
          </li>


          <li>
            <a href="#proto%2fvega.proto">proto/vega.proto</a>
            <ul>

                <li>
                  <a href="#vega.Account"><span class="badge">M</span>Account</a>
                </li>

                <li>
                  <a href="#vega.AuctionIndicativeState"><span class="badge">M</span>AuctionIndicativeState</a>
                </li>

                <li>
                  <a href="#vega.Candle"><span class="badge">M</span>Candle</a>
                </li>

                <li>
                  <a href="#vega.Deposit"><span class="badge">M</span>Deposit</a>
                </li>

                <li>
                  <a href="#vega.Erc20WithdrawExt"><span class="badge">M</span>Erc20WithdrawExt</a>
                </li>

                <li>
                  <a href="#vega.ErrorDetail"><span class="badge">M</span>ErrorDetail</a>
                </li>

                <li>
                  <a href="#vega.Fee"><span class="badge">M</span>Fee</a>
                </li>

                <li>
                  <a href="#vega.FinancialAmount"><span class="badge">M</span>FinancialAmount</a>
                </li>

                <li>
                  <a href="#vega.LedgerEntry"><span class="badge">M</span>LedgerEntry</a>
                </li>

                <li>
                  <a href="#vega.MarginLevels"><span class="badge">M</span>MarginLevels</a>
                </li>

                <li>
                  <a href="#vega.MarketData"><span class="badge">M</span>MarketData</a>
                </li>

                <li>
                  <a href="#vega.MarketDepth"><span class="badge">M</span>MarketDepth</a>
                </li>

                <li>
                  <a href="#vega.MarketDepthUpdate"><span class="badge">M</span>MarketDepthUpdate</a>
                </li>

                <li>
                  <a href="#vega.NetworkParameter"><span class="badge">M</span>NetworkParameter</a>
                </li>

                <li>
                  <a href="#vega.NodeRegistration"><span class="badge">M</span>NodeRegistration</a>
                </li>

                <li>
                  <a href="#vega.NodeSignature"><span class="badge">M</span>NodeSignature</a>
                </li>

                <li>
                  <a href="#vega.NodeVote"><span class="badge">M</span>NodeVote</a>
                </li>

                <li>
                  <a href="#vega.Order"><span class="badge">M</span>Order</a>
                </li>

                <li>
                  <a href="#vega.OrderAmendment"><span class="badge">M</span>OrderAmendment</a>
                </li>

                <li>
                  <a href="#vega.OrderCancellation"><span class="badge">M</span>OrderCancellation</a>
                </li>

                <li>
                  <a href="#vega.OrderCancellationConfirmation"><span class="badge">M</span>OrderCancellationConfirmation</a>
                </li>

                <li>
                  <a href="#vega.OrderConfirmation"><span class="badge">M</span>OrderConfirmation</a>
                </li>

                <li>
                  <a href="#vega.OrderSubmission"><span class="badge">M</span>OrderSubmission</a>
                </li>

                <li>
                  <a href="#vega.Party"><span class="badge">M</span>Party</a>
                </li>

                <li>
                  <a href="#vega.PeggedOrder"><span class="badge">M</span>PeggedOrder</a>
                </li>

                <li>
                  <a href="#vega.Position"><span class="badge">M</span>Position</a>
                </li>

                <li>
                  <a href="#vega.PositionTrade"><span class="badge">M</span>PositionTrade</a>
                </li>

                <li>
                  <a href="#vega.Price"><span class="badge">M</span>Price</a>
                </li>

                <li>
                  <a href="#vega.PriceLevel"><span class="badge">M</span>PriceLevel</a>
                </li>

                <li>
                  <a href="#vega.RiskFactor"><span class="badge">M</span>RiskFactor</a>
                </li>

                <li>
                  <a href="#vega.RiskResult"><span class="badge">M</span>RiskResult</a>
                </li>

                <li>
                  <a href="#vega.RiskResult.PredictedNextRiskFactorsEntry"><span class="badge">M</span>RiskResult.PredictedNextRiskFactorsEntry</a>
                </li>

                <li>
                  <a href="#vega.RiskResult.RiskFactorsEntry"><span class="badge">M</span>RiskResult.RiskFactorsEntry</a>
                </li>

                <li>
                  <a href="#vega.Signature"><span class="badge">M</span>Signature</a>
                </li>

                <li>
                  <a href="#vega.SignedBundle"><span class="badge">M</span>SignedBundle</a>
                </li>

                <li>
                  <a href="#vega.Statistics"><span class="badge">M</span>Statistics</a>
                </li>

                <li>
                  <a href="#vega.Timestamp"><span class="badge">M</span>Timestamp</a>
                </li>

                <li>
                  <a href="#vega.Trade"><span class="badge">M</span>Trade</a>
                </li>

                <li>
                  <a href="#vega.TradeSet"><span class="badge">M</span>TradeSet</a>
                </li>

                <li>
                  <a href="#vega.Transaction"><span class="badge">M</span>Transaction</a>
                </li>

                <li>
                  <a href="#vega.Transfer"><span class="badge">M</span>Transfer</a>
                </li>

                <li>
                  <a href="#vega.TransferBalance"><span class="badge">M</span>TransferBalance</a>
                </li>

                <li>
                  <a href="#vega.TransferRequest"><span class="badge">M</span>TransferRequest</a>
                </li>

                <li>
                  <a href="#vega.TransferResponse"><span class="badge">M</span>TransferResponse</a>
                </li>

                <li>
                  <a href="#vega.WithdrawExt"><span class="badge">M</span>WithdrawExt</a>
                </li>

                <li>
                  <a href="#vega.WithdrawSubmission"><span class="badge">M</span>WithdrawSubmission</a>
                </li>

                <li>
                  <a href="#vega.Withdrawal"><span class="badge">M</span>Withdrawal</a>
                </li>


                <li>
                  <a href="#vega.AccountType"><span class="badge">E</span>AccountType</a>
                </li>

                <li>
                  <a href="#vega.AuctionTrigger"><span class="badge">E</span>AuctionTrigger</a>
                </li>

                <li>
                  <a href="#vega.ChainStatus"><span class="badge">E</span>ChainStatus</a>
                </li>

                <li>
                  <a href="#vega.Deposit.Status"><span class="badge">E</span>Deposit.Status</a>
                </li>

                <li>
                  <a href="#vega.Interval"><span class="badge">E</span>Interval</a>
                </li>

                <li>
                  <a href="#vega.MarketState"><span class="badge">E</span>MarketState</a>
                </li>

                <li>
                  <a href="#vega.NodeSignatureKind"><span class="badge">E</span>NodeSignatureKind</a>
                </li>

                <li>
                  <a href="#vega.Order.Status"><span class="badge">E</span>Order.Status</a>
                </li>

                <li>
                  <a href="#vega.Order.TimeInForce"><span class="badge">E</span>Order.TimeInForce</a>
                </li>

                <li>
                  <a href="#vega.Order.Type"><span class="badge">E</span>Order.Type</a>
                </li>

                <li>
                  <a href="#vega.OrderError"><span class="badge">E</span>OrderError</a>
                </li>

                <li>
                  <a href="#vega.PeggedReference"><span class="badge">E</span>PeggedReference</a>
                </li>

                <li>
                  <a href="#vega.Side"><span class="badge">E</span>Side</a>
                </li>

                <li>
                  <a href="#vega.Trade.Type"><span class="badge">E</span>Trade.Type</a>
                </li>

                <li>
                  <a href="#vega.TransferType"><span class="badge">E</span>TransferType</a>
                </li>

                <li>
                  <a href="#vega.Withdrawal.Status"><span class="badge">E</span>Withdrawal.Status</a>
                </li>



            </ul>
          </li>

        <li><a href="#scalar-value-types">Scalar Value Types</a></li>
      </ul>
    </div>



      <div class="file-heading">
        <h2 id="proto/api/trading.proto">proto/api/trading.proto</h2><a href="#title">Top</a>
      </div>
      <p></p>


        <h3 id="api.AccountsSubscribeRequest">AccountsSubscribeRequest</h3>
        <p>Request to subscribe to a stream of (Accounts)[#vega.Account].</p>


          <table class="field-table">
            <thead>
              <tr><td>Field</td><td>Type</td><td>Label</td><td>Description</td></tr>
            </thead>
            <tbody>

                <tr>
                  <td>marketID</td>
                  <td><a href="#string">string</a></td>
                  <td></td>
                  <td><p>Market identifier. </p></td>
                </tr>

                <tr>
                  <td>partyID</td>
                  <td><a href="#string">string</a></td>
                  <td></td>
                  <td><p>Party identifier. </p></td>
                </tr>

                <tr>
                  <td>asset</td>
                  <td><a href="#string">string</a></td>
                  <td></td>
                  <td><p>Asset identifier. </p></td>
                </tr>

                <tr>
                  <td>type</td>
                  <td><a href="#vega.AccountType">vega.AccountType</a></td>
                  <td></td>
                  <td><p>Account type to subscribe to. Required field. </p></td>
                </tr>

            </tbody>
          </table>





        <h3 id="api.AmendOrderRequest">AmendOrderRequest</h3>
        <p>Request to amend an existing order.</p>


          <table class="field-table">
            <thead>
              <tr><td>Field</td><td>Type</td><td>Label</td><td>Description</td></tr>
            </thead>
            <tbody>

                <tr>
                  <td>amendment</td>
                  <td><a href="#vega.OrderAmendment">vega.OrderAmendment</a></td>
                  <td></td>
                  <td><p>An order amendment. </p></td>
                </tr>

            </tbody>
          </table>





        <h3 id="api.AssetByIDRequest">AssetByIDRequest</h3>
        <p>Request for an asset given an asset identifier.</p>


          <table class="field-table">
            <thead>
              <tr><td>Field</td><td>Type</td><td>Label</td><td>Description</td></tr>
            </thead>
            <tbody>

                <tr>
                  <td>ID</td>
                  <td><a href="#string">string</a></td>
                  <td></td>
                  <td><p>Asset identifier. Required field. </p></td>
                </tr>

            </tbody>
          </table>




            <h4>Validated Fields</h4>
            <table>
              <thead>
                <tr>
                  <td>Field</td>
                  <td>Validations</td>
                </tr>
              </thead>
              <tbody>

                <tr>
                  <td>ID</td>
                  <td>
                    <ul>

                      <li>string_not_empty: true</li>

                    </ul>
                  </td>
                </tr>

              </tbody>
            </table>





        <h3 id="api.AssetByIDResponse">AssetByIDResponse</h3>
        <p>Response for an asset given an asset identifier.</p>


          <table class="field-table">
            <thead>
              <tr><td>Field</td><td>Type</td><td>Label</td><td>Description</td></tr>
            </thead>
            <tbody>

                <tr>
                  <td>asset</td>
                  <td><a href="#vega.Asset">vega.Asset</a></td>
                  <td></td>
                  <td><p>An asset record, if found. </p></td>
                </tr>

            </tbody>
          </table>





        <h3 id="api.AssetsRequest">AssetsRequest</h3>
        <p>Request for a list of all assets enabled on Vega.</p>





        <h3 id="api.AssetsResponse">AssetsResponse</h3>
        <p>Response for a list of all assets enabled on Vega.</p>


          <table class="field-table">
            <thead>
              <tr><td>Field</td><td>Type</td><td>Label</td><td>Description</td></tr>
            </thead>
            <tbody>

                <tr>
                  <td>assets</td>
                  <td><a href="#vega.Asset">vega.Asset</a></td>
                  <td>repeated</td>
                  <td><p>A list of 0 or more assets. </p></td>
                </tr>

            </tbody>
          </table>





        <h3 id="api.CancelOrderRequest">CancelOrderRequest</h3>
        <p>Request to cancel an existing order.</p>


          <table class="field-table">
            <thead>
              <tr><td>Field</td><td>Type</td><td>Label</td><td>Description</td></tr>
            </thead>
            <tbody>

                <tr>
                  <td>cancellation</td>
                  <td><a href="#vega.OrderCancellation">vega.OrderCancellation</a></td>
                  <td></td>
                  <td><p>An order cancellation. </p></td>
                </tr>

            </tbody>
          </table>





        <h3 id="api.CandlesRequest">CandlesRequest</h3>
        <p>Request for a list of candles for a market at an interval.</p>


          <table class="field-table">
            <thead>
              <tr><td>Field</td><td>Type</td><td>Label</td><td>Description</td></tr>
            </thead>
            <tbody>

                <tr>
                  <td>marketID</td>
                  <td><a href="#string">string</a></td>
                  <td></td>
                  <td><p>Market identifier. Required field. </p></td>
                </tr>

                <tr>
                  <td>sinceTimestamp</td>
                  <td><a href="#int64">int64</a></td>
                  <td></td>
                  <td><p>Timestamp to retrieve candles since, in nanoseconds since the epoch.
See <a href="#api.VegaTimeResponse"><tt>VegaTimeResponse</tt></a>.<tt>timestamp</tt>. Required field. </p></td>
                </tr>

                <tr>
                  <td>interval</td>
                  <td><a href="#vega.Interval">vega.Interval</a></td>
                  <td></td>
                  <td><p>Time interval for the candles. Required field. </p></td>
                </tr>

            </tbody>
          </table>




            <h4>Validated Fields</h4>
            <table>
              <thead>
                <tr>
                  <td>Field</td>
                  <td>Validations</td>
                </tr>
              </thead>
              <tbody>

                <tr>
                  <td>marketID</td>
                  <td>
                    <ul>

                      <li>string_not_empty: true</li>

                    </ul>
                  </td>
                </tr>

                <tr>
                  <td>sinceTimestamp</td>
                  <td>
                    <ul>

                      <li>int_gt: 0</li>

                    </ul>
                  </td>
                </tr>

              </tbody>
            </table>





        <h3 id="api.CandlesResponse">CandlesResponse</h3>
        <p>Response for a list of candles for a market at an interval.</p>


          <table class="field-table">
            <thead>
              <tr><td>Field</td><td>Type</td><td>Label</td><td>Description</td></tr>
            </thead>
            <tbody>

                <tr>
                  <td>candles</td>
                  <td><a href="#vega.Candle">vega.Candle</a></td>
                  <td>repeated</td>
                  <td><p>A list of 0 or more candles. </p></td>
                </tr>

            </tbody>
          </table>





        <h3 id="api.CandlesSubscribeRequest">CandlesSubscribeRequest</h3>
        <p>Request to subscribe to a stream of (Candles)[#vega.Candle].</p>


          <table class="field-table">
            <thead>
              <tr><td>Field</td><td>Type</td><td>Label</td><td>Description</td></tr>
            </thead>
            <tbody>

                <tr>
                  <td>marketID</td>
                  <td><a href="#string">string</a></td>
                  <td></td>
                  <td><p>Market identifier. Required field. </p></td>
                </tr>

                <tr>
                  <td>interval</td>
                  <td><a href="#vega.Interval">vega.Interval</a></td>
                  <td></td>
                  <td><p>Time interval for the candles. Required field. </p></td>
                </tr>

            </tbody>
          </table>




            <h4>Validated Fields</h4>
            <table>
              <thead>
                <tr>
                  <td>Field</td>
                  <td>Validations</td>
                </tr>
              </thead>
              <tbody>

                <tr>
                  <td>marketID</td>
                  <td>
                    <ul>

                      <li>string_not_empty: true</li>

                    </ul>
                  </td>
                </tr>

              </tbody>
            </table>





        <h3 id="api.DepositRequest">DepositRequest</h3>
        <p>A request to get a specific deposit by ID</p>


          <table class="field-table">
            <thead>
              <tr><td>Field</td><td>Type</td><td>Label</td><td>Description</td></tr>
            </thead>
            <tbody>

                <tr>
                  <td>ID</td>
                  <td><a href="#string">string</a></td>
                  <td></td>
                  <td><p>The id of the withdrawal </p></td>
                </tr>

            </tbody>
          </table>




            <h4>Validated Fields</h4>
            <table>
              <thead>
                <tr>
                  <td>Field</td>
                  <td>Validations</td>
                </tr>
              </thead>
              <tbody>

                <tr>
                  <td>ID</td>
                  <td>
                    <ul>

                      <li>string_not_empty: true</li>

                    </ul>
                  </td>
                </tr>

              </tbody>
            </table>





        <h3 id="api.DepositResponse">DepositResponse</h3>
        <p>A response for a deposit</p>


          <table class="field-table">
            <thead>
              <tr><td>Field</td><td>Type</td><td>Label</td><td>Description</td></tr>
            </thead>
            <tbody>

                <tr>
                  <td>deposit</td>
                  <td><a href="#vega.Deposit">vega.Deposit</a></td>
                  <td></td>
                  <td><p>The deposit matching the ID from the request </p></td>
                </tr>

            </tbody>
          </table>





        <h3 id="api.DepositsRequest">DepositsRequest</h3>
        <p>A request to get a list of deposit from a given party</p>


          <table class="field-table">
            <thead>
              <tr><td>Field</td><td>Type</td><td>Label</td><td>Description</td></tr>
            </thead>
            <tbody>

                <tr>
                  <td>partyID</td>
                  <td><a href="#string">string</a></td>
                  <td></td>
                  <td><p>The party to get the deposits for </p></td>
                </tr>

            </tbody>
          </table>




            <h4>Validated Fields</h4>
            <table>
              <thead>
                <tr>
                  <td>Field</td>
                  <td>Validations</td>
                </tr>
              </thead>
              <tbody>

                <tr>
                  <td>partyID</td>
                  <td>
                    <ul>

                      <li>string_not_empty: true</li>

                    </ul>
                  </td>
                </tr>

              </tbody>
            </table>





        <h3 id="api.DepositsResponse">DepositsResponse</h3>
        <p>The response for a list of deposits</p>


          <table class="field-table">
            <thead>
              <tr><td>Field</td><td>Type</td><td>Label</td><td>Description</td></tr>
            </thead>
            <tbody>

                <tr>
                  <td>deposits</td>
                  <td><a href="#vega.Deposit">vega.Deposit</a></td>
                  <td>repeated</td>
                  <td><p>The list of deposits for the specified party </p></td>
                </tr>

            </tbody>
          </table>





        <h3 id="api.ERC20WithdrawalApprovalRequest">ERC20WithdrawalApprovalRequest</h3>
        <p>The request to get all information required to bundle the call</p><p>to finalize the withdrawal on the erc20 bridge</p>


          <table class="field-table">
            <thead>
              <tr><td>Field</td><td>Type</td><td>Label</td><td>Description</td></tr>
            </thead>
            <tbody>

                <tr>
                  <td>withdrawalID</td>
                  <td><a href="#string">string</a></td>
                  <td></td>
                  <td><p>The ID of the withdrawal </p></td>
                </tr>

            </tbody>
          </table>




            <h4>Validated Fields</h4>
            <table>
              <thead>
                <tr>
                  <td>Field</td>
                  <td>Validations</td>
                </tr>
              </thead>
              <tbody>

                <tr>
                  <td>withdrawalID</td>
                  <td>
                    <ul>

                      <li>string_not_empty: true</li>

                    </ul>
                  </td>
                </tr>

              </tbody>
            </table>





        <h3 id="api.ERC20WithdrawalApprovalResponse">ERC20WithdrawalApprovalResponse</h3>
        <p>The response with all information required to bundle the call</p><p>to finalize the withdrawal on the erc20 bridge</p><p>function withdraw_asset(address asset_source, uint256 asset_id, uint256 amount, uint256 expiry, uint256 nonce, bytes memory signatures)</p>


          <table class="field-table">
            <thead>
              <tr><td>Field</td><td>Type</td><td>Label</td><td>Description</td></tr>
            </thead>
            <tbody>

                <tr>
                  <td>assetSource</td>
                  <td><a href="#string">string</a></td>
                  <td></td>
                  <td><p>The address of asset on ethereum </p></td>
                </tr>

                <tr>
                  <td>amount</td>
                  <td><a href="#string">string</a></td>
                  <td></td>
                  <td><p>The amount to be withdrawn </p></td>
                </tr>

                <tr>
                  <td>expiry</td>
                  <td><a href="#int64">int64</a></td>
                  <td></td>
                  <td><p>The expiry / until what time the request is valid </p></td>
                </tr>

                <tr>
                  <td>nonce</td>
                  <td><a href="#string">string</a></td>
                  <td></td>
                  <td><p>The nonce, which is actually the internal reference for the withdrawal </p></td>
                </tr>

                <tr>
                  <td>signatures</td>
                  <td><a href="#string">string</a></td>
                  <td></td>
                  <td><p>The signatures bundle as hex encoded data, forward by 0x
e.g: 0x &#43; sig1 &#43; sig2 &#43; ... &#43; sixN </p></td>
                </tr>

            </tbody>
          </table>





        <h3 id="api.EstimateFeeRequest">EstimateFeeRequest</h3>
        <p>Request to fetch the estimated fee if an order were to trade immediately</p>


          <table class="field-table">
            <thead>
              <tr><td>Field</td><td>Type</td><td>Label</td><td>Description</td></tr>
            </thead>
            <tbody>

                <tr>
                  <td>order</td>
                  <td><a href="#vega.Order">vega.Order</a></td>
                  <td></td>
                  <td><p>Order to estimate fees for
the following fields in the order are required:
MarketID (used to specify the fee factors)
Price (the price at which the order could trade)
Size (the size at which the order could eventually trade) </p></td>
                </tr>

            </tbody>
          </table>





        <h3 id="api.EstimateFeeResponse">EstimateFeeResponse</h3>
        <p>Response to a EstimateFeeRequest, containing the estimated fees for a given order</p>


          <table class="field-table">
            <thead>
              <tr><td>Field</td><td>Type</td><td>Label</td><td>Description</td></tr>
            </thead>
            <tbody>

                <tr>
                  <td>fee</td>
                  <td><a href="#vega.Fee">vega.Fee</a></td>
                  <td></td>
                  <td><p>Summary of the estimated fees for this order if it were to trade now </p></td>
                </tr>

            </tbody>
          </table>





        <h3 id="api.EstimateMarginRequest">EstimateMarginRequest</h3>
        <p>Request to fetch the estimated MarginLevels if an order were to trade immediately</p>


          <table class="field-table">
            <thead>
              <tr><td>Field</td><td>Type</td><td>Label</td><td>Description</td></tr>
            </thead>
            <tbody>

                <tr>
                  <td>order</td>
                  <td><a href="#vega.Order">vega.Order</a></td>
                  <td></td>
                  <td><p>Order to estimate fees for </p></td>
                </tr>

            </tbody>
          </table>





        <h3 id="api.EstimateMarginResponse">EstimateMarginResponse</h3>
        <p>Response to a EstimateMarginRequest, containing the estimated marginLevels for a given order</p>


          <table class="field-table">
            <thead>
              <tr><td>Field</td><td>Type</td><td>Label</td><td>Description</td></tr>
            </thead>
            <tbody>

                <tr>
                  <td>marginLevels</td>
                  <td><a href="#vega.MarginLevels">vega.MarginLevels</a></td>
                  <td></td>
                  <td><p>Summary of the estimated margins for this order if it were to trade now </p></td>
                </tr>

            </tbody>
          </table>





        <h3 id="api.FeeInfrastructureAccountsRequest">FeeInfrastructureAccountsRequest</h3>
        <p>Request for a list of infrastructure fee accounts.</p>


          <table class="field-table">
            <thead>
              <tr><td>Field</td><td>Type</td><td>Label</td><td>Description</td></tr>
            </thead>
            <tbody>

                <tr>
                  <td>asset</td>
                  <td><a href="#string">string</a></td>
                  <td></td>
                  <td><p>Asset identifier. Required field.
Set to an empty string to return all accounts.
Set to an asset ID to return a single infrastructure fee account for a given asset. </p></td>
                </tr>

            </tbody>
          </table>





        <h3 id="api.FeeInfrastructureAccountsResponse">FeeInfrastructureAccountsResponse</h3>
        <p>Response for a list of infrastructure fee accounts.</p>


          <table class="field-table">
            <thead>
              <tr><td>Field</td><td>Type</td><td>Label</td><td>Description</td></tr>
            </thead>
            <tbody>

                <tr>
                  <td>accounts</td>
                  <td><a href="#vega.Account">vega.Account</a></td>
                  <td>repeated</td>
                  <td><p>A list of 0 or more infrastructure fee accounts. </p></td>
                </tr>

            </tbody>
          </table>





        <h3 id="api.GetNetworkParametersProposalsRequest">GetNetworkParametersProposalsRequest</h3>
        <p>Request for a list of network parameter proposals.</p>


          <table class="field-table">
            <thead>
              <tr><td>Field</td><td>Type</td><td>Label</td><td>Description</td></tr>
            </thead>
            <tbody>

                <tr>
                  <td>selectInState</td>
                  <td><a href="#api.OptionalProposalState">OptionalProposalState</a></td>
                  <td></td>
                  <td><p>Optional proposal state. </p></td>
                </tr>

            </tbody>
          </table>





        <h3 id="api.GetNetworkParametersProposalsResponse">GetNetworkParametersProposalsResponse</h3>
        <p>Response for a list of network parameter proposals.</p>


          <table class="field-table">
            <thead>
              <tr><td>Field</td><td>Type</td><td>Label</td><td>Description</td></tr>
            </thead>
            <tbody>

                <tr>
                  <td>data</td>
                  <td><a href="#vega.GovernanceData">vega.GovernanceData</a></td>
                  <td>repeated</td>
                  <td><p>A list of 0 or more governance data. </p></td>
                </tr>

            </tbody>
          </table>





        <h3 id="api.GetNewAssetProposalsRequest">GetNewAssetProposalsRequest</h3>
        <p>Request for a list of new asset proposals.</p>


          <table class="field-table">
            <thead>
              <tr><td>Field</td><td>Type</td><td>Label</td><td>Description</td></tr>
            </thead>
            <tbody>

                <tr>
                  <td>selectInState</td>
                  <td><a href="#api.OptionalProposalState">OptionalProposalState</a></td>
                  <td></td>
                  <td><p>Optional proposal state. </p></td>
                </tr>

            </tbody>
          </table>





        <h3 id="api.GetNewAssetProposalsResponse">GetNewAssetProposalsResponse</h3>
        <p>Response for a list of new asset proposals.</p>


          <table class="field-table">
            <thead>
              <tr><td>Field</td><td>Type</td><td>Label</td><td>Description</td></tr>
            </thead>
            <tbody>

                <tr>
                  <td>data</td>
                  <td><a href="#vega.GovernanceData">vega.GovernanceData</a></td>
                  <td>repeated</td>
                  <td><p>A list of 0 or more governance data. </p></td>
                </tr>

            </tbody>
          </table>





        <h3 id="api.GetNewMarketProposalsRequest">GetNewMarketProposalsRequest</h3>
        <p>Request for a list of new market proposals.</p>


          <table class="field-table">
            <thead>
              <tr><td>Field</td><td>Type</td><td>Label</td><td>Description</td></tr>
            </thead>
            <tbody>

                <tr>
                  <td>selectInState</td>
                  <td><a href="#api.OptionalProposalState">OptionalProposalState</a></td>
                  <td></td>
                  <td><p>Optional proposal state. </p></td>
                </tr>

            </tbody>
          </table>





        <h3 id="api.GetNewMarketProposalsResponse">GetNewMarketProposalsResponse</h3>
        <p>Response for a list of new market proposals.</p>


          <table class="field-table">
            <thead>
              <tr><td>Field</td><td>Type</td><td>Label</td><td>Description</td></tr>
            </thead>
            <tbody>

                <tr>
                  <td>data</td>
                  <td><a href="#vega.GovernanceData">vega.GovernanceData</a></td>
                  <td>repeated</td>
                  <td><p>A list of 0 or more governance data. </p></td>
                </tr>

            </tbody>
          </table>





        <h3 id="api.GetNodeSignaturesAggregateRequest">GetNodeSignaturesAggregateRequest</h3>
        <p>Request to specify the identifier of the resource we want to retrieve aggregated signatures for.</p>


          <table class="field-table">
            <thead>
              <tr><td>Field</td><td>Type</td><td>Label</td><td>Description</td></tr>
            </thead>
            <tbody>

                <tr>
                  <td>ID</td>
                  <td><a href="#string">string</a></td>
                  <td></td>
                  <td><p>Resource identifier. Required field. </p></td>
                </tr>

            </tbody>
          </table>




            <h4>Validated Fields</h4>
            <table>
              <thead>
                <tr>
                  <td>Field</td>
                  <td>Validations</td>
                </tr>
              </thead>
              <tbody>

                <tr>
                  <td>ID</td>
                  <td>
                    <ul>

                      <li>string_not_empty: true</li>

                    </ul>
                  </td>
                </tr>

              </tbody>
            </table>





        <h3 id="api.GetNodeSignaturesAggregateResponse">GetNodeSignaturesAggregateResponse</h3>
        <p>Response to specify the identifier of the resource we want to retrieve aggregated signatures for.</p>


          <table class="field-table">
            <thead>
              <tr><td>Field</td><td>Type</td><td>Label</td><td>Description</td></tr>
            </thead>
            <tbody>

                <tr>
                  <td>signatures</td>
                  <td><a href="#vega.NodeSignature">vega.NodeSignature</a></td>
                  <td>repeated</td>
                  <td><p>A list of 0 or more signatures. </p></td>
                </tr>

            </tbody>
          </table>





        <h3 id="api.GetProposalByIDRequest">GetProposalByIDRequest</h3>
        <p>Request for a governance proposal given a proposal identifier.</p>


          <table class="field-table">
            <thead>
              <tr><td>Field</td><td>Type</td><td>Label</td><td>Description</td></tr>
            </thead>
            <tbody>

                <tr>
                  <td>proposalID</td>
                  <td><a href="#string">string</a></td>
                  <td></td>
                  <td><p>Proposal identifier. Required field. </p></td>
                </tr>

            </tbody>
          </table>




            <h4>Validated Fields</h4>
            <table>
              <thead>
                <tr>
                  <td>Field</td>
                  <td>Validations</td>
                </tr>
              </thead>
              <tbody>

                <tr>
                  <td>proposalID</td>
                  <td>
                    <ul>

                      <li>string_not_empty: true</li>

                    </ul>
                  </td>
                </tr>

              </tbody>
            </table>





        <h3 id="api.GetProposalByIDResponse">GetProposalByIDResponse</h3>
        <p>Response for a governance proposal given a proposal identifier.</p>


          <table class="field-table">
            <thead>
              <tr><td>Field</td><td>Type</td><td>Label</td><td>Description</td></tr>
            </thead>
            <tbody>

                <tr>
                  <td>data</td>
                  <td><a href="#vega.GovernanceData">vega.GovernanceData</a></td>
                  <td></td>
                  <td><p>Governance data, if found. </p></td>
                </tr>

            </tbody>
          </table>





        <h3 id="api.GetProposalByReferenceRequest">GetProposalByReferenceRequest</h3>
        <p>Request for a governance proposal given a proposal reference.</p>


          <table class="field-table">
            <thead>
              <tr><td>Field</td><td>Type</td><td>Label</td><td>Description</td></tr>
            </thead>
            <tbody>

                <tr>
                  <td>Reference</td>
                  <td><a href="#string">string</a></td>
                  <td></td>
                  <td><p>Proposal reference. Required field. </p></td>
                </tr>

            </tbody>
          </table>




            <h4>Validated Fields</h4>
            <table>
              <thead>
                <tr>
                  <td>Field</td>
                  <td>Validations</td>
                </tr>
              </thead>
              <tbody>

                <tr>
                  <td>Reference</td>
                  <td>
                    <ul>

                      <li>string_not_empty: true</li>

                    </ul>
                  </td>
                </tr>

              </tbody>
            </table>





        <h3 id="api.GetProposalByReferenceResponse">GetProposalByReferenceResponse</h3>
        <p>Response for a governance proposal given a proposal reference.</p>


          <table class="field-table">
            <thead>
              <tr><td>Field</td><td>Type</td><td>Label</td><td>Description</td></tr>
            </thead>
            <tbody>

                <tr>
                  <td>data</td>
                  <td><a href="#vega.GovernanceData">vega.GovernanceData</a></td>
                  <td></td>
                  <td><p>Governance data, if found. </p></td>
                </tr>

            </tbody>
          </table>





        <h3 id="api.GetProposalsByPartyRequest">GetProposalsByPartyRequest</h3>
        <p>Request for a list of proposals for a party.</p>


          <table class="field-table">
            <thead>
              <tr><td>Field</td><td>Type</td><td>Label</td><td>Description</td></tr>
            </thead>
            <tbody>

                <tr>
                  <td>partyID</td>
                  <td><a href="#string">string</a></td>
                  <td></td>
                  <td><p>Party identifier. Required field. </p></td>
                </tr>

                <tr>
                  <td>selectInState</td>
                  <td><a href="#api.OptionalProposalState">OptionalProposalState</a></td>
                  <td></td>
                  <td><p>Optional proposal state. </p></td>
                </tr>

            </tbody>
          </table>




            <h4>Validated Fields</h4>
            <table>
              <thead>
                <tr>
                  <td>Field</td>
                  <td>Validations</td>
                </tr>
              </thead>
              <tbody>

                <tr>
                  <td>partyID</td>
                  <td>
                    <ul>

                      <li>string_not_empty: true</li>

                    </ul>
                  </td>
                </tr>

              </tbody>
            </table>





        <h3 id="api.GetProposalsByPartyResponse">GetProposalsByPartyResponse</h3>
        <p>Response for a list of proposals for a party.</p>


          <table class="field-table">
            <thead>
              <tr><td>Field</td><td>Type</td><td>Label</td><td>Description</td></tr>
            </thead>
            <tbody>

                <tr>
                  <td>data</td>
                  <td><a href="#vega.GovernanceData">vega.GovernanceData</a></td>
                  <td>repeated</td>
                  <td><p>A list of 0 or more governance data. </p></td>
                </tr>

            </tbody>
          </table>





        <h3 id="api.GetProposalsRequest">GetProposalsRequest</h3>
        <p>Request for a list of proposals.</p>


          <table class="field-table">
            <thead>
              <tr><td>Field</td><td>Type</td><td>Label</td><td>Description</td></tr>
            </thead>
            <tbody>

                <tr>
                  <td>selectInState</td>
                  <td><a href="#api.OptionalProposalState">OptionalProposalState</a></td>
                  <td></td>
                  <td><p>Optional proposal state. </p></td>
                </tr>

            </tbody>
          </table>





        <h3 id="api.GetProposalsResponse">GetProposalsResponse</h3>
        <p>Response for a list of proposals.</p>


          <table class="field-table">
            <thead>
              <tr><td>Field</td><td>Type</td><td>Label</td><td>Description</td></tr>
            </thead>
            <tbody>

                <tr>
                  <td>data</td>
                  <td><a href="#vega.GovernanceData">vega.GovernanceData</a></td>
                  <td>repeated</td>
                  <td><p>A list of 0 or more governance data. </p></td>
                </tr>

            </tbody>
          </table>





        <h3 id="api.GetUpdateMarketProposalsRequest">GetUpdateMarketProposalsRequest</h3>
        <p>Request for a list of update market proposals.</p>


          <table class="field-table">
            <thead>
              <tr><td>Field</td><td>Type</td><td>Label</td><td>Description</td></tr>
            </thead>
            <tbody>

                <tr>
                  <td>marketID</td>
                  <td><a href="#string">string</a></td>
                  <td></td>
                  <td><p>Market identifier. Required field. </p></td>
                </tr>

                <tr>
                  <td>selectInState</td>
                  <td><a href="#api.OptionalProposalState">OptionalProposalState</a></td>
                  <td></td>
                  <td><p>Proposal state. </p></td>
                </tr>

            </tbody>
          </table>




            <h4>Validated Fields</h4>
            <table>
              <thead>
                <tr>
                  <td>Field</td>
                  <td>Validations</td>
                </tr>
              </thead>
              <tbody>

                <tr>
                  <td>marketID</td>
                  <td>
                    <ul>

                      <li>string_not_empty: true</li>

                    </ul>
                  </td>
                </tr>

              </tbody>
            </table>





        <h3 id="api.GetUpdateMarketProposalsResponse">GetUpdateMarketProposalsResponse</h3>
        <p>Response for a list of update market proposals.</p>


          <table class="field-table">
            <thead>
              <tr><td>Field</td><td>Type</td><td>Label</td><td>Description</td></tr>
            </thead>
            <tbody>

                <tr>
                  <td>data</td>
                  <td><a href="#vega.GovernanceData">vega.GovernanceData</a></td>
                  <td>repeated</td>
                  <td><p>A list of 0 or more governance data. </p></td>
                </tr>

            </tbody>
          </table>





        <h3 id="api.GetVotesByPartyRequest">GetVotesByPartyRequest</h3>
        <p>Request for a list of votes for a party.</p>


          <table class="field-table">
            <thead>
              <tr><td>Field</td><td>Type</td><td>Label</td><td>Description</td></tr>
            </thead>
            <tbody>

                <tr>
                  <td>partyID</td>
                  <td><a href="#string">string</a></td>
                  <td></td>
                  <td><p>Party identifier. Required field. </p></td>
                </tr>

            </tbody>
          </table>




            <h4>Validated Fields</h4>
            <table>
              <thead>
                <tr>
                  <td>Field</td>
                  <td>Validations</td>
                </tr>
              </thead>
              <tbody>

                <tr>
                  <td>partyID</td>
                  <td>
                    <ul>

                      <li>string_not_empty: true</li>

                    </ul>
                  </td>
                </tr>

              </tbody>
            </table>





        <h3 id="api.GetVotesByPartyResponse">GetVotesByPartyResponse</h3>
        <p>Response for a list of votes for a party.</p>


          <table class="field-table">
            <thead>
              <tr><td>Field</td><td>Type</td><td>Label</td><td>Description</td></tr>
            </thead>
            <tbody>

                <tr>
                  <td>votes</td>
                  <td><a href="#vega.Vote">vega.Vote</a></td>
                  <td>repeated</td>
                  <td><p>A list of 0 or more votes. </p></td>
                </tr>

            </tbody>
          </table>





        <h3 id="api.LastTradeRequest">LastTradeRequest</h3>
        <p>Request for the latest trade that occurred on Vega for a given market.</p>


          <table class="field-table">
            <thead>
              <tr><td>Field</td><td>Type</td><td>Label</td><td>Description</td></tr>
            </thead>
            <tbody>

                <tr>
                  <td>marketID</td>
                  <td><a href="#string">string</a></td>
                  <td></td>
                  <td><p>Market identifier. Required field. </p></td>
                </tr>

            </tbody>
          </table>




            <h4>Validated Fields</h4>
            <table>
              <thead>
                <tr>
                  <td>Field</td>
                  <td>Validations</td>
                </tr>
              </thead>
              <tbody>

                <tr>
                  <td>marketID</td>
                  <td>
                    <ul>

                      <li>string_not_empty: true</li>

                    </ul>
                  </td>
                </tr>

              </tbody>
            </table>





        <h3 id="api.LastTradeResponse">LastTradeResponse</h3>
        <p>Response for the latest trade that occurred on Vega for a given market.</p>


          <table class="field-table">
            <thead>
              <tr><td>Field</td><td>Type</td><td>Label</td><td>Description</td></tr>
            </thead>
            <tbody>

                <tr>
                  <td>trade</td>
                  <td><a href="#vega.Trade">vega.Trade</a></td>
                  <td></td>
                  <td><p>A trade, if found. </p></td>
                </tr>

            </tbody>
          </table>





        <h3 id="api.MarginLevelsRequest">MarginLevelsRequest</h3>
        <p>Request for margin levels for a party.</p>


          <table class="field-table">
            <thead>
              <tr><td>Field</td><td>Type</td><td>Label</td><td>Description</td></tr>
            </thead>
            <tbody>

                <tr>
                  <td>partyID</td>
                  <td><a href="#string">string</a></td>
                  <td></td>
                  <td><p>Party identifier. Required field. </p></td>
                </tr>

                <tr>
                  <td>marketID</td>
                  <td><a href="#string">string</a></td>
                  <td></td>
                  <td><p>Market identifier. </p></td>
                </tr>

            </tbody>
          </table>




            <h4>Validated Fields</h4>
            <table>
              <thead>
                <tr>
                  <td>Field</td>
                  <td>Validations</td>
                </tr>
              </thead>
              <tbody>

                <tr>
                  <td>partyID</td>
                  <td>
                    <ul>

                      <li>string_not_empty: true</li>

                    </ul>
                  </td>
                </tr>

              </tbody>
            </table>





        <h3 id="api.MarginLevelsResponse">MarginLevelsResponse</h3>
        <p>Response for margin levels for a party.</p>


          <table class="field-table">
            <thead>
              <tr><td>Field</td><td>Type</td><td>Label</td><td>Description</td></tr>
            </thead>
            <tbody>

                <tr>
                  <td>marginLevels</td>
                  <td><a href="#vega.MarginLevels">vega.MarginLevels</a></td>
                  <td>repeated</td>
                  <td><p>A list of 0 or more margin levels. </p></td>
                </tr>

            </tbody>
          </table>





        <h3 id="api.MarginLevelsSubscribeRequest">MarginLevelsSubscribeRequest</h3>
        <p>Request to subscribe to a stream of MarginLevels data matching the given party identifier.</p><p>Optionally, the list can be additionally filtered by market.</p>


          <table class="field-table">
            <thead>
              <tr><td>Field</td><td>Type</td><td>Label</td><td>Description</td></tr>
            </thead>
            <tbody>

                <tr>
                  <td>partyID</td>
                  <td><a href="#string">string</a></td>
                  <td></td>
                  <td><p>Party identifier. Required field. </p></td>
                </tr>

                <tr>
                  <td>marketID</td>
                  <td><a href="#string">string</a></td>
                  <td></td>
                  <td><p>Market identifier. </p></td>
                </tr>

            </tbody>
          </table>




            <h4>Validated Fields</h4>
            <table>
              <thead>
                <tr>
                  <td>Field</td>
                  <td>Validations</td>
                </tr>
              </thead>
              <tbody>

                <tr>
                  <td>partyID</td>
                  <td>
                    <ul>

                      <li>string_not_empty: true</li>

                    </ul>
                  </td>
                </tr>

              </tbody>
            </table>





        <h3 id="api.MarketAccountsRequest">MarketAccountsRequest</h3>
        <p>Request for a list of accounts for a market.</p>


          <table class="field-table">
            <thead>
              <tr><td>Field</td><td>Type</td><td>Label</td><td>Description</td></tr>
            </thead>
            <tbody>

                <tr>
                  <td>marketID</td>
                  <td><a href="#string">string</a></td>
                  <td></td>
                  <td><p>Market identifier. </p></td>
                </tr>

                <tr>
                  <td>asset</td>
                  <td><a href="#string">string</a></td>
                  <td></td>
                  <td><p>Asset identifier. </p></td>
                </tr>

            </tbody>
          </table>





        <h3 id="api.MarketAccountsResponse">MarketAccountsResponse</h3>
        <p>Response for a list of accounts for a market.</p>


          <table class="field-table">
            <thead>
              <tr><td>Field</td><td>Type</td><td>Label</td><td>Description</td></tr>
            </thead>
            <tbody>

                <tr>
                  <td>accounts</td>
                  <td><a href="#vega.Account">vega.Account</a></td>
                  <td>repeated</td>
                  <td><p>A list of 0 or more accounts. </p></td>
                </tr>

            </tbody>
          </table>





        <h3 id="api.MarketByIDRequest">MarketByIDRequest</h3>
        <p>Request for a market given a market identifier.</p>


          <table class="field-table">
            <thead>
              <tr><td>Field</td><td>Type</td><td>Label</td><td>Description</td></tr>
            </thead>
            <tbody>

                <tr>
                  <td>marketID</td>
                  <td><a href="#string">string</a></td>
                  <td></td>
                  <td><p>Market identifier. Required field. </p></td>
                </tr>

            </tbody>
          </table>




            <h4>Validated Fields</h4>
            <table>
              <thead>
                <tr>
                  <td>Field</td>
                  <td>Validations</td>
                </tr>
              </thead>
              <tbody>

                <tr>
                  <td>marketID</td>
                  <td>
                    <ul>

                      <li>string_not_empty: true</li>

                    </ul>
                  </td>
                </tr>

              </tbody>
            </table>





        <h3 id="api.MarketByIDResponse">MarketByIDResponse</h3>
        <p>Response for a market given a market identifier.</p>


          <table class="field-table">
            <thead>
              <tr><td>Field</td><td>Type</td><td>Label</td><td>Description</td></tr>
            </thead>
            <tbody>

                <tr>
                  <td>market</td>
                  <td><a href="#vega.Market">vega.Market</a></td>
                  <td></td>
                  <td><p>A market, if found. </p></td>
                </tr>

            </tbody>
          </table>





        <h3 id="api.MarketDataByIDRequest">MarketDataByIDRequest</h3>
        <p>Request for market data for a market.</p>


          <table class="field-table">
            <thead>
              <tr><td>Field</td><td>Type</td><td>Label</td><td>Description</td></tr>
            </thead>
            <tbody>

                <tr>
                  <td>marketID</td>
                  <td><a href="#string">string</a></td>
                  <td></td>
                  <td><p>Market identifier. </p></td>
                </tr>

            </tbody>
          </table>




            <h4>Validated Fields</h4>
            <table>
              <thead>
                <tr>
                  <td>Field</td>
                  <td>Validations</td>
                </tr>
              </thead>
              <tbody>

                <tr>
                  <td>marketID</td>
                  <td>
                    <ul>

                      <li>string_not_empty: true</li>

                    </ul>
                  </td>
                </tr>

              </tbody>
            </table>





        <h3 id="api.MarketDataByIDResponse">MarketDataByIDResponse</h3>
        <p>Response for market data for a market.</p>


          <table class="field-table">
            <thead>
              <tr><td>Field</td><td>Type</td><td>Label</td><td>Description</td></tr>
            </thead>
            <tbody>

                <tr>
                  <td>marketData</td>
                  <td><a href="#vega.MarketData">vega.MarketData</a></td>
                  <td></td>
                  <td><p>Market data, if found. </p></td>
                </tr>

            </tbody>
          </table>





        <h3 id="api.MarketDepthRequest">MarketDepthRequest</h3>
        <p>Request for the market depth/order book price levels on a market.</p><p>Optionally, a maximum depth can be set to limit the number of levels returned.</p>


          <table class="field-table">
            <thead>
              <tr><td>Field</td><td>Type</td><td>Label</td><td>Description</td></tr>
            </thead>
            <tbody>

                <tr>
                  <td>marketID</td>
                  <td><a href="#string">string</a></td>
                  <td></td>
                  <td><p>Market identifier. Required field. </p></td>
                </tr>

                <tr>
                  <td>maxDepth</td>
                  <td><a href="#uint64">uint64</a></td>
                  <td></td>
                  <td><p>Max depth limits the number of levels returned. Default is 0, which returns all levels. </p></td>
                </tr>

            </tbody>
          </table>




            <h4>Validated Fields</h4>
            <table>
              <thead>
                <tr>
                  <td>Field</td>
                  <td>Validations</td>
                </tr>
              </thead>
              <tbody>

                <tr>
                  <td>marketID</td>
                  <td>
                    <ul>

                      <li>string_not_empty: true</li>

                    </ul>
                  </td>
                </tr>

              </tbody>
            </table>





        <h3 id="api.MarketDepthResponse">MarketDepthResponse</h3>
        <p>Response for the market depth/order book price levels on a market.</p>


          <table class="field-table">
            <thead>
              <tr><td>Field</td><td>Type</td><td>Label</td><td>Description</td></tr>
            </thead>
            <tbody>

                <tr>
                  <td>marketID</td>
                  <td><a href="#string">string</a></td>
                  <td></td>
                  <td><p>Market identifier. </p></td>
                </tr>

                <tr>
                  <td>buy</td>
                  <td><a href="#vega.PriceLevel">vega.PriceLevel</a></td>
                  <td>repeated</td>
                  <td><p>Zero or more price levels for the buy side of the market depth data. </p></td>
                </tr>

                <tr>
                  <td>sell</td>
                  <td><a href="#vega.PriceLevel">vega.PriceLevel</a></td>
                  <td>repeated</td>
                  <td><p>Zero or more price levels for the sell side of the market depth data. </p></td>
                </tr>

                <tr>
                  <td>lastTrade</td>
                  <td><a href="#vega.Trade">vega.Trade</a></td>
                  <td></td>
                  <td><p>Last trade recorded on Vega at the time of retrieving the <tt>MarketDepthResponse</tt>. </p></td>
                </tr>

                <tr>
                  <td>sequenceNumber</td>
                  <td><a href="#uint64">uint64</a></td>
                  <td></td>
                  <td><p>Sequence number incremented after each update </p></td>
                </tr>

            </tbody>
          </table>





        <h3 id="api.MarketDepthSubscribeRequest">MarketDepthSubscribeRequest</h3>
        <p>Request to subscribe to a stream of (MarketDepth)[#vega.MarketDepth] data.</p>


          <table class="field-table">
            <thead>
              <tr><td>Field</td><td>Type</td><td>Label</td><td>Description</td></tr>
            </thead>
            <tbody>

                <tr>
                  <td>marketID</td>
                  <td><a href="#string">string</a></td>
                  <td></td>
                  <td><p>Market identifier. Required field. </p></td>
                </tr>

            </tbody>
          </table>




            <h4>Validated Fields</h4>
            <table>
              <thead>
                <tr>
                  <td>Field</td>
                  <td>Validations</td>
                </tr>
              </thead>
              <tbody>

                <tr>
                  <td>marketID</td>
                  <td>
                    <ul>

                      <li>string_not_empty: true</li>

                    </ul>
                  </td>
                </tr>

              </tbody>
            </table>





        <h3 id="api.MarketDepthUpdatesSubscribeRequest">MarketDepthUpdatesSubscribeRequest</h3>
        <p>Request to subscribe to a stream of (MarketDepth Update)[#vega.MarketDepthUpdate] data.</p>


          <table class="field-table">
            <thead>
              <tr><td>Field</td><td>Type</td><td>Label</td><td>Description</td></tr>
            </thead>
            <tbody>

                <tr>
                  <td>marketID</td>
                  <td><a href="#string">string</a></td>
                  <td></td>
                  <td><p>Market identifier. Required field. </p></td>
                </tr>

            </tbody>
          </table>




            <h4>Validated Fields</h4>
            <table>
              <thead>
                <tr>
                  <td>Field</td>
                  <td>Validations</td>
                </tr>
              </thead>
              <tbody>

                <tr>
                  <td>marketID</td>
                  <td>
                    <ul>

                      <li>string_not_empty: true</li>

                    </ul>
                  </td>
                </tr>

              </tbody>
            </table>





        <h3 id="api.MarketsDataResponse">MarketsDataResponse</h3>
        <p>Response for market data.</p>


          <table class="field-table">
            <thead>
              <tr><td>Field</td><td>Type</td><td>Label</td><td>Description</td></tr>
            </thead>
            <tbody>

                <tr>
                  <td>marketsData</td>
                  <td><a href="#vega.MarketData">vega.MarketData</a></td>
                  <td>repeated</td>
                  <td><p>A list of 0 or more market data. </p></td>
                </tr>

            </tbody>
          </table>





        <h3 id="api.MarketsDataSubscribeRequest">MarketsDataSubscribeRequest</h3>
        <p>Request to subscribe to a stream of MarketsData.</p><p>Optionally, the list can be additionally filtered by market.</p>


          <table class="field-table">
            <thead>
              <tr><td>Field</td><td>Type</td><td>Label</td><td>Description</td></tr>
            </thead>
            <tbody>

                <tr>
                  <td>marketID</td>
                  <td><a href="#string">string</a></td>
                  <td></td>
                  <td><p>Market identifier. </p></td>
                </tr>

            </tbody>
          </table>





        <h3 id="api.MarketsResponse">MarketsResponse</h3>
        <p>Response for a list of markets on Vega.</p>


          <table class="field-table">
            <thead>
              <tr><td>Field</td><td>Type</td><td>Label</td><td>Description</td></tr>
            </thead>
            <tbody>

                <tr>
                  <td>markets</td>
                  <td><a href="#vega.Market">vega.Market</a></td>
                  <td>repeated</td>
                  <td><p>A list of 0 or more markets. </p></td>
                </tr>

            </tbody>
          </table>





        <h3 id="api.NetworkParametersRequest">NetworkParametersRequest</h3>
        <p>A message requesting for the list</p><p>of all network parameters</p>





        <h3 id="api.NetworkParametersResponse">NetworkParametersResponse</h3>
        <p>A response containing all of the</p><p>vega network parameters</p>


          <table class="field-table">
            <thead>
              <tr><td>Field</td><td>Type</td><td>Label</td><td>Description</td></tr>
            </thead>
            <tbody>

                <tr>
                  <td>networkParameters</td>
                  <td><a href="#vega.NetworkParameter">vega.NetworkParameter</a></td>
                  <td>repeated</td>
                  <td><p> </p></td>
                </tr>

            </tbody>
          </table>





        <h3 id="api.ObserveEventsRequest">ObserveEventsRequest</h3>
        <p>Request to subscribe to a stream of one or more event types from the Vega event bus</p>


          <table class="field-table">
            <thead>
              <tr><td>Field</td><td>Type</td><td>Label</td><td>Description</td></tr>
            </thead>
            <tbody>

                <tr>
                  <td>type</td>
                  <td><a href="#vega.BusEventType">vega.BusEventType</a></td>
                  <td>repeated</td>
                  <td><p>One or more types of event. Required field. </p></td>
                </tr>

                <tr>
                  <td>marketID</td>
                  <td><a href="#string">string</a></td>
                  <td></td>
                  <td><p>Market identifier. Optional field. </p></td>
                </tr>

                <tr>
                  <td>partyID</td>
                  <td><a href="#string">string</a></td>
                  <td></td>
                  <td><p>Party identifier. Optional field. </p></td>
                </tr>

                <tr>
                  <td>batchSize</td>
                  <td><a href="#int64">int64</a></td>
                  <td></td>
                  <td><p>Batch size. Optional field.
If not specified, any events received will be sent immediately. If the client is not ready
for the next data-set, data may be dropped a number of times, and eventually the stream is closed.
if specified, the first batch will be sent when ready. To receive the next set of events, the client
must write an <tt>ObserveEventBatch</tt> message on the stream to flush the buffer.
If no message is received in 5 seconds, the stream is closed.
Default: 0, send any and all events when they are available. </p></td>
                </tr>

            </tbody>
          </table>





        <h3 id="api.ObserveEventsResponse">ObserveEventsResponse</h3>
        <p>Response to a subscribed stream of events from the Vega event bus</p>


          <table class="field-table">
            <thead>
              <tr><td>Field</td><td>Type</td><td>Label</td><td>Description</td></tr>
            </thead>
            <tbody>

                <tr>
                  <td>events</td>
                  <td><a href="#vega.BusEvent">vega.BusEvent</a></td>
                  <td>repeated</td>
                  <td><p>One or more events </p></td>
                </tr>

            </tbody>
          </table>





        <h3 id="api.ObservePartyProposalsRequest">ObservePartyProposalsRequest</h3>
        <p>Request to subscribe to a stream of governance proposals for a party.</p>


          <table class="field-table">
            <thead>
              <tr><td>Field</td><td>Type</td><td>Label</td><td>Description</td></tr>
            </thead>
            <tbody>

                <tr>
                  <td>partyID</td>
                  <td><a href="#string">string</a></td>
                  <td></td>
                  <td><p>Party identifier. Required field. </p></td>
                </tr>

            </tbody>
          </table>




            <h4>Validated Fields</h4>
            <table>
              <thead>
                <tr>
                  <td>Field</td>
                  <td>Validations</td>
                </tr>
              </thead>
              <tbody>

                <tr>
                  <td>partyID</td>
                  <td>
                    <ul>

                      <li>string_not_empty: true</li>

                    </ul>
                  </td>
                </tr>

              </tbody>
            </table>





        <h3 id="api.ObservePartyVotesRequest">ObservePartyVotesRequest</h3>
        <p>Request to subscribe to a stream of governance votes for a party.</p>


          <table class="field-table">
            <thead>
              <tr><td>Field</td><td>Type</td><td>Label</td><td>Description</td></tr>
            </thead>
            <tbody>

                <tr>
                  <td>partyID</td>
                  <td><a href="#string">string</a></td>
                  <td></td>
                  <td><p>Party identifier. Required field. </p></td>
                </tr>

            </tbody>
          </table>




            <h4>Validated Fields</h4>
            <table>
              <thead>
                <tr>
                  <td>Field</td>
                  <td>Validations</td>
                </tr>
              </thead>
              <tbody>

                <tr>
                  <td>partyID</td>
                  <td>
                    <ul>

                      <li>string_not_empty: true</li>

                    </ul>
                  </td>
                </tr>

              </tbody>
            </table>





        <h3 id="api.ObserveProposalVotesRequest">ObserveProposalVotesRequest</h3>
        <p>Request to subscribe to a stream of governance votes for a proposal.</p>


          <table class="field-table">
            <thead>
              <tr><td>Field</td><td>Type</td><td>Label</td><td>Description</td></tr>
            </thead>
            <tbody>

                <tr>
                  <td>proposalID</td>
                  <td><a href="#string">string</a></td>
                  <td></td>
                  <td><p>Proposal identifier. Required field. </p></td>
                </tr>

            </tbody>
          </table>




            <h4>Validated Fields</h4>
            <table>
              <thead>
                <tr>
                  <td>Field</td>
                  <td>Validations</td>
                </tr>
              </thead>
              <tbody>

                <tr>
                  <td>proposalID</td>
                  <td>
                    <ul>

                      <li>string_not_empty: true</li>

                    </ul>
                  </td>
                </tr>

              </tbody>
            </table>





        <h3 id="api.OptionalProposalState">OptionalProposalState</h3>
        <p>Optional proposal state.</p>


          <table class="field-table">
            <thead>
              <tr><td>Field</td><td>Type</td><td>Label</td><td>Description</td></tr>
            </thead>
            <tbody>

                <tr>
                  <td>value</td>
                  <td><a href="#vega.Proposal.State">vega.Proposal.State</a></td>
                  <td></td>
                  <td><p>Proposal state value. </p></td>
                </tr>

            </tbody>
          </table>





        <h3 id="api.OrderByIDRequest">OrderByIDRequest</h3>
        <p>Request for an order with the specified order identifier.</p><p>Optionally, return a specific version of the order with the <tt>version</tt> field.</p>


          <table class="field-table">
            <thead>
              <tr><td>Field</td><td>Type</td><td>Label</td><td>Description</td></tr>
            </thead>
            <tbody>

                <tr>
                  <td>orderID</td>
                  <td><a href="#string">string</a></td>
                  <td></td>
                  <td><p>Order identifier. Required field. </p></td>
                </tr>

                <tr>
                  <td>version</td>
                  <td><a href="#uint64">uint64</a></td>
                  <td></td>
                  <td><p>Version of the order.
Set <tt>version</tt> to 0 for most recent version of the order.
Set <tt>1</tt> for original version of the order.
Set <tt>2</tt> for first amendment, <tt>3</tt> for second amendment, etc. </p></td>
                </tr>

            </tbody>
          </table>




            <h4>Validated Fields</h4>
            <table>
              <thead>
                <tr>
                  <td>Field</td>
                  <td>Validations</td>
                </tr>
              </thead>
              <tbody>

                <tr>
                  <td>orderID</td>
                  <td>
                    <ul>

                      <li>msg_exists: true</li>

                    </ul>
                  </td>
                </tr>

              </tbody>
            </table>





        <h3 id="api.OrderByMarketAndIdRequest">OrderByMarketAndIdRequest</h3>
        <p>Request for an order on a market given an order identifier.</p>


          <table class="field-table">
            <thead>
              <tr><td>Field</td><td>Type</td><td>Label</td><td>Description</td></tr>
            </thead>
            <tbody>

                <tr>
                  <td>marketID</td>
                  <td><a href="#string">string</a></td>
                  <td></td>
                  <td><p>Market identifier. Required field. </p></td>
                </tr>

                <tr>
                  <td>orderID</td>
                  <td><a href="#string">string</a></td>
                  <td></td>
                  <td><p>Order identifier. Required field. </p></td>
                </tr>

            </tbody>
          </table>




            <h4>Validated Fields</h4>
            <table>
              <thead>
                <tr>
                  <td>Field</td>
                  <td>Validations</td>
                </tr>
              </thead>
              <tbody>

                <tr>
                  <td>marketID</td>
                  <td>
                    <ul>

                      <li>string_not_empty: true</li>

                    </ul>
                  </td>
                </tr>

                <tr>
                  <td>orderID</td>
                  <td>
                    <ul>

                      <li>string_not_empty: true</li>

                    </ul>
                  </td>
                </tr>

              </tbody>
            </table>





        <h3 id="api.OrderByMarketAndIdResponse">OrderByMarketAndIdResponse</h3>
        <p>Response for an order on a market given an order identifier.</p>


          <table class="field-table">
            <thead>
              <tr><td>Field</td><td>Type</td><td>Label</td><td>Description</td></tr>
            </thead>
            <tbody>

                <tr>
                  <td>order</td>
                  <td><a href="#vega.Order">vega.Order</a></td>
                  <td></td>
                  <td><p>An order, if found. </p></td>
                </tr>

            </tbody>
          </table>





        <h3 id="api.OrderByReferenceRequest">OrderByReferenceRequest</h3>
        <p>Request for an order given an order reference.</p>


          <table class="field-table">
            <thead>
              <tr><td>Field</td><td>Type</td><td>Label</td><td>Description</td></tr>
            </thead>
            <tbody>

                <tr>
                  <td>reference</td>
                  <td><a href="#string">string</a></td>
                  <td></td>
                  <td><p>Unique reference. Required field. </p></td>
                </tr>

            </tbody>
          </table>




            <h4>Validated Fields</h4>
            <table>
              <thead>
                <tr>
                  <td>Field</td>
                  <td>Validations</td>
                </tr>
              </thead>
              <tbody>

                <tr>
                  <td>reference</td>
                  <td>
                    <ul>

                      <li>string_not_empty: true</li>

                    </ul>
                  </td>
                </tr>

              </tbody>
            </table>





        <h3 id="api.OrderByReferenceResponse">OrderByReferenceResponse</h3>
        <p>Response for an order given an order reference.</p>


          <table class="field-table">
            <thead>
              <tr><td>Field</td><td>Type</td><td>Label</td><td>Description</td></tr>
            </thead>
            <tbody>

                <tr>
                  <td>order</td>
                  <td><a href="#vega.Order">vega.Order</a></td>
                  <td></td>
                  <td><p>An order, if found. </p></td>
                </tr>

            </tbody>
          </table>





        <h3 id="api.OrderVersionsByIDRequest">OrderVersionsByIDRequest</h3>
        <p>Request for a list of all versions of an order given the specified order identifier.</p>


          <table class="field-table">
            <thead>
              <tr><td>Field</td><td>Type</td><td>Label</td><td>Description</td></tr>
            </thead>
            <tbody>

                <tr>
                  <td>orderID</td>
                  <td><a href="#string">string</a></td>
                  <td></td>
                  <td><p>Order identifier. Required field. </p></td>
                </tr>

                <tr>
                  <td>pagination</td>
                  <td><a href="#api.Pagination">Pagination</a></td>
                  <td></td>
                  <td><p>Pagination controls. </p></td>
                </tr>

            </tbody>
          </table>




            <h4>Validated Fields</h4>
            <table>
              <thead>
                <tr>
                  <td>Field</td>
                  <td>Validations</td>
                </tr>
              </thead>
              <tbody>

                <tr>
                  <td>orderID</td>
                  <td>
                    <ul>

                      <li>msg_exists: true</li>

                    </ul>
                  </td>
                </tr>

              </tbody>
            </table>





        <h3 id="api.OrderVersionsResponse">OrderVersionsResponse</h3>
        <p>Response to a request for a list of all versions of an order.</p>


          <table class="field-table">
            <thead>
              <tr><td>Field</td><td>Type</td><td>Label</td><td>Description</td></tr>
            </thead>
            <tbody>

                <tr>
                  <td>orders</td>
                  <td><a href="#vega.Order">vega.Order</a></td>
                  <td>repeated</td>
                  <td><p>A list of 0 or more orders (list will contain the same order but with different versions, if it has been amended). </p></td>
                </tr>

            </tbody>
          </table>





        <h3 id="api.OrdersByMarketRequest">OrdersByMarketRequest</h3>
        <p>Request for a list of orders for a market.</p>


          <table class="field-table">
            <thead>
              <tr><td>Field</td><td>Type</td><td>Label</td><td>Description</td></tr>
            </thead>
            <tbody>

                <tr>
                  <td>marketID</td>
                  <td><a href="#string">string</a></td>
                  <td></td>
                  <td><p>Market identifier. Required field. </p></td>
                </tr>

                <tr>
                  <td>pagination</td>
                  <td><a href="#api.Pagination">Pagination</a></td>
                  <td></td>
                  <td><p>Optional pagination controls. </p></td>
                </tr>

            </tbody>
          </table>




            <h4>Validated Fields</h4>
            <table>
              <thead>
                <tr>
                  <td>Field</td>
                  <td>Validations</td>
                </tr>
              </thead>
              <tbody>

                <tr>
                  <td>marketID</td>
                  <td>
                    <ul>

                      <li>string_not_empty: true</li>

                    </ul>
                  </td>
                </tr>

              </tbody>
            </table>





        <h3 id="api.OrdersByMarketResponse">OrdersByMarketResponse</h3>
        <p>Response for a list of orders for a market.</p>


          <table class="field-table">
            <thead>
              <tr><td>Field</td><td>Type</td><td>Label</td><td>Description</td></tr>
            </thead>
            <tbody>

                <tr>
                  <td>orders</td>
                  <td><a href="#vega.Order">vega.Order</a></td>
                  <td>repeated</td>
                  <td><p>A list of 0 or more orders. </p></td>
                </tr>

            </tbody>
          </table>





        <h3 id="api.OrdersByPartyRequest">OrdersByPartyRequest</h3>
        <p>Request for a list of orders for a party.</p>


          <table class="field-table">
            <thead>
              <tr><td>Field</td><td>Type</td><td>Label</td><td>Description</td></tr>
            </thead>
            <tbody>

                <tr>
                  <td>partyID</td>
                  <td><a href="#string">string</a></td>
                  <td></td>
                  <td><p>Party identifier. Required field. </p></td>
                </tr>

                <tr>
                  <td>pagination</td>
                  <td><a href="#api.Pagination">Pagination</a></td>
                  <td></td>
                  <td><p>Pagination controls. </p></td>
                </tr>

            </tbody>
          </table>




            <h4>Validated Fields</h4>
            <table>
              <thead>
                <tr>
                  <td>Field</td>
                  <td>Validations</td>
                </tr>
              </thead>
              <tbody>

                <tr>
                  <td>partyID</td>
                  <td>
                    <ul>

                      <li>string_not_empty: true</li>

                    </ul>
                  </td>
                </tr>

              </tbody>
            </table>





        <h3 id="api.OrdersByPartyResponse">OrdersByPartyResponse</h3>
        <p>Response for a list of orders for a party.</p>


          <table class="field-table">
            <thead>
              <tr><td>Field</td><td>Type</td><td>Label</td><td>Description</td></tr>
            </thead>
            <tbody>

                <tr>
                  <td>orders</td>
                  <td><a href="#vega.Order">vega.Order</a></td>
                  <td>repeated</td>
                  <td><p>A list of 0 or more orders. </p></td>
                </tr>

            </tbody>
          </table>





        <h3 id="api.OrdersStream">OrdersStream</h3>
        <p>A stream of orders.</p>


          <table class="field-table">
            <thead>
              <tr><td>Field</td><td>Type</td><td>Label</td><td>Description</td></tr>
            </thead>
            <tbody>

                <tr>
                  <td>orders</td>
                  <td><a href="#vega.Order">vega.Order</a></td>
                  <td>repeated</td>
                  <td><p>A list of 0 or more orders. </p></td>
                </tr>

            </tbody>
          </table>





        <h3 id="api.OrdersSubscribeRequest">OrdersSubscribeRequest</h3>
        <p>Request to subscribe to a stream of (Orders)[#vega.Order].</p><p>The fields for market identifier and party identifier are optional filters.</p><p>If omitted all orders, for all parties on all markets will be returned on the stream.</p><p>If market identifier is given, orders from that market will be returned on the stream.</p><p>If party identifier is given, orders from that party will be returned on the stream.</p><p>Both filters can be combined.</p>


          <table class="field-table">
            <thead>
              <tr><td>Field</td><td>Type</td><td>Label</td><td>Description</td></tr>
            </thead>
            <tbody>

                <tr>
                  <td>marketID</td>
                  <td><a href="#string">string</a></td>
                  <td></td>
                  <td><p>Market identifier. </p></td>
                </tr>

                <tr>
                  <td>partyID</td>
                  <td><a href="#string">string</a></td>
                  <td></td>
                  <td><p>Party identifier. </p></td>
                </tr>

            </tbody>
          </table>





        <h3 id="api.Pagination">Pagination</h3>
        <p>Pagination controls.</p>


          <table class="field-table">
            <thead>
              <tr><td>Field</td><td>Type</td><td>Label</td><td>Description</td></tr>
            </thead>
            <tbody>

                <tr>
                  <td>skip</td>
                  <td><a href="#uint64">uint64</a></td>
                  <td></td>
                  <td><p>Skip the number of records specified. Default is 0. </p></td>
                </tr>

                <tr>
                  <td>limit</td>
                  <td><a href="#uint64">uint64</a></td>
                  <td></td>
                  <td><p>Limit the number of returned records to the value specified. Default is 50. </p></td>
                </tr>

                <tr>
                  <td>descending</td>
                  <td><a href="#bool">bool</a></td>
                  <td></td>
                  <td><p>Descending reverses the order of the records returned.
Default is true, if false the results will be returned in ascending order. </p></td>
                </tr>

            </tbody>
          </table>





        <h3 id="api.PartiesResponse">PartiesResponse</h3>
        <p>Response to a request for a list of parties.</p>


          <table class="field-table">
            <thead>
              <tr><td>Field</td><td>Type</td><td>Label</td><td>Description</td></tr>
            </thead>
            <tbody>

                <tr>
                  <td>parties</td>
                  <td><a href="#vega.Party">vega.Party</a></td>
                  <td>repeated</td>
                  <td><p>A list of 0 or more parties. </p></td>
                </tr>

            </tbody>
          </table>





        <h3 id="api.PartyAccountsRequest">PartyAccountsRequest</h3>
        <p>Request for a list of accounts for a party.</p>


          <table class="field-table">
            <thead>
              <tr><td>Field</td><td>Type</td><td>Label</td><td>Description</td></tr>
            </thead>
            <tbody>

                <tr>
                  <td>partyID</td>
                  <td><a href="#string">string</a></td>
                  <td></td>
                  <td><p>Party identifier. </p></td>
                </tr>

                <tr>
                  <td>marketID</td>
                  <td><a href="#string">string</a></td>
                  <td></td>
                  <td><p>Market identifier. </p></td>
                </tr>

                <tr>
                  <td>type</td>
                  <td><a href="#vega.AccountType">vega.AccountType</a></td>
                  <td></td>
                  <td><p>Account type. Required field. </p></td>
                </tr>

                <tr>
                  <td>asset</td>
                  <td><a href="#string">string</a></td>
                  <td></td>
                  <td><p>Asset identifier. </p></td>
                </tr>

            </tbody>
          </table>





        <h3 id="api.PartyAccountsResponse">PartyAccountsResponse</h3>
        <p>Response for a list of accounts for a party.</p>


          <table class="field-table">
            <thead>
              <tr><td>Field</td><td>Type</td><td>Label</td><td>Description</td></tr>
            </thead>
            <tbody>

                <tr>
                  <td>accounts</td>
                  <td><a href="#vega.Account">vega.Account</a></td>
                  <td>repeated</td>
                  <td><p>A list of 0 or more accounts. </p></td>
                </tr>

            </tbody>
          </table>





        <h3 id="api.PartyByIDRequest">PartyByIDRequest</h3>
        <p>Request for a party given a party identifier.</p>


          <table class="field-table">
            <thead>
              <tr><td>Field</td><td>Type</td><td>Label</td><td>Description</td></tr>
            </thead>
            <tbody>

                <tr>
                  <td>partyID</td>
                  <td><a href="#string">string</a></td>
                  <td></td>
                  <td><p>Party identifier. Required field. </p></td>
                </tr>

            </tbody>
          </table>




            <h4>Validated Fields</h4>
            <table>
              <thead>
                <tr>
                  <td>Field</td>
                  <td>Validations</td>
                </tr>
              </thead>
              <tbody>

                <tr>
                  <td>partyID</td>
                  <td>
                    <ul>

                      <li>string_not_empty: true</li>

                    </ul>
                  </td>
                </tr>

              </tbody>
            </table>





        <h3 id="api.PartyByIDResponse">PartyByIDResponse</h3>
        <p>Response for a party given a party identifier.</p>


          <table class="field-table">
            <thead>
              <tr><td>Field</td><td>Type</td><td>Label</td><td>Description</td></tr>
            </thead>
            <tbody>

                <tr>
                  <td>party</td>
                  <td><a href="#vega.Party">vega.Party</a></td>
                  <td></td>
                  <td><p>A party, if found. </p></td>
                </tr>

            </tbody>
          </table>





        <h3 id="api.PositionsByPartyRequest">PositionsByPartyRequest</h3>
        <p>Request for a list of positions for a party.</p><p>Optionally, if a market identifier is set, the results will be filtered for that market only.</p>


          <table class="field-table">
            <thead>
              <tr><td>Field</td><td>Type</td><td>Label</td><td>Description</td></tr>
            </thead>
            <tbody>

                <tr>
                  <td>partyID</td>
                  <td><a href="#string">string</a></td>
                  <td></td>
                  <td><p>Party identifier. Required field. </p></td>
                </tr>

                <tr>
                  <td>marketID</td>
                  <td><a href="#string">string</a></td>
                  <td></td>
                  <td><p>Market identifier. </p></td>
                </tr>

            </tbody>
          </table>




            <h4>Validated Fields</h4>
            <table>
              <thead>
                <tr>
                  <td>Field</td>
                  <td>Validations</td>
                </tr>
              </thead>
              <tbody>

                <tr>
                  <td>partyID</td>
                  <td>
                    <ul>

                      <li>string_not_empty: true</li>

                    </ul>
                  </td>
                </tr>

              </tbody>
            </table>





        <h3 id="api.PositionsByPartyResponse">PositionsByPartyResponse</h3>
        <p>Response for a list of positions for a party.</p>


          <table class="field-table">
            <thead>
              <tr><td>Field</td><td>Type</td><td>Label</td><td>Description</td></tr>
            </thead>
            <tbody>

                <tr>
                  <td>positions</td>
                  <td><a href="#vega.Position">vega.Position</a></td>
                  <td>repeated</td>
                  <td><p>A list of 0 or more positions. </p></td>
                </tr>

            </tbody>
          </table>





        <h3 id="api.PositionsSubscribeRequest">PositionsSubscribeRequest</h3>
        <p>Request to subscribe to a stream of (Positions)[#vega.Position].</p>


          <table class="field-table">
            <thead>
              <tr><td>Field</td><td>Type</td><td>Label</td><td>Description</td></tr>
            </thead>
            <tbody>

                <tr>
                  <td>partyID</td>
                  <td><a href="#string">string</a></td>
                  <td></td>
                  <td><p>Party identifier. Optional field. </p></td>
                </tr>

                <tr>
                  <td>marketID</td>
                  <td><a href="#string">string</a></td>
                  <td></td>
                  <td><p>Market identifier. Optional field. </p></td>
                </tr>

            </tbody>
          </table>





        <h3 id="api.PrepareAmendOrderResponse">PrepareAmendOrderResponse</h3>
        <p>Response for preparing an order amendment.</p>


          <table class="field-table">
            <thead>
              <tr><td>Field</td><td>Type</td><td>Label</td><td>Description</td></tr>
            </thead>
            <tbody>

                <tr>
                  <td>blob</td>
                  <td><a href="#bytes">bytes</a></td>
                  <td></td>
                  <td><p>blob is an encoded representation of the order amendment ready to sign using the Vega Wallet and then submit as a transaction. </p></td>
                </tr>

            </tbody>
          </table>





        <h3 id="api.PrepareCancelOrderResponse">PrepareCancelOrderResponse</h3>
        <p>Response for preparing an order cancellation.</p>


          <table class="field-table">
            <thead>
              <tr><td>Field</td><td>Type</td><td>Label</td><td>Description</td></tr>
            </thead>
            <tbody>

                <tr>
                  <td>blob</td>
                  <td><a href="#bytes">bytes</a></td>
                  <td></td>
                  <td><p>blob is an encoded representation of the order cancellation ready to sign using the Vega Wallet and then submit as a transaction. </p></td>
                </tr>

            </tbody>
          </table>





        <h3 id="api.PrepareProposalRequest">PrepareProposalRequest</h3>
        <p>Request to prepare a governance proposal.</p>


          <table class="field-table">
            <thead>
              <tr><td>Field</td><td>Type</td><td>Label</td><td>Description</td></tr>
            </thead>
            <tbody>

                <tr>
                  <td>partyID</td>
                  <td><a href="#string">string</a></td>
                  <td></td>
                  <td><p>Party identifier. Required field. </p></td>
                </tr>

                <tr>
                  <td>reference</td>
                  <td><a href="#string">string</a></td>
                  <td></td>
                  <td><p>Unique reference. </p></td>
                </tr>

                <tr>
                  <td>proposal</td>
                  <td><a href="#vega.ProposalTerms">vega.ProposalTerms</a></td>
                  <td></td>
                  <td><p>Proposal terms. Required field. </p></td>
                </tr>

            </tbody>
          </table>




            <h4>Validated Fields</h4>
            <table>
              <thead>
                <tr>
                  <td>Field</td>
                  <td>Validations</td>
                </tr>
              </thead>
              <tbody>

                <tr>
                  <td>partyID</td>
                  <td>
                    <ul>

                      <li>string_not_empty: true</li>

                    </ul>
                  </td>
                </tr>

                <tr>
                  <td>proposal</td>
                  <td>
                    <ul>

                      <li>msg_exists: true</li>

                    </ul>
                  </td>
                </tr>

              </tbody>
            </table>





        <h3 id="api.PrepareProposalResponse">PrepareProposalResponse</h3>
        <p>Response to prepare a governance proposal.</p>


          <table class="field-table">
            <thead>
              <tr><td>Field</td><td>Type</td><td>Label</td><td>Description</td></tr>
            </thead>
            <tbody>

                <tr>
                  <td>blob</td>
                  <td><a href="#bytes">bytes</a></td>
                  <td></td>
                  <td><p>blob is an encoded representation of the proposal ready to sign using the Vega Wallet and then submit as a transaction. </p></td>
                </tr>

                <tr>
                  <td>pendingProposal</td>
                  <td><a href="#vega.Proposal">vega.Proposal</a></td>
                  <td></td>
                  <td><p>A copy of the prepared proposal. </p></td>
                </tr>

            </tbody>
          </table>





        <h3 id="api.PrepareSubmitOrderResponse">PrepareSubmitOrderResponse</h3>
        <p>Response for preparing an order submission.</p>


          <table class="field-table">
            <thead>
              <tr><td>Field</td><td>Type</td><td>Label</td><td>Description</td></tr>
            </thead>
            <tbody>

                <tr>
                  <td>blob</td>
                  <td><a href="#bytes">bytes</a></td>
                  <td></td>
                  <td><p>blob is an encoded representation of the order submission ready to sign using the Vega Wallet and then submit as a transaction. </p></td>
                </tr>

                <tr>
                  <td>submitID</td>
                  <td><a href="#string">string</a></td>
                  <td></td>
                  <td><p>Submission identifier (order reference). </p></td>
                </tr>

            </tbody>
          </table>





        <h3 id="api.PrepareVoteRequest">PrepareVoteRequest</h3>
        <p>Request to prepare a governance vote.</p>


          <table class="field-table">
            <thead>
              <tr><td>Field</td><td>Type</td><td>Label</td><td>Description</td></tr>
            </thead>
            <tbody>

                <tr>
                  <td>vote</td>
                  <td><a href="#vega.Vote">vega.Vote</a></td>
                  <td></td>
                  <td><p>Vote. Required field. </p></td>
                </tr>

            </tbody>
          </table>




            <h4>Validated Fields</h4>
            <table>
              <thead>
                <tr>
                  <td>Field</td>
                  <td>Validations</td>
                </tr>
              </thead>
              <tbody>

                <tr>
                  <td>vote</td>
                  <td>
                    <ul>

                      <li>msg_exists: true</li>

                    </ul>
                  </td>
                </tr>

              </tbody>
            </table>





        <h3 id="api.PrepareVoteResponse">PrepareVoteResponse</h3>
        <p>Response to prepare a governance vote.</p>


          <table class="field-table">
            <thead>
              <tr><td>Field</td><td>Type</td><td>Label</td><td>Description</td></tr>
            </thead>
            <tbody>

                <tr>
                  <td>blob</td>
                  <td><a href="#bytes">bytes</a></td>
                  <td></td>
                  <td><p>blob is an encoded representation of the vote ready to sign using the Vega Wallet and then submit as a transaction. </p></td>
                </tr>

                <tr>
                  <td>vote</td>
                  <td><a href="#vega.Vote">vega.Vote</a></td>
                  <td></td>
                  <td><p>A copy of the prepared vote. </p></td>
                </tr>

            </tbody>
          </table>





        <h3 id="api.PrepareWithdrawRequest">PrepareWithdrawRequest</h3>
        <p>Request for preparing a withdrawal.</p>


          <table class="field-table">
            <thead>
              <tr><td>Field</td><td>Type</td><td>Label</td><td>Description</td></tr>
            </thead>
            <tbody>

                <tr>
                  <td>withdraw</td>
                  <td><a href="#vega.WithdrawSubmission">vega.WithdrawSubmission</a></td>
                  <td></td>
                  <td><p>An asset withdrawal. </p></td>
                </tr>

            </tbody>
          </table>





        <h3 id="api.PrepareWithdrawResponse">PrepareWithdrawResponse</h3>
        <p>Response for preparing a withdrawal.</p>


          <table class="field-table">
            <thead>
              <tr><td>Field</td><td>Type</td><td>Label</td><td>Description</td></tr>
            </thead>
            <tbody>

                <tr>
                  <td>blob</td>
                  <td><a href="#bytes">bytes</a></td>
                  <td></td>
                  <td><p>blob is an encoded representation of the withdrawal ready to sign using the Vega Wallet and then submit as a transaction. </p></td>
                </tr>

            </tbody>
          </table>





        <h3 id="api.PropagateChainEventRequest">PropagateChainEventRequest</h3>
        <p>Request for a new event sent by the blockchain queue to be propagated on Vega.</p>


          <table class="field-table">
            <thead>
              <tr><td>Field</td><td>Type</td><td>Label</td><td>Description</td></tr>
            </thead>
            <tbody>

                <tr>
                  <td>evt</td>
                  <td><a href="#vega.ChainEvent">vega.ChainEvent</a></td>
                  <td></td>
                  <td><p>Chain event. </p></td>
                </tr>

                <tr>
                  <td>pubKey</td>
                  <td><a href="#string">string</a></td>
                  <td></td>
                  <td><p>Public key. </p></td>
                </tr>

                <tr>
                  <td>signature</td>
                  <td><a href="#bytes">bytes</a></td>
                  <td></td>
                  <td><p>Signature. </p></td>
                </tr>

            </tbody>
          </table>





        <h3 id="api.PropagateChainEventResponse">PropagateChainEventResponse</h3>
        <p>Response for a new event sent by the blockchain queue to be propagated on Vega.</p>


          <table class="field-table">
            <thead>
              <tr><td>Field</td><td>Type</td><td>Label</td><td>Description</td></tr>
            </thead>
            <tbody>

                <tr>
                  <td>success</td>
                  <td><a href="#bool">bool</a></td>
                  <td></td>
                  <td><p>Success will be true if the event was accepted by the node.
Important - success does not mean that the event is confirmed by consensus. </p></td>
                </tr>

            </tbody>
          </table>





        <h3 id="api.SubmitOrderRequest">SubmitOrderRequest</h3>
        <p>Request to submit a new order.</p>


          <table class="field-table">
            <thead>
              <tr><td>Field</td><td>Type</td><td>Label</td><td>Description</td></tr>
            </thead>
            <tbody>

                <tr>
                  <td>submission</td>
                  <td><a href="#vega.OrderSubmission">vega.OrderSubmission</a></td>
                  <td></td>
                  <td><p>An order submission. </p></td>
                </tr>

            </tbody>
          </table>





        <h3 id="api.SubmitTransactionRequest">SubmitTransactionRequest</h3>
        <p>Request for submitting a transaction on Vega.</p><p>This request will take the signed <tt>blob</tt> result from a <tt>prepare</tt> call and submit it for inclusion in a block by the Vega blockchain.</p><p>Several commands are available on Vega:</p><p>- SubmitOrder, see <a href="#api.trading">PrepareSubmitOrder</a>.</p><p>- AmendOrder, see <a href="#api.trading">PrepareAmendOrder</a>.</p><p>- CancelOrder, see <a href="#api.trading">PrepareCancelOrder</a>.</p><p>- PrepareProposal, see <a href="#api.trading">PrepareProposal</a>.</p><p>- PrepareVote, see <a href="#api.trading">PrepareVote</a>.</p><p>- Withdraw, see <a href="#api.trading">WithdrawRequest</a>.</p><p>All of these can be prepared using this API. Payload data must be signed using Vega Wallet before submitting a transaction.</p>


          <table class="field-table">
            <thead>
              <tr><td>Field</td><td>Type</td><td>Label</td><td>Description</td></tr>
            </thead>
            <tbody>

                <tr>
                  <td>tx</td>
                  <td><a href="#vega.SignedBundle">vega.SignedBundle</a></td>
                  <td></td>
                  <td><p>A bundle of signed payload and signature, to form a transaction that will be submitted to the Vega blockchain. </p></td>
                </tr>

            </tbody>
          </table>





        <h3 id="api.SubmitTransactionResponse">SubmitTransactionResponse</h3>
        <p>Response for submitting a transaction on Vega.</p>


          <table class="field-table">
            <thead>
              <tr><td>Field</td><td>Type</td><td>Label</td><td>Description</td></tr>
            </thead>
            <tbody>

                <tr>
                  <td>success</td>
                  <td><a href="#bool">bool</a></td>
                  <td></td>
                  <td><p>Success will be true if the transaction was accepted by the node.
Important - success does not mean that the transaction is confirmed by consensus. </p></td>
                </tr>

            </tbody>
          </table>





        <h3 id="api.TradesByMarketRequest">TradesByMarketRequest</h3>
        <p>Request for a list of trades on a market.</p>


          <table class="field-table">
            <thead>
              <tr><td>Field</td><td>Type</td><td>Label</td><td>Description</td></tr>
            </thead>
            <tbody>

                <tr>
                  <td>marketID</td>
                  <td><a href="#string">string</a></td>
                  <td></td>
                  <td><p>Market identifier. Required field. </p></td>
                </tr>

                <tr>
                  <td>pagination</td>
                  <td><a href="#api.Pagination">Pagination</a></td>
                  <td></td>
                  <td><p>Pagination controls. </p></td>
                </tr>

            </tbody>
          </table>




            <h4>Validated Fields</h4>
            <table>
              <thead>
                <tr>
                  <td>Field</td>
                  <td>Validations</td>
                </tr>
              </thead>
              <tbody>

                <tr>
                  <td>marketID</td>
                  <td>
                    <ul>

                      <li>string_not_empty: true</li>

                    </ul>
                  </td>
                </tr>

              </tbody>
            </table>





        <h3 id="api.TradesByMarketResponse">TradesByMarketResponse</h3>
        <p>Response for a list of trades on a market.</p>


          <table class="field-table">
            <thead>
              <tr><td>Field</td><td>Type</td><td>Label</td><td>Description</td></tr>
            </thead>
            <tbody>

                <tr>
                  <td>trades</td>
                  <td><a href="#vega.Trade">vega.Trade</a></td>
                  <td>repeated</td>
                  <td><p>A list of 0 or more trades. </p></td>
                </tr>

            </tbody>
          </table>





        <h3 id="api.TradesByOrderRequest">TradesByOrderRequest</h3>
        <p>Request for a list of trades related to an order.</p>


          <table class="field-table">
            <thead>
              <tr><td>Field</td><td>Type</td><td>Label</td><td>Description</td></tr>
            </thead>
            <tbody>

                <tr>
                  <td>orderID</td>
                  <td><a href="#string">string</a></td>
                  <td></td>
                  <td><p>Order identifier. Required field. </p></td>
                </tr>

            </tbody>
          </table>





        <h3 id="api.TradesByOrderResponse">TradesByOrderResponse</h3>
        <p>Response for a list of trades related to an order.</p>


          <table class="field-table">
            <thead>
              <tr><td>Field</td><td>Type</td><td>Label</td><td>Description</td></tr>
            </thead>
            <tbody>

                <tr>
                  <td>trades</td>
                  <td><a href="#vega.Trade">vega.Trade</a></td>
                  <td>repeated</td>
                  <td><p>A list of 0 or more trades. </p></td>
                </tr>

            </tbody>
          </table>





        <h3 id="api.TradesByPartyRequest">TradesByPartyRequest</h3>
        <p>Request for a list of trades relating to the given party.</p><p>Optionally, the list can be additionally filtered for trades by market.</p>


          <table class="field-table">
            <thead>
              <tr><td>Field</td><td>Type</td><td>Label</td><td>Description</td></tr>
            </thead>
            <tbody>

                <tr>
                  <td>partyID</td>
                  <td><a href="#string">string</a></td>
                  <td></td>
                  <td><p>Party identifier. Required field. </p></td>
                </tr>

                <tr>
                  <td>marketID</td>
                  <td><a href="#string">string</a></td>
                  <td></td>
                  <td><p>Market identifier. </p></td>
                </tr>

                <tr>
                  <td>pagination</td>
                  <td><a href="#api.Pagination">Pagination</a></td>
                  <td></td>
                  <td><p>Pagination controls. </p></td>
                </tr>

            </tbody>
          </table>





        <h3 id="api.TradesByPartyResponse">TradesByPartyResponse</h3>
        <p>Response for a list of trades relating to a party.</p>


          <table class="field-table">
            <thead>
              <tr><td>Field</td><td>Type</td><td>Label</td><td>Description</td></tr>
            </thead>
            <tbody>

                <tr>
                  <td>trades</td>
                  <td><a href="#vega.Trade">vega.Trade</a></td>
                  <td>repeated</td>
                  <td><p>A list of 0 or more trades. </p></td>
                </tr>

            </tbody>
          </table>





        <h3 id="api.TradesStream">TradesStream</h3>
        <p>A stream of trades.</p>


          <table class="field-table">
            <thead>
              <tr><td>Field</td><td>Type</td><td>Label</td><td>Description</td></tr>
            </thead>
            <tbody>

                <tr>
                  <td>trades</td>
                  <td><a href="#vega.Trade">vega.Trade</a></td>
                  <td>repeated</td>
                  <td><p>A list of 0 or more trades. </p></td>
                </tr>

            </tbody>
          </table>





        <h3 id="api.TradesSubscribeRequest">TradesSubscribeRequest</h3>
        <p>Request to subscribe to a stream of (Trades)[#vega.Trade].</p><p>The fields for market identifier and party identifier are optional filters.</p><p>If omitted all trades, for all parties on all markets will be returned on the stream.</p><p>If market identifier is given, trades from that market will be returned on the stream.</p><p>If party identifier is given, trades from that party will be returned on the stream.</p><p>Both filters can be combined.</p>


          <table class="field-table">
            <thead>
              <tr><td>Field</td><td>Type</td><td>Label</td><td>Description</td></tr>
            </thead>
            <tbody>

                <tr>
                  <td>marketID</td>
                  <td><a href="#string">string</a></td>
                  <td></td>
                  <td><p>Market identifier. </p></td>
                </tr>

                <tr>
                  <td>partyID</td>
                  <td><a href="#string">string</a></td>
                  <td></td>
                  <td><p>Party identifier. </p></td>
                </tr>

            </tbody>
          </table>





        <h3 id="api.VegaTimeResponse">VegaTimeResponse</h3>
        <p>Response for the current consensus coordinated time on the Vega network, referred to as "VegaTime".</p>


          <table class="field-table">
            <thead>
              <tr><td>Field</td><td>Type</td><td>Label</td><td>Description</td></tr>
            </thead>
            <tbody>

                <tr>
                  <td>timestamp</td>
                  <td><a href="#int64">int64</a></td>
                  <td></td>
                  <td><p>Timestamp representation of current VegaTime.
Nanoseconds since the epoch, for example <tt>1580473859111222333</tt> corresponds to <tt>2020-01-31T12:30:59.111222333Z</tt> </p></td>
                </tr>

            </tbody>
          </table>





        <h3 id="api.WithdrawalRequest">WithdrawalRequest</h3>
        <p>A request to get a specific withdrawal by ID</p>


          <table class="field-table">
            <thead>
              <tr><td>Field</td><td>Type</td><td>Label</td><td>Description</td></tr>
            </thead>
            <tbody>

                <tr>
                  <td>ID</td>
                  <td><a href="#string">string</a></td>
                  <td></td>
                  <td><p>The id of the withdrawal </p></td>
                </tr>

            </tbody>
          </table>




            <h4>Validated Fields</h4>
            <table>
              <thead>
                <tr>
                  <td>Field</td>
                  <td>Validations</td>
                </tr>
              </thead>
              <tbody>

                <tr>
                  <td>ID</td>
                  <td>
                    <ul>

                      <li>string_not_empty: true</li>

                    </ul>
                  </td>
                </tr>

              </tbody>
            </table>





        <h3 id="api.WithdrawalResponse">WithdrawalResponse</h3>
        <p>A response for a withdrawal</p>


          <table class="field-table">
            <thead>
              <tr><td>Field</td><td>Type</td><td>Label</td><td>Description</td></tr>
            </thead>
            <tbody>

                <tr>
                  <td>withdrawal</td>
                  <td><a href="#vega.Withdrawal">vega.Withdrawal</a></td>
                  <td></td>
                  <td><p>The withdrawal matching the ID from the request </p></td>
                </tr>

            </tbody>
          </table>





        <h3 id="api.WithdrawalsRequest">WithdrawalsRequest</h3>
        <p>A request to get a list of withdrawal from a given party</p>


          <table class="field-table">
            <thead>
              <tr><td>Field</td><td>Type</td><td>Label</td><td>Description</td></tr>
            </thead>
            <tbody>

                <tr>
                  <td>partyID</td>
                  <td><a href="#string">string</a></td>
                  <td></td>
                  <td><p>The party to get the withdrawals for </p></td>
                </tr>

            </tbody>
          </table>




            <h4>Validated Fields</h4>
            <table>
              <thead>
                <tr>
                  <td>Field</td>
                  <td>Validations</td>
                </tr>
              </thead>
              <tbody>

                <tr>
                  <td>partyID</td>
                  <td>
                    <ul>

                      <li>string_not_empty: true</li>

                    </ul>
                  </td>
                </tr>

              </tbody>
            </table>





        <h3 id="api.WithdrawalsResponse">WithdrawalsResponse</h3>
        <p>The response for a list of withdrawals</p>


          <table class="field-table">
            <thead>
              <tr><td>Field</td><td>Type</td><td>Label</td><td>Description</td></tr>
            </thead>
            <tbody>

                <tr>
                  <td>withdrawals</td>
                  <td><a href="#vega.Withdrawal">vega.Withdrawal</a></td>
                  <td>repeated</td>
                  <td><p>The list of withdrawals for the specified party </p></td>
                </tr>

            </tbody>
          </table>











        <h3 id="api.trading">trading</h3>
        <p></p>
        <table class="enum-table">
          <thead>
            <tr><td>Method Name</td><td>Request Type</td><td>Response Type</td><td>Description</td></tr>
          </thead>
          <tbody>

              <tr>
                <td>PrepareSubmitOrder</td>
                <td><a href="#api.SubmitOrderRequest">SubmitOrderRequest</a></td>
                <td><a href="#api.PrepareSubmitOrderResponse">PrepareSubmitOrderResponse</a></td>
                <td><p>Prepare a submit order request</p></td>
              </tr>

              <tr>
                <td>PrepareCancelOrder</td>
                <td><a href="#api.CancelOrderRequest">CancelOrderRequest</a></td>
                <td><a href="#api.PrepareCancelOrderResponse">PrepareCancelOrderResponse</a></td>
                <td><p>Prepare a cancel order request</p></td>
              </tr>

              <tr>
                <td>PrepareAmendOrder</td>
                <td><a href="#api.AmendOrderRequest">AmendOrderRequest</a></td>
                <td><a href="#api.PrepareAmendOrderResponse">PrepareAmendOrderResponse</a></td>
                <td><p>Prepare an amend order request</p></td>
              </tr>

              <tr>
                <td>PrepareWithdraw</td>
                <td><a href="#api.PrepareWithdrawRequest">PrepareWithdrawRequest</a></td>
                <td><a href="#api.PrepareWithdrawResponse">PrepareWithdrawResponse</a></td>
                <td><p>Request a withdrawal</p></td>
              </tr>

              <tr>
                <td>SubmitTransaction</td>
                <td><a href="#api.SubmitTransactionRequest">SubmitTransactionRequest</a></td>
                <td><a href="#api.SubmitTransactionResponse">SubmitTransactionResponse</a></td>
                <td><p>Submit a signed transaction</p></td>
              </tr>

              <tr>
                <td>PrepareProposal</td>
                <td><a href="#api.PrepareProposalRequest">PrepareProposalRequest</a></td>
                <td><a href="#api.PrepareProposalResponse">PrepareProposalResponse</a></td>
                <td><p>Prepare a governance proposal</p></td>
              </tr>

              <tr>
                <td>PrepareVote</td>
                <td><a href="#api.PrepareVoteRequest">PrepareVoteRequest</a></td>
                <td><a href="#api.PrepareVoteResponse">PrepareVoteResponse</a></td>
                <td><p>Prepare a governance vote</p></td>
              </tr>

              <tr>
                <td>PropagateChainEvent</td>
                <td><a href="#api.PropagateChainEventRequest">PropagateChainEventRequest</a></td>
                <td><a href="#api.PropagateChainEventResponse">PropagateChainEventResponse</a></td>
                <td><p>Propagate a chain event</p></td>
              </tr>

          </tbody>
        </table>


        <h3 id="api.trading_data">trading_data</h3>
        <p></p>
        <table class="enum-table">
          <thead>
            <tr><td>Method Name</td><td>Request Type</td><td>Response Type</td><td>Description</td></tr>
          </thead>
          <tbody>

              <tr>
                <td>MarketAccounts</td>
                <td><a href="#api.MarketAccountsRequest">MarketAccountsRequest</a></td>
                <td><a href="#api.MarketAccountsResponse">MarketAccountsResponse</a></td>
                <td><p>Get a list of Accounts by Market</p></td>
              </tr>

              <tr>
                <td>PartyAccounts</td>
                <td><a href="#api.PartyAccountsRequest">PartyAccountsRequest</a></td>
                <td><a href="#api.PartyAccountsResponse">PartyAccountsResponse</a></td>
                <td><p>Get a list of Accounts by Party</p></td>
              </tr>

              <tr>
                <td>FeeInfrastructureAccounts</td>
                <td><a href="#api.FeeInfrastructureAccountsRequest">FeeInfrastructureAccountsRequest</a></td>
                <td><a href="#api.FeeInfrastructureAccountsResponse">FeeInfrastructureAccountsResponse</a></td>
                <td><p>Get the list of infrastructure fees accounts filter eventually by assets</p></td>
              </tr>

              <tr>
                <td>Candles</td>
                <td><a href="#api.CandlesRequest">CandlesRequest</a></td>
                <td><a href="#api.CandlesResponse">CandlesResponse</a></td>
                <td><p>Get a list of Candles by Market</p></td>
              </tr>

              <tr>
                <td>MarketDataByID</td>
                <td><a href="#api.MarketDataByIDRequest">MarketDataByIDRequest</a></td>
                <td><a href="#api.MarketDataByIDResponse">MarketDataByIDResponse</a></td>
                <td><p>Get Market Data by MarketID</p></td>
              </tr>

              <tr>
                <td>MarketsData</td>
                <td><a href="#google.protobuf.Empty">.google.protobuf.Empty</a></td>
                <td><a href="#api.MarketsDataResponse">MarketsDataResponse</a></td>
                <td><p>Get a list of Market Data</p></td>
              </tr>

              <tr>
                <td>MarketByID</td>
                <td><a href="#api.MarketByIDRequest">MarketByIDRequest</a></td>
                <td><a href="#api.MarketByIDResponse">MarketByIDResponse</a></td>
                <td><p>Get a Market by ID</p></td>
              </tr>

              <tr>
                <td>MarketDepth</td>
                <td><a href="#api.MarketDepthRequest">MarketDepthRequest</a></td>
                <td><a href="#api.MarketDepthResponse">MarketDepthResponse</a></td>
                <td><p>Get Market Depth</p></td>
              </tr>

              <tr>
                <td>Markets</td>
                <td><a href="#google.protobuf.Empty">.google.protobuf.Empty</a></td>
                <td><a href="#api.MarketsResponse">MarketsResponse</a></td>
                <td><p>Get a list of Markets</p></td>
              </tr>

              <tr>
                <td>OrderByMarketAndID</td>
                <td><a href="#api.OrderByMarketAndIdRequest">OrderByMarketAndIdRequest</a></td>
                <td><a href="#api.OrderByMarketAndIdResponse">OrderByMarketAndIdResponse</a></td>
                <td><p>Get an Order by Market and OrderID</p></td>
              </tr>

              <tr>
                <td>OrderByReference</td>
                <td><a href="#api.OrderByReferenceRequest">OrderByReferenceRequest</a></td>
                <td><a href="#api.OrderByReferenceResponse">OrderByReferenceResponse</a></td>
                <td><p>Get an Order by Pending Order reference (UUID)</p></td>
              </tr>

              <tr>
                <td>OrdersByMarket</td>
                <td><a href="#api.OrdersByMarketRequest">OrdersByMarketRequest</a></td>
                <td><a href="#api.OrdersByMarketResponse">OrdersByMarketResponse</a></td>
                <td><p>Get a list of Orders by Market</p></td>
              </tr>

              <tr>
                <td>OrdersByParty</td>
                <td><a href="#api.OrdersByPartyRequest">OrdersByPartyRequest</a></td>
                <td><a href="#api.OrdersByPartyResponse">OrdersByPartyResponse</a></td>
                <td><p>Get a list of Orders by Party</p></td>
              </tr>

              <tr>
                <td>OrderByID</td>
                <td><a href="#api.OrderByIDRequest">OrderByIDRequest</a></td>
                <td><a href="#vega.Order">.vega.Order</a></td>
                <td><p>Get a specific order by orderID</p></td>
              </tr>

              <tr>
                <td>OrderVersionsByID</td>
                <td><a href="#api.OrderVersionsByIDRequest">OrderVersionsByIDRequest</a></td>
                <td><a href="#api.OrderVersionsResponse">OrderVersionsResponse</a></td>
                <td><p>Get all versions of the order by its orderID</p></td>
              </tr>

              <tr>
                <td>MarginLevels</td>
                <td><a href="#api.MarginLevelsRequest">MarginLevelsRequest</a></td>
                <td><a href="#api.MarginLevelsResponse">MarginLevelsResponse</a></td>
                <td><p>Get Margin Levels by PartyID</p></td>
              </tr>

              <tr>
                <td>Parties</td>
                <td><a href="#google.protobuf.Empty">.google.protobuf.Empty</a></td>
                <td><a href="#api.PartiesResponse">PartiesResponse</a></td>
                <td><p>Get a list of Parties</p></td>
              </tr>

              <tr>
                <td>PartyByID</td>
                <td><a href="#api.PartyByIDRequest">PartyByIDRequest</a></td>
                <td><a href="#api.PartyByIDResponse">PartyByIDResponse</a></td>
                <td><p>Get a Party by ID</p></td>
              </tr>

              <tr>
                <td>PositionsByParty</td>
                <td><a href="#api.PositionsByPartyRequest">PositionsByPartyRequest</a></td>
                <td><a href="#api.PositionsByPartyResponse">PositionsByPartyResponse</a></td>
                <td><p>Get a list of Positions by Party</p></td>
              </tr>

              <tr>
                <td>LastTrade</td>
                <td><a href="#api.LastTradeRequest">LastTradeRequest</a></td>
                <td><a href="#api.LastTradeResponse">LastTradeResponse</a></td>
                <td><p>Get latest Trade</p></td>
              </tr>

              <tr>
                <td>TradesByMarket</td>
                <td><a href="#api.TradesByMarketRequest">TradesByMarketRequest</a></td>
                <td><a href="#api.TradesByMarketResponse">TradesByMarketResponse</a></td>
                <td><p>Get a list of Trades by Market</p></td>
              </tr>

              <tr>
                <td>TradesByOrder</td>
                <td><a href="#api.TradesByOrderRequest">TradesByOrderRequest</a></td>
                <td><a href="#api.TradesByOrderResponse">TradesByOrderResponse</a></td>
                <td><p>Get a list of Trades by Order</p></td>
              </tr>

              <tr>
                <td>TradesByParty</td>
                <td><a href="#api.TradesByPartyRequest">TradesByPartyRequest</a></td>
                <td><a href="#api.TradesByPartyResponse">TradesByPartyResponse</a></td>
                <td><p>Get a list of Trades by Party</p></td>
              </tr>

              <tr>
                <td>GetProposals</td>
                <td><a href="#api.GetProposalsRequest">GetProposalsRequest</a></td>
                <td><a href="#api.GetProposalsResponse">GetProposalsResponse</a></td>
                <td><p>Get governance data (proposals and votes) for all proposals</p></td>
              </tr>

              <tr>
                <td>GetProposalsByParty</td>
                <td><a href="#api.GetProposalsByPartyRequest">GetProposalsByPartyRequest</a></td>
                <td><a href="#api.GetProposalsByPartyResponse">GetProposalsByPartyResponse</a></td>
                <td><p>Get governance data (proposals and votes) for proposals by party authoring them</p></td>
              </tr>

              <tr>
                <td>GetVotesByParty</td>
                <td><a href="#api.GetVotesByPartyRequest">GetVotesByPartyRequest</a></td>
                <td><a href="#api.GetVotesByPartyResponse">GetVotesByPartyResponse</a></td>
                <td><p>Get votes by party casting them</p></td>
              </tr>

              <tr>
                <td>GetNewMarketProposals</td>
                <td><a href="#api.GetNewMarketProposalsRequest">GetNewMarketProposalsRequest</a></td>
                <td><a href="#api.GetNewMarketProposalsResponse">GetNewMarketProposalsResponse</a></td>
                <td><p>Get governance data (proposals and votes) for proposals that aim creating new markets</p></td>
              </tr>

              <tr>
                <td>GetUpdateMarketProposals</td>
                <td><a href="#api.GetUpdateMarketProposalsRequest">GetUpdateMarketProposalsRequest</a></td>
                <td><a href="#api.GetUpdateMarketProposalsResponse">GetUpdateMarketProposalsResponse</a></td>
                <td><p>Get governance data (proposals and votes) for proposals that aim updating markets</p></td>
              </tr>

              <tr>
                <td>GetNetworkParametersProposals</td>
                <td><a href="#api.GetNetworkParametersProposalsRequest">GetNetworkParametersProposalsRequest</a></td>
                <td><a href="#api.GetNetworkParametersProposalsResponse">GetNetworkParametersProposalsResponse</a></td>
                <td><p>Get governance data (proposals and votes) for proposals that aim updating Vega network parameters</p></td>
              </tr>

              <tr>
                <td>GetNewAssetProposals</td>
                <td><a href="#api.GetNewAssetProposalsRequest">GetNewAssetProposalsRequest</a></td>
                <td><a href="#api.GetNewAssetProposalsResponse">GetNewAssetProposalsResponse</a></td>
                <td><p>Get governance data (proposals and votes) for proposals aiming to create new assets</p></td>
              </tr>

              <tr>
                <td>GetProposalByID</td>
                <td><a href="#api.GetProposalByIDRequest">GetProposalByIDRequest</a></td>
                <td><a href="#api.GetProposalByIDResponse">GetProposalByIDResponse</a></td>
                <td><p>Get governance data (proposals and votes) for a proposal located by ID</p></td>
              </tr>

              <tr>
                <td>GetProposalByReference</td>
                <td><a href="#api.GetProposalByReferenceRequest">GetProposalByReferenceRequest</a></td>
                <td><a href="#api.GetProposalByReferenceResponse">GetProposalByReferenceResponse</a></td>
                <td><p>Get governance data (proposals and votes) for a proposal located by reference</p></td>
              </tr>

              <tr>
                <td>ObserveGovernance</td>
                <td><a href="#google.protobuf.Empty">.google.protobuf.Empty</a></td>
                <td><a href="#vega.GovernanceData">.vega.GovernanceData</a> stream</td>
                <td><p>Subscribe to a stream of all governance updates</p></td>
              </tr>

              <tr>
                <td>ObservePartyProposals</td>
                <td><a href="#api.ObservePartyProposalsRequest">ObservePartyProposalsRequest</a></td>
                <td><a href="#vega.GovernanceData">.vega.GovernanceData</a> stream</td>
                <td><p>Subscribe to a stream of proposal updates</p></td>
              </tr>

              <tr>
                <td>ObservePartyVotes</td>
                <td><a href="#api.ObservePartyVotesRequest">ObservePartyVotesRequest</a></td>
                <td><a href="#vega.Vote">.vega.Vote</a> stream</td>
                <td><p>Subscribe to a stream of votes cast by a specific party</p></td>
              </tr>

              <tr>
                <td>ObserveProposalVotes</td>
                <td><a href="#api.ObserveProposalVotesRequest">ObserveProposalVotesRequest</a></td>
                <td><a href="#vega.Vote">.vega.Vote</a> stream</td>
                <td><p>Subscribe to a stream of proposal votes</p></td>
              </tr>

              <tr>
                <td>ObserveEventBus</td>
                <td><a href="#api.ObserveEventsRequest">ObserveEventsRequest</a> stream</td>
                <td><a href="#api.ObserveEventsResponse">ObserveEventsResponse</a> stream</td>
                <td><p>Subscribe to a stream of events from the core</p></td>
              </tr>

              <tr>
                <td>Statistics</td>
                <td><a href="#google.protobuf.Empty">.google.protobuf.Empty</a></td>
                <td><a href="#vega.Statistics">.vega.Statistics</a></td>
                <td><p>Get Statistics</p></td>
              </tr>

              <tr>
                <td>GetVegaTime</td>
                <td><a href="#google.protobuf.Empty">.google.protobuf.Empty</a></td>
                <td><a href="#api.VegaTimeResponse">VegaTimeResponse</a></td>
                <td><p>Get Time</p></td>
              </tr>

              <tr>
                <td>AccountsSubscribe</td>
                <td><a href="#api.AccountsSubscribeRequest">AccountsSubscribeRequest</a></td>
                <td><a href="#vega.Account">.vega.Account</a> stream</td>
                <td><p>Subscribe to a stream of Accounts</p></td>
              </tr>

              <tr>
                <td>CandlesSubscribe</td>
                <td><a href="#api.CandlesSubscribeRequest">CandlesSubscribeRequest</a></td>
                <td><a href="#vega.Candle">.vega.Candle</a> stream</td>
                <td><p>Subscribe to a stream of Candles</p></td>
              </tr>

              <tr>
                <td>MarginLevelsSubscribe</td>
                <td><a href="#api.MarginLevelsSubscribeRequest">MarginLevelsSubscribeRequest</a></td>
                <td><a href="#vega.MarginLevels">.vega.MarginLevels</a> stream</td>
                <td><p>Subscribe to a stream of Margin Levels</p></td>
              </tr>

              <tr>
                <td>MarketDepthSubscribe</td>
                <td><a href="#api.MarketDepthSubscribeRequest">MarketDepthSubscribeRequest</a></td>
                <td><a href="#vega.MarketDepth">.vega.MarketDepth</a> stream</td>
                <td><p>Subscribe to a stream of Market Depth</p></td>
              </tr>

              <tr>
                <td>MarketDepthUpdatesSubscribe</td>
                <td><a href="#api.MarketDepthUpdatesSubscribeRequest">MarketDepthUpdatesSubscribeRequest</a></td>
                <td><a href="#vega.MarketDepthUpdate">.vega.MarketDepthUpdate</a> stream</td>
                <td><p>Subscribe to a stream of Market Depth PriceLevel Updates</p></td>
              </tr>

              <tr>
                <td>MarketsDataSubscribe</td>
                <td><a href="#api.MarketsDataSubscribeRequest">MarketsDataSubscribeRequest</a></td>
                <td><a href="#vega.MarketData">.vega.MarketData</a> stream</td>
                <td><p>Subscribe to a stream of Markets Data</p></td>
              </tr>

              <tr>
                <td>OrdersSubscribe</td>
                <td><a href="#api.OrdersSubscribeRequest">OrdersSubscribeRequest</a></td>
                <td><a href="#api.OrdersStream">OrdersStream</a> stream</td>
                <td><p>Subscribe to a stream of Orders</p></td>
              </tr>

              <tr>
                <td>PositionsSubscribe</td>
                <td><a href="#api.PositionsSubscribeRequest">PositionsSubscribeRequest</a></td>
                <td><a href="#vega.Position">.vega.Position</a> stream</td>
                <td><p>Subscribe to a stream of Positions</p></td>
              </tr>

              <tr>
                <td>TradesSubscribe</td>
                <td><a href="#api.TradesSubscribeRequest">TradesSubscribeRequest</a></td>
                <td><a href="#api.TradesStream">TradesStream</a> stream</td>
                <td><p>Subscribe to a stream of Trades</p></td>
              </tr>

              <tr>
                <td>TransferResponsesSubscribe</td>
                <td><a href="#google.protobuf.Empty">.google.protobuf.Empty</a></td>
                <td><a href="#vega.TransferResponse">.vega.TransferResponse</a> stream</td>
                <td><p>Subscribe to a stream of Transfer Responses</p></td>
              </tr>

              <tr>
                <td>GetNodeSignaturesAggregate</td>
                <td><a href="#api.GetNodeSignaturesAggregateRequest">GetNodeSignaturesAggregateRequest</a></td>
                <td><a href="#api.GetNodeSignaturesAggregateResponse">GetNodeSignaturesAggregateResponse</a></td>
                <td><p>Get an aggregate of signatures from all the nodes of the network.</p></td>
              </tr>

              <tr>
                <td>AssetByID</td>
                <td><a href="#api.AssetByIDRequest">AssetByIDRequest</a></td>
                <td><a href="#api.AssetByIDResponse">AssetByIDResponse</a></td>
                <td><p>Get an asset by its identifier.</p></td>
              </tr>

              <tr>
                <td>Assets</td>
                <td><a href="#api.AssetsRequest">AssetsRequest</a></td>
                <td><a href="#api.AssetsResponse">AssetsResponse</a></td>
                <td><p>Get a list of all assets on Vega.</p></td>
              </tr>

              <tr>
                <td>EstimateFee</td>
                <td><a href="#api.EstimateFeeRequest">EstimateFeeRequest</a></td>
                <td><a href="#api.EstimateFeeResponse">EstimateFeeResponse</a></td>
                <td><p>Get an estimate for the fee to be paid for a given order</p></td>
              </tr>

              <tr>
                <td>EstimateMargin</td>
                <td><a href="#api.EstimateMarginRequest">EstimateMarginRequest</a></td>
                <td><a href="#api.EstimateMarginResponse">EstimateMarginResponse</a></td>
                <td><p>Get an estimate for the margin required for a new order</p></td>
              </tr>

              <tr>
                <td>ERC20WithdrawalApproval</td>
                <td><a href="#api.ERC20WithdrawalApprovalRequest">ERC20WithdrawalApprovalRequest</a></td>
                <td><a href="#api.ERC20WithdrawalApprovalResponse">ERC20WithdrawalApprovalResponse</a></td>
                <td><p>Get the bundle approval for an ERC20 withdrawal
these data are being used to bundle the call to the smart contract on the ethereum bridge</p></td>
              </tr>

              <tr>
                <td>Withdrawal</td>
                <td><a href="#api.WithdrawalRequest">WithdrawalRequest</a></td>
                <td><a href="#api.WithdrawalResponse">WithdrawalResponse</a></td>
                <td><p>Get a withdrawal by its ID</p></td>
              </tr>

              <tr>
                <td>Withdrawals</td>
                <td><a href="#api.WithdrawalsRequest">WithdrawalsRequest</a></td>
                <td><a href="#api.WithdrawalsResponse">WithdrawalsResponse</a></td>
                <td><p>Get withdrawals for a party</p></td>
              </tr>

              <tr>
                <td>Deposit</td>
                <td><a href="#api.DepositRequest">DepositRequest</a></td>
                <td><a href="#api.DepositResponse">DepositResponse</a></td>
                <td><p>Get a deposit by its ID</p></td>
              </tr>

              <tr>
                <td>Deposits</td>
                <td><a href="#api.DepositsRequest">DepositsRequest</a></td>
                <td><a href="#api.DepositsResponse">DepositsResponse</a></td>
                <td><p>Get withdrawals for a party</p></td>
              </tr>

              <tr>
                <td>NetworkParameters</td>
                <td><a href="#api.NetworkParametersRequest">NetworkParametersRequest</a></td>
                <td><a href="#api.NetworkParametersResponse">NetworkParametersResponse</a></td>
                <td><p>Get the network parameters</p></td>
              </tr>

          </tbody>
        </table>




      <div class="file-heading">
        <h2 id="proto/assets.proto">proto/assets.proto</h2><a href="#title">Top</a>
      </div>
      <p></p>


        <h3 id="vega.Asset">Asset</h3>
        <p>The Vega representation of an external asset.</p>


          <table class="field-table">
            <thead>
              <tr><td>Field</td><td>Type</td><td>Label</td><td>Description</td></tr>
            </thead>
            <tbody>

                <tr>
                  <td>ID</td>
                  <td><a href="#string">string</a></td>
                  <td></td>
                  <td><p>Internal identifier of the asset. </p></td>
                </tr>

                <tr>
                  <td>name</td>
                  <td><a href="#string">string</a></td>
                  <td></td>
                  <td><p>Name of the asset (e.g: Great British Pound). </p></td>
                </tr>

                <tr>
                  <td>symbol</td>
                  <td><a href="#string">string</a></td>
                  <td></td>
                  <td><p>Symbol of the asset (e.g: GBP). </p></td>
                </tr>

                <tr>
                  <td>totalSupply</td>
                  <td><a href="#string">string</a></td>
                  <td></td>
                  <td><p>Total circulating supply for the asset. </p></td>
                </tr>

                <tr>
                  <td>decimals</td>
                  <td><a href="#uint64">uint64</a></td>
                  <td></td>
                  <td><p>Number of decimals / precision handled by this asset. </p></td>
                </tr>

                <tr>
                  <td>source</td>
                  <td><a href="#vega.AssetSource">AssetSource</a></td>
                  <td></td>
                  <td><p>The definition of the external source for this asset </p></td>
                </tr>

            </tbody>
          </table>





        <h3 id="vega.AssetSource">AssetSource</h3>
        <p>Asset source definition.</p>


          <table class="field-table">
            <thead>
              <tr><td>Field</td><td>Type</td><td>Label</td><td>Description</td></tr>
            </thead>
            <tbody>

                <tr>
                  <td>builtinAsset</td>
                  <td><a href="#vega.BuiltinAsset">BuiltinAsset</a></td>
                  <td></td>
                  <td><p>A built-in asset. </p></td>
                </tr>

                <tr>
                  <td>erc20</td>
                  <td><a href="#vega.ERC20">ERC20</a></td>
                  <td></td>
                  <td><p>An Ethereum ERC20 asset. </p></td>
                </tr>

            </tbody>
          </table>





        <h3 id="vega.BuiltinAsset">BuiltinAsset</h3>
        <p>A Vega internal asset.</p>


          <table class="field-table">
            <thead>
              <tr><td>Field</td><td>Type</td><td>Label</td><td>Description</td></tr>
            </thead>
            <tbody>

                <tr>
                  <td>name</td>
                  <td><a href="#string">string</a></td>
                  <td></td>
                  <td><p>Name of the asset (e.g: Great British Pound). </p></td>
                </tr>

                <tr>
                  <td>symbol</td>
                  <td><a href="#string">string</a></td>
                  <td></td>
                  <td><p>Symbol of the asset (e.g: GBP). </p></td>
                </tr>

                <tr>
                  <td>totalSupply</td>
                  <td><a href="#string">string</a></td>
                  <td></td>
                  <td><p>Total circulating supply for the asset. </p></td>
                </tr>

                <tr>
                  <td>decimals</td>
                  <td><a href="#uint64">uint64</a></td>
                  <td></td>
                  <td><p>Number of decimal / precision handled by this asset. </p></td>
                </tr>

                <tr>
                  <td>maxFaucetAmountMint</td>
                  <td><a href="#string">string</a></td>
                  <td></td>
                  <td><p>Maximum amount that can be requested by a party through the built-in asset faucet at a time. </p></td>
                </tr>

            </tbody>
          </table>





        <h3 id="vega.DevAssets">DevAssets</h3>
        <p>Dev assets are for use in development networks only.</p>


          <table class="field-table">
            <thead>
              <tr><td>Field</td><td>Type</td><td>Label</td><td>Description</td></tr>
            </thead>
            <tbody>

                <tr>
                  <td>sources</td>
                  <td><a href="#vega.AssetSource">AssetSource</a></td>
                  <td>repeated</td>
                  <td><p>Asset sources for development networks. </p></td>
                </tr>

            </tbody>
          </table>





        <h3 id="vega.ERC20">ERC20</h3>
        <p>An ERC20 token based asset, living on the ethereum network.</p>


          <table class="field-table">
            <thead>
              <tr><td>Field</td><td>Type</td><td>Label</td><td>Description</td></tr>
            </thead>
            <tbody>

                <tr>
                  <td>contractAddress</td>
                  <td><a href="#string">string</a></td>
                  <td></td>
                  <td><p>The address of the contract for the token, on the ethereum network </p></td>
                </tr>

            </tbody>
          </table>













      <div class="file-heading">
        <h2 id="proto/chain_events.proto">proto/chain_events.proto</h2><a href="#title">Top</a>
      </div>
      <p></p>


        <h3 id="vega.AddValidator">AddValidator</h3>
        <p>A message to notify when a new validator is being added to the Vega network.</p>


          <table class="field-table">
            <thead>
              <tr><td>Field</td><td>Type</td><td>Label</td><td>Description</td></tr>
            </thead>
            <tbody>

                <tr>
                  <td>id</td>
                  <td><a href="#vega.Identifier">Identifier</a></td>
                  <td></td>
                  <td><p>The identifier of the validator. </p></td>
                </tr>

            </tbody>
          </table>





        <h3 id="vega.BTCDeposit">BTCDeposit</h3>
        <p>A Bitcoin deposit into Vega.</p>


          <table class="field-table">
            <thead>
              <tr><td>Field</td><td>Type</td><td>Label</td><td>Description</td></tr>
            </thead>
            <tbody>

                <tr>
                  <td>vegaAssetID</td>
                  <td><a href="#string">string</a></td>
                  <td></td>
                  <td><p>The Vega network internal identifier of the asset. </p></td>
                </tr>

                <tr>
                  <td>sourceBTCAddress</td>
                  <td><a href="#string">string</a></td>
                  <td></td>
                  <td><p>The BTC wallet initiating the deposit. </p></td>
                </tr>

                <tr>
                  <td>targetPartyId</td>
                  <td><a href="#string">string</a></td>
                  <td></td>
                  <td><p>The Vega party identifier (pub-key) which is the target of the deposit. </p></td>
                </tr>

            </tbody>
          </table>





        <h3 id="vega.BTCEvent">BTCEvent</h3>
        <p>An event from the Bitcoin network.</p>


          <table class="field-table">
            <thead>
              <tr><td>Field</td><td>Type</td><td>Label</td><td>Description</td></tr>
            </thead>
            <tbody>

                <tr>
                  <td>index</td>
                  <td><a href="#uint64">uint64</a></td>
                  <td></td>
                  <td><p>The index of the transaction. </p></td>
                </tr>

                <tr>
                  <td>block</td>
                  <td><a href="#uint64">uint64</a></td>
                  <td></td>
                  <td><p>The block in which the transaction happened. </p></td>
                </tr>

                <tr>
                  <td>deposit</td>
                  <td><a href="#vega.BTCDeposit">BTCDeposit</a></td>
                  <td></td>
                  <td><p>Deposit BTC asset. </p></td>
                </tr>

                <tr>
                  <td>withdrawal</td>
                  <td><a href="#vega.BTCWithdrawal">BTCWithdrawal</a></td>
                  <td></td>
                  <td><p>Withdraw BTC asset. </p></td>
                </tr>

            </tbody>
          </table>





        <h3 id="vega.BTCWithdrawal">BTCWithdrawal</h3>
        <p>A Bitcoin withdrawal from Vega.</p>


          <table class="field-table">
            <thead>
              <tr><td>Field</td><td>Type</td><td>Label</td><td>Description</td></tr>
            </thead>
            <tbody>

                <tr>
                  <td>vegaAssetID</td>
                  <td><a href="#string">string</a></td>
                  <td></td>
                  <td><p>The vega network internal identifier of the asset. </p></td>
                </tr>

                <tr>
                  <td>sourcePartyId</td>
                  <td><a href="#string">string</a></td>
                  <td></td>
                  <td><p>The party identifier (pub-key) initiating the withdrawal. </p></td>
                </tr>

                <tr>
                  <td>targetBTCAddress</td>
                  <td><a href="#string">string</a></td>
                  <td></td>
                  <td><p>Target Bitcoin wallet address. </p></td>
                </tr>

                <tr>
                  <td>referenceNonce</td>
                  <td><a href="#string">string</a></td>
                  <td></td>
                  <td><p>The nonce reference of the transaction. </p></td>
                </tr>

            </tbody>
          </table>





        <h3 id="vega.BitcoinAddress">BitcoinAddress</h3>
        <p>Used as a wrapper for a Bitcoin address (wallet).</p>


          <table class="field-table">
            <thead>
              <tr><td>Field</td><td>Type</td><td>Label</td><td>Description</td></tr>
            </thead>
            <tbody>

                <tr>
                  <td>address</td>
                  <td><a href="#string">string</a></td>
                  <td></td>
                  <td><p>A Bitcoin address. </p></td>
                </tr>

            </tbody>
          </table>





        <h3 id="vega.BuiltinAssetDeposit">BuiltinAssetDeposit</h3>
        <p>A deposit for a Vega built-in asset.</p>


          <table class="field-table">
            <thead>
              <tr><td>Field</td><td>Type</td><td>Label</td><td>Description</td></tr>
            </thead>
            <tbody>

                <tr>
                  <td>vegaAssetID</td>
                  <td><a href="#string">string</a></td>
                  <td></td>
                  <td><p>A Vega network internal asset identifier. </p></td>
                </tr>

                <tr>
                  <td>partyID</td>
                  <td><a href="#string">string</a></td>
                  <td></td>
                  <td><p>A Vega party identifier (pub-key) </p></td>
                </tr>

                <tr>
                  <td>amount</td>
                  <td><a href="#uint64">uint64</a></td>
                  <td></td>
                  <td><p>The amount to be deposited. </p></td>
                </tr>

            </tbody>
          </table>





        <h3 id="vega.BuiltinAssetEvent">BuiltinAssetEvent</h3>
        <p>An event related to a Vega built-in asset.</p>


          <table class="field-table">
            <thead>
              <tr><td>Field</td><td>Type</td><td>Label</td><td>Description</td></tr>
            </thead>
            <tbody>

                <tr>
                  <td>deposit</td>
                  <td><a href="#vega.BuiltinAssetDeposit">BuiltinAssetDeposit</a></td>
                  <td></td>
                  <td><p>Built-in asset deposit. </p></td>
                </tr>

                <tr>
                  <td>withdrawal</td>
                  <td><a href="#vega.BuiltinAssetWithdrawal">BuiltinAssetWithdrawal</a></td>
                  <td></td>
                  <td><p>Built-in asset withdrawal. </p></td>
                </tr>

            </tbody>
          </table>





        <h3 id="vega.BuiltinAssetWithdrawal">BuiltinAssetWithdrawal</h3>
        <p>A withdrawal for a Vega built-in asset.</p>


          <table class="field-table">
            <thead>
              <tr><td>Field</td><td>Type</td><td>Label</td><td>Description</td></tr>
            </thead>
            <tbody>

                <tr>
                  <td>vegaAssetID</td>
                  <td><a href="#string">string</a></td>
                  <td></td>
                  <td><p>A Vega network internal asset identifier. </p></td>
                </tr>

                <tr>
                  <td>partyID</td>
                  <td><a href="#string">string</a></td>
                  <td></td>
                  <td><p>A Vega network party identifier (pub-key) </p></td>
                </tr>

                <tr>
                  <td>amount</td>
                  <td><a href="#uint64">uint64</a></td>
                  <td></td>
                  <td><p>The amount to be withdrawn. </p></td>
                </tr>

            </tbody>
          </table>





        <h3 id="vega.ChainEvent">ChainEvent</h3>
        <p>An event forwarded to the Vega network to provide information on events happening on other networks.</p>


          <table class="field-table">
            <thead>
              <tr><td>Field</td><td>Type</td><td>Label</td><td>Description</td></tr>
            </thead>
            <tbody>

                <tr>
                  <td>txID</td>
                  <td><a href="#string">string</a></td>
                  <td></td>
                  <td><p>The identifier of the transaction in which the events happened, usually a hash. </p></td>
                </tr>

                <tr>
                  <td>nonce</td>
                  <td><a href="#uint64">uint64</a></td>
                  <td></td>
                  <td><p>Arbitrary one-time integer used to prevent replay attacks. </p></td>
                </tr>

                <tr>
                  <td>builtin</td>
                  <td><a href="#vega.BuiltinAssetEvent">BuiltinAssetEvent</a></td>
                  <td></td>
                  <td><p>Built-in asset event. </p></td>
                </tr>

                <tr>
                  <td>erc20</td>
                  <td><a href="#vega.ERC20Event">ERC20Event</a></td>
                  <td></td>
                  <td><p>Ethereum ERC20 event. </p></td>
                </tr>

                <tr>
                  <td>btc</td>
                  <td><a href="#vega.BTCEvent">BTCEvent</a></td>
                  <td></td>
                  <td><p>Bitcoin BTC event. </p></td>
                </tr>

                <tr>
                  <td>validator</td>
                  <td><a href="#vega.ValidatorEvent">ValidatorEvent</a></td>
                  <td></td>
                  <td><p>Validator event. </p></td>
                </tr>

            </tbody>
          </table>





        <h3 id="vega.ERC20AssetDelist">ERC20AssetDelist</h3>
        <p>An asset black-listing for an ERC20 token.</p>


          <table class="field-table">
            <thead>
              <tr><td>Field</td><td>Type</td><td>Label</td><td>Description</td></tr>
            </thead>
            <tbody>

                <tr>
                  <td>vegaAssetID</td>
                  <td><a href="#string">string</a></td>
                  <td></td>
                  <td><p>The Vega network internal identifier of the asset. </p></td>
                </tr>

            </tbody>
          </table>





        <h3 id="vega.ERC20AssetList">ERC20AssetList</h3>
        <p>An asset white-listing for an ERC20 token.</p>


          <table class="field-table">
            <thead>
              <tr><td>Field</td><td>Type</td><td>Label</td><td>Description</td></tr>
            </thead>
            <tbody>

                <tr>
                  <td>vegaAssetID</td>
                  <td><a href="#string">string</a></td>
                  <td></td>
                  <td><p>The Vega network internal identifier of the asset. </p></td>
                </tr>

            </tbody>
          </table>





        <h3 id="vega.ERC20Deposit">ERC20Deposit</h3>
        <p>An asset deposit for an ERC20 token.</p>


          <table class="field-table">
            <thead>
              <tr><td>Field</td><td>Type</td><td>Label</td><td>Description</td></tr>
            </thead>
            <tbody>

                <tr>
                  <td>vegaAssetID</td>
                  <td><a href="#string">string</a></td>
                  <td></td>
                  <td><p>The vega network internal identifier of the asset. </p></td>
                </tr>

                <tr>
                  <td>sourceEthereumAddress</td>
                  <td><a href="#string">string</a></td>
                  <td></td>
                  <td><p>The Ethereum wallet that initiated the deposit. </p></td>
                </tr>

                <tr>
                  <td>targetPartyID</td>
                  <td><a href="#string">string</a></td>
                  <td></td>
                  <td><p>The Vega party identifier (pub-key) which is the target of the deposit. </p></td>
                </tr>

            </tbody>
          </table>





        <h3 id="vega.ERC20Event">ERC20Event</h3>
        <p>An event related to an ERC20 token.</p>


          <table class="field-table">
            <thead>
              <tr><td>Field</td><td>Type</td><td>Label</td><td>Description</td></tr>
            </thead>
            <tbody>

                <tr>
                  <td>index</td>
                  <td><a href="#uint64">uint64</a></td>
                  <td></td>
                  <td><p>Index of the transaction </p></td>
                </tr>

                <tr>
                  <td>block</td>
                  <td><a href="#uint64">uint64</a></td>
                  <td></td>
                  <td><p>The block in which the transaction was added </p></td>
                </tr>

                <tr>
                  <td>assetList</td>
                  <td><a href="#vega.ERC20AssetList">ERC20AssetList</a></td>
                  <td></td>
                  <td><p>List an ERC20 asset. </p></td>
                </tr>

                <tr>
                  <td>assetDelist</td>
                  <td><a href="#vega.ERC20AssetDelist">ERC20AssetDelist</a></td>
                  <td></td>
                  <td><p>De-list an ERC20 asset. </p></td>
                </tr>

                <tr>
                  <td>deposit</td>
                  <td><a href="#vega.ERC20Deposit">ERC20Deposit</a></td>
                  <td></td>
                  <td><p>Deposit ERC20 asset. </p></td>
                </tr>

                <tr>
                  <td>withdrawal</td>
                  <td><a href="#vega.ERC20Withdrawal">ERC20Withdrawal</a></td>
                  <td></td>
                  <td><p>Withdraw ERC20 asset. </p></td>
                </tr>

            </tbody>
          </table>





        <h3 id="vega.ERC20Withdrawal">ERC20Withdrawal</h3>
        <p>An asset withdrawal for an ERC20 token.</p>


          <table class="field-table">
            <thead>
              <tr><td>Field</td><td>Type</td><td>Label</td><td>Description</td></tr>
            </thead>
            <tbody>

                <tr>
                  <td>vegaAssetID</td>
                  <td><a href="#string">string</a></td>
                  <td></td>
                  <td><p>The Vega network internal identifier of the asset. </p></td>
                </tr>

                <tr>
                  <td>targetEthereumAddress</td>
                  <td><a href="#string">string</a></td>
                  <td></td>
                  <td><p>The target Ethereum wallet address. </p></td>
                </tr>

                <tr>
                  <td>referenceNonce</td>
                  <td><a href="#string">string</a></td>
                  <td></td>
                  <td><p>The reference nonce used for the transaction. </p></td>
                </tr>

            </tbody>
          </table>





        <h3 id="vega.EthereumAddress">EthereumAddress</h3>
        <p>Used as a wrapper for an Ethereum address (wallet/contract).</p>


          <table class="field-table">
            <thead>
              <tr><td>Field</td><td>Type</td><td>Label</td><td>Description</td></tr>
            </thead>
            <tbody>

                <tr>
                  <td>address</td>
                  <td><a href="#string">string</a></td>
                  <td></td>
                  <td><p>An Ethereum address. </p></td>
                </tr>

            </tbody>
          </table>





        <h3 id="vega.Identifier">Identifier</h3>
        <p>Used as a wrapper type on any possible network address supported by Vega.</p>


          <table class="field-table">
            <thead>
              <tr><td>Field</td><td>Type</td><td>Label</td><td>Description</td></tr>
            </thead>
            <tbody>

                <tr>
                  <td>ethereumAddress</td>
                  <td><a href="#vega.EthereumAddress">EthereumAddress</a></td>
                  <td></td>
                  <td><p>Ethereum network. </p></td>
                </tr>

                <tr>
                  <td>bitcoinAddress</td>
                  <td><a href="#vega.BitcoinAddress">BitcoinAddress</a></td>
                  <td></td>
                  <td><p>Bitcoin network. </p></td>
                </tr>

            </tbody>
          </table>





        <h3 id="vega.RemoveValidator">RemoveValidator</h3>
        <p>A message to notify when a validator is being removed from the Vega network.</p>


          <table class="field-table">
            <thead>
              <tr><td>Field</td><td>Type</td><td>Label</td><td>Description</td></tr>
            </thead>
            <tbody>

                <tr>
                  <td>id</td>
                  <td><a href="#vega.Identifier">Identifier</a></td>
                  <td></td>
                  <td><p>The identifier of the validator. </p></td>
                </tr>

            </tbody>
          </table>





        <h3 id="vega.ValidatorEvent">ValidatorEvent</h3>
        <p>An event related to validator management with foreign networks.</p>


          <table class="field-table">
            <thead>
              <tr><td>Field</td><td>Type</td><td>Label</td><td>Description</td></tr>
            </thead>
            <tbody>

                <tr>
                  <td>sourceID</td>
                  <td><a href="#string">string</a></td>
                  <td></td>
                  <td><p>The source identifier of the event. </p></td>
                </tr>

                <tr>
                  <td>add</td>
                  <td><a href="#vega.AddValidator">AddValidator</a></td>
                  <td></td>
                  <td><p>Add a new validator. </p></td>
                </tr>

                <tr>
                  <td>rm</td>
                  <td><a href="#vega.RemoveValidator">RemoveValidator</a></td>
                  <td></td>
                  <td><p>Remove an existing validator. </p></td>
                </tr>

            </tbody>
          </table>













      <div class="file-heading">
        <h2 id="proto/events.proto">proto/events.proto</h2><a href="#title">Top</a>
      </div>
      <p></p>


        <h3 id="vega.AuctionEvent">AuctionEvent</h3>
        <p>An auction event indicating a change in auction state, for example starting or ending an auction</p>


          <table class="field-table">
            <thead>
              <tr><td>Field</td><td>Type</td><td>Label</td><td>Description</td></tr>
            </thead>
            <tbody>

                <tr>
                  <td>marketID</td>
                  <td><a href="#string">string</a></td>
                  <td></td>
                  <td><p>Market identifier for the event </p></td>
                </tr>

                <tr>
                  <td>openingAuction</td>
                  <td><a href="#bool">bool</a></td>
                  <td></td>
                  <td><p>True if the event indicates an auction opening and False otherwise </p></td>
                </tr>

                <tr>
                  <td>leave</td>
                  <td><a href="#bool">bool</a></td>
                  <td></td>
                  <td><p>True if the event indicates leaving auction mode and False otherwise </p></td>
                </tr>

                <tr>
                  <td>start</td>
                  <td><a href="#int64">int64</a></td>
                  <td></td>
                  <td><p>Timestamp containing the start time for an auction </p></td>
                </tr>

                <tr>
                  <td>end</td>
                  <td><a href="#int64">int64</a></td>
                  <td></td>
                  <td><p>Timestamp containing the end time for an auction </p></td>
                </tr>

                <tr>
                  <td>trigger</td>
                  <td><a href="#vega.AuctionTrigger">AuctionTrigger</a></td>
                  <td></td>
                  <td><p>the reason this market is/was in auction </p></td>
                </tr>

            </tbody>
          </table>





        <h3 id="vega.BusEvent">BusEvent</h3>
        <p>A bus event is a container for event bus events emitted by Vega</p>


          <table class="field-table">
            <thead>
              <tr><td>Field</td><td>Type</td><td>Label</td><td>Description</td></tr>
            </thead>
            <tbody>

                <tr>
                  <td>ID</td>
                  <td><a href="#string">string</a></td>
                  <td></td>
                  <td><p>A unique event identifier for the message </p></td>
                </tr>

                <tr>
                  <td>block</td>
                  <td><a href="#string">string</a></td>
                  <td></td>
                  <td><p>The batch (or block) of transactions that the events relate to </p></td>
                </tr>

                <tr>
                  <td>type</td>
                  <td><a href="#vega.BusEventType">BusEventType</a></td>
                  <td></td>
                  <td><p>The type of bus event (one of the list below) </p></td>
                </tr>

                <tr>
                  <td>timeUpdate</td>
                  <td><a href="#vega.TimeUpdate">TimeUpdate</a></td>
                  <td></td>
                  <td><p>Time update events, see <a href="#vega.TimeUpdate">TimeUpdate</a> </p></td>
                </tr>

                <tr>
                  <td>transferResponses</td>
                  <td><a href="#vega.TransferResponses">TransferResponses</a></td>
                  <td></td>
                  <td><p>Transfer responses update events, see <a href="#vega.TransferResponses">TransferResponses</a> </p></td>
                </tr>

                <tr>
                  <td>positionResolution</td>
                  <td><a href="#vega.PositionResolution">PositionResolution</a></td>
                  <td></td>
                  <td><p>Position resolution events, see <a href="#vega.PositionResolution">PositionResolution</a> </p></td>
                </tr>

                <tr>
                  <td>order</td>
                  <td><a href="#vega.Order">Order</a></td>
                  <td></td>
                  <td><p>Order events </p></td>
                </tr>

                <tr>
                  <td>account</td>
                  <td><a href="#vega.Account">Account</a></td>
                  <td></td>
                  <td><p>Account events </p></td>
                </tr>

                <tr>
                  <td>party</td>
                  <td><a href="#vega.Party">Party</a></td>
                  <td></td>
                  <td><p>Party events </p></td>
                </tr>

                <tr>
                  <td>trade</td>
                  <td><a href="#vega.Trade">Trade</a></td>
                  <td></td>
                  <td><p>Trade events </p></td>
                </tr>

                <tr>
                  <td>marginLevels</td>
                  <td><a href="#vega.MarginLevels">MarginLevels</a></td>
                  <td></td>
                  <td><p>Margin level update events </p></td>
                </tr>

                <tr>
                  <td>proposal</td>
                  <td><a href="#vega.Proposal">Proposal</a></td>
                  <td></td>
                  <td><p>Proposal events (for governance) </p></td>
                </tr>

                <tr>
                  <td>vote</td>
                  <td><a href="#vega.Vote">Vote</a></td>
                  <td></td>
                  <td><p>Vote events (for governance) </p></td>
                </tr>

                <tr>
                  <td>marketData</td>
                  <td><a href="#vega.MarketData">MarketData</a></td>
                  <td></td>
                  <td><p>Market data events </p></td>
                </tr>

                <tr>
                  <td>nodeSignature</td>
                  <td><a href="#vega.NodeSignature">NodeSignature</a></td>
                  <td></td>
                  <td><p>Node signature events </p></td>
                </tr>

                <tr>
                  <td>lossSocialization</td>
                  <td><a href="#vega.LossSocialization">LossSocialization</a></td>
                  <td></td>
                  <td><p>Loss socialization events, see <a href="#vega.LossSocialization">LossSocialization</a> </p></td>
                </tr>

                <tr>
                  <td>settlePosition</td>
                  <td><a href="#vega.SettlePosition">SettlePosition</a></td>
                  <td></td>
                  <td><p>Position settlement events, see <a href="#vega.SettlePosition">SettlePosition</a> </p></td>
                </tr>

                <tr>
                  <td>settleDistressed</td>
                  <td><a href="#vega.SettleDistressed">SettleDistressed</a></td>
                  <td></td>
                  <td><p>Position distressed events, see <a href="#vega.SettleDistressed">SettleDistressed</a> </p></td>
                </tr>

                <tr>
                  <td>marketCreated</td>
                  <td><a href="#vega.Market">Market</a></td>
                  <td></td>
                  <td><p>Market created events </p></td>
                </tr>

                <tr>
                  <td>asset</td>
                  <td><a href="#vega.Asset">Asset</a></td>
                  <td></td>
                  <td><p>Asset events </p></td>
                </tr>

                <tr>
                  <td>marketTick</td>
                  <td><a href="#vega.MarketTick">MarketTick</a></td>
                  <td></td>
                  <td><p>Market tick events, see <a href="#vega.MarketTick">MarketTick</a> </p></td>
                </tr>

                <tr>
                  <td>withdrawal</td>
                  <td><a href="#vega.Withdrawal">Withdrawal</a></td>
                  <td></td>
                  <td><p>Withdrawal events </p></td>
                </tr>

                <tr>
                  <td>deposit</td>
                  <td><a href="#vega.Deposit">Deposit</a></td>
                  <td></td>
                  <td><p>Deposit events </p></td>
                </tr>

                <tr>
                  <td>auction</td>
                  <td><a href="#vega.AuctionEvent">AuctionEvent</a></td>
                  <td></td>
                  <td><p>Auction events, see <a href="#vega.AuctionEvent">AuctionEvent</a> </p></td>
                </tr>

                <tr>
                  <td>riskFactor</td>
                  <td><a href="#vega.RiskFactor">RiskFactor</a></td>
                  <td></td>
                  <td><p>Risk factor events </p></td>
                </tr>

                <tr>
                  <td>networkParameter</td>
                  <td><a href="#vega.NetworkParameter">NetworkParameter</a></td>
                  <td></td>
                  <td><p>Network parameter events </p></td>
                </tr>

                <tr>
                  <td>market</td>
                  <td><a href="#vega.MarketEvent">MarketEvent</a></td>
                  <td></td>
                  <td><p>Market tick events, see <a href="#vega.MarketEvent">MarketEvent</a> </p></td>
                </tr>

            </tbody>
          </table>





        <h3 id="vega.LossSocialization">LossSocialization</h3>
        <p>A loss socialization event contains details on the amount of wins unable to be distributed</p>


          <table class="field-table">
            <thead>
              <tr><td>Field</td><td>Type</td><td>Label</td><td>Description</td></tr>
            </thead>
            <tbody>

                <tr>
                  <td>marketID</td>
                  <td><a href="#string">string</a></td>
                  <td></td>
                  <td><p>Market identifier for the event </p></td>
                </tr>

                <tr>
                  <td>partyID</td>
                  <td><a href="#string">string</a></td>
                  <td></td>
                  <td><p>Party identifier (public key) for the event </p></td>
                </tr>

                <tr>
                  <td>amount</td>
                  <td><a href="#int64">int64</a></td>
                  <td></td>
                  <td><p>Amount distributed </p></td>
                </tr>

            </tbody>
          </table>





        <h3 id="vega.MarketEvent">MarketEvent</h3>
        <p>MarketEvent - the common denominator for all market events</p><p>interface has a method to return a string for logging</p>


          <table class="field-table">
            <thead>
              <tr><td>Field</td><td>Type</td><td>Label</td><td>Description</td></tr>
            </thead>
            <tbody>

                <tr>
                  <td>marketID</td>
                  <td><a href="#string">string</a></td>
                  <td></td>
                  <td><p>Market identifier for the event </p></td>
                </tr>

                <tr>
                  <td>payload</td>
                  <td><a href="#string">string</a></td>
                  <td></td>
                  <td><p>Payload is a unique information string. </p></td>
                </tr>

            </tbody>
          </table>





        <h3 id="vega.MarketTick">MarketTick</h3>
        <p>A market ticket event contains the time value for when a particular market was last processed on Vega</p>


          <table class="field-table">
            <thead>
              <tr><td>Field</td><td>Type</td><td>Label</td><td>Description</td></tr>
            </thead>
            <tbody>

                <tr>
                  <td>ID</td>
                  <td><a href="#string">string</a></td>
                  <td></td>
                  <td><p>Market identifier for the event </p></td>
                </tr>

                <tr>
                  <td>time</td>
                  <td><a href="#int64">int64</a></td>
                  <td></td>
                  <td><p>Timestamp containing latest update from Vega blockchain aka Vega-time </p></td>
                </tr>

            </tbody>
          </table>





        <h3 id="vega.PositionResolution">PositionResolution</h3>
        <p>A position resolution event contains information on distressed trades</p>


          <table class="field-table">
            <thead>
              <tr><td>Field</td><td>Type</td><td>Label</td><td>Description</td></tr>
            </thead>
            <tbody>

                <tr>
                  <td>marketID</td>
                  <td><a href="#string">string</a></td>
                  <td></td>
                  <td><p>Market identifier for the event </p></td>
                </tr>

                <tr>
                  <td>distressed</td>
                  <td><a href="#int64">int64</a></td>
                  <td></td>
                  <td><p>Number of distressed traders </p></td>
                </tr>

                <tr>
                  <td>closed</td>
                  <td><a href="#int64">int64</a></td>
                  <td></td>
                  <td><p>Number of close outs </p></td>
                </tr>

                <tr>
                  <td>markPrice</td>
                  <td><a href="#uint64">uint64</a></td>
                  <td></td>
                  <td><p>Mark price, as an integer, for example <tt>123456</tt> is a correctly
formatted price of <tt>1.23456</tt> assuming market configured to 5 decimal places </p></td>
                </tr>

            </tbody>
          </table>





        <h3 id="vega.SettleDistressed">SettleDistressed</h3>
        <p>A settle distressed event contains information on distressed trading parties who are closed out</p><p>Note: Any PositionResolution event (market level) will most likely be followed by a number of these events</p>


          <table class="field-table">
            <thead>
              <tr><td>Field</td><td>Type</td><td>Label</td><td>Description</td></tr>
            </thead>
            <tbody>

                <tr>
                  <td>marketID</td>
                  <td><a href="#string">string</a></td>
                  <td></td>
                  <td><p>Market identifier for the event </p></td>
                </tr>

                <tr>
                  <td>partyID</td>
                  <td><a href="#string">string</a></td>
                  <td></td>
                  <td><p>Party identifier (public key) for the event </p></td>
                </tr>

                <tr>
                  <td>margin</td>
                  <td><a href="#uint64">uint64</a></td>
                  <td></td>
                  <td><p>Margin value as an integer, for example <tt>123456</tt> is a correctly
formatted price of <tt>1.23456</tt> assuming market configured to 5 decimal places </p></td>
                </tr>

                <tr>
                  <td>price</td>
                  <td><a href="#uint64">uint64</a></td>
                  <td></td>
                  <td><p>Price as an integer, for example <tt>123456</tt> is a correctly
formatted price of <tt>1.23456</tt> assuming market configured to 5 decimal places </p></td>
                </tr>

            </tbody>
          </table>





        <h3 id="vega.SettlePosition">SettlePosition</h3>
        <p>A settle position event contains position settlement information for a party</p>


          <table class="field-table">
            <thead>
              <tr><td>Field</td><td>Type</td><td>Label</td><td>Description</td></tr>
            </thead>
            <tbody>

                <tr>
                  <td>marketID</td>
                  <td><a href="#string">string</a></td>
                  <td></td>
                  <td><p>Market identifier for the event </p></td>
                </tr>

                <tr>
                  <td>partyID</td>
                  <td><a href="#string">string</a></td>
                  <td></td>
                  <td><p>Party identifier (public key) for the event </p></td>
                </tr>

                <tr>
                  <td>price</td>
                  <td><a href="#uint64">uint64</a></td>
                  <td></td>
                  <td><p>Price of settlement as an integer, for example <tt>123456</tt> is a correctly
formatted price of <tt>1.23456</tt> assuming market configured to 5 decimal places </p></td>
                </tr>

                <tr>
                  <td>tradeSettlements</td>
                  <td><a href="#vega.TradeSettlement">TradeSettlement</a></td>
                  <td>repeated</td>
                  <td><p>A collection of 1 or more trade settlements </p></td>
                </tr>

            </tbody>
          </table>





        <h3 id="vega.TimeUpdate">TimeUpdate</h3>
        <p>A time update event contains the latest time update from Vega blockchain</p>


          <table class="field-table">
            <thead>
              <tr><td>Field</td><td>Type</td><td>Label</td><td>Description</td></tr>
            </thead>
            <tbody>

                <tr>
                  <td>timestamp</td>
                  <td><a href="#int64">int64</a></td>
                  <td></td>
                  <td><p>Timestamp containing latest update from Vega blockchain aka Vega-time </p></td>
                </tr>

            </tbody>
          </table>





        <h3 id="vega.TradeSettlement">TradeSettlement</h3>
        <p>A trade settlement is part of the settle position event</p>


          <table class="field-table">
            <thead>
              <tr><td>Field</td><td>Type</td><td>Label</td><td>Description</td></tr>
            </thead>
            <tbody>

                <tr>
                  <td>size</td>
                  <td><a href="#int64">int64</a></td>
                  <td></td>
                  <td><p>Size of trade settlement </p></td>
                </tr>

                <tr>
                  <td>price</td>
                  <td><a href="#uint64">uint64</a></td>
                  <td></td>
                  <td><p>Price of settlement as an integer, for example <tt>123456</tt> is a correctly
formatted price of <tt>1.23456</tt> assuming market configured to 5 decimal places </p></td>
                </tr>

            </tbody>
          </table>





        <h3 id="vega.TransferResponses">TransferResponses</h3>
        <p>A transfer responses event contains a collection of transfer information</p>


          <table class="field-table">
            <thead>
              <tr><td>Field</td><td>Type</td><td>Label</td><td>Description</td></tr>
            </thead>
            <tbody>

                <tr>
                  <td>responses</td>
                  <td><a href="#vega.TransferResponse">TransferResponse</a></td>
                  <td>repeated</td>
                  <td><p>1 or more entries containing internal transfer information </p></td>
                </tr>

            </tbody>
          </table>







        <h3 id="vega.BusEventType">BusEventType</h3>
        <p>An (event) bus event type is used to specify a type of event</p><p>It has 2 styles of event:</p><p>Single values (e.g. BUS_EVENT_TYPE_ORDER) where they represent one data item</p><p>Group values (e.g. BUS_EVENT_TYPE_AUCTION) where they represent a group of data items</p>
        <table class="enum-table">
          <thead>
            <tr><td>Name</td><td>Number</td><td>Description</td></tr>
          </thead>
          <tbody>

              <tr>
                <td>BUS_EVENT_TYPE_UNSPECIFIED</td>
                <td>0</td>
                <td><p>Default value, always invalid</p></td>
              </tr>

              <tr>
                <td>BUS_EVENT_TYPE_ALL</td>
                <td>1</td>
                <td><p>Events of ALL event types, used when filtering stream from event bus</p></td>
              </tr>

              <tr>
                <td>BUS_EVENT_TYPE_TIME_UPDATE</td>
                <td>2</td>
                <td><p>Event for blockchain time updates</p></td>
              </tr>

              <tr>
                <td>BUS_EVENT_TYPE_TRANSFER_RESPONSES</td>
                <td>3</td>
                <td><p>Event for when a transfer happens internally, contains the transfer information</p></td>
              </tr>

              <tr>
                <td>BUS_EVENT_TYPE_POSITION_RESOLUTION</td>
                <td>4</td>
                <td><p>Event indicating position resolution has occurred</p></td>
              </tr>

              <tr>
                <td>BUS_EVENT_TYPE_ORDER</td>
                <td>5</td>
                <td><p>Event for order updates, both new and existing orders</p></td>
              </tr>

              <tr>
                <td>BUS_EVENT_TYPE_ACCOUNT</td>
                <td>6</td>
                <td><p>Event for account updates</p></td>
              </tr>

              <tr>
                <td>BUS_EVENT_TYPE_PARTY</td>
                <td>7</td>
                <td><p>Event for party updates</p></td>
              </tr>

              <tr>
                <td>BUS_EVENT_TYPE_TRADE</td>
                <td>8</td>
                <td><p>Event indicating a new trade has occurred</p></td>
              </tr>

              <tr>
                <td>BUS_EVENT_TYPE_MARGIN_LEVELS</td>
                <td>9</td>
                <td><p>Event indicating margin levels have changed for a party</p></td>
              </tr>

              <tr>
                <td>BUS_EVENT_TYPE_PROPOSAL</td>
                <td>10</td>
                <td><p>Event for proposal updates (for governance)</p></td>
              </tr>

              <tr>
                <td>BUS_EVENT_TYPE_VOTE</td>
                <td>11</td>
                <td><p>Event indicating a new vote has occurred (for governance)</p></td>
              </tr>

              <tr>
                <td>BUS_EVENT_TYPE_MARKET_DATA</td>
                <td>12</td>
                <td><p>Event for market data updates</p></td>
              </tr>

              <tr>
                <td>BUS_EVENT_TYPE_NODE_SIGNATURE</td>
                <td>13</td>
                <td><p>Event for a new signature for a Vega node</p></td>
              </tr>

              <tr>
                <td>BUS_EVENT_TYPE_LOSS_SOCIALIZATION</td>
                <td>14</td>
                <td><p>Event indicating loss socialisation occurred for a party</p></td>
              </tr>

              <tr>
                <td>BUS_EVENT_TYPE_SETTLE_POSITION</td>
                <td>15</td>
                <td><p>Event for when a position is being settled</p></td>
              </tr>

              <tr>
                <td>BUS_EVENT_TYPE_SETTLE_DISTRESSED</td>
                <td>16</td>
                <td><p>Event for when a position is distressed</p></td>
              </tr>

              <tr>
                <td>BUS_EVENT_TYPE_MARKET_CREATED</td>
                <td>17</td>
                <td><p>Event indicating a new market was created</p></td>
              </tr>

              <tr>
                <td>BUS_EVENT_TYPE_ASSET</td>
                <td>18</td>
                <td><p>Event for when an asset is added to Vega</p></td>
              </tr>

              <tr>
                <td>BUS_EVENT_TYPE_MARKET_TICK</td>
                <td>19</td>
                <td><p>Event indicating a market tick event</p></td>
              </tr>

              <tr>
                <td>BUS_EVENT_TYPE_WITHDRAWAL</td>
                <td>20</td>
                <td><p>Event for when a withdrawal occurs</p></td>
              </tr>

              <tr>
                <td>BUS_EVENT_TYPE_DEPOSIT</td>
                <td>21</td>
                <td><p>Event for when a deposit occurs</p></td>
              </tr>

              <tr>
                <td>BUS_EVENT_TYPE_AUCTION</td>
                <td>22</td>
                <td><p>Event indicating a change in auction state, for example starting or ending an auction</p></td>
              </tr>

              <tr>
                <td>BUS_EVENT_TYPE_RISK_FACTOR</td>
                <td>23</td>
                <td><p>Event indicating a risk factor has been updated</p></td>
              </tr>

              <tr>
                <td>BUS_EVENT_TYPE_NETWORK_PARAMETER</td>
                <td>24</td>
                <td><p>Event indicating a network parameter has been added or updated</p></td>
              </tr>

              <tr>
                <td>BUS_EVENT_TYPE_MARKET</td>
                <td>101</td>
                <td><p>Event indicating a market related event, for example when a market opens</p></td>
              </tr>

          </tbody>
        </table>







      <div class="file-heading">
        <h2 id="proto/governance.proto">proto/governance.proto</h2><a href="#title">Top</a>
      </div>
      <p></p>


        <h3 id="vega.FutureProduct">FutureProduct</h3>
        <p>Future product configuration.</p>


          <table class="field-table">
            <thead>
              <tr><td>Field</td><td>Type</td><td>Label</td><td>Description</td></tr>
            </thead>
            <tbody>

                <tr>
                  <td>maturity</td>
                  <td><a href="#string">string</a></td>
                  <td></td>
                  <td><p>Future product maturity (ISO8601/RFC3339 timestamp). </p></td>
                </tr>

                <tr>
                  <td>asset</td>
                  <td><a href="#string">string</a></td>
                  <td></td>
                  <td><p>Product asset name. </p></td>
                </tr>

            </tbody>
          </table>




            <h4>Validated Fields</h4>
            <table>
              <thead>
                <tr>
                  <td>Field</td>
                  <td>Validations</td>
                </tr>
              </thead>
              <tbody>

                <tr>
                  <td>maturity</td>
                  <td>
                    <ul>

                      <li>string_not_empty: true</li>

                    </ul>
                  </td>
                </tr>

                <tr>
                  <td>asset</td>
                  <td>
                    <ul>

                      <li>string_not_empty: true</li>

                    </ul>
                  </td>
                </tr>

              </tbody>
            </table>





        <h3 id="vega.GovernanceData">GovernanceData</h3>
        <p>Governance data.</p>


          <table class="field-table">
            <thead>
              <tr><td>Field</td><td>Type</td><td>Label</td><td>Description</td></tr>
            </thead>
            <tbody>

                <tr>
                  <td>proposal</td>
                  <td><a href="#vega.Proposal">Proposal</a></td>
                  <td></td>
                  <td><p>Proposal. </p></td>
                </tr>

                <tr>
                  <td>yes</td>
                  <td><a href="#vega.Vote">Vote</a></td>
                  <td>repeated</td>
                  <td><p>All &#34;yes&#34; votes in favour of the proposal above. </p></td>
                </tr>

                <tr>
                  <td>no</td>
                  <td><a href="#vega.Vote">Vote</a></td>
                  <td>repeated</td>
                  <td><p>All &#34;no&#34; votes against the proposal above. </p></td>
                </tr>

                <tr>
                  <td>yesParty</td>
                  <td><a href="#vega.GovernanceData.YesPartyEntry">GovernanceData.YesPartyEntry</a></td>
                  <td>repeated</td>
                  <td><p>All latest YES votes by party (guaranteed to be unique).
key (string) is the party ID (public key)
value (Vote) is the vote cast by the given party </p></td>
                </tr>

                <tr>
                  <td>noParty</td>
                  <td><a href="#vega.GovernanceData.NoPartyEntry">GovernanceData.NoPartyEntry</a></td>
                  <td>repeated</td>
                  <td><p>All latest NO votes by party (guaranteed to be unique).
key (string) is the party ID (public key)
value (Vote) is the vote cast by the given party </p></td>
                </tr>

            </tbody>
          </table>





        <h3 id="vega.GovernanceData.NoPartyEntry">GovernanceData.NoPartyEntry</h3>
        <p></p>


          <table class="field-table">
            <thead>
              <tr><td>Field</td><td>Type</td><td>Label</td><td>Description</td></tr>
            </thead>
            <tbody>

                <tr>
                  <td>key</td>
                  <td><a href="#string">string</a></td>
                  <td></td>
                  <td><p> </p></td>
                </tr>

                <tr>
                  <td>value</td>
                  <td><a href="#vega.Vote">Vote</a></td>
                  <td></td>
                  <td><p> </p></td>
                </tr>

            </tbody>
          </table>





        <h3 id="vega.GovernanceData.YesPartyEntry">GovernanceData.YesPartyEntry</h3>
        <p></p>


          <table class="field-table">
            <thead>
              <tr><td>Field</td><td>Type</td><td>Label</td><td>Description</td></tr>
            </thead>
            <tbody>

                <tr>
                  <td>key</td>
                  <td><a href="#string">string</a></td>
                  <td></td>
                  <td><p> </p></td>
                </tr>

                <tr>
                  <td>value</td>
                  <td><a href="#vega.Vote">Vote</a></td>
                  <td></td>
                  <td><p> </p></td>
                </tr>

            </tbody>
          </table>





        <h3 id="vega.InstrumentConfiguration">InstrumentConfiguration</h3>
        <p>Instrument configuration.</p>


          <table class="field-table">
            <thead>
              <tr><td>Field</td><td>Type</td><td>Label</td><td>Description</td></tr>
            </thead>
            <tbody>

                <tr>
                  <td>name</td>
                  <td><a href="#string">string</a></td>
                  <td></td>
                  <td><p>Instrument name. </p></td>
                </tr>

                <tr>
                  <td>code</td>
                  <td><a href="#string">string</a></td>
                  <td></td>
                  <td><p>Instrument code. </p></td>
                </tr>

                <tr>
                  <td>baseName</td>
                  <td><a href="#string">string</a></td>
                  <td></td>
                  <td><p>Base security used as the reference. </p></td>
                </tr>

                <tr>
                  <td>quoteName</td>
                  <td><a href="#string">string</a></td>
                  <td></td>
                  <td><p>Quote (secondary) security. </p></td>
                </tr>

                <tr>
                  <td>future</td>
                  <td><a href="#vega.FutureProduct">FutureProduct</a></td>
                  <td></td>
                  <td><p>Futures. </p></td>
                </tr>

            </tbody>
          </table>




            <h4>Validated Fields</h4>
            <table>
              <thead>
                <tr>
                  <td>Field</td>
                  <td>Validations</td>
                </tr>
              </thead>
              <tbody>

                <tr>
                  <td>name</td>
                  <td>
                    <ul>

                      <li>string_not_empty: true</li>

                    </ul>
                  </td>
                </tr>

                <tr>
                  <td>code</td>
                  <td>
                    <ul>

                      <li>string_not_empty: true</li>

                    </ul>
                  </td>
                </tr>

                <tr>
                  <td>baseName</td>
                  <td>
                    <ul>

                      <li>string_not_empty: true</li>

                    </ul>
                  </td>
                </tr>

                <tr>
                  <td>quoteName</td>
                  <td>
                    <ul>

                      <li>string_not_empty: true</li>

                    </ul>
                  </td>
                </tr>

              </tbody>
            </table>





        <h3 id="vega.NewAsset">NewAsset</h3>
        <p>New asset on Vega.</p>


          <table class="field-table">
            <thead>
              <tr><td>Field</td><td>Type</td><td>Label</td><td>Description</td></tr>
            </thead>
            <tbody>

                <tr>
                  <td>changes</td>
                  <td><a href="#vega.AssetSource">AssetSource</a></td>
                  <td></td>
                  <td><p>Asset configuration. </p></td>
                </tr>

            </tbody>
          </table>




            <h4>Validated Fields</h4>
            <table>
              <thead>
                <tr>
                  <td>Field</td>
                  <td>Validations</td>
                </tr>
              </thead>
              <tbody>

                <tr>
                  <td>changes</td>
                  <td>
                    <ul>

                      <li>msg_exists: true</li>

                    </ul>
                  </td>
                </tr>

              </tbody>
            </table>





        <h3 id="vega.NewMarket">NewMarket</h3>
        <p>New market on Vega.</p>


          <table class="field-table">
            <thead>
              <tr><td>Field</td><td>Type</td><td>Label</td><td>Description</td></tr>
            </thead>
            <tbody>

                <tr>
                  <td>changes</td>
                  <td><a href="#vega.NewMarketConfiguration">NewMarketConfiguration</a></td>
                  <td></td>
                  <td><p>Configuration. </p></td>
                </tr>

            </tbody>
          </table>




            <h4>Validated Fields</h4>
            <table>
              <thead>
                <tr>
                  <td>Field</td>
                  <td>Validations</td>
                </tr>
              </thead>
              <tbody>

                <tr>
                  <td>changes</td>
                  <td>
                    <ul>

                      <li>msg_exists: true</li>

                    </ul>
                  </td>
                </tr>

              </tbody>
            </table>





        <h3 id="vega.NewMarketConfiguration">NewMarketConfiguration</h3>
        <p>Configuration for a new market on Vega.</p>


          <table class="field-table">
            <thead>
              <tr><td>Field</td><td>Type</td><td>Label</td><td>Description</td></tr>
            </thead>
            <tbody>

                <tr>
                  <td>instrument</td>
                  <td><a href="#vega.InstrumentConfiguration">InstrumentConfiguration</a></td>
                  <td></td>
                  <td><p>New market instrument configuration. </p></td>
                </tr>

                <tr>
                  <td>decimalPlaces</td>
                  <td><a href="#uint64">uint64</a></td>
                  <td></td>
                  <td><p>Decimal places used for the new market. </p></td>
                </tr>

                <tr>
                  <td>metadata</td>
                  <td><a href="#string">string</a></td>
                  <td>repeated</td>
                  <td><p>Optional new market meta data, tags. </p></td>
                </tr>

                <tr>
                  <td>openingAuctionDuration</td>
                  <td><a href="#int64">int64</a></td>
                  <td></td>
                  <td><p>Time duration for the opening auction to last. </p></td>
                </tr>

                <tr>
                  <td>priceMonitoringSettings</td>
                  <td><a href="#vega.PriceMonitoringSettings">PriceMonitoringSettings</a></td>
                  <td></td>
                  <td><p>price monitoring configuration </p></td>
                </tr>

                <tr>
                  <td>simple</td>
                  <td><a href="#vega.SimpleModelParams">SimpleModelParams</a></td>
                  <td></td>
                  <td><p>Simple risk model parameters, valid only if MODEL_SIMPLE is selected </p></td>
                </tr>

                <tr>
                  <td>logNormal</td>
                  <td><a href="#vega.LogNormalRiskModel">LogNormalRiskModel</a></td>
                  <td></td>
                  <td><p>Log normal risk model parameters, valid only if MODEL_LOG_NORMAL is selected </p></td>
                </tr>

                <tr>
                  <td>continuous</td>
                  <td><a href="#vega.ContinuousTrading">ContinuousTrading</a></td>
                  <td></td>
                  <td><p>Continuous trading. </p></td>
                </tr>

                <tr>
                  <td>discrete</td>
                  <td><a href="#vega.DiscreteTrading">DiscreteTrading</a></td>
                  <td></td>
                  <td><p>Discrete trading. </p></td>
                </tr>

            </tbody>
          </table>




            <h4>Validated Fields</h4>
            <table>
              <thead>
                <tr>
                  <td>Field</td>
                  <td>Validations</td>
                </tr>
              </thead>
              <tbody>

                <tr>
                  <td>instrument</td>
                  <td>
                    <ul>

                      <li>msg_exists: true</li>

                    </ul>
                  </td>
                </tr>

                <tr>
                  <td>decimalPlaces</td>
                  <td>
                    <ul>

                      <li>int_lt: 150</li>

                    </ul>
                  </td>
                </tr>

              </tbody>
            </table>





        <h3 id="vega.Proposal">Proposal</h3>
        <p>Governance proposal.</p>


          <table class="field-table">
            <thead>
              <tr><td>Field</td><td>Type</td><td>Label</td><td>Description</td></tr>
            </thead>
            <tbody>

                <tr>
                  <td>ID</td>
                  <td><a href="#string">string</a></td>
                  <td></td>
                  <td><p>Unique proposal identifier. </p></td>
                </tr>

                <tr>
                  <td>reference</td>
                  <td><a href="#string">string</a></td>
                  <td></td>
                  <td><p>Proposal reference. </p></td>
                </tr>

                <tr>
                  <td>partyID</td>
                  <td><a href="#string">string</a></td>
                  <td></td>
                  <td><p>Party identifier of the author (the party submitting the proposal). </p></td>
                </tr>

                <tr>
                  <td>state</td>
                  <td><a href="#vega.Proposal.State">Proposal.State</a></td>
                  <td></td>
                  <td><p>Proposal state (see (Proposal.State)[#vega.Proposal.State] definition). </p></td>
                </tr>

                <tr>
                  <td>timestamp</td>
                  <td><a href="#int64">int64</a></td>
                  <td></td>
                  <td><p>Proposal timestamp for date and time (in nanoseconds) when proposal was submitted to the network. </p></td>
                </tr>

                <tr>
                  <td>terms</td>
                  <td><a href="#vega.ProposalTerms">ProposalTerms</a></td>
                  <td></td>
                  <td><p>Proposal configuration and the actual change that is meant to be executed when proposal is enacted. </p></td>
                </tr>

                <tr>
                  <td>reason</td>
                  <td><a href="#vega.ProposalError">ProposalError</a></td>
                  <td></td>
                  <td><p>A reason for the current state of the proposal, this may be set in case of REJECTED and FAILED statuses. </p></td>
                </tr>

            </tbody>
          </table>




            <h4>Validated Fields</h4>
            <table>
              <thead>
                <tr>
                  <td>Field</td>
                  <td>Validations</td>
                </tr>
              </thead>
              <tbody>

                <tr>
                  <td>partyID</td>
                  <td>
                    <ul>

                      <li>string_not_empty: true</li>

                    </ul>
                  </td>
                </tr>

                <tr>
                  <td>state</td>
                  <td>
                    <ul>

                      <li>is_in_enum: true</li>

                    </ul>
                  </td>
                </tr>

                <tr>
                  <td>terms</td>
                  <td>
                    <ul>

                      <li>msg_exists: true</li>

                    </ul>
                  </td>
                </tr>

              </tbody>
            </table>





        <h3 id="vega.ProposalTerms">ProposalTerms</h3>
        <p>Terms for a governance proposal on Vega.</p>


          <table class="field-table">
            <thead>
              <tr><td>Field</td><td>Type</td><td>Label</td><td>Description</td></tr>
            </thead>
            <tbody>

                <tr>
                  <td>closingTimestamp</td>
                  <td><a href="#int64">int64</a></td>
                  <td></td>
                  <td><p>Timestamp (Unix time in seconds) when voting closes for this proposal.
Constrained by <tt>minCloseInSeconds</tt> and <tt>maxCloseInSeconds</tt> network parameters. </p></td>
                </tr>

                <tr>
                  <td>enactmentTimestamp</td>
                  <td><a href="#int64">int64</a></td>
                  <td></td>
                  <td><p>Timestamp (Unix time in seconds) when proposal gets enacted (if passed).
Constrained by <tt>minEnactInSeconds</tt> and <tt>maxEnactInSeconds</tt> network parameters. </p></td>
                </tr>

                <tr>
                  <td>validationTimestamp</td>
                  <td><a href="#int64">int64</a></td>
                  <td></td>
                  <td><p>Validation timestamp (Unix time in seconds). </p></td>
                </tr>

                <tr>
                  <td>updateMarket</td>
                  <td><a href="#vega.UpdateMarket">UpdateMarket</a></td>
                  <td></td>
                  <td><p>Proposal change for modifying an existing market on Vega. </p></td>
                </tr>

                <tr>
                  <td>newMarket</td>
                  <td><a href="#vega.NewMarket">NewMarket</a></td>
                  <td></td>
                  <td><p>Proposal change for creating new market on Vega. </p></td>
                </tr>

                <tr>
                  <td>updateNetworkParameter</td>
                  <td><a href="#vega.UpdateNetworkParameter">UpdateNetworkParameter</a></td>
                  <td></td>
                  <td><p>Proposal change for updating Vega network parameters. </p></td>
                </tr>

                <tr>
                  <td>newAsset</td>
                  <td><a href="#vega.NewAsset">NewAsset</a></td>
                  <td></td>
                  <td><p>Proposal change for creating new assets on Vega. </p></td>
                </tr>

            </tbody>
          </table>




            <h4>Validated Fields</h4>
            <table>
              <thead>
                <tr>
                  <td>Field</td>
                  <td>Validations</td>
                </tr>
              </thead>
              <tbody>

                <tr>
                  <td>closingTimestamp</td>
                  <td>
                    <ul>

                      <li>int_gt: 0</li>

                    </ul>
                  </td>
                </tr>

                <tr>
                  <td>enactmentTimestamp</td>
                  <td>
                    <ul>

                      <li>int_gt: 0</li>

                    </ul>
                  </td>
                </tr>

              </tbody>
            </table>





        <h3 id="vega.UpdateMarket">UpdateMarket</h3>
        <p>Update an existing market on Vega.</p>





        <h3 id="vega.UpdateNetworkParameter">UpdateNetworkParameter</h3>
        <p>Update network configuration on Vega.</p>


          <table class="field-table">
            <thead>
              <tr><td>Field</td><td>Type</td><td>Label</td><td>Description</td></tr>
            </thead>
            <tbody>

                <tr>
                  <td>changes</td>
                  <td><a href="#vega.NetworkParameter">NetworkParameter</a></td>
                  <td></td>
                  <td><p>The network parameter to update </p></td>
                </tr>

            </tbody>
          </table>




            <h4>Validated Fields</h4>
            <table>
              <thead>
                <tr>
                  <td>Field</td>
                  <td>Validations</td>
                </tr>
              </thead>
              <tbody>

                <tr>
                  <td>changes</td>
                  <td>
                    <ul>

                      <li>msg_exists: true</li>

                    </ul>
                  </td>
                </tr>

              </tbody>
            </table>





        <h3 id="vega.Vote">Vote</h3>
        <p>Governance vote.</p>


          <table class="field-table">
            <thead>
              <tr><td>Field</td><td>Type</td><td>Label</td><td>Description</td></tr>
            </thead>
            <tbody>

                <tr>
                  <td>partyID</td>
                  <td><a href="#string">string</a></td>
                  <td></td>
                  <td><p>Voter&#39;s party identifier. </p></td>
                </tr>

                <tr>
                  <td>value</td>
                  <td><a href="#vega.Vote.Value">Vote.Value</a></td>
                  <td></td>
                  <td><p>Actual vote. </p></td>
                </tr>

                <tr>
                  <td>proposalID</td>
                  <td><a href="#string">string</a></td>
                  <td></td>
                  <td><p>Identifier of the proposal being voted on. </p></td>
                </tr>

                <tr>
                  <td>timestamp</td>
                  <td><a href="#int64">int64</a></td>
                  <td></td>
                  <td><p>Vote timestamp for date and time (in nanoseconds) when vote was submitted to the network. </p></td>
                </tr>

            </tbody>
          </table>




            <h4>Validated Fields</h4>
            <table>
              <thead>
                <tr>
                  <td>Field</td>
                  <td>Validations</td>
                </tr>
              </thead>
              <tbody>

                <tr>
                  <td>partyID</td>
                  <td>
                    <ul>

                      <li>string_not_empty: true</li>

                    </ul>
                  </td>
                </tr>

                <tr>
                  <td>value</td>
                  <td>
                    <ul>

                      <li>is_in_enum: true</li>

                    </ul>
                  </td>
                </tr>

                <tr>
                  <td>proposalID</td>
                  <td>
                    <ul>

                      <li>string_not_empty: true</li>

                    </ul>
                  </td>
                </tr>

              </tbody>
            </table>







        <h3 id="vega.Proposal.State">Proposal.State</h3>
        <p>Proposal state transition:</p><p>Open -></p><p>- Passed -> Enacted.</p><p>- Passed -> Failed.</p><p>- Declined</p><p>Rejected</p><p>Proposal can enter Failed state from any other state.</p>
        <table class="enum-table">
          <thead>
            <tr><td>Name</td><td>Number</td><td>Description</td></tr>
          </thead>
          <tbody>

              <tr>
                <td>STATE_UNSPECIFIED</td>
                <td>0</td>
                <td><p>Default value, always invalid.</p></td>
              </tr>

              <tr>
                <td>STATE_FAILED</td>
                <td>1</td>
                <td><p>Proposal enactment has failed - even though proposal has passed, its execution could not be performed.</p></td>
              </tr>

              <tr>
                <td>STATE_OPEN</td>
                <td>2</td>
                <td><p>Proposal is open for voting.</p></td>
              </tr>

              <tr>
                <td>STATE_PASSED</td>
                <td>3</td>
                <td><p>Proposal has gained enough support to be executed.</p></td>
              </tr>

              <tr>
                <td>STATE_REJECTED</td>
                <td>4</td>
                <td><p>Proposal wasn&#39;t accepted (proposal terms failed validation due to wrong configuration or failing to meet network requirements).</p></td>
              </tr>

              <tr>
                <td>STATE_DECLINED</td>
                <td>5</td>
                <td><p>Proposal didn&#39;t get enough votes (either failing to gain required participation or majority level).</p></td>
              </tr>

              <tr>
                <td>STATE_ENACTED</td>
                <td>6</td>
                <td><p>Proposal enacted.</p></td>
              </tr>

              <tr>
                <td>STATE_WAITING_FOR_NODE_VOTE</td>
                <td>7</td>
                <td><p>Waiting for node validation of the proposal</p></td>
              </tr>

          </tbody>
        </table>

        <h3 id="vega.ProposalError">ProposalError</h3>
        <p>A list of possible errors that can cause a proposal to be in state rejected or failed.</p>
        <table class="enum-table">
          <thead>
            <tr><td>Name</td><td>Number</td><td>Description</td></tr>
          </thead>
          <tbody>

              <tr>
                <td>PROPOSAL_ERROR_UNSPECIFIED</td>
                <td>0</td>
                <td><p>Default value.</p></td>
              </tr>

              <tr>
                <td>PROPOSAL_ERROR_CLOSE_TIME_TOO_SOON</td>
                <td>1</td>
                <td><p>The specified close time is too early base on network parameters.</p></td>
              </tr>

              <tr>
                <td>PROPOSAL_ERROR_CLOSE_TIME_TOO_LATE</td>
                <td>2</td>
                <td><p>The specified close time is too late based on network parameters.</p></td>
              </tr>

              <tr>
                <td>PROPOSAL_ERROR_ENACT_TIME_TOO_SOON</td>
                <td>3</td>
                <td><p>The specified enact time is too early based on network parameters.</p></td>
              </tr>

              <tr>
                <td>PROPOSAL_ERROR_ENACT_TIME_TOO_LATE</td>
                <td>4</td>
                <td><p>The specified enact time is too late based on network parameters.</p></td>
              </tr>

              <tr>
                <td>PROPOSAL_ERROR_INSUFFICIENT_TOKENS</td>
                <td>5</td>
                <td><p>The proposer for this proposal as insufficient tokens.</p></td>
              </tr>

              <tr>
                <td>PROPOSAL_ERROR_INVALID_INSTRUMENT_SECURITY</td>
                <td>6</td>
                <td><p>The instrument quote name and base name were the same.</p></td>
              </tr>

              <tr>
                <td>PROPOSAL_ERROR_NO_PRODUCT</td>
                <td>7</td>
                <td><p>The proposal has no product.</p></td>
              </tr>

              <tr>
                <td>PROPOSAL_ERROR_UNSUPPORTED_PRODUCT</td>
                <td>8</td>
                <td><p>The specified product is not supported.</p></td>
              </tr>

              <tr>
                <td>PROPOSAL_ERROR_INVALID_FUTURE_PRODUCT_TIMESTAMP</td>
                <td>9</td>
                <td><p>Invalid future maturity timestamp (expect RFC3339).</p></td>
              </tr>

              <tr>
                <td>PROPOSAL_ERROR_PRODUCT_MATURITY_IS_PASSED</td>
                <td>10</td>
                <td><p>The product maturity is past.</p></td>
              </tr>

              <tr>
                <td>PROPOSAL_ERROR_NO_TRADING_MODE</td>
                <td>11</td>
                <td><p>The proposal has no trading mode.</p></td>
              </tr>

              <tr>
                <td>PROPOSAL_ERROR_UNSUPPORTED_TRADING_MODE</td>
                <td>12</td>
                <td><p>The proposal has an unsupported trading mode.</p></td>
              </tr>

              <tr>
                <td>PROPOSAL_ERROR_NODE_VALIDATION_FAILED</td>
                <td>13</td>
                <td><p>The proposal failed node validation.</p></td>
              </tr>

              <tr>
                <td>PROPOSAL_ERROR_MISSING_BUILTIN_ASSET_FIELD</td>
                <td>14</td>
                <td><p>A field is missing in a builtin asset source.</p></td>
              </tr>

              <tr>
                <td>PROPOSAL_ERROR_MISSING_ERC20_CONTRACT_ADDRESS</td>
                <td>15</td>
                <td><p>The contract address is missing in the ERC20 asset source.</p></td>
              </tr>

              <tr>
                <td>PROPOSAL_ERROR_INVALID_ASSET</td>
                <td>16</td>
                <td><p>The asset id refer to no assets in vega.</p></td>
              </tr>

              <tr>
                <td>PROPOSAL_ERROR_INCOMPATIBLE_TIMESTAMPS</td>
                <td>17</td>
                <td><p>Proposal terms timestamps are not compatible (Validation &lt; Closing &lt; Enactment).</p></td>
              </tr>

              <tr>
                <td>PROPOSAL_ERROR_NO_RISK_PARAMETERS</td>
                <td>18</td>
                <td><p>No risk parameteres were specified</p></td>
              </tr>

              <tr>
                <td>PROPOSAL_ERROR_NETWORK_PARAMETER_INVALID_KEY</td>
                <td>19</td>
                <td><p>Invalid key in update network parameter proposal</p></td>
              </tr>

              <tr>
                <td>PROPOSAL_ERROR_NETWORK_PARAMETER_INVALID_VALUE</td>
                <td>20</td>
                <td><p>Invalid valid in update network parameter proposal</p></td>
              </tr>

              <tr>
                <td>PROPOSAL_ERROR_NETWORK_PARAMETER_VALIDATION_FAILED</td>
                <td>21</td>
                <td><p>Validation failed for network parameter proposal</p></td>
              </tr>

              <tr>
                <td>PROPOSAL_ERROR_OPENING_AUCTION_DURATION_TOO_SMALL</td>
                <td>22</td>
                <td><p>Opening auction duration is less than the network minimum opening auction time</p></td>
              </tr>

              <tr>
                <td>PROPOSAL_ERROR_OPENING_AUCTION_DURATION_TOO_LARGE</td>
                <td>23</td>
                <td><p>Opening auction duration is more than the network minimum opening auction time</p></td>
              </tr>

          </tbody>
        </table>

        <h3 id="vega.Vote.Value">Vote.Value</h3>
        <p>Vote value.</p>
        <table class="enum-table">
          <thead>
            <tr><td>Name</td><td>Number</td><td>Description</td></tr>
          </thead>
          <tbody>

              <tr>
                <td>VALUE_UNSPECIFIED</td>
                <td>0</td>
                <td><p>Default value, always invalid.</p></td>
              </tr>

              <tr>
                <td>VALUE_NO</td>
                <td>1</td>
                <td><p>A vote against the proposal.</p></td>
              </tr>

              <tr>
                <td>VALUE_YES</td>
                <td>2</td>
                <td><p>A vote in favour of the proposal.</p></td>
              </tr>

          </tbody>
        </table>







      <div class="file-heading">
        <h2 id="proto/markets.proto">proto/markets.proto</h2><a href="#title">Top</a>
      </div>
      <p></p>


        <h3 id="vega.AuctionDuration">AuctionDuration</h3>
        <p>An auction duration is used to configure 3 auction periods:</p><p>1. <tt>duration > 0</tt>, <tt>volume == 0</tt>:</p><p>The auction will last for at least N seconds.</p><p>2. <tt>duration == 0</tt>, <tt>volume > 0</tt>:</p><p>The auction will end once we can close with given traded volume.</p><p>3. <tt>duration > 0</tt>, <tt>volume > 0</tt>:</p><p>The auction will take at least N seconds, but can end sooner if we can trade a certain volume.</p>


          <table class="field-table">
            <thead>
              <tr><td>Field</td><td>Type</td><td>Label</td><td>Description</td></tr>
            </thead>
            <tbody>

                <tr>
                  <td>duration</td>
                  <td><a href="#int64">int64</a></td>
                  <td></td>
                  <td><p>Duration of the auction in seconds. </p></td>
                </tr>

                <tr>
                  <td>volume</td>
                  <td><a href="#uint64">uint64</a></td>
                  <td></td>
                  <td><p>Target uncrossing trading volume. </p></td>
                </tr>

            </tbody>
          </table>





        <h3 id="vega.ContinuousTrading">ContinuousTrading</h3>
        <p>Continuous trading.</p>


          <table class="field-table">
            <thead>
              <tr><td>Field</td><td>Type</td><td>Label</td><td>Description</td></tr>
            </thead>
            <tbody>

                <tr>
                  <td>tickSize</td>
                  <td><a href="#string">string</a></td>
                  <td></td>
                  <td><p>Tick size. </p></td>
                </tr>

            </tbody>
          </table>





        <h3 id="vega.DiscreteTrading">DiscreteTrading</h3>
        <p>Discrete trading.</p>


          <table class="field-table">
            <thead>
              <tr><td>Field</td><td>Type</td><td>Label</td><td>Description</td></tr>
            </thead>
            <tbody>

                <tr>
                  <td>durationNs</td>
                  <td><a href="#int64">int64</a></td>
                  <td></td>
                  <td><p>Duration in nanoseconds, maximum 1 month (2592000000000000 ns) </p></td>
                </tr>

                <tr>
                  <td>tickSize</td>
                  <td><a href="#string">string</a></td>
                  <td></td>
                  <td><p>Tick size. </p></td>
                </tr>

            </tbody>
          </table>




            <h4>Validated Fields</h4>
            <table>
              <thead>
                <tr>
                  <td>Field</td>
                  <td>Validations</td>
                </tr>
              </thead>
              <tbody>

                <tr>
                  <td>durationNs</td>
                  <td>
                    <ul>

                      <li>int_gt: 0</li>

                      <li>int_lt: 2592000000000000</li>

                    </ul>
                  </td>
                </tr>

              </tbody>
            </table>





        <h3 id="vega.EthereumEvent">EthereumEvent</h3>
        <p>Ethereum event (for oracles).</p>


          <table class="field-table">
            <thead>
              <tr><td>Field</td><td>Type</td><td>Label</td><td>Description</td></tr>
            </thead>
            <tbody>

                <tr>
                  <td>contractID</td>
                  <td><a href="#string">string</a></td>
                  <td></td>
                  <td><p>Ethereum contract identifier. </p></td>
                </tr>

                <tr>
                  <td>event</td>
                  <td><a href="#string">string</a></td>
                  <td></td>
                  <td><p>Event. </p></td>
                </tr>

                <tr>
                  <td>value</td>
                  <td><a href="#uint64">uint64</a></td>
                  <td></td>
                  <td><p>Value. </p></td>
                </tr>

            </tbody>
          </table>





        <h3 id="vega.ExternalRiskModel">ExternalRiskModel</h3>
        <p>Risk model for external modelling.</p><p>Provided by external service via a Unix socket.</p>


          <table class="field-table">
            <thead>
              <tr><td>Field</td><td>Type</td><td>Label</td><td>Description</td></tr>
            </thead>
            <tbody>

                <tr>
                  <td>name</td>
                  <td><a href="#string">string</a></td>
                  <td></td>
                  <td><p>Name. </p></td>
                </tr>

                <tr>
                  <td>socket</td>
                  <td><a href="#string">string</a></td>
                  <td></td>
                  <td><p>Local machine socket to connect to. </p></td>
                </tr>

                <tr>
                  <td>config</td>
                  <td><a href="#vega.ExternalRiskModel.ConfigEntry">ExternalRiskModel.ConfigEntry</a></td>
                  <td>repeated</td>
                  <td><p>Collection of configuration items. </p></td>
                </tr>

            </tbody>
          </table>





        <h3 id="vega.ExternalRiskModel.ConfigEntry">ExternalRiskModel.ConfigEntry</h3>
        <p></p>


          <table class="field-table">
            <thead>
              <tr><td>Field</td><td>Type</td><td>Label</td><td>Description</td></tr>
            </thead>
            <tbody>

                <tr>
                  <td>key</td>
                  <td><a href="#string">string</a></td>
                  <td></td>
                  <td><p> </p></td>
                </tr>

                <tr>
                  <td>value</td>
                  <td><a href="#string">string</a></td>
                  <td></td>
                  <td><p> </p></td>
                </tr>

            </tbody>
          </table>





        <h3 id="vega.FeeFactors">FeeFactors</h3>
        <p>Fee factors definition.</p>


          <table class="field-table">
            <thead>
              <tr><td>Field</td><td>Type</td><td>Label</td><td>Description</td></tr>
            </thead>
            <tbody>

                <tr>
                  <td>makerFee</td>
                  <td><a href="#string">string</a></td>
                  <td></td>
                  <td><p>Maker fee. </p></td>
                </tr>

                <tr>
                  <td>infrastructureFee</td>
                  <td><a href="#string">string</a></td>
                  <td></td>
                  <td><p>Infrastructure fee. </p></td>
                </tr>

                <tr>
                  <td>liquidityFee</td>
                  <td><a href="#string">string</a></td>
                  <td></td>
                  <td><p>Liquidity fee. </p></td>
                </tr>

            </tbody>
          </table>





        <h3 id="vega.Fees">Fees</h3>
        <p>Fees definition.</p>


          <table class="field-table">
            <thead>
              <tr><td>Field</td><td>Type</td><td>Label</td><td>Description</td></tr>
            </thead>
            <tbody>

                <tr>
                  <td>factors</td>
                  <td><a href="#vega.FeeFactors">FeeFactors</a></td>
                  <td></td>
                  <td><p>Fee factors. </p></td>
                </tr>

            </tbody>
          </table>





        <h3 id="vega.Future">Future</h3>
        <p>Future product definition.</p>


          <table class="field-table">
            <thead>
              <tr><td>Field</td><td>Type</td><td>Label</td><td>Description</td></tr>
            </thead>
            <tbody>

                <tr>
                  <td>maturity</td>
                  <td><a href="#string">string</a></td>
                  <td></td>
                  <td><p>The maturity for the future. </p></td>
                </tr>

                <tr>
                  <td>asset</td>
                  <td><a href="#string">string</a></td>
                  <td></td>
                  <td><p>The asset for the future. </p></td>
                </tr>

                <tr>
                  <td>ethereumEvent</td>
                  <td><a href="#vega.EthereumEvent">EthereumEvent</a></td>
                  <td></td>
                  <td><p>Ethereum events. </p></td>
                </tr>

            </tbody>
          </table>





        <h3 id="vega.Instrument">Instrument</h3>
        <p>Instrument definition.</p>


          <table class="field-table">
            <thead>
              <tr><td>Field</td><td>Type</td><td>Label</td><td>Description</td></tr>
            </thead>
            <tbody>

                <tr>
                  <td>id</td>
                  <td><a href="#string">string</a></td>
                  <td></td>
                  <td><p>Instrument identifier. </p></td>
                </tr>

                <tr>
                  <td>code</td>
                  <td><a href="#string">string</a></td>
                  <td></td>
                  <td><p>Code for the instrument. </p></td>
                </tr>

                <tr>
                  <td>name</td>
                  <td><a href="#string">string</a></td>
                  <td></td>
                  <td><p>Name of the instrument. </p></td>
                </tr>

                <tr>
                  <td>baseName</td>
                  <td><a href="#string">string</a></td>
                  <td></td>
                  <td><p>Base name of the instrument. </p></td>
                </tr>

                <tr>
                  <td>quoteName</td>
                  <td><a href="#string">string</a></td>
                  <td></td>
                  <td><p>Quote name of the instrument. </p></td>
                </tr>

                <tr>
                  <td>metadata</td>
                  <td><a href="#vega.InstrumentMetadata">InstrumentMetadata</a></td>
                  <td></td>
                  <td><p>A collection of instrument meta-data. </p></td>
                </tr>

                <tr>
                  <td>initialMarkPrice</td>
                  <td><a href="#uint64">uint64</a></td>
                  <td></td>
                  <td><p>An initial mark price for the instrument. </p></td>
                </tr>

                <tr>
                  <td>future</td>
                  <td><a href="#vega.Future">Future</a></td>
                  <td></td>
                  <td><p>Future. </p></td>
                </tr>

            </tbody>
          </table>





        <h3 id="vega.InstrumentMetadata">InstrumentMetadata</h3>
        <p>Instrument metadata definition.</p>


          <table class="field-table">
            <thead>
              <tr><td>Field</td><td>Type</td><td>Label</td><td>Description</td></tr>
            </thead>
            <tbody>

                <tr>
                  <td>tags</td>
                  <td><a href="#string">string</a></td>
                  <td>repeated</td>
                  <td><p>A list of 0 or more tags. </p></td>
                </tr>

            </tbody>
          </table>





        <h3 id="vega.LogNormalModelParams">LogNormalModelParams</h3>
        <p>Risk model parameters for log normal.</p>


          <table class="field-table">
            <thead>
              <tr><td>Field</td><td>Type</td><td>Label</td><td>Description</td></tr>
            </thead>
            <tbody>

                <tr>
                  <td>mu</td>
                  <td><a href="#double">double</a></td>
                  <td></td>
                  <td><p>Mu param. </p></td>
                </tr>

                <tr>
                  <td>r</td>
                  <td><a href="#double">double</a></td>
                  <td></td>
                  <td><p>R param. </p></td>
                </tr>

                <tr>
                  <td>sigma</td>
                  <td><a href="#double">double</a></td>
                  <td></td>
                  <td><p>Sigma param. </p></td>
                </tr>

            </tbody>
          </table>





        <h3 id="vega.LogNormalRiskModel">LogNormalRiskModel</h3>
        <p>Risk model for log normal.</p>


          <table class="field-table">
            <thead>
              <tr><td>Field</td><td>Type</td><td>Label</td><td>Description</td></tr>
            </thead>
            <tbody>

                <tr>
                  <td>riskAversionParameter</td>
                  <td><a href="#double">double</a></td>
                  <td></td>
                  <td><p>Risk Aversion Parameter. </p></td>
                </tr>

                <tr>
                  <td>tau</td>
                  <td><a href="#double">double</a></td>
                  <td></td>
                  <td><p>Tau. </p></td>
                </tr>

                <tr>
                  <td>params</td>
                  <td><a href="#vega.LogNormalModelParams">LogNormalModelParams</a></td>
                  <td></td>
                  <td><p>Risk model parameters for log normal. </p></td>
                </tr>

            </tbody>
          </table>





        <h3 id="vega.MarginCalculator">MarginCalculator</h3>
        <p>Margin Calculator definition.</p>


          <table class="field-table">
            <thead>
              <tr><td>Field</td><td>Type</td><td>Label</td><td>Description</td></tr>
            </thead>
            <tbody>

                <tr>
                  <td>scalingFactors</td>
                  <td><a href="#vega.ScalingFactors">ScalingFactors</a></td>
                  <td></td>
                  <td><p>Scaling factors for margin calculation. </p></td>
                </tr>

            </tbody>
          </table>





        <h3 id="vega.Market">Market</h3>
        <p>Market definition.</p>


          <table class="field-table">
            <thead>
              <tr><td>Field</td><td>Type</td><td>Label</td><td>Description</td></tr>
            </thead>
            <tbody>

                <tr>
                  <td>id</td>
                  <td><a href="#string">string</a></td>
                  <td></td>
                  <td><p>Unique identifier. </p></td>
                </tr>

                <tr>
                  <td>tradableInstrument</td>
                  <td><a href="#vega.TradableInstrument">TradableInstrument</a></td>
                  <td></td>
                  <td><p>Tradable instrument configuration. </p></td>
                </tr>

                <tr>
                  <td>decimalPlaces</td>
                  <td><a href="#uint64">uint64</a></td>
                  <td></td>
                  <td><p>Number of decimal places that a price must be shifted by in order to get a
correct price denominated in the currency of the market. For example:
<tt>realPrice = price / 10^decimalPlaces</tt> </p></td>
                </tr>

                <tr>
                  <td>fees</td>
                  <td><a href="#vega.Fees">Fees</a></td>
                  <td></td>
                  <td><p>Fees configuration. </p></td>
                </tr>

                <tr>
                  <td>openingAuction</td>
                  <td><a href="#vega.AuctionDuration">AuctionDuration</a></td>
                  <td></td>
                  <td><p>Auction duration specifies how long the opening auction will run (minimum
duration and optionally a minimum traded volume). </p></td>
                </tr>

                <tr>
                  <td>continuous</td>
                  <td><a href="#vega.ContinuousTrading">ContinuousTrading</a></td>
                  <td></td>
                  <td><p>Continuous. </p></td>
                </tr>

                <tr>
                  <td>discrete</td>
                  <td><a href="#vega.DiscreteTrading">DiscreteTrading</a></td>
                  <td></td>
                  <td><p>Discrete. </p></td>
                </tr>

                <tr>
                  <td>priceMonitoringSettings</td>
                  <td><a href="#vega.PriceMonitoringSettings">PriceMonitoringSettings</a></td>
                  <td></td>
                  <td><p>PriceMonitoringSettings for the market. </p></td>
                </tr>

            </tbody>
          </table>





        <h3 id="vega.PriceMonitoringParameters">PriceMonitoringParameters</h3>
        <p>PriceMonitoringParameters holds together price projection horizon τ, probability level p, and auction extension duration</p>


          <table class="field-table">
            <thead>
              <tr><td>Field</td><td>Type</td><td>Label</td><td>Description</td></tr>
            </thead>
            <tbody>

                <tr>
                  <td>horizon</td>
                  <td><a href="#int64">int64</a></td>
                  <td></td>
                  <td><p>Price monitoring projection horizon τ in seconds. </p></td>
                </tr>

                <tr>
                  <td>probability</td>
                  <td><a href="#double">double</a></td>
                  <td></td>
                  <td><p>Price monitoirng probability level p. </p></td>
                </tr>

                <tr>
                  <td>auctionExtension</td>
                  <td><a href="#int64">int64</a></td>
                  <td></td>
                  <td><p>Price monitoring auction extension duration in seconds should the price
breach it&#39;s theoretical level over the specified horizon at the specified
probability level. </p></td>
                </tr>

            </tbody>
          </table>




            <h4>Validated Fields</h4>
            <table>
              <thead>
                <tr>
                  <td>Field</td>
                  <td>Validations</td>
                </tr>
              </thead>
              <tbody>

                <tr>
                  <td>horizon</td>
                  <td>
                    <ul>

                      <li>int_gt: 0</li>

                    </ul>
                  </td>
                </tr>

                <tr>
                  <td>probability</td>
                  <td>
                    <ul>

                      <li>float_gt: 0</li>

                      <li>float_lt: 1</li>

                    </ul>
                  </td>
                </tr>

                <tr>
                  <td>auctionExtension</td>
                  <td>
                    <ul>

                      <li>int_gt: 0</li>

                    </ul>
                  </td>
                </tr>

              </tbody>
            </table>





        <h3 id="vega.PriceMonitoringSettings">PriceMonitoringSettings</h3>
        <p></p>


          <table class="field-table">
            <thead>
              <tr><td>Field</td><td>Type</td><td>Label</td><td>Description</td></tr>
            </thead>
            <tbody>

                <tr>
                  <td>priceMonitoringParameters</td>
                  <td><a href="#vega.PriceMonitoringParameters">PriceMonitoringParameters</a></td>
                  <td>repeated</td>
                  <td><p>Specifies a set of PriceMonitoringParameters to be used for price
monitoring purposes </p></td>
                </tr>

                <tr>
                  <td>updateFrequency</td>
                  <td><a href="#int64">int64</a></td>
                  <td></td>
                  <td><p>Specifies how often (expressed in seconds) the price monitoring bounds should be updated. </p></td>
                </tr>

            </tbody>
          </table>





        <h3 id="vega.ScalingFactors">ScalingFactors</h3>
        <p>Scaling Factors (for use in margin calculation).</p>


          <table class="field-table">
            <thead>
              <tr><td>Field</td><td>Type</td><td>Label</td><td>Description</td></tr>
            </thead>
            <tbody>

                <tr>
                  <td>searchLevel</td>
                  <td><a href="#double">double</a></td>
                  <td></td>
                  <td><p>Search level. </p></td>
                </tr>

                <tr>
                  <td>initialMargin</td>
                  <td><a href="#double">double</a></td>
                  <td></td>
                  <td><p>Initial margin level. </p></td>
                </tr>

                <tr>
                  <td>collateralRelease</td>
                  <td><a href="#double">double</a></td>
                  <td></td>
                  <td><p>Collateral release level. </p></td>
                </tr>

            </tbody>
          </table>





        <h3 id="vega.SimpleModelParams">SimpleModelParams</h3>
        <p>Risk model parameters for simple modelling.</p>


          <table class="field-table">
            <thead>
              <tr><td>Field</td><td>Type</td><td>Label</td><td>Description</td></tr>
            </thead>
            <tbody>

                <tr>
                  <td>factorLong</td>
                  <td><a href="#double">double</a></td>
                  <td></td>
                  <td><p>Pre-defined risk factor value for long. </p></td>
                </tr>

                <tr>
                  <td>factorShort</td>
                  <td><a href="#double">double</a></td>
                  <td></td>
                  <td><p>Pre-defined risk factor value for short. </p></td>
                </tr>

                <tr>
                  <td>maxMoveUp</td>
                  <td><a href="#double">double</a></td>
                  <td></td>
                  <td><p>Pre-defined maximum price move up that the model considers as valid. </p></td>
                </tr>

                <tr>
                  <td>minMoveDown</td>
                  <td><a href="#double">double</a></td>
                  <td></td>
                  <td><p>Pre-defined minimum price move down that the model considers as valid. </p></td>
                </tr>

            </tbody>
          </table>




            <h4>Validated Fields</h4>
            <table>
              <thead>
                <tr>
                  <td>Field</td>
                  <td>Validations</td>
                </tr>
              </thead>
              <tbody>

                <tr>
                  <td>maxMoveUp</td>
                  <td>
                    <ul>

                      <li>float_gte: 0</li>

                    </ul>
                  </td>
                </tr>

                <tr>
                  <td>minMoveDown</td>
                  <td>
                    <ul>

                      <li>float_lte: 0</li>

                    </ul>
                  </td>
                </tr>

              </tbody>
            </table>





        <h3 id="vega.SimpleRiskModel">SimpleRiskModel</h3>
        <p>Risk model for simple modelling.</p>


          <table class="field-table">
            <thead>
              <tr><td>Field</td><td>Type</td><td>Label</td><td>Description</td></tr>
            </thead>
            <tbody>

                <tr>
                  <td>params</td>
                  <td><a href="#vega.SimpleModelParams">SimpleModelParams</a></td>
                  <td></td>
                  <td><p>Risk model params for simple modelling. </p></td>
                </tr>

            </tbody>
          </table>





        <h3 id="vega.TradableInstrument">TradableInstrument</h3>
        <p>Tradable Instrument definition.</p>


          <table class="field-table">
            <thead>
              <tr><td>Field</td><td>Type</td><td>Label</td><td>Description</td></tr>
            </thead>
            <tbody>

                <tr>
                  <td>instrument</td>
                  <td><a href="#vega.Instrument">Instrument</a></td>
                  <td></td>
                  <td><p>Instrument details. </p></td>
                </tr>

                <tr>
                  <td>marginCalculator</td>
                  <td><a href="#vega.MarginCalculator">MarginCalculator</a></td>
                  <td></td>
                  <td><p>Margin calculator for the instrument. </p></td>
                </tr>

                <tr>
                  <td>logNormalRiskModel</td>
                  <td><a href="#vega.LogNormalRiskModel">LogNormalRiskModel</a></td>
                  <td></td>
                  <td><p>Log normal. </p></td>
                </tr>

                <tr>
                  <td>externalRiskModel</td>
                  <td><a href="#vega.ExternalRiskModel">ExternalRiskModel</a></td>
                  <td></td>
                  <td><p>External socket. </p></td>
                </tr>

                <tr>
                  <td>simpleRiskModel</td>
                  <td><a href="#vega.SimpleRiskModel">SimpleRiskModel</a></td>
                  <td></td>
                  <td><p>Simple. </p></td>
                </tr>

            </tbody>
          </table>













      <div class="file-heading">
        <h2 id="proto/tm/replay.proto">proto/tm/replay.proto</h2><a href="#title">Top</a>
      </div>
      <p></p>


        <h3 id="vega.BlockParams">BlockParams</h3>
        <p></p>


          <table class="field-table">
            <thead>
              <tr><td>Field</td><td>Type</td><td>Label</td><td>Description</td></tr>
            </thead>
            <tbody>

                <tr>
                  <td>maxBytes</td>
                  <td><a href="#int64">int64</a></td>
                  <td></td>
                  <td><p> </p></td>
                </tr>

                <tr>
                  <td>maxGas</td>
                  <td><a href="#int64">int64</a></td>
                  <td></td>
                  <td><p> </p></td>
                </tr>

            </tbody>
          </table>





        <h3 id="vega.ConsensusParams">ConsensusParams</h3>
        <p></p>


          <table class="field-table">
            <thead>
              <tr><td>Field</td><td>Type</td><td>Label</td><td>Description</td></tr>
            </thead>
            <tbody>

                <tr>
                  <td>block</td>
                  <td><a href="#vega.BlockParams">BlockParams</a></td>
                  <td></td>
                  <td><p> </p></td>
                </tr>

                <tr>
                  <td>evidence</td>
                  <td><a href="#vega.EvidenceParams">EvidenceParams</a></td>
                  <td></td>
                  <td><p> </p></td>
                </tr>

                <tr>
                  <td>validator</td>
                  <td><a href="#vega.ValidatorParams">ValidatorParams</a></td>
                  <td></td>
                  <td><p> </p></td>
                </tr>

                <tr>
                  <td>version</td>
                  <td><a href="#vega.VersionParams">VersionParams</a></td>
                  <td></td>
                  <td><p> </p></td>
                </tr>

            </tbody>
          </table>





        <h3 id="vega.Event">Event</h3>
        <p></p>


          <table class="field-table">
            <thead>
              <tr><td>Field</td><td>Type</td><td>Label</td><td>Description</td></tr>
            </thead>
            <tbody>

                <tr>
                  <td>type</td>
                  <td><a href="#string">string</a></td>
                  <td></td>
                  <td><p> </p></td>
                </tr>

                <tr>
                  <td>attributes</td>
                  <td><a href="#vega.EventAttribute">EventAttribute</a></td>
                  <td>repeated</td>
                  <td><p> </p></td>
                </tr>

            </tbody>
          </table>





        <h3 id="vega.EventAttribute">EventAttribute</h3>
        <p></p>


          <table class="field-table">
            <thead>
              <tr><td>Field</td><td>Type</td><td>Label</td><td>Description</td></tr>
            </thead>
            <tbody>

                <tr>
                  <td>key</td>
                  <td><a href="#bytes">bytes</a></td>
                  <td></td>
                  <td><p> </p></td>
                </tr>

                <tr>
                  <td>value</td>
                  <td><a href="#bytes">bytes</a></td>
                  <td></td>
                  <td><p> </p></td>
                </tr>

                <tr>
                  <td>index</td>
                  <td><a href="#bool">bool</a></td>
                  <td></td>
                  <td><p>nondeterministic </p></td>
                </tr>

            </tbody>
          </table>





        <h3 id="vega.Evidence">Evidence</h3>
        <p></p>


          <table class="field-table">
            <thead>
              <tr><td>Field</td><td>Type</td><td>Label</td><td>Description</td></tr>
            </thead>
            <tbody>

                <tr>
                  <td>type</td>
                  <td><a href="#vega.EvidenceType">EvidenceType</a></td>
                  <td></td>
                  <td><p> </p></td>
                </tr>

                <tr>
                  <td>validator</td>
                  <td><a href="#vega.Validator">Validator</a></td>
                  <td></td>
                  <td><p> </p></td>
                </tr>

                <tr>
                  <td>height</td>
                  <td><a href="#int64">int64</a></td>
                  <td></td>
                  <td><p> </p></td>
                </tr>

                <tr>
                  <td>time</td>
                  <td><a href="#int64">int64</a></td>
                  <td></td>
                  <td><p> </p></td>
                </tr>

                <tr>
                  <td>totalVotingPower</td>
                  <td><a href="#int64">int64</a></td>
                  <td></td>
                  <td><p> </p></td>
                </tr>

            </tbody>
          </table>





        <h3 id="vega.EvidenceParams">EvidenceParams</h3>
        <p></p>


          <table class="field-table">
            <thead>
              <tr><td>Field</td><td>Type</td><td>Label</td><td>Description</td></tr>
            </thead>
            <tbody>

                <tr>
                  <td>maxAgeNumBlocks</td>
                  <td><a href="#int64">int64</a></td>
                  <td></td>
                  <td><p> </p></td>
                </tr>

                <tr>
                  <td>maxAgeDuration</td>
                  <td><a href="#int64">int64</a></td>
                  <td></td>
                  <td><p> </p></td>
                </tr>

                <tr>
                  <td>max_num</td>
                  <td><a href="#uint32">uint32</a></td>
                  <td></td>
                  <td><p> </p></td>
                </tr>

            </tbody>
          </table>





        <h3 id="vega.Header">Header</h3>
        <p></p>


          <table class="field-table">
            <thead>
              <tr><td>Field</td><td>Type</td><td>Label</td><td>Description</td></tr>
            </thead>
            <tbody>

                <tr>
                  <td>chainId</td>
                  <td><a href="#string">string</a></td>
                  <td></td>
                  <td><p> </p></td>
                </tr>

                <tr>
                  <td>height</td>
                  <td><a href="#int64">int64</a></td>
                  <td></td>
                  <td><p> </p></td>
                </tr>

                <tr>
                  <td>time</td>
                  <td><a href="#int64">int64</a></td>
                  <td></td>
                  <td><p> </p></td>
                </tr>

            </tbody>
          </table>





        <h3 id="vega.LastCommitInfo">LastCommitInfo</h3>
        <p></p>


          <table class="field-table">
            <thead>
              <tr><td>Field</td><td>Type</td><td>Label</td><td>Description</td></tr>
            </thead>
            <tbody>

                <tr>
                  <td>round</td>
                  <td><a href="#int32">int32</a></td>
                  <td></td>
                  <td><p> </p></td>
                </tr>

                <tr>
                  <td>votes</td>
                  <td><a href="#vega.VoteInfo">VoteInfo</a></td>
                  <td>repeated</td>
                  <td><p> </p></td>
                </tr>

            </tbody>
          </table>





        <h3 id="vega.PublicKey">PublicKey</h3>
        <p></p>


          <table class="field-table">
            <thead>
              <tr><td>Field</td><td>Type</td><td>Label</td><td>Description</td></tr>
            </thead>
            <tbody>

                <tr>
                  <td>ed25519</td>
                  <td><a href="#bytes">bytes</a></td>
                  <td></td>
                  <td><p> </p></td>
                </tr>

            </tbody>
          </table>





        <h3 id="vega.RequestBeginBlock">RequestBeginBlock</h3>
        <p></p>


          <table class="field-table">
            <thead>
              <tr><td>Field</td><td>Type</td><td>Label</td><td>Description</td></tr>
            </thead>
            <tbody>

                <tr>
                  <td>hash</td>
                  <td><a href="#bytes">bytes</a></td>
                  <td></td>
                  <td><p> </p></td>
                </tr>

                <tr>
                  <td>header</td>
                  <td><a href="#vega.Header">Header</a></td>
                  <td></td>
                  <td><p> </p></td>
                </tr>

                <tr>
                  <td>lastCommitInfo</td>
                  <td><a href="#vega.LastCommitInfo">LastCommitInfo</a></td>
                  <td></td>
                  <td><p> </p></td>
                </tr>

                <tr>
                  <td>byzantineValidators</td>
                  <td><a href="#vega.Evidence">Evidence</a></td>
                  <td>repeated</td>
                  <td><p> </p></td>
                </tr>

            </tbody>
          </table>





        <h3 id="vega.RequestDeliverTx">RequestDeliverTx</h3>
        <p></p>


          <table class="field-table">
            <thead>
              <tr><td>Field</td><td>Type</td><td>Label</td><td>Description</td></tr>
            </thead>
            <tbody>

                <tr>
                  <td>tx</td>
                  <td><a href="#bytes">bytes</a></td>
                  <td></td>
                  <td><p> </p></td>
                </tr>

            </tbody>
          </table>





        <h3 id="vega.RequestInitChain">RequestInitChain</h3>
        <p></p>


          <table class="field-table">
            <thead>
              <tr><td>Field</td><td>Type</td><td>Label</td><td>Description</td></tr>
            </thead>
            <tbody>

                <tr>
                  <td>time</td>
                  <td><a href="#int64">int64</a></td>
                  <td></td>
                  <td><p> </p></td>
                </tr>

                <tr>
                  <td>chainID</td>
                  <td><a href="#string">string</a></td>
                  <td></td>
                  <td><p> </p></td>
                </tr>

                <tr>
                  <td>consensusParams</td>
                  <td><a href="#vega.ConsensusParams">ConsensusParams</a></td>
                  <td></td>
                  <td><p> </p></td>
                </tr>

                <tr>
                  <td>validators</td>
                  <td><a href="#vega.ValidatorUpdate">ValidatorUpdate</a></td>
                  <td>repeated</td>
                  <td><p> </p></td>
                </tr>

                <tr>
                  <td>appStateBytes</td>
                  <td><a href="#bytes">bytes</a></td>
                  <td></td>
                  <td><p> </p></td>
                </tr>

                <tr>
                  <td>initialHeight</td>
                  <td><a href="#int64">int64</a></td>
                  <td></td>
                  <td><p> </p></td>
                </tr>

            </tbody>
          </table>





        <h3 id="vega.ResponseBeginBlock">ResponseBeginBlock</h3>
        <p></p>


          <table class="field-table">
            <thead>
              <tr><td>Field</td><td>Type</td><td>Label</td><td>Description</td></tr>
            </thead>
            <tbody>

                <tr>
                  <td>events</td>
                  <td><a href="#vega.Event">Event</a></td>
                  <td>repeated</td>
                  <td><p> </p></td>
                </tr>

            </tbody>
          </table>





        <h3 id="vega.ResponseDeliverTx">ResponseDeliverTx</h3>
        <p></p>


          <table class="field-table">
            <thead>
              <tr><td>Field</td><td>Type</td><td>Label</td><td>Description</td></tr>
            </thead>
            <tbody>

                <tr>
                  <td>code</td>
                  <td><a href="#uint32">uint32</a></td>
                  <td></td>
                  <td><p> </p></td>
                </tr>

                <tr>
                  <td>data</td>
                  <td><a href="#bytes">bytes</a></td>
                  <td></td>
                  <td><p> </p></td>
                </tr>

                <tr>
                  <td>log</td>
                  <td><a href="#string">string</a></td>
                  <td></td>
                  <td><p>nondeterministic </p></td>
                </tr>

                <tr>
                  <td>info</td>
                  <td><a href="#string">string</a></td>
                  <td></td>
                  <td><p>nondeterministic </p></td>
                </tr>

                <tr>
                  <td>gasWanted</td>
                  <td><a href="#int64">int64</a></td>
                  <td></td>
                  <td><p> </p></td>
                </tr>

                <tr>
                  <td>gasUsed</td>
                  <td><a href="#int64">int64</a></td>
                  <td></td>
                  <td><p> </p></td>
                </tr>

                <tr>
                  <td>events</td>
                  <td><a href="#vega.Event">Event</a></td>
                  <td>repeated</td>
                  <td><p> </p></td>
                </tr>

                <tr>
                  <td>codespace</td>
                  <td><a href="#string">string</a></td>
                  <td></td>
                  <td><p> </p></td>
                </tr>

            </tbody>
          </table>





        <h3 id="vega.ResponseInitChain">ResponseInitChain</h3>
        <p></p>


          <table class="field-table">
            <thead>
              <tr><td>Field</td><td>Type</td><td>Label</td><td>Description</td></tr>
            </thead>
            <tbody>

                <tr>
                  <td>consensusParams</td>
                  <td><a href="#vega.ConsensusParams">ConsensusParams</a></td>
                  <td></td>
                  <td><p> </p></td>
                </tr>

                <tr>
                  <td>validators</td>
                  <td><a href="#vega.ValidatorUpdate">ValidatorUpdate</a></td>
                  <td>repeated</td>
                  <td><p> </p></td>
                </tr>

                <tr>
                  <td>appHash</td>
                  <td><a href="#bytes">bytes</a></td>
                  <td></td>
                  <td><p> </p></td>
                </tr>

            </tbody>
          </table>





        <h3 id="vega.TmEvent">TmEvent</h3>
        <p></p>


          <table class="field-table">
            <thead>
              <tr><td>Field</td><td>Type</td><td>Label</td><td>Description</td></tr>
            </thead>
            <tbody>

                <tr>
                  <td>reqInitChain</td>
                  <td><a href="#vega.RequestInitChain">RequestInitChain</a></td>
                  <td></td>
                  <td><p> </p></td>
                </tr>

                <tr>
                  <td>resInitChain</td>
                  <td><a href="#vega.ResponseInitChain">ResponseInitChain</a></td>
                  <td></td>
                  <td><p> </p></td>
                </tr>

                <tr>
                  <td>reqDeliverTx</td>
                  <td><a href="#vega.RequestDeliverTx">RequestDeliverTx</a></td>
                  <td></td>
                  <td><p> </p></td>
                </tr>

                <tr>
                  <td>resDeliverTx</td>
                  <td><a href="#vega.ResponseDeliverTx">ResponseDeliverTx</a></td>
                  <td></td>
                  <td><p> </p></td>
                </tr>

                <tr>
                  <td>reqBeginBlock</td>
                  <td><a href="#vega.RequestBeginBlock">RequestBeginBlock</a></td>
                  <td></td>
                  <td><p> </p></td>
                </tr>

                <tr>
                  <td>resBeginBlock</td>
                  <td><a href="#vega.ResponseBeginBlock">ResponseBeginBlock</a></td>
                  <td></td>
                  <td><p> </p></td>
                </tr>

            </tbody>
          </table>





        <h3 id="vega.Validator">Validator</h3>
        <p></p>


          <table class="field-table">
            <thead>
              <tr><td>Field</td><td>Type</td><td>Label</td><td>Description</td></tr>
            </thead>
            <tbody>

                <tr>
                  <td>address</td>
                  <td><a href="#bytes">bytes</a></td>
                  <td></td>
                  <td><p> </p></td>
                </tr>

                <tr>
                  <td>power</td>
                  <td><a href="#int64">int64</a></td>
                  <td></td>
                  <td><p> </p></td>
                </tr>

            </tbody>
          </table>





        <h3 id="vega.ValidatorParams">ValidatorParams</h3>
        <p></p>


          <table class="field-table">
            <thead>
              <tr><td>Field</td><td>Type</td><td>Label</td><td>Description</td></tr>
            </thead>
            <tbody>

                <tr>
                  <td>pubKeyTypes</td>
                  <td><a href="#string">string</a></td>
                  <td>repeated</td>
                  <td><p> </p></td>
                </tr>

            </tbody>
          </table>





        <h3 id="vega.ValidatorUpdate">ValidatorUpdate</h3>
        <p></p>


          <table class="field-table">
            <thead>
              <tr><td>Field</td><td>Type</td><td>Label</td><td>Description</td></tr>
            </thead>
            <tbody>

                <tr>
                  <td>pub_key</td>
                  <td><a href="#vega.PublicKey">PublicKey</a></td>
                  <td></td>
                  <td><p> </p></td>
                </tr>

                <tr>
                  <td>power</td>
                  <td><a href="#int64">int64</a></td>
                  <td></td>
                  <td><p> </p></td>
                </tr>

            </tbody>
          </table>





        <h3 id="vega.VersionParams">VersionParams</h3>
        <p></p>


          <table class="field-table">
            <thead>
              <tr><td>Field</td><td>Type</td><td>Label</td><td>Description</td></tr>
            </thead>
            <tbody>

                <tr>
                  <td>appVersion</td>
                  <td><a href="#uint64">uint64</a></td>
                  <td></td>
                  <td><p> </p></td>
                </tr>

            </tbody>
          </table>





        <h3 id="vega.VoteInfo">VoteInfo</h3>
        <p></p>


          <table class="field-table">
            <thead>
              <tr><td>Field</td><td>Type</td><td>Label</td><td>Description</td></tr>
            </thead>
            <tbody>

                <tr>
                  <td>validator</td>
                  <td><a href="#vega.Validator">Validator</a></td>
                  <td></td>
                  <td><p> </p></td>
                </tr>

                <tr>
                  <td>signedLastBlock</td>
                  <td><a href="#bool">bool</a></td>
                  <td></td>
                  <td><p> </p></td>
                </tr>

            </tbody>
          </table>







        <h3 id="vega.EvidenceType">EvidenceType</h3>
        <p></p>
        <table class="enum-table">
          <thead>
            <tr><td>Name</td><td>Number</td><td>Description</td></tr>
          </thead>
          <tbody>

              <tr>
                <td>UNKNOWN</td>
                <td>0</td>
                <td><p></p></td>
              </tr>

              <tr>
                <td>DUPLICATE_VOTE</td>
                <td>1</td>
                <td><p></p></td>
              </tr>

              <tr>
                <td>LIGHT_CLIENT_ATTACK</td>
                <td>2</td>
                <td><p></p></td>
              </tr>

          </tbody>
        </table>







      <div class="file-heading">
        <h2 id="proto/vega.proto">proto/vega.proto</h2><a href="#title">Top</a>
      </div>
      <p></p>


        <h3 id="vega.Account">Account</h3>
        <p>Represents an account for an asset on Vega for a particular owner or party.</p>


          <table class="field-table">
            <thead>
              <tr><td>Field</td><td>Type</td><td>Label</td><td>Description</td></tr>
            </thead>
            <tbody>

                <tr>
                  <td>id</td>
                  <td><a href="#string">string</a></td>
                  <td></td>
                  <td><p>Unique account identifier (used internally by Vega). </p></td>
                </tr>

                <tr>
                  <td>owner</td>
                  <td><a href="#string">string</a></td>
                  <td></td>
                  <td><p>The party that the account belongs to. Special values include <tt>network</tt>, which represents the Vega network and is
most commonly seen during liquidation of distressed trading positions. </p></td>
                </tr>

                <tr>
                  <td>balance</td>
                  <td><a href="#uint64">uint64</a></td>
                  <td></td>
                  <td><p>Balance of the asset, the balance is an integer, for example <tt>123456</tt> is a correctly
formatted price of <tt>1.23456</tt> assuming market configured to 5 decimal places. Balances cannot be negative. </p></td>
                </tr>

                <tr>
                  <td>asset</td>
                  <td><a href="#string">string</a></td>
                  <td></td>
                  <td><p>Asset identifier for the account. </p></td>
                </tr>

                <tr>
                  <td>marketID</td>
                  <td><a href="#string">string</a></td>
                  <td></td>
                  <td><p>Market identifier for the account. If <a href="#vega.AccountType"><tt>AccountType</tt></a>.<tt>ACCOUNT_TYPE_GENERAL</tt> this will be empty. </p></td>
                </tr>

                <tr>
                  <td>type</td>
                  <td><a href="#vega.AccountType">AccountType</a></td>
                  <td></td>
                  <td><p>The account type related to this account. </p></td>
                </tr>

            </tbody>
          </table>





        <h3 id="vega.AuctionIndicativeState">AuctionIndicativeState</h3>
        <p>AuctionIndicativeState is used to emit an event with the indicative price/volume per market during an auction.</p>


          <table class="field-table">
            <thead>
              <tr><td>Field</td><td>Type</td><td>Label</td><td>Description</td></tr>
            </thead>
            <tbody>

                <tr>
                  <td>marketID</td>
                  <td><a href="#string">string</a></td>
                  <td></td>
                  <td><p>The market identifier for which this state relates to. </p></td>
                </tr>

                <tr>
                  <td>indicativePrice</td>
                  <td><a href="#uint64">uint64</a></td>
                  <td></td>
                  <td><p>The Indicative Uncrossing Price is the price at which all trades would occur if we uncrossed the auction now. </p></td>
                </tr>

                <tr>
                  <td>indicativeVolume</td>
                  <td><a href="#uint64">uint64</a></td>
                  <td></td>
                  <td><p>The Indicative Uncrossing Volume is the volume available at the Indicative crossing price if we uncrossed the auction now. </p></td>
                </tr>

                <tr>
                  <td>auctionStart</td>
                  <td><a href="#int64">int64</a></td>
                  <td></td>
                  <td><p>The timestamp at which the auction started. </p></td>
                </tr>

                <tr>
                  <td>auctionEnd</td>
                  <td><a href="#int64">int64</a></td>
                  <td></td>
                  <td><p>The timestamp at which the auction is meant to stop. </p></td>
                </tr>

            </tbody>
          </table>





        <h3 id="vega.Candle">Candle</h3>
        <p>Represents the high, low, open, and closing prices for an interval of trading,</p><p>referred to commonly as a candlestick or candle.</p>


          <table class="field-table">
            <thead>
              <tr><td>Field</td><td>Type</td><td>Label</td><td>Description</td></tr>
            </thead>
            <tbody>

                <tr>
                  <td>timestamp</td>
                  <td><a href="#int64">int64</a></td>
                  <td></td>
                  <td><p>Timestamp for the point in time when the candle was initially created/opened, in nanoseconds since the epoch.
See <a href="#api.VegaTimeResponse"><tt>VegaTimeResponse</tt></a>.<tt>timestamp</tt>. </p></td>
                </tr>

                <tr>
                  <td>datetime</td>
                  <td><a href="#string">string</a></td>
                  <td></td>
                  <td><p>An ISO-8601 datetime with nanosecond precision for when the candle was last updated. </p></td>
                </tr>

                <tr>
                  <td>high</td>
                  <td><a href="#uint64">uint64</a></td>
                  <td></td>
                  <td><p>Highest price for trading during the candle interval. </p></td>
                </tr>

                <tr>
                  <td>low</td>
                  <td><a href="#uint64">uint64</a></td>
                  <td></td>
                  <td><p>Lowest price for trading during the candle interval. </p></td>
                </tr>

                <tr>
                  <td>open</td>
                  <td><a href="#uint64">uint64</a></td>
                  <td></td>
                  <td><p>Open trade price. </p></td>
                </tr>

                <tr>
                  <td>close</td>
                  <td><a href="#uint64">uint64</a></td>
                  <td></td>
                  <td><p>Closing trade price. </p></td>
                </tr>

                <tr>
                  <td>volume</td>
                  <td><a href="#uint64">uint64</a></td>
                  <td></td>
                  <td><p>Total trading volume during the candle interval. </p></td>
                </tr>

                <tr>
                  <td>interval</td>
                  <td><a href="#vega.Interval">Interval</a></td>
                  <td></td>
                  <td><p>Time interval for the candle. See <a href="#vega.Interval"><tt>Interval</tt></a>. </p></td>
                </tr>

            </tbody>
          </table>





        <h3 id="vega.Deposit">Deposit</h3>
        <p>The representation of a deposit in the vega network</p>


          <table class="field-table">
            <thead>
              <tr><td>Field</td><td>Type</td><td>Label</td><td>Description</td></tr>
            </thead>
            <tbody>

                <tr>
                  <td>id</td>
                  <td><a href="#string">string</a></td>
                  <td></td>
                  <td><p>The ID of the deposit </p></td>
                </tr>

                <tr>
                  <td>status</td>
                  <td><a href="#vega.Deposit.Status">Deposit.Status</a></td>
                  <td></td>
                  <td><p>Status of the deposit </p></td>
                </tr>

                <tr>
                  <td>partyID</td>
                  <td><a href="#string">string</a></td>
                  <td></td>
                  <td><p>The party initiating the deposit </p></td>
                </tr>

                <tr>
                  <td>asset</td>
                  <td><a href="#string">string</a></td>
                  <td></td>
                  <td><p>The vega asset targeted by this deposit </p></td>
                </tr>

                <tr>
                  <td>amount</td>
                  <td><a href="#string">string</a></td>
                  <td></td>
                  <td><p>The amount to be deposited </p></td>
                </tr>

                <tr>
                  <td>txHash</td>
                  <td><a href="#string">string</a></td>
                  <td></td>
                  <td><p>The hash of the transaction from the foreign chain </p></td>
                </tr>

                <tr>
                  <td>creditedTimestamp</td>
                  <td><a href="#int64">int64</a></td>
                  <td></td>
                  <td><p>The time where the vega account got updated with the deposit </p></td>
                </tr>

                <tr>
                  <td>createdTimestamp</td>
                  <td><a href="#int64">int64</a></td>
                  <td></td>
                  <td><p>The time the deposit has been created in the vega network </p></td>
                </tr>

            </tbody>
          </table>





        <h3 id="vega.Erc20WithdrawExt">Erc20WithdrawExt</h3>
        <p>An extension of data required for the withdraw submissions</p>


          <table class="field-table">
            <thead>
              <tr><td>Field</td><td>Type</td><td>Label</td><td>Description</td></tr>
            </thead>
            <tbody>

                <tr>
                  <td>receiverAddress</td>
                  <td><a href="#string">string</a></td>
                  <td></td>
                  <td><p>The address into which the bridge will release the funds </p></td>
                </tr>

            </tbody>
          </table>





        <h3 id="vega.ErrorDetail">ErrorDetail</h3>
        <p>Represents Vega domain specific error information over gRPC/Protobuf.</p>


          <table class="field-table">
            <thead>
              <tr><td>Field</td><td>Type</td><td>Label</td><td>Description</td></tr>
            </thead>
            <tbody>

                <tr>
                  <td>code</td>
                  <td><a href="#int32">int32</a></td>
                  <td></td>
                  <td><p>A Vega API domain specific unique error code, useful for client side mappings. e.g. 10004 </p></td>
                </tr>

                <tr>
                  <td>message</td>
                  <td><a href="#string">string</a></td>
                  <td></td>
                  <td><p>A message that describes the error in more detail, should describe the problem encountered. </p></td>
                </tr>

                <tr>
                  <td>inner</td>
                  <td><a href="#string">string</a></td>
                  <td></td>
                  <td><p>Any inner error information that could add more context, or be helpful for error reporting. </p></td>
                </tr>

            </tbody>
          </table>





        <h3 id="vega.Fee">Fee</h3>
        <p>Represents any fees paid by a party, resulting from a trade.</p>


          <table class="field-table">
            <thead>
              <tr><td>Field</td><td>Type</td><td>Label</td><td>Description</td></tr>
            </thead>
            <tbody>

                <tr>
                  <td>makerFee</td>
                  <td><a href="#uint64">uint64</a></td>
                  <td></td>
                  <td><p>Fee amount paid to the non-aggressive party of the trade. </p></td>
                </tr>

                <tr>
                  <td>infrastructureFee</td>
                  <td><a href="#uint64">uint64</a></td>
                  <td></td>
                  <td><p>Fee amount paid for maintaining the Vega infrastructure. </p></td>
                </tr>

                <tr>
                  <td>liquidityFee</td>
                  <td><a href="#uint64">uint64</a></td>
                  <td></td>
                  <td><p>Fee amount paid to market makers. </p></td>
                </tr>

            </tbody>
          </table>





        <h3 id="vega.FinancialAmount">FinancialAmount</h3>
        <p>Asset value information used within a transfer.</p>


          <table class="field-table">
            <thead>
              <tr><td>Field</td><td>Type</td><td>Label</td><td>Description</td></tr>
            </thead>
            <tbody>

                <tr>
                  <td>amount</td>
                  <td><a href="#int64">int64</a></td>
                  <td></td>
                  <td><p>A signed integer amount of asset. </p></td>
                </tr>

                <tr>
                  <td>asset</td>
                  <td><a href="#string">string</a></td>
                  <td></td>
                  <td><p>Asset identifier. </p></td>
                </tr>

            </tbody>
          </table>





        <h3 id="vega.LedgerEntry">LedgerEntry</h3>
        <p>Represents a ledger entry on Vega.</p>


          <table class="field-table">
            <thead>
              <tr><td>Field</td><td>Type</td><td>Label</td><td>Description</td></tr>
            </thead>
            <tbody>

                <tr>
                  <td>fromAccount</td>
                  <td><a href="#string">string</a></td>
                  <td></td>
                  <td><p>One or more accounts to transfer from. </p></td>
                </tr>

                <tr>
                  <td>toAccount</td>
                  <td><a href="#string">string</a></td>
                  <td></td>
                  <td><p>One or more accounts to transfer to. </p></td>
                </tr>

                <tr>
                  <td>amount</td>
                  <td><a href="#uint64">uint64</a></td>
                  <td></td>
                  <td><p>An amount to transfer. </p></td>
                </tr>

                <tr>
                  <td>reference</td>
                  <td><a href="#string">string</a></td>
                  <td></td>
                  <td><p>A reference for auditing purposes. </p></td>
                </tr>

                <tr>
                  <td>type</td>
                  <td><a href="#string">string</a></td>
                  <td></td>
                  <td><p>Type of ledger entry. </p></td>
                </tr>

                <tr>
                  <td>timestamp</td>
                  <td><a href="#int64">int64</a></td>
                  <td></td>
                  <td><p>Timestamp for the time the ledger entry was created, in nanoseconds since the epoch.
See <a href="#api.VegaTimeResponse"><tt>VegaTimeResponse</tt></a>.<tt>timestamp</tt>. </p></td>
                </tr>

            </tbody>
          </table>





        <h3 id="vega.MarginLevels">MarginLevels</h3>
        <p>Represents the margin levels for a party on a market at a given time.</p>


          <table class="field-table">
            <thead>
              <tr><td>Field</td><td>Type</td><td>Label</td><td>Description</td></tr>
            </thead>
            <tbody>

                <tr>
                  <td>maintenanceMargin</td>
                  <td><a href="#uint64">uint64</a></td>
                  <td></td>
                  <td><p>Maintenance margin value. </p></td>
                </tr>

                <tr>
                  <td>searchLevel</td>
                  <td><a href="#uint64">uint64</a></td>
                  <td></td>
                  <td><p>Search level value. </p></td>
                </tr>

                <tr>
                  <td>initialMargin</td>
                  <td><a href="#uint64">uint64</a></td>
                  <td></td>
                  <td><p>Initial margin value. </p></td>
                </tr>

                <tr>
                  <td>collateralReleaseLevel</td>
                  <td><a href="#uint64">uint64</a></td>
                  <td></td>
                  <td><p>Collateral release level value. </p></td>
                </tr>

                <tr>
                  <td>partyID</td>
                  <td><a href="#string">string</a></td>
                  <td></td>
                  <td><p>Party identifier. </p></td>
                </tr>

                <tr>
                  <td>marketID</td>
                  <td><a href="#string">string</a></td>
                  <td></td>
                  <td><p>Market identifier. </p></td>
                </tr>

                <tr>
                  <td>asset</td>
                  <td><a href="#string">string</a></td>
                  <td></td>
                  <td><p>Asset identifier. </p></td>
                </tr>

                <tr>
                  <td>timestamp</td>
                  <td><a href="#int64">int64</a></td>
                  <td></td>
                  <td><p>Timestamp for the time the ledger entry was created, in nanoseconds since the epoch.
See <a href="#api.VegaTimeResponse"><tt>VegaTimeResponse</tt></a>.<tt>timestamp</tt>. </p></td>
                </tr>

            </tbody>
          </table>





        <h3 id="vega.MarketData">MarketData</h3>
        <p>Represents data generated by a market when open.</p>


          <table class="field-table">
            <thead>
              <tr><td>Field</td><td>Type</td><td>Label</td><td>Description</td></tr>
            </thead>
            <tbody>

                <tr>
                  <td>markPrice</td>
                  <td><a href="#uint64">uint64</a></td>
                  <td></td>
                  <td><p>Mark price, as an integer, for example <tt>123456</tt> is a correctly
formatted price of <tt>1.23456</tt> assuming market configured to 5 decimal places. </p></td>
                </tr>

                <tr>
                  <td>bestBidPrice</td>
                  <td><a href="#uint64">uint64</a></td>
                  <td></td>
                  <td><p>Highest price level on an order book for buy orders, as an integer, for example <tt>123456</tt> is a correctly
formatted price of <tt>1.23456</tt> assuming market configured to 5 decimal places. </p></td>
                </tr>

                <tr>
                  <td>bestBidVolume</td>
                  <td><a href="#uint64">uint64</a></td>
                  <td></td>
                  <td><p>Aggregated volume being bid at the best bid price. </p></td>
                </tr>

                <tr>
                  <td>bestOfferPrice</td>
                  <td><a href="#uint64">uint64</a></td>
                  <td></td>
                  <td><p>Lowest price level on an order book for offer orders. </p></td>
                </tr>

                <tr>
                  <td>bestOfferVolume</td>
                  <td><a href="#uint64">uint64</a></td>
                  <td></td>
                  <td><p>Aggregated volume being offered at the best offer price, as an integer, for example <tt>123456</tt> is a correctly
 // formatted price of <tt>1.23456</tt> assuming market configured to 5 decimal places. </p></td>
                </tr>

                <tr>
                  <td>midPrice</td>
                  <td><a href="#uint64">uint64</a></td>
                  <td></td>
                  <td><p>Arithmetic average of the best bid price and best offer price, as an integer, for example <tt>123456</tt> is a correctly
 // formatted price of <tt>1.23456</tt> assuming market configured to 5 decimal places. </p></td>
                </tr>

                <tr>
                  <td>market</td>
                  <td><a href="#string">string</a></td>
                  <td></td>
                  <td><p>Market identifier for the data. </p></td>
                </tr>

                <tr>
                  <td>timestamp</td>
                  <td><a href="#int64">int64</a></td>
                  <td></td>
                  <td><p>Timestamp at which this mark price was relevant, in nanoseconds since the epoch.
See <a href="#api.VegaTimeResponse"><tt>VegaTimeResponse</tt></a>.<tt>timestamp</tt>. </p></td>
                </tr>

                <tr>
                  <td>openInterest</td>
                  <td><a href="#uint64">uint64</a></td>
                  <td></td>
                  <td><p>The sum of the size of all positions greater than 0 on the market. </p></td>
                </tr>

                <tr>
                  <td>auctionEnd</td>
                  <td><a href="#int64">int64</a></td>
                  <td></td>
                  <td><p>Time in seconds until the end of the auction (0 if currently not in auction period). </p></td>
                </tr>

                <tr>
                  <td>auctionStart</td>
                  <td><a href="#int64">int64</a></td>
                  <td></td>
                  <td><p>Time until next auction (used in FBA&#39;s) - currently always 0. </p></td>
                </tr>

                <tr>
                  <td>indicativePrice</td>
                  <td><a href="#uint64">uint64</a></td>
                  <td></td>
                  <td><p>indicative price (zero if not in auction) </p></td>
                </tr>

                <tr>
                  <td>indicativeVolume</td>
                  <td><a href="#uint64">uint64</a></td>
                  <td></td>
                  <td><p>indicative volume (zero if not in auction) </p></td>
                </tr>

                <tr>
                  <td>marketState</td>
                  <td><a href="#vega.MarketState">MarketState</a></td>
                  <td></td>
                  <td><p>the current state of the market </p></td>
                </tr>

                <tr>
                  <td>trigger</td>
                  <td><a href="#vega.AuctionTrigger">AuctionTrigger</a></td>
                  <td></td>
                  <td><p>if the market is in auction state, this field indicates what triggered the auction </p></td>
                </tr>

            </tbody>
          </table>





        <h3 id="vega.MarketDepth">MarketDepth</h3>
        <p>Represents market depth or order book data for the specified market on Vega.</p>


          <table class="field-table">
            <thead>
              <tr><td>Field</td><td>Type</td><td>Label</td><td>Description</td></tr>
            </thead>
            <tbody>

                <tr>
                  <td>marketID</td>
                  <td><a href="#string">string</a></td>
                  <td></td>
                  <td><p>Market identifier. </p></td>
                </tr>

                <tr>
                  <td>buy</td>
                  <td><a href="#vega.PriceLevel">PriceLevel</a></td>
                  <td>repeated</td>
                  <td><p>Collection of price levels for the buy side of the book. </p></td>
                </tr>

                <tr>
                  <td>sell</td>
                  <td><a href="#vega.PriceLevel">PriceLevel</a></td>
                  <td>repeated</td>
                  <td><p>Collection of price levels for the sell side of the book. </p></td>
                </tr>

                <tr>
                  <td>sequenceNumber</td>
                  <td><a href="#uint64">uint64</a></td>
                  <td></td>
                  <td><p>Sequence number for the market depth dump </p></td>
                </tr>

            </tbody>
          </table>





        <h3 id="vega.MarketDepthUpdate">MarketDepthUpdate</h3>
        <p>Represents the changed market depth since the last update</p>


          <table class="field-table">
            <thead>
              <tr><td>Field</td><td>Type</td><td>Label</td><td>Description</td></tr>
            </thead>
            <tbody>

                <tr>
                  <td>marketID</td>
                  <td><a href="#string">string</a></td>
                  <td></td>
                  <td><p>Market identifier. </p></td>
                </tr>

                <tr>
                  <td>buy</td>
                  <td><a href="#vega.PriceLevel">PriceLevel</a></td>
                  <td>repeated</td>
                  <td><p>Collection of updated price levels for the buy side of the book. </p></td>
                </tr>

                <tr>
                  <td>sell</td>
                  <td><a href="#vega.PriceLevel">PriceLevel</a></td>
                  <td>repeated</td>
                  <td><p>Collection of updated price levels for the sell side of the book. </p></td>
                </tr>

                <tr>
                  <td>sequenceNumber</td>
                  <td><a href="#uint64">uint64</a></td>
                  <td></td>
                  <td><p>Sequence number for the market depth update </p></td>
                </tr>

            </tbody>
          </table>





        <h3 id="vega.NetworkParameter">NetworkParameter</h3>
        <p></p>


          <table class="field-table">
            <thead>
              <tr><td>Field</td><td>Type</td><td>Label</td><td>Description</td></tr>
            </thead>
            <tbody>

                <tr>
                  <td>Key</td>
                  <td><a href="#string">string</a></td>
                  <td></td>
                  <td><p> </p></td>
                </tr>

                <tr>
                  <td>Value</td>
                  <td><a href="#string">string</a></td>
                  <td></td>
                  <td><p> </p></td>
                </tr>

            </tbody>
          </table>





        <h3 id="vega.NodeRegistration">NodeRegistration</h3>
        <p>Used to Register a node as a validator during network start-up.</p>


          <table class="field-table">
            <thead>
              <tr><td>Field</td><td>Type</td><td>Label</td><td>Description</td></tr>
            </thead>
            <tbody>

                <tr>
                  <td>pubKey</td>
                  <td><a href="#bytes">bytes</a></td>
                  <td></td>
                  <td><p>Public key, required field. </p></td>
                </tr>

                <tr>
                  <td>chainPubKey</td>
                  <td><a href="#bytes">bytes</a></td>
                  <td></td>
                  <td><p>Public key for the blockchain, required field. </p></td>
                </tr>

            </tbody>
          </table>




            <h4>Validated Fields</h4>
            <table>
              <thead>
                <tr>
                  <td>Field</td>
                  <td>Validations</td>
                </tr>
              </thead>
              <tbody>

                <tr>
                  <td>pubKey</td>
                  <td>
                    <ul>

                      <li>string_not_empty: true</li>

                    </ul>
                  </td>
                </tr>

                <tr>
                  <td>chainPubKey</td>
                  <td>
                    <ul>

                      <li>string_not_empty: true</li>

                    </ul>
                  </td>
                </tr>

              </tbody>
            </table>





        <h3 id="vega.NodeSignature">NodeSignature</h3>
        <p>Represents a signature from a validator, to be used by a foreign chain in order to recognise a decision taken by the Vega network.</p>


          <table class="field-table">
            <thead>
              <tr><td>Field</td><td>Type</td><td>Label</td><td>Description</td></tr>
            </thead>
            <tbody>

                <tr>
                  <td>ID</td>
                  <td><a href="#string">string</a></td>
                  <td></td>
                  <td><p>The identifier of the resource being signed. </p></td>
                </tr>

                <tr>
                  <td>sig</td>
                  <td><a href="#bytes">bytes</a></td>
                  <td></td>
                  <td><p>The signature. </p></td>
                </tr>

                <tr>
                  <td>kind</td>
                  <td><a href="#vega.NodeSignatureKind">NodeSignatureKind</a></td>
                  <td></td>
                  <td><p>The kind of resource being signed. </p></td>
                </tr>

            </tbody>
          </table>





        <h3 id="vega.NodeVote">NodeVote</h3>
        <p>Used when a node votes for validating a given resource exists or is valid.</p><p>For example, an ERC20 deposit is valid and exists on ethereum.</p>


          <table class="field-table">
            <thead>
              <tr><td>Field</td><td>Type</td><td>Label</td><td>Description</td></tr>
            </thead>
            <tbody>

                <tr>
                  <td>pubKey</td>
                  <td><a href="#bytes">bytes</a></td>
                  <td></td>
                  <td><p>Public key, required field. </p></td>
                </tr>

                <tr>
                  <td>reference</td>
                  <td><a href="#string">string</a></td>
                  <td></td>
                  <td><p>Reference, required field. </p></td>
                </tr>

            </tbody>
          </table>




            <h4>Validated Fields</h4>
            <table>
              <thead>
                <tr>
                  <td>Field</td>
                  <td>Validations</td>
                </tr>
              </thead>
              <tbody>

                <tr>
                  <td>pubKey</td>
                  <td>
                    <ul>

                      <li>string_not_empty: true</li>

                    </ul>
                  </td>
                </tr>

                <tr>
                  <td>reference</td>
                  <td>
                    <ul>

                      <li>string_not_empty: true</li>

                    </ul>
                  </td>
                </tr>

              </tbody>
            </table>





        <h3 id="vega.Order">Order</h3>
        <p>An order can be submitted, amended and cancelled on Vega in an attempt to make trades with other parties.</p>


          <table class="field-table">
            <thead>
              <tr><td>Field</td><td>Type</td><td>Label</td><td>Description</td></tr>
            </thead>
            <tbody>

                <tr>
                  <td>id</td>
                  <td><a href="#string">string</a></td>
                  <td></td>
                  <td><p>Unique identifier for the order (set by the system after consensus). </p></td>
                </tr>

                <tr>
                  <td>marketID</td>
                  <td><a href="#string">string</a></td>
                  <td></td>
                  <td><p>Market identifier for the order. </p></td>
                </tr>

                <tr>
                  <td>partyID</td>
                  <td><a href="#string">string</a></td>
                  <td></td>
                  <td><p>Party identifier for the order. </p></td>
                </tr>

                <tr>
                  <td>side</td>
                  <td><a href="#vega.Side">Side</a></td>
                  <td></td>
                  <td><p>Side for the order, e.g. SIDE_BUY or SIDE_SELL. See <a href="#vega.Side"><tt>Side</tt></a>. </p></td>
                </tr>

                <tr>
                  <td>price</td>
                  <td><a href="#uint64">uint64</a></td>
                  <td></td>
                  <td><p>Price for the order, the price is an integer, for example <tt>123456</tt> is a correctly
formatted price of <tt>1.23456</tt> assuming market configured to 5 decimal places. </p></td>
                </tr>

                <tr>
                  <td>size</td>
                  <td><a href="#uint64">uint64</a></td>
                  <td></td>
                  <td><p>Size for the order, for example, in a futures market the size equals the number of contracts. </p></td>
                </tr>

                <tr>
                  <td>remaining</td>
                  <td><a href="#uint64">uint64</a></td>
                  <td></td>
                  <td><p>Size remaining, when this reaches 0 then the order is fully filled and status becomes STATUS_FILLED. </p></td>
                </tr>

                <tr>
                  <td>timeInForce</td>
                  <td><a href="#vega.Order.TimeInForce">Order.TimeInForce</a></td>
                  <td></td>
                  <td><p>Time in force indicates how long an order will remain active before it is executed or expires.
See <a href="#vega.Order.TimeInForce"><tt>Order.TimeInForce</tt></a>. </p></td>
                </tr>

                <tr>
                  <td>type</td>
                  <td><a href="#vega.Order.Type">Order.Type</a></td>
                  <td></td>
                  <td><p>Type for the order. See <a href="#vega.Order.Type"><tt>Order.Type</tt></a>. </p></td>
                </tr>

                <tr>
                  <td>createdAt</td>
                  <td><a href="#int64">int64</a></td>
                  <td></td>
                  <td><p>Timestamp for when the order was created at, in nanoseconds since the epoch.
See <a href="#api.VegaTimeResponse"><tt>VegaTimeResponse</tt></a>.<tt>timestamp</tt>. </p></td>
                </tr>

                <tr>
                  <td>status</td>
                  <td><a href="#vega.Order.Status">Order.Status</a></td>
                  <td></td>
                  <td><p>The current status for the order. See <a href="#vega.Order.Status"><tt>Order.Status</tt></a>.
For detail on <tt>STATUS_REJECTED</tt> please check the <a href="#vega.OrderError"><tt>OrderError</tt></a> value given in the <tt>reason</tt> field. </p></td>
                </tr>

                <tr>
                  <td>expiresAt</td>
                  <td><a href="#int64">int64</a></td>
                  <td></td>
                  <td><p>Timestamp for when the order will expire, in nanoseconds since the epoch.
See <a href="#api.VegaTimeResponse"><tt>VegaTimeResponse</tt></a>.<tt>timestamp</tt>. Valid only for <a href="#vega.Order.TimeInForce"><tt>Order.TimeInForce</tt></a><tt>.TIF_GTT</tt>. </p></td>
                </tr>

                <tr>
                  <td>reference</td>
                  <td><a href="#string">string</a></td>
                  <td></td>
                  <td><p>Reference given for the order, this is typically used to retrieve an order submitted through consensus. Currently
set internally by the node to return a unique reference identifier for the order submission. </p></td>
                </tr>

                <tr>
                  <td>reason</td>
                  <td><a href="#vega.OrderError">OrderError</a></td>
                  <td></td>
                  <td><p>If the Order <tt>status</tt> is <tt>STATUS_REJECTED</tt> then an <a href="#vega.OrderError"><tt>OrderError</tt></a> reason will be specified.
The default for this field is <tt>ORDER_ERROR_NONE</tt> which signifies that there were no errors. </p></td>
                </tr>

                <tr>
                  <td>updatedAt</td>
                  <td><a href="#int64">int64</a></td>
                  <td></td>
                  <td><p>Timestamp for when the Order was last updated, in nanoseconds since the epoch.
See <a href="#api.VegaTimeResponse"><tt>VegaTimeResponse</tt></a>.<tt>timestamp</tt>. </p></td>
                </tr>

                <tr>
                  <td>version</td>
                  <td><a href="#uint64">uint64</a></td>
                  <td></td>
                  <td><p>The version for the order, initial value is version 1 and is incremented after each successful amend </p></td>
                </tr>

                <tr>
                  <td>batchID</td>
                  <td><a href="#uint64">uint64</a></td>
                  <td></td>
                  <td><p>Batch identifier for the order, used internally for orders submitted during auctions
to keep track of the auction batch this order falls under (required for fees calculation). </p></td>
                </tr>

                <tr>
                  <td>peggedOrder</td>
                  <td><a href="#vega.PeggedOrder">PeggedOrder</a></td>
                  <td></td>
                  <td><p>If this order represents a pegged order, the details are supplied here </p></td>
                </tr>

            </tbody>
          </table>





        <h3 id="vega.OrderAmendment">OrderAmendment</h3>
        <p>An order amendment is a request to amend or update an existing order on Vega.</p><p>The <tt>orderID</tt>, <tt>partyID</tt> and <tt>marketID</tt> fields are used for lookup of the order only and cannot be amended by this command.</p>


          <table class="field-table">
            <thead>
              <tr><td>Field</td><td>Type</td><td>Label</td><td>Description</td></tr>
            </thead>
            <tbody>

                <tr>
                  <td>orderID</td>
                  <td><a href="#string">string</a></td>
                  <td></td>
                  <td><p>Order identifier, this is required to find the order and will not be updated. Required field. </p></td>
                </tr>

                <tr>
                  <td>partyID</td>
                  <td><a href="#string">string</a></td>
                  <td></td>
                  <td><p>Party identifier, this is required to find the order and will not be updated. Required field. </p></td>
                </tr>

                <tr>
                  <td>marketID</td>
                  <td><a href="#string">string</a></td>
                  <td></td>
                  <td><p>Market identifier, this is required to find the order and will not be updated. </p></td>
                </tr>

                <tr>
                  <td>price</td>
                  <td><a href="#vega.Price">Price</a></td>
                  <td></td>
                  <td><p>Amend the price for the order, if the Price value is set, otherwise price will remain unchanged. See <a href="#vega.Price"><tt>Price</tt></a>. </p></td>
                </tr>

                <tr>
                  <td>sizeDelta</td>
                  <td><a href="#int64">int64</a></td>
                  <td></td>
                  <td><p>Amend the size for the order by the delta specified.
To reduce the size from the current value set a negative integer value.
To increase the size from the current value, set a positive integer value.
To leave the size unchanged set a value of zero. </p></td>
                </tr>

                <tr>
                  <td>expiresAt</td>
                  <td><a href="#vega.Timestamp">Timestamp</a></td>
                  <td></td>
                  <td><p>Amend the expiry time for the order, if the Timestamp value is set, otherwise expiry time will remain unchanged.
See <a href="#api.VegaTimeResponse"><tt>VegaTimeResponse</tt></a>.<tt>timestamp</tt>. </p></td>
                </tr>

                <tr>
                  <td>timeInForce</td>
                  <td><a href="#vega.Order.TimeInForce">Order.TimeInForce</a></td>
                  <td></td>
                  <td><p>Amend the time in force for the order, set to TIF_UNSPECIFIED to remain unchanged.
See <a href="#api.VegaTimeResponse"><tt>TimeInForce</tt></a>.<tt>timestamp</tt>. </p></td>
                </tr>

            </tbody>
          </table>




            <h4>Validated Fields</h4>
            <table>
              <thead>
                <tr>
                  <td>Field</td>
                  <td>Validations</td>
                </tr>
              </thead>
              <tbody>

                <tr>
                  <td>orderID</td>
                  <td>
                    <ul>

                      <li>string_not_empty: true</li>

                    </ul>
                  </td>
                </tr>

                <tr>
                  <td>partyID</td>
                  <td>
                    <ul>

                      <li>string_not_empty: true</li>

                    </ul>
                  </td>
                </tr>

              </tbody>
            </table>





        <h3 id="vega.OrderCancellation">OrderCancellation</h3>
        <p>An order cancellation is a request to cancel an existing order on Vega.</p><p>The following three fields are used for lookup of the order only:</p>


          <table class="field-table">
            <thead>
              <tr><td>Field</td><td>Type</td><td>Label</td><td>Description</td></tr>
            </thead>
            <tbody>

                <tr>
                  <td>orderID</td>
                  <td><a href="#string">string</a></td>
                  <td></td>
                  <td><p>Unique identifier for the order (set by the system after consensus). Required field. </p></td>
                </tr>

                <tr>
                  <td>marketID</td>
                  <td><a href="#string">string</a></td>
                  <td></td>
                  <td><p>Market identifier for the order. Required field. </p></td>
                </tr>

                <tr>
                  <td>partyID</td>
                  <td><a href="#string">string</a></td>
                  <td></td>
                  <td><p>Party identifier for the order. Required field. </p></td>
                </tr>

            </tbody>
          </table>




            <h4>Validated Fields</h4>
            <table>
              <thead>
                <tr>
                  <td>Field</td>
                  <td>Validations</td>
                </tr>
              </thead>
              <tbody>

                <tr>
                  <td>partyID</td>
                  <td>
                    <ul>

                      <li>string_not_empty: true</li>

                    </ul>
                  </td>
                </tr>

              </tbody>
            </table>





        <h3 id="vega.OrderCancellationConfirmation">OrderCancellationConfirmation</h3>
        <p>Used when cancelling an Order.</p>


          <table class="field-table">
            <thead>
              <tr><td>Field</td><td>Type</td><td>Label</td><td>Description</td></tr>
            </thead>
            <tbody>

                <tr>
                  <td>order</td>
                  <td><a href="#vega.Order">Order</a></td>
                  <td></td>
                  <td><p>The order that was cancelled. </p></td>
                </tr>

            </tbody>
          </table>





        <h3 id="vega.OrderConfirmation">OrderConfirmation</h3>
        <p>Used when confirming an Order.</p>


          <table class="field-table">
            <thead>
              <tr><td>Field</td><td>Type</td><td>Label</td><td>Description</td></tr>
            </thead>
            <tbody>

                <tr>
                  <td>order</td>
                  <td><a href="#vega.Order">Order</a></td>
                  <td></td>
                  <td><p>The order that was confirmed. </p></td>
                </tr>

                <tr>
                  <td>trades</td>
                  <td><a href="#vega.Trade">Trade</a></td>
                  <td>repeated</td>
                  <td><p>0 or more trades that were emitted. </p></td>
                </tr>

                <tr>
                  <td>passiveOrdersAffected</td>
                  <td><a href="#vega.Order">Order</a></td>
                  <td>repeated</td>
                  <td><p>0 or more passive orders that were affected. </p></td>
                </tr>

            </tbody>
          </table>





        <h3 id="vega.OrderSubmission">OrderSubmission</h3>
        <p>An order submission is a request to submit or create a new order on Vega.</p>


          <table class="field-table">
            <thead>
              <tr><td>Field</td><td>Type</td><td>Label</td><td>Description</td></tr>
            </thead>
            <tbody>

                <tr>
                  <td>id</td>
                  <td><a href="#string">string</a></td>
                  <td></td>
                  <td><p>Unique identifier for the order (set by the system after consensus). </p></td>
                </tr>

                <tr>
                  <td>marketID</td>
                  <td><a href="#string">string</a></td>
                  <td></td>
                  <td><p>Market identifier for the order. Required field. </p></td>
                </tr>

                <tr>
                  <td>partyID</td>
                  <td><a href="#string">string</a></td>
                  <td></td>
                  <td><p>Party identifier for the order. Required field. </p></td>
                </tr>

                <tr>
                  <td>price</td>
                  <td><a href="#uint64">uint64</a></td>
                  <td></td>
                  <td><p>Price for the order, the price is an integer, for example <tt>123456</tt> is a correctly
formatted price of <tt>1.23456</tt> assuming market configured to 5 decimal places.
Required field for Limit orders, however it is not required for market orders. </p></td>
                </tr>

                <tr>
                  <td>size</td>
                  <td><a href="#uint64">uint64</a></td>
                  <td></td>
                  <td><p>Size for the order, for example, in a futures market the size equals the number of contracts. Cannot be negative. </p></td>
                </tr>

                <tr>
                  <td>side</td>
                  <td><a href="#vega.Side">Side</a></td>
                  <td></td>
                  <td><p>Side for the order, e.g. SIDE_BUY or SIDE_SELL. See <a href="#vega.Side"><tt>Side</tt></a>. Required field. </p></td>
                </tr>

                <tr>
                  <td>timeInForce</td>
                  <td><a href="#vega.Order.TimeInForce">Order.TimeInForce</a></td>
                  <td></td>
                  <td><p>Time in force indicates how long an order will remain active before it is executed or expires.
See <a href="#vega.Order.TimeInForce"><tt>Order.TimeInForce</tt></a>. Required field. </p></td>
                </tr>

                <tr>
                  <td>expiresAt</td>
                  <td><a href="#int64">int64</a></td>
                  <td></td>
                  <td><p>Timestamp for when the order will expire, in nanoseconds since the epoch.
See <a href="#api.VegaTimeResponse"><tt>VegaTimeResponse</tt></a>.<tt>timestamp</tt>.
Required field only for <a href="#vega.Order.TimeInForce"><tt>Order.TimeInForce</tt></a><tt>.TIF_GTT</tt>. </p></td>
                </tr>

                <tr>
                  <td>type</td>
                  <td><a href="#vega.Order.Type">Order.Type</a></td>
                  <td></td>
                  <td><p>Type for the order. See <a href="#vega.Order.Type"><tt>Order.Type</tt></a>. Required field. </p></td>
                </tr>

                <tr>
                  <td>reference</td>
                  <td><a href="#string">string</a></td>
                  <td></td>
                  <td><p>Reference given for the order, this is typically used to retrieve an order submitted through consensus. Currently
set internally by the node to return a unique reference identifier for the order submission. </p></td>
                </tr>

                <tr>
                  <td>peggedOrder</td>
                  <td><a href="#vega.PeggedOrder">PeggedOrder</a></td>
                  <td></td>
                  <td><p>Pegged order details. If this sub message is supplied then the fileds are usaed to configure a pegged order </p></td>
                </tr>

            </tbody>
          </table>




            <h4>Validated Fields</h4>
            <table>
              <thead>
                <tr>
                  <td>Field</td>
                  <td>Validations</td>
                </tr>
              </thead>
              <tbody>

                <tr>
                  <td>id</td>
                  <td>
                    <ul>

                      <li>string_not_empty: false</li>

                    </ul>
                  </td>
                </tr>

                <tr>
                  <td>marketID</td>
                  <td>
                    <ul>

                      <li>string_not_empty: true</li>

                    </ul>
                  </td>
                </tr>

                <tr>
                  <td>partyID</td>
                  <td>
                    <ul>

                      <li>string_not_empty: true</li>

                    </ul>
                  </td>
                </tr>

                <tr>
                  <td>size</td>
                  <td>
                    <ul>

                      <li>int_gt: 0</li>

                    </ul>
                  </td>
                </tr>

                <tr>
                  <td>side</td>
                  <td>
                    <ul>

                      <li>is_in_enum: true</li>

                    </ul>
                  </td>
                </tr>

                <tr>
                  <td>timeInForce</td>
                  <td>
                    <ul>

                      <li>is_in_enum: true</li>

                    </ul>
                  </td>
                </tr>

                <tr>
                  <td>type</td>
                  <td>
                    <ul>

                      <li>is_in_enum: true</li>

                    </ul>
                  </td>
                </tr>

              </tbody>
            </table>





        <h3 id="vega.Party">Party</h3>
        <p>A party represents an entity who wishes to trade on or query a Vega network.</p>


          <table class="field-table">
            <thead>
              <tr><td>Field</td><td>Type</td><td>Label</td><td>Description</td></tr>
            </thead>
            <tbody>

                <tr>
                  <td>id</td>
                  <td><a href="#string">string</a></td>
                  <td></td>
                  <td><p>A unique identifier for the party, typically represented by a public key. </p></td>
                </tr>

            </tbody>
          </table>




            <h4>Validated Fields</h4>
            <table>
              <thead>
                <tr>
                  <td>Field</td>
                  <td>Validations</td>
                </tr>
              </thead>
              <tbody>

                <tr>
                  <td>id</td>
                  <td>
                    <ul>

                      <li>msg_exists: true</li>

                    </ul>
                  </td>
                </tr>

              </tbody>
            </table>





        <h3 id="vega.PeggedOrder">PeggedOrder</h3>
        <p></p>


          <table class="field-table">
            <thead>
              <tr><td>Field</td><td>Type</td><td>Label</td><td>Description</td></tr>
            </thead>
            <tbody>

                <tr>
                  <td>reference</td>
                  <td><a href="#vega.PeggedReference">PeggedReference</a></td>
                  <td></td>
                  <td><p>Which price point are we linked to </p></td>
                </tr>

                <tr>
                  <td>offset</td>
                  <td><a href="#int64">int64</a></td>
                  <td></td>
                  <td><p>Offset from the price reference </p></td>
                </tr>

            </tbody>
          </table>





        <h3 id="vega.Position">Position</h3>
        <p>Represents position data for a party on the specified market on Vega.</p>


          <table class="field-table">
            <thead>
              <tr><td>Field</td><td>Type</td><td>Label</td><td>Description</td></tr>
            </thead>
            <tbody>

                <tr>
                  <td>marketID</td>
                  <td><a href="#string">string</a></td>
                  <td></td>
                  <td><p>Market identifier. </p></td>
                </tr>

                <tr>
                  <td>partyID</td>
                  <td><a href="#string">string</a></td>
                  <td></td>
                  <td><p>Party identifier. </p></td>
                </tr>

                <tr>
                  <td>openVolume</td>
                  <td><a href="#int64">int64</a></td>
                  <td></td>
                  <td><p>Open volume for the position. Value is signed &#43;ve for long and -ve for short. </p></td>
                </tr>

                <tr>
                  <td>realisedPNL</td>
                  <td><a href="#int64">int64</a></td>
                  <td></td>
                  <td><p>Realised profit and loss for the position. Value is signed &#43;ve for long and -ve for short. </p></td>
                </tr>

                <tr>
                  <td>unrealisedPNL</td>
                  <td><a href="#int64">int64</a></td>
                  <td></td>
                  <td><p>Unrealised profit and loss for the position. Value is signed &#43;ve for long and -ve for short. </p></td>
                </tr>

                <tr>
                  <td>averageEntryPrice</td>
                  <td><a href="#uint64">uint64</a></td>
                  <td></td>
                  <td><p>Average entry price for the position, the price is an integer, for example <tt>123456</tt> is a correctly
formatted price of <tt>1.23456</tt> assuming market configured to 5 decimal places. </p></td>
                </tr>

                <tr>
                  <td>updatedAt</td>
                  <td><a href="#int64">int64</a></td>
                  <td></td>
                  <td><p>last time the position was updated </p></td>
                </tr>

            </tbody>
          </table>





        <h3 id="vega.PositionTrade">PositionTrade</h3>
        <p></p>


          <table class="field-table">
            <thead>
              <tr><td>Field</td><td>Type</td><td>Label</td><td>Description</td></tr>
            </thead>
            <tbody>

                <tr>
                  <td>volume</td>
                  <td><a href="#int64">int64</a></td>
                  <td></td>
                  <td><p>Volume for the position trade. Value is signed &#43;ve for long and -ve for short. </p></td>
                </tr>

                <tr>
                  <td>price</td>
                  <td><a href="#uint64">uint64</a></td>
                  <td></td>
                  <td><p>Price for the position trade, the price is an integer, for example <tt>123456</tt> is a correctly
formatted price of <tt>1.23456</tt> assuming market configured to 5 decimal places. </p></td>
                </tr>

            </tbody>
          </table>





        <h3 id="vega.Price">Price</h3>
        <p></p>


          <table class="field-table">
            <thead>
              <tr><td>Field</td><td>Type</td><td>Label</td><td>Description</td></tr>
            </thead>
            <tbody>

                <tr>
                  <td>value</td>
                  <td><a href="#uint64">uint64</a></td>
                  <td></td>
                  <td><p>Price value, given as an integer, for example <tt>123456</tt> is a correctly
formatted price of <tt>1.23456</tt> assuming market configured to 5 decimal places. </p></td>
                </tr>

            </tbody>
          </table>





        <h3 id="vega.PriceLevel">PriceLevel</h3>
        <p>Represents a price level from market depth or order book data.</p>


          <table class="field-table">
            <thead>
              <tr><td>Field</td><td>Type</td><td>Label</td><td>Description</td></tr>
            </thead>
            <tbody>

                <tr>
                  <td>price</td>
                  <td><a href="#uint64">uint64</a></td>
                  <td></td>
                  <td><p>Price for the price level, the price is an integer, for example <tt>123456</tt> is a correctly
formatted price of <tt>1.23456</tt> assuming market configured to 5 decimal places. </p></td>
                </tr>

                <tr>
                  <td>numberOfOrders</td>
                  <td><a href="#uint64">uint64</a></td>
                  <td></td>
                  <td><p>Number of orders at the price level. </p></td>
                </tr>

                <tr>
                  <td>volume</td>
                  <td><a href="#uint64">uint64</a></td>
                  <td></td>
                  <td><p>Volume at the price level. </p></td>
                </tr>

            </tbody>
          </table>





        <h3 id="vega.RiskFactor">RiskFactor</h3>
        <p>Risk factors are used to calculate the current risk associated with orders trading on a given market.</p>


          <table class="field-table">
            <thead>
              <tr><td>Field</td><td>Type</td><td>Label</td><td>Description</td></tr>
            </thead>
            <tbody>

                <tr>
                  <td>market</td>
                  <td><a href="#string">string</a></td>
                  <td></td>
                  <td><p>Market ID that relates to this risk factor. </p></td>
                </tr>

                <tr>
                  <td>short</td>
                  <td><a href="#double">double</a></td>
                  <td></td>
                  <td><p>Short Risk factor value. </p></td>
                </tr>

                <tr>
                  <td>long</td>
                  <td><a href="#double">double</a></td>
                  <td></td>
                  <td><p>Long Risk factor value. </p></td>
                </tr>

            </tbody>
          </table>





        <h3 id="vega.RiskResult">RiskResult</h3>
        <p>Risk results are calculated internally by Vega to attempt to maintain safe trading.</p>


          <table class="field-table">
            <thead>
              <tr><td>Field</td><td>Type</td><td>Label</td><td>Description</td></tr>
            </thead>
            <tbody>

                <tr>
                  <td>updatedTimestamp</td>
                  <td><a href="#int64">int64</a></td>
                  <td></td>
                  <td><p>Timestamp for when risk factors were generated. </p></td>
                </tr>

                <tr>
                  <td>riskFactors</td>
                  <td><a href="#vega.RiskResult.RiskFactorsEntry">RiskResult.RiskFactorsEntry</a></td>
                  <td>repeated</td>
                  <td><p>Risk factors (long and short) for each margin-able asset/currency (usually == settlement assets) in the market. </p></td>
                </tr>

                <tr>
                  <td>nextUpdateTimestamp</td>
                  <td><a href="#int64">int64</a></td>
                  <td></td>
                  <td><p>Timestamp for when risk factors are expected to change (or empty if risk factors are continually updated). </p></td>
                </tr>

                <tr>
                  <td>predictedNextRiskFactors</td>
                  <td><a href="#vega.RiskResult.PredictedNextRiskFactorsEntry">RiskResult.PredictedNextRiskFactorsEntry</a></td>
                  <td>repeated</td>
                  <td><p>Predicted risk factors at next change (what they would be if the change occurred now). </p></td>
                </tr>

            </tbody>
          </table>





        <h3 id="vega.RiskResult.PredictedNextRiskFactorsEntry">RiskResult.PredictedNextRiskFactorsEntry</h3>
        <p></p>


          <table class="field-table">
            <thead>
              <tr><td>Field</td><td>Type</td><td>Label</td><td>Description</td></tr>
            </thead>
            <tbody>

                <tr>
                  <td>key</td>
                  <td><a href="#string">string</a></td>
                  <td></td>
                  <td><p> </p></td>
                </tr>

                <tr>
                  <td>value</td>
                  <td><a href="#vega.RiskFactor">RiskFactor</a></td>
                  <td></td>
                  <td><p> </p></td>
                </tr>

            </tbody>
          </table>





        <h3 id="vega.RiskResult.RiskFactorsEntry">RiskResult.RiskFactorsEntry</h3>
        <p></p>


          <table class="field-table">
            <thead>
              <tr><td>Field</td><td>Type</td><td>Label</td><td>Description</td></tr>
            </thead>
            <tbody>

                <tr>
                  <td>key</td>
                  <td><a href="#string">string</a></td>
                  <td></td>
                  <td><p> </p></td>
                </tr>

                <tr>
                  <td>value</td>
                  <td><a href="#vega.RiskFactor">RiskFactor</a></td>
                  <td></td>
                  <td><p> </p></td>
                </tr>

            </tbody>
          </table>





        <h3 id="vega.Signature">Signature</h3>
        <p>A signature to be authenticate a transaction</p><p>and to be verified by the vega network</p>


          <table class="field-table">
            <thead>
              <tr><td>Field</td><td>Type</td><td>Label</td><td>Description</td></tr>
            </thead>
            <tbody>

                <tr>
                  <td>sig</td>
                  <td><a href="#bytes">bytes</a></td>
                  <td></td>
                  <td><p>The bytes of the signature </p></td>
                </tr>

                <tr>
                  <td>algo</td>
                  <td><a href="#string">string</a></td>
                  <td></td>
                  <td><p>The algorithm used to create the signature </p></td>
                </tr>

                <tr>
                  <td>version</td>
                  <td><a href="#uint64">uint64</a></td>
                  <td></td>
                  <td><p>The version of the signature used to create the signature </p></td>
                </tr>

            </tbody>
          </table>





        <h3 id="vega.SignedBundle">SignedBundle</h3>
        <p>A bundle of a transaction and it's signature.</p>


          <table class="field-table">
            <thead>
              <tr><td>Field</td><td>Type</td><td>Label</td><td>Description</td></tr>
            </thead>
            <tbody>

                <tr>
                  <td>tx</td>
                  <td><a href="#bytes">bytes</a></td>
                  <td></td>
                  <td><p>Transaction payload (proto marshalled). </p></td>
                </tr>

                <tr>
                  <td>sig</td>
                  <td><a href="#vega.Signature">Signature</a></td>
                  <td></td>
                  <td><p>The signature authenticating the transaction. </p></td>
                </tr>

            </tbody>
          </table>





        <h3 id="vega.Statistics">Statistics</h3>
        <p>Vega domain specific statistics as reported by the node the caller is connected to.</p>


          <table class="field-table">
            <thead>
              <tr><td>Field</td><td>Type</td><td>Label</td><td>Description</td></tr>
            </thead>
            <tbody>

                <tr>
                  <td>blockHeight</td>
                  <td><a href="#uint64">uint64</a></td>
                  <td></td>
                  <td><p>Current block height as reported by the Vega blockchain. </p></td>
                </tr>

                <tr>
                  <td>backlogLength</td>
                  <td><a href="#uint64">uint64</a></td>
                  <td></td>
                  <td><p>Current backlog length (number of transactions) that are waiting to be included in a block. </p></td>
                </tr>

                <tr>
                  <td>totalPeers</td>
                  <td><a href="#uint64">uint64</a></td>
                  <td></td>
                  <td><p>Total number of connected peers to this node. </p></td>
                </tr>

                <tr>
                  <td>genesisTime</td>
                  <td><a href="#string">string</a></td>
                  <td></td>
                  <td><p>Genesis block date and time formatted in ISO-8601 datetime format with nanosecond precision. </p></td>
                </tr>

                <tr>
                  <td>currentTime</td>
                  <td><a href="#string">string</a></td>
                  <td></td>
                  <td><p>Current system date and time formatted in ISO-8601 datetime format with nanosecond precision. </p></td>
                </tr>

                <tr>
                  <td>vegaTime</td>
                  <td><a href="#string">string</a></td>
                  <td></td>
                  <td><p>Current Vega date and time formatted in ISO-8601 datetime format with nanosecond precision. </p></td>
                </tr>

                <tr>
                  <td>status</td>
                  <td><a href="#vega.ChainStatus">ChainStatus</a></td>
                  <td></td>
                  <td><p>Status of the connection to the Vega blockchain.
See <a href="#vega.ChainStatus"><tt>ChainStatus</tt></a>. </p></td>
                </tr>

                <tr>
                  <td>txPerBlock</td>
                  <td><a href="#uint64">uint64</a></td>
                  <td></td>
                  <td><p>Transactions per block. </p></td>
                </tr>

                <tr>
                  <td>averageTxBytes</td>
                  <td><a href="#uint64">uint64</a></td>
                  <td></td>
                  <td><p>Average transaction size in bytes. </p></td>
                </tr>

                <tr>
                  <td>averageOrdersPerBlock</td>
                  <td><a href="#uint64">uint64</a></td>
                  <td></td>
                  <td><p>Average orders per block. </p></td>
                </tr>

                <tr>
                  <td>tradesPerSecond</td>
                  <td><a href="#uint64">uint64</a></td>
                  <td></td>
                  <td><p>Trades emitted per second. </p></td>
                </tr>

                <tr>
                  <td>ordersPerSecond</td>
                  <td><a href="#uint64">uint64</a></td>
                  <td></td>
                  <td><p>Orders affected per second. </p></td>
                </tr>

                <tr>
                  <td>totalMarkets</td>
                  <td><a href="#uint64">uint64</a></td>
                  <td></td>
                  <td><p>Total markets on this Vega network. </p></td>
                </tr>

                <tr>
                  <td>totalAmendOrder</td>
                  <td><a href="#uint64">uint64</a></td>
                  <td></td>
                  <td><p>Total number of order amendments since genesis (on all markets). </p></td>
                </tr>

                <tr>
                  <td>totalCancelOrder</td>
                  <td><a href="#uint64">uint64</a></td>
                  <td></td>
                  <td><p>Total number of order cancellations since genesis (on all markets). </p></td>
                </tr>

                <tr>
                  <td>totalCreateOrder</td>
                  <td><a href="#uint64">uint64</a></td>
                  <td></td>
                  <td><p>Total number of order submissions since genesis (on all markets). </p></td>
                </tr>

                <tr>
                  <td>totalOrders</td>
                  <td><a href="#uint64">uint64</a></td>
                  <td></td>
                  <td><p>Total number of orders affected since genesis (on all markets). </p></td>
                </tr>

                <tr>
                  <td>totalTrades</td>
                  <td><a href="#uint64">uint64</a></td>
                  <td></td>
                  <td><p>Total number of trades emitted since genesis (on all markets). </p></td>
                </tr>

                <tr>
                  <td>orderSubscriptions</td>
                  <td><a href="#uint32">uint32</a></td>
                  <td></td>
                  <td><p>Current number of stream subscribers to order data. </p></td>
                </tr>

                <tr>
                  <td>tradeSubscriptions</td>
                  <td><a href="#uint32">uint32</a></td>
                  <td></td>
                  <td><p>Current number of stream subscribers to trade data. </p></td>
                </tr>

                <tr>
                  <td>candleSubscriptions</td>
                  <td><a href="#uint32">uint32</a></td>
                  <td></td>
                  <td><p>Current number of stream subscribers to candle-stick data. </p></td>
                </tr>

                <tr>
                  <td>marketDepthSubscriptions</td>
                  <td><a href="#uint32">uint32</a></td>
                  <td></td>
                  <td><p>Current number of stream subscribers to market depth data. </p></td>
                </tr>

                <tr>
                  <td>positionsSubscriptions</td>
                  <td><a href="#uint32">uint32</a></td>
                  <td></td>
                  <td><p>Current number of stream subscribers to positions data. </p></td>
                </tr>

                <tr>
                  <td>accountSubscriptions</td>
                  <td><a href="#uint32">uint32</a></td>
                  <td></td>
                  <td><p>Current number of stream subscribers to account data. </p></td>
                </tr>

                <tr>
                  <td>marketDataSubscriptions</td>
                  <td><a href="#uint32">uint32</a></td>
                  <td></td>
                  <td><p>Current number of stream subscribers to market data. </p></td>
                </tr>

                <tr>
                  <td>appVersionHash</td>
                  <td><a href="#string">string</a></td>
                  <td></td>
                  <td><p>The version hash of the Vega node software. </p></td>
                </tr>

                <tr>
                  <td>appVersion</td>
                  <td><a href="#string">string</a></td>
                  <td></td>
                  <td><p>The version of the Vega node software. </p></td>
                </tr>

                <tr>
                  <td>chainVersion</td>
                  <td><a href="#string">string</a></td>
                  <td></td>
                  <td><p>The version of the underlying Vega blockchain. </p></td>
                </tr>

                <tr>
                  <td>blockDuration</td>
                  <td><a href="#uint64">uint64</a></td>
                  <td></td>
                  <td><p>Current block duration, in nanoseconds. </p></td>
                </tr>

                <tr>
                  <td>uptime</td>
                  <td><a href="#string">string</a></td>
                  <td></td>
                  <td><p>Total uptime for this node formatted in ISO-8601 datetime format with nanosecond precision. </p></td>
                </tr>

                <tr>
                  <td>chainID</td>
                  <td><a href="#string">string</a></td>
                  <td></td>
                  <td><p>Unique identifier for the underlying Vega blockchain. </p></td>
                </tr>

                <tr>
                  <td>marketDepthUpdatesSubscriptions</td>
                  <td><a href="#uint32">uint32</a></td>
                  <td></td>
                  <td><p>Current number of stream subscribers to market depth update data. </p></td>
                </tr>

            </tbody>
          </table>





        <h3 id="vega.Timestamp">Timestamp</h3>
        <p>A timestamp in nanoseconds since epoch.</p><p>See <a href="#api.VegaTimeResponse"><tt>VegaTimeResponse</tt></a>.<tt>timestamp</tt>.</p>


          <table class="field-table">
            <thead>
              <tr><td>Field</td><td>Type</td><td>Label</td><td>Description</td></tr>
            </thead>
            <tbody>

                <tr>
                  <td>value</td>
                  <td><a href="#int64">int64</a></td>
                  <td></td>
                  <td><p>Timestamp value. </p></td>
                </tr>

            </tbody>
          </table>





        <h3 id="vega.Trade">Trade</h3>
        <p>A trade occurs when an aggressive order crosses one or more passive orders on the order book for a market on Vega.</p>


          <table class="field-table">
            <thead>
              <tr><td>Field</td><td>Type</td><td>Label</td><td>Description</td></tr>
            </thead>
            <tbody>

                <tr>
                  <td>id</td>
                  <td><a href="#string">string</a></td>
                  <td></td>
                  <td><p>Unique identifier for the trade (generated by Vega). </p></td>
                </tr>

                <tr>
                  <td>marketID</td>
                  <td><a href="#string">string</a></td>
                  <td></td>
                  <td><p>Market identifier (the market that the trade occurred on). </p></td>
                </tr>

                <tr>
                  <td>price</td>
                  <td><a href="#uint64">uint64</a></td>
                  <td></td>
                  <td><p>Price for the trade, the price is an integer, for example <tt>123456</tt> is a correctly
formatted price of <tt>1.23456</tt> assuming market configured to 5 decimal places. </p></td>
                </tr>

                <tr>
                  <td>size</td>
                  <td><a href="#uint64">uint64</a></td>
                  <td></td>
                  <td><p>Size filled for the trade. </p></td>
                </tr>

                <tr>
                  <td>buyer</td>
                  <td><a href="#string">string</a></td>
                  <td></td>
                  <td><p>Unique party identifier for the buyer. </p></td>
                </tr>

                <tr>
                  <td>seller</td>
                  <td><a href="#string">string</a></td>
                  <td></td>
                  <td><p>Unique party identifier for the seller. </p></td>
                </tr>

                <tr>
                  <td>aggressor</td>
                  <td><a href="#vega.Side">Side</a></td>
                  <td></td>
                  <td><p>Direction of the aggressive party e.g. SIDE_BUY or SIDE_SELL. See <a href="#vega.Side"><tt>Side</tt></a>. </p></td>
                </tr>

                <tr>
                  <td>buyOrder</td>
                  <td><a href="#string">string</a></td>
                  <td></td>
                  <td><p>Identifier of the order from the buy side. </p></td>
                </tr>

                <tr>
                  <td>sellOrder</td>
                  <td><a href="#string">string</a></td>
                  <td></td>
                  <td><p>Identifier of the order from the sell side. </p></td>
                </tr>

                <tr>
                  <td>timestamp</td>
                  <td><a href="#int64">int64</a></td>
                  <td></td>
                  <td><p>Timestamp for when the trade occurred, in nanoseconds since the epoch.
See <a href="#api.VegaTimeResponse"><tt>VegaTimeResponse</tt></a>.<tt>timestamp</tt>. </p></td>
                </tr>

                <tr>
                  <td>type</td>
                  <td><a href="#vega.Trade.Type">Trade.Type</a></td>
                  <td></td>
                  <td><p>Type for the trade. See <a href="#vega.Trade.Type"><tt>Trade.Type</tt></a>. </p></td>
                </tr>

                <tr>
                  <td>buyerFee</td>
                  <td><a href="#vega.Fee">Fee</a></td>
                  <td></td>
                  <td><p>Fee amount charged to the buyer party for the trade. </p></td>
                </tr>

                <tr>
                  <td>sellerFee</td>
                  <td><a href="#vega.Fee">Fee</a></td>
                  <td></td>
                  <td><p>Fee amount charged to the seller party for the trade. </p></td>
                </tr>

                <tr>
                  <td>buyerAuctionBatch</td>
                  <td><a href="#uint64">uint64</a></td>
                  <td></td>
                  <td><p>Auction batch number that the buy side order was placed in. </p></td>
                </tr>

                <tr>
                  <td>sellerAuctionBatch</td>
                  <td><a href="#uint64">uint64</a></td>
                  <td></td>
                  <td><p>Auction batch number that the sell side order was placed in. </p></td>
                </tr>

            </tbody>
          </table>





        <h3 id="vega.TradeSet">TradeSet</h3>
        <p></p>


          <table class="field-table">
            <thead>
              <tr><td>Field</td><td>Type</td><td>Label</td><td>Description</td></tr>
            </thead>
            <tbody>

                <tr>
                  <td>trades</td>
                  <td><a href="#vega.Trade">Trade</a></td>
                  <td>repeated</td>
                  <td><p>A set of one or more trades. </p></td>
                </tr>

            </tbody>
          </table>





        <h3 id="vega.Transaction">Transaction</h3>
        <p>Represents a transaction to be sent to Vega.</p>


          <table class="field-table">
            <thead>
              <tr><td>Field</td><td>Type</td><td>Label</td><td>Description</td></tr>
            </thead>
            <tbody>

                <tr>
                  <td>inputData</td>
                  <td><a href="#bytes">bytes</a></td>
                  <td></td>
                  <td><p>One of the set of Vega commands (proto marshalled). </p></td>
                </tr>

                <tr>
                  <td>nonce</td>
                  <td><a href="#uint64">uint64</a></td>
                  <td></td>
                  <td><p>A random number used to provided uniqueness and prevents
against replay attack. </p></td>
                </tr>

                <tr>
                  <td>blockHeight</td>
                  <td><a href="#uint64">uint64</a></td>
                  <td></td>
                  <td><p>The block height associated to the transaction.
This should always be current height of the node at the time of sending the Tx.
BlockHeight is used as a mechanism for replay protection. </p></td>
                </tr>

                <tr>
                  <td>address</td>
                  <td><a href="#bytes">bytes</a></td>
                  <td></td>
                  <td><p>The address of the sender. </p></td>
                </tr>

                <tr>
                  <td>pubKey</td>
                  <td><a href="#bytes">bytes</a></td>
                  <td></td>
                  <td><p>The public key of the sender. </p></td>
                </tr>

            </tbody>
          </table>





        <h3 id="vega.Transfer">Transfer</h3>
        <p>Represents a financial transfer within Vega.</p>


          <table class="field-table">
            <thead>
              <tr><td>Field</td><td>Type</td><td>Label</td><td>Description</td></tr>
            </thead>
            <tbody>

                <tr>
                  <td>owner</td>
                  <td><a href="#string">string</a></td>
                  <td></td>
                  <td><p>Party identifier for the owner of the transfer. </p></td>
                </tr>

                <tr>
                  <td>amount</td>
                  <td><a href="#vega.FinancialAmount">FinancialAmount</a></td>
                  <td></td>
                  <td><p>A financial amount (of an asset) to transfer. </p></td>
                </tr>

                <tr>
                  <td>type</td>
                  <td><a href="#vega.TransferType">TransferType</a></td>
                  <td></td>
                  <td><p>The type of transfer, gives the reason for the transfer. </p></td>
                </tr>

                <tr>
                  <td>minAmount</td>
                  <td><a href="#int64">int64</a></td>
                  <td></td>
                  <td><p>A minimum amount. </p></td>
                </tr>

            </tbody>
          </table>





        <h3 id="vega.TransferBalance">TransferBalance</h3>
        <p>Represents the balance for an account during a transfer.</p>


          <table class="field-table">
            <thead>
              <tr><td>Field</td><td>Type</td><td>Label</td><td>Description</td></tr>
            </thead>
            <tbody>

                <tr>
                  <td>account</td>
                  <td><a href="#vega.Account">Account</a></td>
                  <td></td>
                  <td><p>The account relating to the transfer </p></td>
                </tr>

                <tr>
                  <td>balance</td>
                  <td><a href="#uint64">uint64</a></td>
                  <td></td>
                  <td><p>The balance relating to the transfer </p></td>
                </tr>

            </tbody>
          </table>





        <h3 id="vega.TransferRequest">TransferRequest</h3>
        <p>Represents a request to transfer from one set of accounts to another.</p>


          <table class="field-table">
            <thead>
              <tr><td>Field</td><td>Type</td><td>Label</td><td>Description</td></tr>
            </thead>
            <tbody>

                <tr>
                  <td>fromAccount</td>
                  <td><a href="#vega.Account">Account</a></td>
                  <td>repeated</td>
                  <td><p>One or more accounts to transfer from. </p></td>
                </tr>

                <tr>
                  <td>toAccount</td>
                  <td><a href="#vega.Account">Account</a></td>
                  <td>repeated</td>
                  <td><p>One or more accounts to transfer to. </p></td>
                </tr>

                <tr>
                  <td>amount</td>
                  <td><a href="#uint64">uint64</a></td>
                  <td></td>
                  <td><p>An amount to transfer for the asset. </p></td>
                </tr>

                <tr>
                  <td>minAmount</td>
                  <td><a href="#uint64">uint64</a></td>
                  <td></td>
                  <td><p>A minimum amount. </p></td>
                </tr>

                <tr>
                  <td>asset</td>
                  <td><a href="#string">string</a></td>
                  <td></td>
                  <td><p>Asset identifier. </p></td>
                </tr>

                <tr>
                  <td>reference</td>
                  <td><a href="#string">string</a></td>
                  <td></td>
                  <td><p>A reference for auditing purposes. </p></td>
                </tr>

            </tbody>
          </table>





        <h3 id="vega.TransferResponse">TransferResponse</h3>
        <p>Represents the response from a transfer.</p>


          <table class="field-table">
            <thead>
              <tr><td>Field</td><td>Type</td><td>Label</td><td>Description</td></tr>
            </thead>
            <tbody>

                <tr>
                  <td>transfers</td>
                  <td><a href="#vega.LedgerEntry">LedgerEntry</a></td>
                  <td>repeated</td>
                  <td><p>One or more ledger entries representing the transfers. </p></td>
                </tr>

                <tr>
                  <td>balances</td>
                  <td><a href="#vega.TransferBalance">TransferBalance</a></td>
                  <td>repeated</td>
                  <td><p>One or more account balances. </p></td>
                </tr>

            </tbody>
          </table>





        <h3 id="vega.WithdrawExt">WithdrawExt</h3>
        <p></p>


          <table class="field-table">
            <thead>
              <tr><td>Field</td><td>Type</td><td>Label</td><td>Description</td></tr>
            </thead>
            <tbody>

                <tr>
                  <td>erc20</td>
                  <td><a href="#vega.Erc20WithdrawExt">Erc20WithdrawExt</a></td>
                  <td></td>
                  <td><p> </p></td>
                </tr>

            </tbody>
          </table>





        <h3 id="vega.WithdrawSubmission">WithdrawSubmission</h3>
        <p>A request for withdrawing funds from a trader</p>


          <table class="field-table">
            <thead>
              <tr><td>Field</td><td>Type</td><td>Label</td><td>Description</td></tr>
            </thead>
            <tbody>

                <tr>
                  <td>partyID</td>
                  <td><a href="#string">string</a></td>
                  <td></td>
                  <td><p>The party which wants to withdraw funds </p></td>
                </tr>

                <tr>
                  <td>amount</td>
                  <td><a href="#uint64">uint64</a></td>
                  <td></td>
                  <td><p>The amount to be withdrawn </p></td>
                </tr>

                <tr>
                  <td>asset</td>
                  <td><a href="#string">string</a></td>
                  <td></td>
                  <td><p>The asset we want to withdraw </p></td>
                </tr>

                <tr>
                  <td>ext</td>
                  <td><a href="#vega.WithdrawExt">WithdrawExt</a></td>
                  <td></td>
                  <td><p>foreign chain specifics </p></td>
                </tr>

            </tbody>
          </table>





        <h3 id="vega.Withdrawal">Withdrawal</h3>
        <p>The representation of a withdrawal in the vega network</p>


          <table class="field-table">
            <thead>
              <tr><td>Field</td><td>Type</td><td>Label</td><td>Description</td></tr>
            </thead>
            <tbody>

                <tr>
                  <td>id</td>
                  <td><a href="#string">string</a></td>
                  <td></td>
                  <td><p>The id of the withdrawal </p></td>
                </tr>

                <tr>
                  <td>partyID</td>
                  <td><a href="#string">string</a></td>
                  <td></td>
                  <td><p>The party initiating the withdrawal </p></td>
                </tr>

                <tr>
                  <td>amount</td>
                  <td><a href="#uint64">uint64</a></td>
                  <td></td>
                  <td><p>The amount to be withdrawn </p></td>
                </tr>

                <tr>
                  <td>asset</td>
                  <td><a href="#string">string</a></td>
                  <td></td>
                  <td><p>The asset we want to withdraw funds from </p></td>
                </tr>

                <tr>
                  <td>status</td>
                  <td><a href="#vega.Withdrawal.Status">Withdrawal.Status</a></td>
                  <td></td>
                  <td><p>The status of this withdrawal </p></td>
                </tr>

                <tr>
                  <td>ref</td>
                  <td><a href="#string">string</a></td>
                  <td></td>
                  <td><p>The reference which is used by the foreign chain
to refer to this withdrawal </p></td>
                </tr>

                <tr>
                  <td>expiry</td>
                  <td><a href="#int64">int64</a></td>
                  <td></td>
                  <td><p>The time until when the withdrawal is valid </p></td>
                </tr>

                <tr>
                  <td>txHash</td>
                  <td><a href="#string">string</a></td>
                  <td></td>
                  <td><p>The hash of the foreign chain for this transaction </p></td>
                </tr>

                <tr>
                  <td>createdTimestamp</td>
                  <td><a href="#int64">int64</a></td>
                  <td></td>
                  <td><p>The time at which the network started to process this withdrawal </p></td>
                </tr>

                <tr>
                  <td>withdrawnTimestamp</td>
                  <td><a href="#int64">int64</a></td>
                  <td></td>
                  <td><p>The time at which the withdrawal was finalized by the network </p></td>
                </tr>

                <tr>
                  <td>ext</td>
                  <td><a href="#vega.WithdrawExt">WithdrawExt</a></td>
                  <td></td>
                  <td><p>foreign chain specifis </p></td>
                </tr>

            </tbody>
          </table>







        <h3 id="vega.AccountType">AccountType</h3>
        <p>Various collateral/account types as used by Vega.</p>
        <table class="enum-table">
          <thead>
            <tr><td>Name</td><td>Number</td><td>Description</td></tr>
          </thead>
          <tbody>

              <tr>
                <td>ACCOUNT_TYPE_UNSPECIFIED</td>
                <td>0</td>
                <td><p>Default value.</p></td>
              </tr>

              <tr>
                <td>ACCOUNT_TYPE_INSURANCE</td>
                <td>1</td>
                <td><p>Insurance pool accounts contain insurance pool funds for a market.</p></td>
              </tr>

              <tr>
                <td>ACCOUNT_TYPE_SETTLEMENT</td>
                <td>2</td>
                <td><p>Settlement accounts exist only during settlement or mark-to-market.</p></td>
              </tr>

              <tr>
                <td>ACCOUNT_TYPE_MARGIN</td>
                <td>3</td>
                <td><p>Margin accounts contain margin funds for a party and each party will
have multiple margin accounts, one for each market they have traded in.

Margin account funds will alter as margin requirements on positions change.</p></td>
              </tr>

              <tr>
                <td>ACCOUNT_TYPE_GENERAL</td>
                <td>4</td>
                <td><p>General accounts contains general funds for a party. A party will
have multiple general accounts, one for each asset they want
to trade with.

General accounts are where funds are initially deposited or withdrawn from.
It is also the account where funds are taken to fulfil fees and initial margin requirements.</p></td>
              </tr>

              <tr>
                <td>ACCOUNT_TYPE_FEES_INFRASTRUCTURE</td>
                <td>5</td>
                <td><p>Infrastructure accounts contain fees earned by providing infrastructure on Vega.</p></td>
              </tr>

              <tr>
                <td>ACCOUNT_TYPE_FEES_LIQUIDITY</td>
                <td>6</td>
                <td><p>Liquidity accounts contain fees earned by providing liquidity on Vega markets.</p></td>
              </tr>

              <tr>
                <td>ACCOUNT_TYPE_FEES_MAKER</td>
                <td>7</td>
                <td><p>This account is created to hold fees earned by placing orders that sit on the book
and are then matched with an incoming order to create a trade.
These fees reward traders who provide the best priced liquidity that actually allows trading to take place.</p></td>
              </tr>

              <tr>
                <td>ACCOUNT_TYPE_LOCK_WITHDRAW</td>
                <td>8</td>
                <td><p>This account is created to lock funds to be withdrawn by parties</p></td>
              </tr>

          </tbody>
        </table>

        <h3 id="vega.AuctionTrigger">AuctionTrigger</h3>
        <p>What triggered an auction (if any)</p>
        <table class="enum-table">
          <thead>
            <tr><td>Name</td><td>Number</td><td>Description</td></tr>
          </thead>
          <tbody>

              <tr>
                <td>AUCTION_TRIGGER_UNSPECIFIED</td>
                <td>0</td>
                <td><p>No auction triggered</p></td>
              </tr>

              <tr>
                <td>AUCTION_TRIGGER_BATCH</td>
                <td>1</td>
                <td><p>Batch auction</p></td>
              </tr>

              <tr>
                <td>AUCTION_TRIGGER_OPENING</td>
                <td>2</td>
                <td><p>Opening auction</p></td>
              </tr>

              <tr>
                <td>AUCTION_TRIGGER_PRICE</td>
                <td>3</td>
                <td><p>Price monitoring trigger</p></td>
              </tr>

              <tr>
                <td>AUCTION_TRIGGER_LIQUIDITY</td>
                <td>4</td>
                <td><p>liquidity monitoring trigger</p></td>
              </tr>

          </tbody>
        </table>

        <h3 id="vega.ChainStatus">ChainStatus</h3>
        <p>The Vega blockchain status as reported by the node the caller is connected to.</p>
        <table class="enum-table">
          <thead>
            <tr><td>Name</td><td>Number</td><td>Description</td></tr>
          </thead>
          <tbody>

              <tr>
                <td>CHAIN_STATUS_UNSPECIFIED</td>
                <td>0</td>
                <td><p>Default value, always invalid.</p></td>
              </tr>

              <tr>
                <td>CHAIN_STATUS_DISCONNECTED</td>
                <td>1</td>
                <td><p>Blockchain is disconnected.</p></td>
              </tr>

              <tr>
                <td>CHAIN_STATUS_REPLAYING</td>
                <td>2</td>
                <td><p>Blockchain is replaying historic transactions.</p></td>
              </tr>

              <tr>
                <td>CHAIN_STATUS_CONNECTED</td>
                <td>3</td>
                <td><p>Blockchain is connected and receiving transactions.</p></td>
              </tr>

          </tbody>
        </table>

        <h3 id="vega.Deposit.Status">Deposit.Status</h3>
        <p>The status of the deposit</p>
        <table class="enum-table">
          <thead>
            <tr><td>Name</td><td>Number</td><td>Description</td></tr>
          </thead>
          <tbody>

              <tr>
                <td>DEPOSIT_STATUS_UNSPECIFIED</td>
                <td>0</td>
                <td><p>Default value, always invalid.</p></td>
              </tr>

              <tr>
                <td>DEPOSIT_STATUS_OPEN</td>
                <td>1</td>
                <td><p>The deposit is being processed by the network</p></td>
              </tr>

              <tr>
                <td>DEPOSIT_STATUS_CANCELLED</td>
                <td>2</td>
                <td><p>The deposit has been cancelled by the network</p></td>
              </tr>

              <tr>
                <td>DEPOSIT_STATUS_FINALIZED</td>
                <td>3</td>
                <td><p>The deposit has been finalized and accounts have been updated</p></td>
              </tr>

          </tbody>
        </table>

        <h3 id="vega.Interval">Interval</h3>
        <p>Represents a set of time intervals that are used when querying for candle-stick data.</p>
        <table class="enum-table">
          <thead>
            <tr><td>Name</td><td>Number</td><td>Description</td></tr>
          </thead>
          <tbody>

              <tr>
                <td>INTERVAL_UNSPECIFIED</td>
                <td>0</td>
                <td><p>Default value, always invalid.</p></td>
              </tr>

              <tr>
                <td>INTERVAL_I1M</td>
                <td>60</td>
                <td><p>1 minute.</p></td>
              </tr>

              <tr>
                <td>INTERVAL_I5M</td>
                <td>300</td>
                <td><p>5 minutes.</p></td>
              </tr>

              <tr>
                <td>INTERVAL_I15M</td>
                <td>900</td>
                <td><p>15 minutes.</p></td>
              </tr>

              <tr>
                <td>INTERVAL_I1H</td>
                <td>3600</td>
                <td><p>1 hour.</p></td>
              </tr>

              <tr>
                <td>INTERVAL_I6H</td>
                <td>21600</td>
                <td><p>6 hours.</p></td>
              </tr>

              <tr>
                <td>INTERVAL_I1D</td>
                <td>86400</td>
                <td><p>1 day.</p></td>
              </tr>

          </tbody>
        </table>

        <h3 id="vega.MarketState">MarketState</h3>
        <p>What mode is the market currently running, also known as market state.</p>
        <table class="enum-table">
          <thead>
            <tr><td>Name</td><td>Number</td><td>Description</td></tr>
          </thead>
          <tbody>

              <tr>
                <td>MARKET_STATE_UNSPECIFIED</td>
                <td>0</td>
                <td><p>Default value, this is invalid</p></td>
              </tr>

              <tr>
                <td>MARKET_STATE_CONTINUOUS</td>
                <td>1</td>
                <td><p>Normal trading</p></td>
              </tr>

              <tr>
                <td>MARKET_STATE_BATCH_AUCTION</td>
                <td>2</td>
                <td><p>Auction trading (FBA)</p></td>
              </tr>

              <tr>
                <td>MARKET_STATE_OPENING_AUCTION</td>
                <td>3</td>
                <td><p>Opening auction</p></td>
              </tr>

              <tr>
                <td>MARKET_STATE_MONITORING_AUCTION</td>
                <td>4</td>
                <td><p>Auction triggered by monitoring</p></td>
              </tr>

          </tbody>
        </table>

        <h3 id="vega.NodeSignatureKind">NodeSignatureKind</h3>
        <p>The kind of the signature created by a node, for example, whitelisting a new asset, withdrawal etc.</p>
        <table class="enum-table">
          <thead>
            <tr><td>Name</td><td>Number</td><td>Description</td></tr>
          </thead>
          <tbody>

              <tr>
                <td>NODE_SIGNATURE_KIND_UNSPECIFIED</td>
                <td>0</td>
                <td><p>represents a unspecified / missing value from the input</p></td>
              </tr>

              <tr>
                <td>NODE_SIGNATURE_KIND_ASSET_NEW</td>
                <td>1</td>
                <td><p>represents a signature for a new asset whitelisting</p></td>
              </tr>

              <tr>
                <td>NODE_SIGNATURE_KIND_ASSET_WITHDRAWAL</td>
                <td>2</td>
                <td><p>represents a signature for a asset withdrawal</p></td>
              </tr>

          </tbody>
        </table>

        <h3 id="vega.Order.Status">Order.Status</h3>
        <p>Status values for an order.</p><p>See resulting status in <a href="https://docs.vega.xyz/docs/trading-questions/#what-order-types-are-available-to-trade-on-vega">What order types are available to trade on Vega?</a> for more detail.</p>
        <table class="enum-table">
          <thead>
            <tr><td>Name</td><td>Number</td><td>Description</td></tr>
          </thead>
          <tbody>

              <tr>
                <td>STATUS_INVALID</td>
                <td>0</td>
                <td><p>Default value, always invalid.</p></td>
              </tr>

              <tr>
                <td>STATUS_ACTIVE</td>
                <td>1</td>
                <td><p>Used for active unfilled or partially filled orders.</p></td>
              </tr>

              <tr>
                <td>STATUS_EXPIRED</td>
                <td>2</td>
                <td><p>Used for expired GTT orders.</p></td>
              </tr>

              <tr>
                <td>STATUS_CANCELLED</td>
                <td>3</td>
                <td><p>Used for orders cancelled by the party that created the order.</p></td>
              </tr>

              <tr>
                <td>STATUS_STOPPED</td>
                <td>4</td>
                <td><p>Used for unfilled FOK or IOC orders, and for orders that were stopped by the network.</p></td>
              </tr>

              <tr>
                <td>STATUS_FILLED</td>
                <td>5</td>
                <td><p>Used for closed fully filled orders.</p></td>
              </tr>

              <tr>
                <td>STATUS_REJECTED</td>
                <td>6</td>
                <td><p>Used for orders when not enough collateral was available to fill the margin requirements.</p></td>
              </tr>

              <tr>
                <td>STATUS_PARTIALLY_FILLED</td>
                <td>7</td>
                <td><p>Used for closed partially filled IOC orders.</p></td>
              </tr>

          </tbody>
        </table>

        <h3 id="vega.Order.TimeInForce">Order.TimeInForce</h3>
        <p>Time in Force for an order.</p><p>See <a href="https://docs.vega.xyz/docs/trading-questions/#what-order-types-are-available-to-trade-on-vega">What order types are available to trade on Vega?</a> for more detail.</p>
        <table class="enum-table">
          <thead>
            <tr><td>Name</td><td>Number</td><td>Description</td></tr>
          </thead>
          <tbody>

              <tr>
                <td>TIF_UNSPECIFIED</td>
                <td>0</td>
                <td><p>Default value for TimeInForce, can be valid for an amend.</p></td>
              </tr>

              <tr>
                <td>TIF_GTC</td>
                <td>1</td>
                <td><p>Good until cancelled.</p></td>
              </tr>

              <tr>
                <td>TIF_GTT</td>
                <td>2</td>
                <td><p>Good until specified time.</p></td>
              </tr>

              <tr>
                <td>TIF_IOC</td>
                <td>3</td>
                <td><p>Immediate or cancel.</p></td>
              </tr>

              <tr>
                <td>TIF_FOK</td>
                <td>4</td>
                <td><p>Fill or kill.</p></td>
              </tr>

              <tr>
                <td>TIF_GFA</td>
                <td>5</td>
                <td><p>good for auction</p></td>
              </tr>

              <tr>
                <td>TIF_GFN</td>
                <td>6</td>
                <td><p>good for normal</p></td>
              </tr>

          </tbody>
        </table>

        <h3 id="vega.Order.Type">Order.Type</h3>
        <p>Type values for an order.</p>
        <table class="enum-table">
          <thead>
            <tr><td>Name</td><td>Number</td><td>Description</td></tr>
          </thead>
          <tbody>

              <tr>
                <td>TYPE_UNSPECIFIED</td>
                <td>0</td>
                <td><p>Default value, always invalid.</p></td>
              </tr>

              <tr>
                <td>TYPE_LIMIT</td>
                <td>1</td>
                <td><p>Used for Limit orders.</p></td>
              </tr>

              <tr>
                <td>TYPE_MARKET</td>
                <td>2</td>
                <td><p>Used for Market orders.</p></td>
              </tr>

              <tr>
                <td>TYPE_NETWORK</td>
                <td>3</td>
                <td><p>Used for orders where the initiating party is the network (with distressed traders).</p></td>
              </tr>

          </tbody>
        </table>

        <h3 id="vega.OrderError">OrderError</h3>
        <p>OrderError codes are returned in the <tt><a href="#vega.Order">Order</a>.reason</tt> field.</p><p>If there is an issue with an order during it's life-cycle, it will be marked with <tt>status.ORDER_STATUS_REJECTED</tt>.</p>
        <table class="enum-table">
          <thead>
            <tr><td>Name</td><td>Number</td><td>Description</td></tr>
          </thead>
          <tbody>

              <tr>
                <td>ORDER_ERROR_NONE</td>
                <td>0</td>
                <td><p>Default value, no error reported.</p></td>
              </tr>

              <tr>
                <td>ORDER_ERROR_INVALID_MARKET_ID</td>
                <td>1</td>
                <td><p>Order was submitted for a market that does not exist.</p></td>
              </tr>

              <tr>
                <td>ORDER_ERROR_INVALID_ORDER_ID</td>
                <td>2</td>
                <td><p>Order was submitted with an invalid identifier.</p></td>
              </tr>

              <tr>
                <td>ORDER_ERROR_OUT_OF_SEQUENCE</td>
                <td>3</td>
                <td><p>Order was amended with a sequence number that was not previous version &#43; 1.</p></td>
              </tr>

              <tr>
                <td>ORDER_ERROR_INVALID_REMAINING_SIZE</td>
                <td>4</td>
                <td><p>Order was amended with an invalid remaining size (e.g. remaining greater than total size).</p></td>
              </tr>

              <tr>
                <td>ORDER_ERROR_TIME_FAILURE</td>
                <td>5</td>
                <td><p>Node was unable to get Vega (blockchain) time.</p></td>
              </tr>

              <tr>
                <td>ORDER_ERROR_REMOVAL_FAILURE</td>
                <td>6</td>
                <td><p>Failed to remove an order from the book.</p></td>
              </tr>

              <tr>
                <td>ORDER_ERROR_INVALID_EXPIRATION_DATETIME</td>
                <td>7</td>
                <td><p>An order with <tt>TimeInForce.TIF_GTT</tt> was submitted or amended
with an expiration that was badly formatted or otherwise invalid.</p></td>
              </tr>

              <tr>
                <td>ORDER_ERROR_INVALID_ORDER_REFERENCE</td>
                <td>8</td>
                <td><p>Order was submitted or amended with an invalid reference field.</p></td>
              </tr>

              <tr>
                <td>ORDER_ERROR_EDIT_NOT_ALLOWED</td>
                <td>9</td>
                <td><p>Order amend was submitted for an order field that cannot not be amended (e.g. order identifier).</p></td>
              </tr>

              <tr>
                <td>ORDER_ERROR_AMEND_FAILURE</td>
                <td>10</td>
                <td><p>Amend failure because amend details do not match original order.</p></td>
              </tr>

              <tr>
                <td>ORDER_ERROR_NOT_FOUND</td>
                <td>11</td>
                <td><p>Order not found in an order book or store.</p></td>
              </tr>

              <tr>
                <td>ORDER_ERROR_INVALID_PARTY_ID</td>
                <td>12</td>
                <td><p>Order was submitted with an invalid or missing party identifier.</p></td>
              </tr>

              <tr>
                <td>ORDER_ERROR_MARKET_CLOSED</td>
                <td>13</td>
                <td><p>Order was submitted for a market that has closed.</p></td>
              </tr>

              <tr>
                <td>ORDER_ERROR_MARGIN_CHECK_FAILED</td>
                <td>14</td>
                <td><p>Order was submitted, but the party did not have enough collateral to cover the order.</p></td>
              </tr>

              <tr>
                <td>ORDER_ERROR_MISSING_GENERAL_ACCOUNT</td>
                <td>15</td>
                <td><p>Order was submitted, but the party did not have an account for this asset.</p></td>
              </tr>

              <tr>
                <td>ORDER_ERROR_INTERNAL_ERROR</td>
                <td>16</td>
                <td><p>Unspecified internal error.</p></td>
              </tr>

              <tr>
                <td>ORDER_ERROR_INVALID_SIZE</td>
                <td>17</td>
                <td><p>Order was submitted with an invalid or missing size (e.g. 0).</p></td>
              </tr>

              <tr>
                <td>ORDER_ERROR_INVALID_PERSISTENCE</td>
                <td>18</td>
                <td><p>Order was submitted with an invalid persistence for its type.</p></td>
              </tr>

              <tr>
                <td>ORDER_ERROR_INVALID_TYPE</td>
                <td>19</td>
                <td><p>Order was submitted with an invalid type field.</p></td>
              </tr>

              <tr>
                <td>ORDER_ERROR_SELF_TRADING</td>
                <td>20</td>
                <td><p>Order was stopped as it would have traded with another order submitted from the same party.</p></td>
              </tr>

              <tr>
                <td>ORDER_ERROR_INSUFFICIENT_FUNDS_TO_PAY_FEES</td>
                <td>21</td>
                <td><p>Order was submitted, but the party did not have enough collateral to cover the fees for the order.</p></td>
              </tr>

              <tr>
                <td>ORDER_ERROR_INCORRECT_MARKET_TYPE</td>
                <td>22</td>
                <td><p>Order was submitted with an incorrect or invalid market type.</p></td>
              </tr>

              <tr>
                <td>ORDER_ERROR_INVALID_TIME_IN_FORCE</td>
                <td>23</td>
                <td><p>Order was submitted with invalid time in force</p></td>
              </tr>

              <tr>
                <td>ORDER_ERROR_GFN_ORDER_DURING_AN_AUCTION</td>
                <td>24</td>
                <td><p>A GFN order has got to the market when it is in auction mode</p></td>
              </tr>

              <tr>
                <td>ORDER_ERROR_GFA_ORDER_DURING_CONTINUOUS_TRADING</td>
                <td>25</td>
                <td><p>A GFA order has got to the market when it is in continuous trading mode</p></td>
              </tr>

              <tr>
                <td>ORDER_ERROR_CANNOT_AMEND_TO_GTT_WITHOUT_EXPIRYAT</td>
                <td>26</td>
                <td><p>Attempt to amend order to GTT without ExpiryAt</p></td>
              </tr>

              <tr>
                <td>ORDER_ERROR_EXPIRYAT_BEFORE_CREATEDAT</td>
                <td>27</td>
                <td><p>Attempt to amend ExpiryAt to a value before CreatedAt</p></td>
              </tr>

              <tr>
                <td>ORDER_ERROR_CANNOT_HAVE_GTC_AND_EXPIRYAT</td>
                <td>28</td>
                <td><p>Attempt to amend to GTC without an ExpiryAt value</p></td>
              </tr>

              <tr>
                <td>ORDER_ERROR_CANNOT_AMEND_TO_FOK_OR_IOC</td>
                <td>29</td>
                <td><p>Amending to FOK or IOC is invalid</p></td>
              </tr>

              <tr>
                <td>ORDER_ERROR_CANNOT_AMEND_TO_GFA_OR_GFN</td>
                <td>30</td>
                <td><p>Amending to GFA or GFN is invalid</p></td>
              </tr>

              <tr>
                <td>ORDER_ERROR_CANNOT_AMEND_FROM_GFA_OR_GFN</td>
                <td>31</td>
                <td><p>Amending from GFA or GFN is invalid</p></td>
              </tr>

              <tr>
                <td>ORDER_ERROR_CANNOT_SEND_IOC_ORDER_DURING_AUCTION</td>
                <td>32</td>
                <td><p>IOC orders are not allowed during auction</p></td>
              </tr>

              <tr>
                <td>ORDER_ERROR_CANNOT_SEND_FOK_ORDER_DURING_AUCTION</td>
                <td>33</td>
                <td><p>FOK orders are not allowed during auction</p></td>
              </tr>

              <tr>
<<<<<<< HEAD
                <td>ORDER_ERROR_MUST_BE_LIMIT_ORDER</td>
                <td>34</td>
                <td><p>Pegged orders must be LIMIT orders</p></td>
              </tr>

              <tr>
                <td>ORDER_ERROR_MUST_BE_GTT_OR_GTC</td>
                <td>35</td>
                <td><p>Pegged orders can only have TIF GTC or GTT</p></td>
              </tr>

              <tr>
                <td>ORDER_ERROR_WITHOUT_REFERENCE_PRICE</td>
                <td>36</td>
                <td><p>Pegged order must have a reference price</p></td>
              </tr>

              <tr>
                <td>ORDER_ERROR_BUY_CANNOT_REFERENCE_BEST_ASK_PRICE</td>
                <td>37</td>
                <td><p>Buy pegged order cannot reference best ask price</p></td>
              </tr>

              <tr>
                <td>ORDER_ERROR_OFFSET_MUST_BE_LESS_OR_EQUAL_TO_ZERO</td>
                <td>38</td>
                <td><p>Pegged order offset must be &lt;= 0</p></td>
              </tr>

              <tr>
                <td>ORDER_ERROR_OFFSET_MUST_BE_LESS_THAN_ZERO</td>
                <td>39</td>
                <td><p>Pegged order offset must be &lt; 0</p></td>
              </tr>

              <tr>
                <td>ORDER_ERROR_OFFSET_MUST_BE_GREATER_OR_EQUAL_TO_ZERO</td>
                <td>40</td>
                <td><p>Pegged order offset must be &gt;= 0</p></td>
              </tr>

              <tr>
                <td>ORDER_ERROR_SELL_CANNOT_REFERENCE_BEST_BID_PRICE</td>
                <td>41</td>
                <td><p>Sell pegged order cannot reference best bid price</p></td>
              </tr>

              <tr>
                <td>ORDER_ERROR_OFFSET_MUST_BE_GREATER_THAN_ZERO</td>
                <td>42</td>
                <td><p>Pegged order offset must be &gt; zero</p></td>
              </tr>

          </tbody>
        </table>

        <h3 id="vega.PeggedReference">PeggedReference</h3>
        <p>Which price point is the pegged order linked to</p>
        <table class="enum-table">
          <thead>
            <tr><td>Name</td><td>Number</td><td>Description</td></tr>
          </thead>
          <tbody>

              <tr>
                <td>PEGGED_REFERENCE_UNSPECIFIED</td>
                <td>0</td>
                <td><p>No reference given</p></td>
              </tr>

              <tr>
                <td>PEGGED_REFERENCE_MID</td>
                <td>1</td>
                <td><p>MID price</p></td>
              </tr>

              <tr>
                <td>PEGGED_REFERENCE_BEST_BID</td>
                <td>2</td>
                <td><p>BEST BID price</p></td>
              </tr>

              <tr>
                <td>PEGGED_REFERENCE_BEST_ASK</td>
                <td>3</td>
                <td><p>BEST BID price</p></td>
=======
                <td>ORDER_ERROR_INSUFFICIENT_ASSET_BALANCE</td>
                <td>34</td>
                <td><p>The party have an insufficient balance, or don&#39;t have
a general account to submit the order (no deposits made
for the required asset).</p></td>
>>>>>>> 4750bb7d
              </tr>

          </tbody>
        </table>

        <h3 id="vega.Side">Side</h3>
        <p>A side relates to the direction of an order, to Buy, or Sell.</p>
        <table class="enum-table">
          <thead>
            <tr><td>Name</td><td>Number</td><td>Description</td></tr>
          </thead>
          <tbody>

              <tr>
                <td>SIDE_UNSPECIFIED</td>
                <td>0</td>
                <td><p>Default value, always invalid.</p></td>
              </tr>

              <tr>
                <td>SIDE_BUY</td>
                <td>1</td>
                <td><p>Buy order.</p></td>
              </tr>

              <tr>
                <td>SIDE_SELL</td>
                <td>2</td>
                <td><p>Sell order.</p></td>
              </tr>

          </tbody>
        </table>

        <h3 id="vega.Trade.Type">Trade.Type</h3>
        <p>Type values for a trade.</p>
        <table class="enum-table">
          <thead>
            <tr><td>Name</td><td>Number</td><td>Description</td></tr>
          </thead>
          <tbody>

              <tr>
                <td>TYPE_UNSPECIFIED</td>
                <td>0</td>
                <td><p>Default value, always invalid.</p></td>
              </tr>

              <tr>
                <td>TYPE_DEFAULT</td>
                <td>1</td>
                <td><p>Normal trading between two parties.</p></td>
              </tr>

              <tr>
                <td>TYPE_NETWORK_CLOSE_OUT_GOOD</td>
                <td>2</td>
                <td><p>Trading initiated by the network with another party on the book,
which helps to zero-out the positions of one or more distressed parties.</p></td>
              </tr>

              <tr>
                <td>TYPE_NETWORK_CLOSE_OUT_BAD</td>
                <td>3</td>
                <td><p>Trading initiated by the network with another party off the book,
with a distressed party in order to zero-out the position of the party.</p></td>
              </tr>

          </tbody>
        </table>

        <h3 id="vega.TransferType">TransferType</h3>
        <p>Transfers can occur between parties on Vega, these are the types that indicate why a transfer took place.</p>
        <table class="enum-table">
          <thead>
            <tr><td>Name</td><td>Number</td><td>Description</td></tr>
          </thead>
          <tbody>

              <tr>
                <td>TRANSFER_TYPE_UNSPECIFIED</td>
                <td>0</td>
                <td><p>Default value, always invalid.</p></td>
              </tr>

              <tr>
                <td>TRANSFER_TYPE_LOSS</td>
                <td>1</td>
                <td><p>Loss.</p></td>
              </tr>

              <tr>
                <td>TRANSFER_TYPE_WIN</td>
                <td>2</td>
                <td><p>Win.</p></td>
              </tr>

              <tr>
                <td>TRANSFER_TYPE_CLOSE</td>
                <td>3</td>
                <td><p>Close.</p></td>
              </tr>

              <tr>
                <td>TRANSFER_TYPE_MTM_LOSS</td>
                <td>4</td>
                <td><p>Mark to market loss.</p></td>
              </tr>

              <tr>
                <td>TRANSFER_TYPE_MTM_WIN</td>
                <td>5</td>
                <td><p>Mark to market win.</p></td>
              </tr>

              <tr>
                <td>TRANSFER_TYPE_MARGIN_LOW</td>
                <td>6</td>
                <td><p>Margin too low.</p></td>
              </tr>

              <tr>
                <td>TRANSFER_TYPE_MARGIN_HIGH</td>
                <td>7</td>
                <td><p>Margin too high.</p></td>
              </tr>

              <tr>
                <td>TRANSFER_TYPE_MARGIN_CONFISCATED</td>
                <td>8</td>
                <td><p>Margin was confiscated.</p></td>
              </tr>

              <tr>
                <td>TRANSFER_TYPE_MAKER_FEE_PAY</td>
                <td>9</td>
                <td><p>Pay maker fee.</p></td>
              </tr>

              <tr>
                <td>TRANSFER_TYPE_MAKER_FEE_RECEIVE</td>
                <td>10</td>
                <td><p>Receive maker fee.</p></td>
              </tr>

              <tr>
                <td>TRANSFER_TYPE_INFRASTRUCTURE_FEE_PAY</td>
                <td>11</td>
                <td><p>Pay infrastructure fee.</p></td>
              </tr>

              <tr>
                <td>TRANSFER_TYPE_LIQUIDITY_FEE_PAY</td>
                <td>12</td>
                <td><p>Pay liquidity fee.</p></td>
              </tr>

          </tbody>
        </table>

        <h3 id="vega.Withdrawal.Status">Withdrawal.Status</h3>
        <p>The status of the withdrawal</p>
        <table class="enum-table">
          <thead>
            <tr><td>Name</td><td>Number</td><td>Description</td></tr>
          </thead>
          <tbody>

              <tr>
                <td>WITHDRAWAL_STATUS_UNSPECIFIED</td>
                <td>0</td>
                <td><p>The default value</p></td>
              </tr>

              <tr>
                <td>WITHDRAWAL_STATUS_OPEN</td>
                <td>1</td>
                <td><p>The withdrawal is open and being processed by the network</p></td>
              </tr>

              <tr>
                <td>WITHDRAWAL_STATUS_CANCELLED</td>
                <td>2</td>
                <td><p>The withdrawal have been cancelled</p></td>
              </tr>

              <tr>
                <td>WITHDRAWAL_STATUS_FINALIZED</td>
                <td>3</td>
                <td><p>The withdrawal went through and is fully finalized (funds remove from the
vega network, and unlocked from the foreign chain bridge)</p></td>
              </tr>

          </tbody>
        </table>







    <h2 id="scalar-value-types">Scalar Value Types</h2>
    <table class="scalar-value-types-table">
      <thead>
        <tr><td>.proto Type</td><td>Notes</td><td>C++</td><td>Java</td><td>Python</td><td>Go</td><td>C#</td><td>PHP</td><td>Ruby</td></tr>
      </thead>
      <tbody>

          <tr id="double">
            <td>double</td>
            <td></td>
            <td>double</td>
            <td>double</td>
            <td>float</td>
            <td>float64</td>
            <td>double</td>
            <td>float</td>
            <td>Float</td>
          </tr>

          <tr id="float">
            <td>float</td>
            <td></td>
            <td>float</td>
            <td>float</td>
            <td>float</td>
            <td>float32</td>
            <td>float</td>
            <td>float</td>
            <td>Float</td>
          </tr>

          <tr id="int32">
            <td>int32</td>
            <td>Uses variable-length encoding. Inefficient for encoding negative numbers – if your field is likely to have negative values, use sint32 instead.</td>
            <td>int32</td>
            <td>int</td>
            <td>int</td>
            <td>int32</td>
            <td>int</td>
            <td>integer</td>
            <td>Bignum or Fixnum (as required)</td>
          </tr>

          <tr id="int64">
            <td>int64</td>
            <td>Uses variable-length encoding. Inefficient for encoding negative numbers – if your field is likely to have negative values, use sint64 instead.</td>
            <td>int64</td>
            <td>long</td>
            <td>int/long</td>
            <td>int64</td>
            <td>long</td>
            <td>integer/string</td>
            <td>Bignum</td>
          </tr>

          <tr id="uint32">
            <td>uint32</td>
            <td>Uses variable-length encoding.</td>
            <td>uint32</td>
            <td>int</td>
            <td>int/long</td>
            <td>uint32</td>
            <td>uint</td>
            <td>integer</td>
            <td>Bignum or Fixnum (as required)</td>
          </tr>

          <tr id="uint64">
            <td>uint64</td>
            <td>Uses variable-length encoding.</td>
            <td>uint64</td>
            <td>long</td>
            <td>int/long</td>
            <td>uint64</td>
            <td>ulong</td>
            <td>integer/string</td>
            <td>Bignum or Fixnum (as required)</td>
          </tr>

          <tr id="sint32">
            <td>sint32</td>
            <td>Uses variable-length encoding. Signed int value. These more efficiently encode negative numbers than regular int32s.</td>
            <td>int32</td>
            <td>int</td>
            <td>int</td>
            <td>int32</td>
            <td>int</td>
            <td>integer</td>
            <td>Bignum or Fixnum (as required)</td>
          </tr>

          <tr id="sint64">
            <td>sint64</td>
            <td>Uses variable-length encoding. Signed int value. These more efficiently encode negative numbers than regular int64s.</td>
            <td>int64</td>
            <td>long</td>
            <td>int/long</td>
            <td>int64</td>
            <td>long</td>
            <td>integer/string</td>
            <td>Bignum</td>
          </tr>

          <tr id="fixed32">
            <td>fixed32</td>
            <td>Always four bytes. More efficient than uint32 if values are often greater than 2^28.</td>
            <td>uint32</td>
            <td>int</td>
            <td>int</td>
            <td>uint32</td>
            <td>uint</td>
            <td>integer</td>
            <td>Bignum or Fixnum (as required)</td>
          </tr>

          <tr id="fixed64">
            <td>fixed64</td>
            <td>Always eight bytes. More efficient than uint64 if values are often greater than 2^56.</td>
            <td>uint64</td>
            <td>long</td>
            <td>int/long</td>
            <td>uint64</td>
            <td>ulong</td>
            <td>integer/string</td>
            <td>Bignum</td>
          </tr>

          <tr id="sfixed32">
            <td>sfixed32</td>
            <td>Always four bytes.</td>
            <td>int32</td>
            <td>int</td>
            <td>int</td>
            <td>int32</td>
            <td>int</td>
            <td>integer</td>
            <td>Bignum or Fixnum (as required)</td>
          </tr>

          <tr id="sfixed64">
            <td>sfixed64</td>
            <td>Always eight bytes.</td>
            <td>int64</td>
            <td>long</td>
            <td>int/long</td>
            <td>int64</td>
            <td>long</td>
            <td>integer/string</td>
            <td>Bignum</td>
          </tr>

          <tr id="bool">
            <td>bool</td>
            <td></td>
            <td>bool</td>
            <td>boolean</td>
            <td>boolean</td>
            <td>bool</td>
            <td>bool</td>
            <td>boolean</td>
            <td>TrueClass/FalseClass</td>
          </tr>

          <tr id="string">
            <td>string</td>
            <td>A string must always contain UTF-8 encoded or 7-bit ASCII text.</td>
            <td>string</td>
            <td>String</td>
            <td>str/unicode</td>
            <td>string</td>
            <td>string</td>
            <td>string</td>
            <td>String (UTF-8)</td>
          </tr>

          <tr id="bytes">
            <td>bytes</td>
            <td>May contain any arbitrary sequence of bytes.</td>
            <td>string</td>
            <td>ByteString</td>
            <td>str</td>
            <td>[]byte</td>
            <td>ByteString</td>
            <td>string</td>
            <td>String (ASCII-8BIT)</td>
          </tr>

      </tbody>
    </table>
  </body>
</html>
<|MERGE_RESOLUTION|>--- conflicted
+++ resolved
@@ -14018,7 +14018,6 @@
               </tr>
 
               <tr>
-<<<<<<< HEAD
                 <td>ORDER_ERROR_MUST_BE_LIMIT_ORDER</td>
                 <td>34</td>
                 <td><p>Pegged orders must be LIMIT orders</p></td>
@@ -14070,6 +14069,14 @@
                 <td>ORDER_ERROR_OFFSET_MUST_BE_GREATER_THAN_ZERO</td>
                 <td>42</td>
                 <td><p>Pegged order offset must be &gt; zero</p></td>
+              </tr>
+
+              <tr>
+                <td>ORDER_ERROR_INSUFFICIENT_ASSET_BALANCE</td>
+                <td>43</td>
+                <td><p>The party have an insufficient balance, or don&#39;t have
+a general account to submit the order (no deposits made
+for the required asset).</p></td>
               </tr>
 
           </tbody>
@@ -14105,13 +14112,6 @@
                 <td>PEGGED_REFERENCE_BEST_ASK</td>
                 <td>3</td>
                 <td><p>BEST BID price</p></td>
-=======
-                <td>ORDER_ERROR_INSUFFICIENT_ASSET_BALANCE</td>
-                <td>34</td>
-                <td><p>The party have an insufficient balance, or don&#39;t have
-a general account to submit the order (no deposits made
-for the required asset).</p></td>
->>>>>>> 4750bb7d
               </tr>
 
           </tbody>
