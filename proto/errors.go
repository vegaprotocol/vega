--- conflicted
+++ resolved
@@ -1,7 +1,6 @@
 package proto
 
 var (
-<<<<<<< HEAD
 	ErrInvalidMarketID                 = OrderError_ORDER_ERROR_INVALID_MARKET_ID
 	ErrInvalidOrderID                  = OrderError_ORDER_ERROR_INVALID_ORDER_ID
 	ErrOrderOutOfSequence              = OrderError_ORDER_ERROR_OUT_OF_SEQUENCE
@@ -25,28 +24,9 @@
 	ErrCannotAmendToFOKAndIOC          = OrderError_ORDER_ERROR_CANNOT_AMEND_TO_FOK_OR_IOC
 	ErrCannotAmendToGFAOrGFN           = OrderError_ORDER_ERROR_CANNOT_AMEND_TO_GFA_OR_GFN
 	ErrCannotAmendFromGFAOrGFN         = OrderError_ORDER_ERROR_CANNOT_AMEND_FROM_GFA_OR_GFN
-=======
-	ErrInvalidMarketID             = OrderError_ORDER_ERROR_INVALID_MARKET_ID
-	ErrInvalidOrderID              = OrderError_ORDER_ERROR_INVALID_ORDER_ID
-	ErrOrderOutOfSequence          = OrderError_ORDER_ERROR_OUT_OF_SEQUENCE
-	ErrInvalidRemainingSize        = OrderError_ORDER_ERROR_INVALID_REMAINING_SIZE
-	ErrVegaTimeFailure             = OrderError_ORDER_ERROR_TIME_FAILURE
-	ErrOrderRemovalFailure         = OrderError_ORDER_ERROR_REMOVAL_FAILURE
-	ErrInvalidExpirationDatetime   = OrderError_ORDER_ERROR_INVALID_EXPIRATION_DATETIME
-	ErrInvalidOrderReference       = OrderError_ORDER_ERROR_INVALID_ORDER_REFERENCE
-	ErrEditNotAllowed              = OrderError_ORDER_ERROR_EDIT_NOT_ALLOWED
-	ErrOrderAmendFailure           = OrderError_ORDER_ERROR_AMEND_FAILURE
-	ErrOrderNotFound               = OrderError_ORDER_ERROR_NOT_FOUND
-	ErrInvalidPartyID              = OrderError_ORDER_ERROR_INVALID_PARTY_ID
-	ErrInvalidSize                 = OrderError_ORDER_ERROR_INVALID_SIZE
-	ErrInvalidPersistence          = OrderError_ORDER_ERROR_INVALID_PERSISTENCE
-	ErrInvalidType                 = OrderError_ORDER_ERROR_INVALID_TYPE
-	ErrInsufficientFundsToPayFees  = OrderError_ORDER_ERROR_INSUFFICIENT_FUNDS_TO_PAY_FEES
-	ErrIncorrectMarketType         = OrderError_ORDER_ERROR_INCORRECT_MARKET_TYPE
-	ErrInvalidTimeInForce          = OrderError_ORDER_ERROR_INVALID_TIME_IN_FORCE
-	ErrGFNOrderInAuction           = OrderError_ORDER_ERROR_GFN_ORDER_DURING_AN_AUCTION
-	ErrGFAOrderInContinuousTrading = OrderError_ORDER_ERROR_GFA_ORDER_DURING_CONTINUOUS_TRADING
->>>>>>> 5c673fb9
+	ErrIncorrectMarketType             = OrderError_ORDER_ERROR_INCORRECT_MARKET_TYPE
+	ErrGFNOrderInAuction               = OrderError_ORDER_ERROR_GFN_ORDER_DURING_AN_AUCTION
+	ErrGFAOrderInContinuousTrading     = OrderError_ORDER_ERROR_GFA_ORDER_DURING_CONTINUOUS_TRADING
 )
 
 func IsOrderError(err error) (OrderError, bool) {
@@ -100,7 +80,6 @@
 		return "OrderError: Self trading"
 	case OrderError_ORDER_ERROR_INVALID_TYPE:
 		return "OrderError: Invalid Type"
-<<<<<<< HEAD
 	case OrderError_ORDER_ERROR_CANNOT_AMEND_TO_GTT_WITHOUT_EXPIRYAT:
 		return "OrderError: Cannot amend order to GTT without an expiryAt field"
 	case OrderError_ORDER_ERROR_EXPIRYAT_BEFORE_CREATEDAT:
@@ -113,14 +92,12 @@
 		return "OrderError: Cannot amend TIF to GFA or GFN"
 	case OrderError_ORDER_ERROR_CANNOT_AMEND_FROM_GFA_OR_GFN:
 		return "OrderError: Cannot amend TIF from GFA or GFN"
-=======
 	case OrderError_ORDER_ERROR_INCORRECT_MARKET_TYPE:
 		return "OrderError: Invalid Market Type"
 	case OrderError_ORDER_ERROR_GFN_ORDER_DURING_AN_AUCTION:
 		return "OrderError: GFN Order Received During An Auction"
 	case OrderError_ORDER_ERROR_GFA_ORDER_DURING_CONTINUOUS_TRADING:
 		return "OrderError: GFA Order Received During Continuous Trading"
->>>>>>> 5c673fb9
 	default:
 		return "invalid OrderError"
 	}
