<!DOCTYPE html>

<html>
  <head>
    <title>Protocol Documentation</title>
    <meta charset="UTF-8">
    <link rel="stylesheet" type="text/css" href="https://fonts.googleapis.com/css?family=Ubuntu:400,700,400italic"/>
    <style>
      body {
        width: 60em;
        margin: 1em auto;
        color: #222;
        font-family: "Ubuntu", sans-serif;
        padding-bottom: 4em;
      }

      h1 {
        font-weight: normal;
        border-bottom: 1px solid #aaa;
        padding-bottom: 0.5ex;
      }

      h2 {
        border-bottom: 1px solid #aaa;
        padding-bottom: 0.5ex;
        margin: 1.5em 0;
      }

      h3 {
        font-weight: normal;
        border-bottom: 1px solid #aaa;
        padding-bottom: 0.5ex;
      }

      a {
        text-decoration: none;
        color: #567e25;
      }

      table {
        width: 100%;
        font-size: 80%;
        border-collapse: collapse;
      }

      thead {
        font-weight: 700;
        background-color: #dcdcdc;
      }

      tbody tr:nth-child(even) {
        background-color: #fbfbfb;
      }

      td {
        border: 1px solid #ccc;
        padding: 0.5ex 2ex;
      }

      td p {
        text-indent: 1em;
        margin: 0;
      }

      td p:nth-child(1) {
        text-indent: 0;
      }


      .field-table td:nth-child(1) {
        width: 10em;
      }
      .field-table td:nth-child(2) {
        width: 10em;
      }
      .field-table td:nth-child(3) {
        width: 6em;
      }
      .field-table td:nth-child(4) {
        width: auto;
      }


      .extension-table td:nth-child(1) {
        width: 10em;
      }
      .extension-table td:nth-child(2) {
        width: 10em;
      }
      .extension-table td:nth-child(3) {
        width: 10em;
      }
      .extension-table td:nth-child(4) {
        width: 5em;
      }
      .extension-table td:nth-child(5) {
        width: auto;
      }


      .enum-table td:nth-child(1) {
        width: 10em;
      }
      .enum-table td:nth-child(2) {
        width: 10em;
      }
      .enum-table td:nth-child(3) {
        width: auto;
      }


      .scalar-value-types-table tr {
        height: 3em;
      }


      #toc-container ul {
        list-style-type: none;
        padding-left: 1em;
        line-height: 180%;
        margin: 0;
      }
      #toc > li > a {
        font-weight: bold;
      }


      .file-heading {
        width: 100%;
        display: table;
        border-bottom: 1px solid #aaa;
        margin: 4em 0 1.5em 0;
      }
      .file-heading h2 {
        border: none;
        display: table-cell;
      }
      .file-heading a {
        text-align: right;
        display: table-cell;
      }


      .badge {
        width: 1.6em;
        height: 1.6em;
        display: inline-block;

        line-height: 1.6em;
        text-align: center;
        font-weight: bold;
        font-size: 60%;

        color: #89ba48;
        background-color: #dff0c8;

        margin: 0.5ex 1em 0.5ex -1em;
        border: 1px solid #fbfbfb;
        border-radius: 1ex;
      }
    </style>


    <link rel="stylesheet" type="text/css" href="stylesheet.css"/>
  </head>

  <body>

    <h1 id="title">Protocol Documentation</h1>

    <h2>Table of Contents</h2>

    <div id="toc-container">
      <ul id="toc">


          <li>
            <a href="#proto%2fapi%2ftrading.proto">proto/api/trading.proto</a>
            <ul>

                <li>
                  <a href="#api.AccountsSubscribeRequest"><span class="badge">M</span>AccountsSubscribeRequest</a>
                </li>

                <li>
                  <a href="#api.AmendOrderRequest"><span class="badge">M</span>AmendOrderRequest</a>
                </li>

                <li>
                  <a href="#api.CancelOrderRequest"><span class="badge">M</span>CancelOrderRequest</a>
                </li>

                <li>
                  <a href="#api.CandlesRequest"><span class="badge">M</span>CandlesRequest</a>
                </li>

                <li>
                  <a href="#api.CandlesResponse"><span class="badge">M</span>CandlesResponse</a>
                </li>

                <li>
                  <a href="#api.CandlesSubscribeRequest"><span class="badge">M</span>CandlesSubscribeRequest</a>
                </li>

                <li>
                  <a href="#api.GetProposalByIDRequest"><span class="badge">M</span>GetProposalByIDRequest</a>
                </li>

                <li>
                  <a href="#api.GetProposalByReferenceRequest"><span class="badge">M</span>GetProposalByReferenceRequest</a>
                </li>

                <li>
                  <a href="#api.GetProposalsResponse"><span class="badge">M</span>GetProposalsResponse</a>
                </li>

                <li>
                  <a href="#api.LastTradeRequest"><span class="badge">M</span>LastTradeRequest</a>
                </li>

                <li>
                  <a href="#api.LastTradeResponse"><span class="badge">M</span>LastTradeResponse</a>
                </li>

                <li>
                  <a href="#api.MarginLevelsRequest"><span class="badge">M</span>MarginLevelsRequest</a>
                </li>

                <li>
                  <a href="#api.MarginLevelsResponse"><span class="badge">M</span>MarginLevelsResponse</a>
                </li>

                <li>
                  <a href="#api.MarginLevelsSubscribeRequest"><span class="badge">M</span>MarginLevelsSubscribeRequest</a>
                </li>

                <li>
                  <a href="#api.MarketAccountsRequest"><span class="badge">M</span>MarketAccountsRequest</a>
                </li>

                <li>
                  <a href="#api.MarketAccountsResponse"><span class="badge">M</span>MarketAccountsResponse</a>
                </li>

                <li>
                  <a href="#api.MarketByIDRequest"><span class="badge">M</span>MarketByIDRequest</a>
                </li>

                <li>
                  <a href="#api.MarketByIDResponse"><span class="badge">M</span>MarketByIDResponse</a>
                </li>

                <li>
                  <a href="#api.MarketDataByIDRequest"><span class="badge">M</span>MarketDataByIDRequest</a>
                </li>

                <li>
                  <a href="#api.MarketDataByIDResponse"><span class="badge">M</span>MarketDataByIDResponse</a>
                </li>

                <li>
                  <a href="#api.MarketDepthRequest"><span class="badge">M</span>MarketDepthRequest</a>
                </li>

                <li>
                  <a href="#api.MarketDepthResponse"><span class="badge">M</span>MarketDepthResponse</a>
                </li>

                <li>
                  <a href="#api.MarketDepthSubscribeRequest"><span class="badge">M</span>MarketDepthSubscribeRequest</a>
                </li>

                <li>
                  <a href="#api.MarketsDataResponse"><span class="badge">M</span>MarketsDataResponse</a>
                </li>

                <li>
                  <a href="#api.MarketsDataSubscribeRequest"><span class="badge">M</span>MarketsDataSubscribeRequest</a>
                </li>

                <li>
                  <a href="#api.MarketsResponse"><span class="badge">M</span>MarketsResponse</a>
                </li>

                <li>
                  <a href="#api.OrderByIDRequest"><span class="badge">M</span>OrderByIDRequest</a>
                </li>

                <li>
                  <a href="#api.OrderByMarketAndIdRequest"><span class="badge">M</span>OrderByMarketAndIdRequest</a>
                </li>

                <li>
                  <a href="#api.OrderByMarketAndIdResponse"><span class="badge">M</span>OrderByMarketAndIdResponse</a>
                </li>

                <li>
                  <a href="#api.OrderByReferenceIDRequest"><span class="badge">M</span>OrderByReferenceIDRequest</a>
                </li>

                <li>
                  <a href="#api.OrderByReferenceRequest"><span class="badge">M</span>OrderByReferenceRequest</a>
                </li>

                <li>
                  <a href="#api.OrderByReferenceResponse"><span class="badge">M</span>OrderByReferenceResponse</a>
                </li>

                <li>
                  <a href="#api.OrdersByMarketRequest"><span class="badge">M</span>OrdersByMarketRequest</a>
                </li>

                <li>
                  <a href="#api.OrdersByMarketResponse"><span class="badge">M</span>OrdersByMarketResponse</a>
                </li>

                <li>
                  <a href="#api.OrdersByPartyRequest"><span class="badge">M</span>OrdersByPartyRequest</a>
                </li>

                <li>
                  <a href="#api.OrdersByPartyResponse"><span class="badge">M</span>OrdersByPartyResponse</a>
                </li>

                <li>
                  <a href="#api.OrdersStream"><span class="badge">M</span>OrdersStream</a>
                </li>

                <li>
                  <a href="#api.OrdersSubscribeRequest"><span class="badge">M</span>OrdersSubscribeRequest</a>
                </li>

                <li>
                  <a href="#api.Pagination"><span class="badge">M</span>Pagination</a>
                </li>

                <li>
                  <a href="#api.PartiesResponse"><span class="badge">M</span>PartiesResponse</a>
                </li>

                <li>
                  <a href="#api.PartyAccountsRequest"><span class="badge">M</span>PartyAccountsRequest</a>
                </li>

                <li>
                  <a href="#api.PartyAccountsResponse"><span class="badge">M</span>PartyAccountsResponse</a>
                </li>

                <li>
                  <a href="#api.PartyByIDRequest"><span class="badge">M</span>PartyByIDRequest</a>
                </li>

                <li>
                  <a href="#api.PartyByIDResponse"><span class="badge">M</span>PartyByIDResponse</a>
                </li>

                <li>
                  <a href="#api.PositionsByPartyRequest"><span class="badge">M</span>PositionsByPartyRequest</a>
                </li>

                <li>
                  <a href="#api.PositionsByPartyResponse"><span class="badge">M</span>PositionsByPartyResponse</a>
                </li>

                <li>
                  <a href="#api.PositionsSubscribeRequest"><span class="badge">M</span>PositionsSubscribeRequest</a>
                </li>

                <li>
                  <a href="#api.PrepareAmendOrderResponse"><span class="badge">M</span>PrepareAmendOrderResponse</a>
                </li>

                <li>
                  <a href="#api.PrepareCancelOrderResponse"><span class="badge">M</span>PrepareCancelOrderResponse</a>
                </li>

                <li>
                  <a href="#api.PrepareProposalRequest"><span class="badge">M</span>PrepareProposalRequest</a>
                </li>

                <li>
                  <a href="#api.PrepareProposalResponse"><span class="badge">M</span>PrepareProposalResponse</a>
                </li>

                <li>
                  <a href="#api.PrepareSubmitOrderResponse"><span class="badge">M</span>PrepareSubmitOrderResponse</a>
                </li>

                <li>
                  <a href="#api.PrepareVoteRequest"><span class="badge">M</span>PrepareVoteRequest</a>
                </li>

                <li>
                  <a href="#api.PrepareVoteResponse"><span class="badge">M</span>PrepareVoteResponse</a>
                </li>

                <li>
                  <a href="#api.SubmitOrderRequest"><span class="badge">M</span>SubmitOrderRequest</a>
                </li>

                <li>
                  <a href="#api.SubmitTransactionRequest"><span class="badge">M</span>SubmitTransactionRequest</a>
                </li>

                <li>
                  <a href="#api.SubmitTransactionResponse"><span class="badge">M</span>SubmitTransactionResponse</a>
                </li>

                <li>
                  <a href="#api.TradesByMarketRequest"><span class="badge">M</span>TradesByMarketRequest</a>
                </li>

                <li>
                  <a href="#api.TradesByMarketResponse"><span class="badge">M</span>TradesByMarketResponse</a>
                </li>

                <li>
                  <a href="#api.TradesByOrderRequest"><span class="badge">M</span>TradesByOrderRequest</a>
                </li>

                <li>
                  <a href="#api.TradesByOrderResponse"><span class="badge">M</span>TradesByOrderResponse</a>
                </li>

                <li>
                  <a href="#api.TradesByPartyRequest"><span class="badge">M</span>TradesByPartyRequest</a>
                </li>

                <li>
                  <a href="#api.TradesByPartyResponse"><span class="badge">M</span>TradesByPartyResponse</a>
                </li>

                <li>
                  <a href="#api.TradesStream"><span class="badge">M</span>TradesStream</a>
                </li>

                <li>
                  <a href="#api.TradesSubscribeRequest"><span class="badge">M</span>TradesSubscribeRequest</a>
                </li>

                <li>
                  <a href="#api.VegaTimeResponse"><span class="badge">M</span>VegaTimeResponse</a>
                </li>

                <li>
                  <a href="#api.WithdrawRequest"><span class="badge">M</span>WithdrawRequest</a>
                </li>

                <li>
                  <a href="#api.WithdrawResponse"><span class="badge">M</span>WithdrawResponse</a>
                </li>




                <li>
                  <a href="#api.trading"><span class="badge">S</span>trading</a>
                </li>

                <li>
                  <a href="#api.trading_data"><span class="badge">S</span>trading_data</a>
                </li>

            </ul>
          </li>


          <li>
            <a href="#proto%2fgovernance.proto">proto/governance.proto</a>
            <ul>

                <li>
                  <a href="#vega.NetworkConfiguration"><span class="badge">M</span>NetworkConfiguration</a>
                </li>

                <li>
                  <a href="#vega.NewMarket"><span class="badge">M</span>NewMarket</a>
                </li>

                <li>
                  <a href="#vega.Proposal"><span class="badge">M</span>Proposal</a>
                </li>

                <li>
                  <a href="#vega.ProposalTerms"><span class="badge">M</span>ProposalTerms</a>
                </li>

                <li>
                  <a href="#vega.ProposalVote"><span class="badge">M</span>ProposalVote</a>
                </li>

                <li>
                  <a href="#vega.UpdateMarket"><span class="badge">M</span>UpdateMarket</a>
                </li>

                <li>
                  <a href="#vega.UpdateNetwork"><span class="badge">M</span>UpdateNetwork</a>
                </li>

                <li>
                  <a href="#vega.Vote"><span class="badge">M</span>Vote</a>
                </li>


                <li>
                  <a href="#vega.Proposal.State"><span class="badge">E</span>Proposal.State</a>
                </li>

                <li>
                  <a href="#vega.Vote.Value"><span class="badge">E</span>Vote.Value</a>
                </li>



            </ul>
          </li>


          <li>
            <a href="#proto%2fmarkets.proto">proto/markets.proto</a>
            <ul>

                <li>
                  <a href="#vega.ContinuousTrading"><span class="badge">M</span>ContinuousTrading</a>
                </li>

                <li>
                  <a href="#vega.DiscreteTrading"><span class="badge">M</span>DiscreteTrading</a>
                </li>

                <li>
                  <a href="#vega.EthereumEvent"><span class="badge">M</span>EthereumEvent</a>
                </li>

                <li>
                  <a href="#vega.ExternalRiskModel"><span class="badge">M</span>ExternalRiskModel</a>
                </li>

                <li>
                  <a href="#vega.ExternalRiskModel.ConfigEntry"><span class="badge">M</span>ExternalRiskModel.ConfigEntry</a>
                </li>

                <li>
                  <a href="#vega.Future"><span class="badge">M</span>Future</a>
                </li>

                <li>
                  <a href="#vega.Instrument"><span class="badge">M</span>Instrument</a>
                </li>

                <li>
                  <a href="#vega.InstrumentMetadata"><span class="badge">M</span>InstrumentMetadata</a>
                </li>

                <li>
                  <a href="#vega.LogNormalModelParams"><span class="badge">M</span>LogNormalModelParams</a>
                </li>

                <li>
                  <a href="#vega.LogNormalRiskModel"><span class="badge">M</span>LogNormalRiskModel</a>
                </li>

                <li>
                  <a href="#vega.MarginCalculator"><span class="badge">M</span>MarginCalculator</a>
                </li>

                <li>
                  <a href="#vega.Market"><span class="badge">M</span>Market</a>
                </li>

                <li>
                  <a href="#vega.ScalingFactors"><span class="badge">M</span>ScalingFactors</a>
                </li>

                <li>
                  <a href="#vega.SimpleModelParams"><span class="badge">M</span>SimpleModelParams</a>
                </li>

                <li>
                  <a href="#vega.SimpleRiskModel"><span class="badge">M</span>SimpleRiskModel</a>
                </li>

                <li>
                  <a href="#vega.TradableInstrument"><span class="badge">M</span>TradableInstrument</a>
                </li>




            </ul>
          </li>


          <li>
            <a href="#proto%2fvega.proto">proto/vega.proto</a>
            <ul>

                <li>
                  <a href="#vega.Account"><span class="badge">M</span>Account</a>
                </li>

                <li>
                  <a href="#vega.Amount"><span class="badge">M</span>Amount</a>
                </li>

                <li>
                  <a href="#vega.Candle"><span class="badge">M</span>Candle</a>
                </li>

                <li>
                  <a href="#vega.ErrorDetail"><span class="badge">M</span>ErrorDetail</a>
                </li>

                <li>
                  <a href="#vega.FinancialAmount"><span class="badge">M</span>FinancialAmount</a>
                </li>

                <li>
                  <a href="#vega.LedgerEntry"><span class="badge">M</span>LedgerEntry</a>
                </li>

                <li>
                  <a href="#vega.MarginLevels"><span class="badge">M</span>MarginLevels</a>
                </li>

                <li>
                  <a href="#vega.MarketData"><span class="badge">M</span>MarketData</a>
                </li>

                <li>
                  <a href="#vega.MarketDepth"><span class="badge">M</span>MarketDepth</a>
                </li>

                <li>
                  <a href="#vega.Order"><span class="badge">M</span>Order</a>
                </li>

                <li>
                  <a href="#vega.OrderAmendment"><span class="badge">M</span>OrderAmendment</a>
                </li>

                <li>
                  <a href="#vega.OrderCancellation"><span class="badge">M</span>OrderCancellation</a>
                </li>

                <li>
                  <a href="#vega.OrderCancellationConfirmation"><span class="badge">M</span>OrderCancellationConfirmation</a>
                </li>

                <li>
                  <a href="#vega.OrderConfirmation"><span class="badge">M</span>OrderConfirmation</a>
                </li>

                <li>
                  <a href="#vega.OrderSubmission"><span class="badge">M</span>OrderSubmission</a>
                </li>

                <li>
                  <a href="#vega.Party"><span class="badge">M</span>Party</a>
                </li>

                <li>
                  <a href="#vega.PendingOrder"><span class="badge">M</span>PendingOrder</a>
                </li>

                <li>
                  <a href="#vega.Position"><span class="badge">M</span>Position</a>
                </li>

                <li>
                  <a href="#vega.PositionTrade"><span class="badge">M</span>PositionTrade</a>
                </li>

                <li>
                  <a href="#vega.PriceLevel"><span class="badge">M</span>PriceLevel</a>
                </li>

                <li>
                  <a href="#vega.RiskFactor"><span class="badge">M</span>RiskFactor</a>
                </li>

                <li>
                  <a href="#vega.RiskResult"><span class="badge">M</span>RiskResult</a>
                </li>

                <li>
                  <a href="#vega.RiskResult.PredictedNextRiskFactorsEntry"><span class="badge">M</span>RiskResult.PredictedNextRiskFactorsEntry</a>
                </li>

                <li>
                  <a href="#vega.RiskResult.RiskFactorsEntry"><span class="badge">M</span>RiskResult.RiskFactorsEntry</a>
                </li>

                <li>
                  <a href="#vega.SignedBundle"><span class="badge">M</span>SignedBundle</a>
                </li>

                <li>
                  <a href="#vega.Statistics"><span class="badge">M</span>Statistics</a>
                </li>

                <li>
                  <a href="#vega.Trade"><span class="badge">M</span>Trade</a>
                </li>

                <li>
                  <a href="#vega.TradeSet"><span class="badge">M</span>TradeSet</a>
                </li>

                <li>
                  <a href="#vega.Transfer"><span class="badge">M</span>Transfer</a>
                </li>

                <li>
                  <a href="#vega.TransferBalance"><span class="badge">M</span>TransferBalance</a>
                </li>

                <li>
                  <a href="#vega.TransferRequest"><span class="badge">M</span>TransferRequest</a>
                </li>

                <li>
                  <a href="#vega.TransferResponse"><span class="badge">M</span>TransferResponse</a>
                </li>

                <li>
                  <a href="#vega.Withdraw"><span class="badge">M</span>Withdraw</a>
                </li>


                <li>
                  <a href="#vega.AccountType"><span class="badge">E</span>AccountType</a>
                </li>

                <li>
                  <a href="#vega.ChainStatus"><span class="badge">E</span>ChainStatus</a>
                </li>

                <li>
                  <a href="#vega.Interval"><span class="badge">E</span>Interval</a>
                </li>

                <li>
                  <a href="#vega.Order.Status"><span class="badge">E</span>Order.Status</a>
                </li>

                <li>
                  <a href="#vega.Order.TimeInForce"><span class="badge">E</span>Order.TimeInForce</a>
                </li>

                <li>
                  <a href="#vega.Order.Type"><span class="badge">E</span>Order.Type</a>
                </li>

                <li>
                  <a href="#vega.OrderError"><span class="badge">E</span>OrderError</a>
                </li>

                <li>
                  <a href="#vega.Side"><span class="badge">E</span>Side</a>
                </li>

                <li>
                  <a href="#vega.Trade.Type"><span class="badge">E</span>Trade.Type</a>
                </li>

                <li>
                  <a href="#vega.TransferType"><span class="badge">E</span>TransferType</a>
                </li>



            </ul>
          </li>

        <li><a href="#scalar-value-types">Scalar Value Types</a></li>
      </ul>
    </div>



      <div class="file-heading">
        <h2 id="proto/api/trading.proto">proto/api/trading.proto</h2><a href="#title">Top</a>
      </div>
      <p></p>


        <h3 id="api.AccountsSubscribeRequest">AccountsSubscribeRequest</h3>
        <p></p>


          <table class="field-table">
            <thead>
              <tr><td>Field</td><td>Type</td><td>Label</td><td>Description</td></tr>
            </thead>
            <tbody>

                <tr>
                  <td>marketID</td>
                  <td><a href="#string">string</a></td>
                  <td></td>
                  <td><p> </p></td>
                </tr>

                <tr>
                  <td>partyID</td>
                  <td><a href="#string">string</a></td>
                  <td></td>
                  <td><p> </p></td>
                </tr>

                <tr>
                  <td>asset</td>
                  <td><a href="#string">string</a></td>
                  <td></td>
                  <td><p> </p></td>
                </tr>

                <tr>
                  <td>type</td>
                  <td><a href="#vega.AccountType">vega.AccountType</a></td>
                  <td></td>
                  <td><p> </p></td>
                </tr>

            </tbody>
          </table>





        <h3 id="api.AmendOrderRequest">AmendOrderRequest</h3>
        <p></p>


          <table class="field-table">
            <thead>
              <tr><td>Field</td><td>Type</td><td>Label</td><td>Description</td></tr>
            </thead>
            <tbody>

                <tr>
                  <td>amendment</td>
                  <td><a href="#vega.OrderAmendment">vega.OrderAmendment</a></td>
                  <td></td>
                  <td><p> </p></td>
                </tr>

            </tbody>
          </table>





        <h3 id="api.CancelOrderRequest">CancelOrderRequest</h3>
        <p></p>


          <table class="field-table">
            <thead>
              <tr><td>Field</td><td>Type</td><td>Label</td><td>Description</td></tr>
            </thead>
            <tbody>

                <tr>
                  <td>cancellation</td>
                  <td><a href="#vega.OrderCancellation">vega.OrderCancellation</a></td>
                  <td></td>
                  <td><p> </p></td>
                </tr>

            </tbody>
          </table>





        <h3 id="api.CandlesRequest">CandlesRequest</h3>
        <p></p>


          <table class="field-table">
            <thead>
              <tr><td>Field</td><td>Type</td><td>Label</td><td>Description</td></tr>
            </thead>
            <tbody>

                <tr>
                  <td>marketID</td>
                  <td><a href="#string">string</a></td>
                  <td></td>
                  <td><p> </p></td>
                </tr>

                <tr>
                  <td>sinceTimestamp</td>
                  <td><a href="#int64">int64</a></td>
                  <td></td>
                  <td><p>nanoseconds since the epoch. See <a href="#api.VegaTimeResponse"><tt>VegaTimeResponse</tt></a>.<tt>timestamp</tt>. </p></td>
                </tr>

                <tr>
                  <td>interval</td>
                  <td><a href="#vega.Interval">vega.Interval</a></td>
                  <td></td>
                  <td><p> </p></td>
                </tr>

            </tbody>
          </table>




            <h4>Validated Fields</h4>
            <table>
              <thead>
                <tr>
                  <td>Field</td>
                  <td>Validations</td>
                </tr>
              </thead>
              <tbody>

                <tr>
                  <td>marketID</td>
                  <td>
                    <ul>

                      <li>string_not_empty: true</li>

                    </ul>
                  </td>
                </tr>

                <tr>
                  <td>sinceTimestamp</td>
                  <td>
                    <ul>

                      <li>int_gt: 0</li>

                    </ul>
                  </td>
                </tr>

              </tbody>
            </table>





        <h3 id="api.CandlesResponse">CandlesResponse</h3>
        <p></p>


          <table class="field-table">
            <thead>
              <tr><td>Field</td><td>Type</td><td>Label</td><td>Description</td></tr>
            </thead>
            <tbody>

                <tr>
                  <td>candles</td>
                  <td><a href="#vega.Candle">vega.Candle</a></td>
                  <td>repeated</td>
                  <td><p> </p></td>
                </tr>

            </tbody>
          </table>





        <h3 id="api.CandlesSubscribeRequest">CandlesSubscribeRequest</h3>
        <p></p>


          <table class="field-table">
            <thead>
              <tr><td>Field</td><td>Type</td><td>Label</td><td>Description</td></tr>
            </thead>
            <tbody>

                <tr>
                  <td>marketID</td>
                  <td><a href="#string">string</a></td>
                  <td></td>
                  <td><p> </p></td>
                </tr>

                <tr>
                  <td>interval</td>
                  <td><a href="#vega.Interval">vega.Interval</a></td>
                  <td></td>
                  <td><p> </p></td>
                </tr>

            </tbody>
          </table>




            <h4>Validated Fields</h4>
            <table>
              <thead>
                <tr>
                  <td>Field</td>
                  <td>Validations</td>
                </tr>
              </thead>
              <tbody>

                <tr>
                  <td>marketID</td>
                  <td>
                    <ul>

                      <li>string_not_empty: true</li>

                    </ul>
                  </td>
                </tr>

              </tbody>
            </table>





        <h3 id="api.GetProposalByIDRequest">GetProposalByIDRequest</h3>
        <p></p>


          <table class="field-table">
            <thead>
              <tr><td>Field</td><td>Type</td><td>Label</td><td>Description</td></tr>
            </thead>
            <tbody>

                <tr>
                  <td>ID</td>
                  <td><a href="#string">string</a></td>
                  <td></td>
                  <td><p> </p></td>
                </tr>

            </tbody>
          </table>




            <h4>Validated Fields</h4>
            <table>
              <thead>
                <tr>
                  <td>Field</td>
                  <td>Validations</td>
                </tr>
              </thead>
              <tbody>

                <tr>
                  <td>ID</td>
                  <td>
                    <ul>

                      <li>string_not_empty: true</li>

                    </ul>
                  </td>
                </tr>

              </tbody>
            </table>





        <h3 id="api.GetProposalByReferenceRequest">GetProposalByReferenceRequest</h3>
        <p></p>


          <table class="field-table">
            <thead>
              <tr><td>Field</td><td>Type</td><td>Label</td><td>Description</td></tr>
            </thead>
            <tbody>

                <tr>
                  <td>Reference</td>
                  <td><a href="#string">string</a></td>
                  <td></td>
                  <td><p> </p></td>
                </tr>

            </tbody>
          </table>




            <h4>Validated Fields</h4>
            <table>
              <thead>
                <tr>
                  <td>Field</td>
                  <td>Validations</td>
                </tr>
              </thead>
              <tbody>

                <tr>
                  <td>Reference</td>
                  <td>
                    <ul>

                      <li>string_not_empty: true</li>

                    </ul>
                  </td>
                </tr>

              </tbody>
            </table>





        <h3 id="api.GetProposalsResponse">GetProposalsResponse</h3>
        <p></p>


          <table class="field-table">
            <thead>
              <tr><td>Field</td><td>Type</td><td>Label</td><td>Description</td></tr>
            </thead>
            <tbody>

                <tr>
                  <td>proposals</td>
                  <td><a href="#vega.ProposalVote">vega.ProposalVote</a></td>
                  <td>repeated</td>
                  <td><p> </p></td>
                </tr>

            </tbody>
          </table>





        <h3 id="api.LastTradeRequest">LastTradeRequest</h3>
        <p></p>


          <table class="field-table">
            <thead>
              <tr><td>Field</td><td>Type</td><td>Label</td><td>Description</td></tr>
            </thead>
            <tbody>

                <tr>
                  <td>marketID</td>
                  <td><a href="#string">string</a></td>
                  <td></td>
                  <td><p> </p></td>
                </tr>

            </tbody>
          </table>




            <h4>Validated Fields</h4>
            <table>
              <thead>
                <tr>
                  <td>Field</td>
                  <td>Validations</td>
                </tr>
              </thead>
              <tbody>

                <tr>
                  <td>marketID</td>
                  <td>
                    <ul>

                      <li>string_not_empty: true</li>

                    </ul>
                  </td>
                </tr>

              </tbody>
            </table>





        <h3 id="api.LastTradeResponse">LastTradeResponse</h3>
        <p></p>


          <table class="field-table">
            <thead>
              <tr><td>Field</td><td>Type</td><td>Label</td><td>Description</td></tr>
            </thead>
            <tbody>

                <tr>
                  <td>trade</td>
                  <td><a href="#vega.Trade">vega.Trade</a></td>
                  <td></td>
                  <td><p> </p></td>
                </tr>

            </tbody>
          </table>





        <h3 id="api.MarginLevelsRequest">MarginLevelsRequest</h3>
        <p></p>


          <table class="field-table">
            <thead>
              <tr><td>Field</td><td>Type</td><td>Label</td><td>Description</td></tr>
            </thead>
            <tbody>

                <tr>
                  <td>partyID</td>
                  <td><a href="#string">string</a></td>
                  <td></td>
                  <td><p> </p></td>
                </tr>

                <tr>
                  <td>marketID</td>
                  <td><a href="#string">string</a></td>
                  <td></td>
                  <td><p> </p></td>
                </tr>

            </tbody>
          </table>




            <h4>Validated Fields</h4>
            <table>
              <thead>
                <tr>
                  <td>Field</td>
                  <td>Validations</td>
                </tr>
              </thead>
              <tbody>

                <tr>
                  <td>partyID</td>
                  <td>
                    <ul>

                      <li>string_not_empty: true</li>

                    </ul>
                  </td>
                </tr>

              </tbody>
            </table>





        <h3 id="api.MarginLevelsResponse">MarginLevelsResponse</h3>
        <p></p>


          <table class="field-table">
            <thead>
              <tr><td>Field</td><td>Type</td><td>Label</td><td>Description</td></tr>
            </thead>
            <tbody>

                <tr>
                  <td>marginLevels</td>
                  <td><a href="#vega.MarginLevels">vega.MarginLevels</a></td>
                  <td>repeated</td>
                  <td><p> </p></td>
                </tr>

            </tbody>
          </table>





        <h3 id="api.MarginLevelsSubscribeRequest">MarginLevelsSubscribeRequest</h3>
        <p></p>


          <table class="field-table">
            <thead>
              <tr><td>Field</td><td>Type</td><td>Label</td><td>Description</td></tr>
            </thead>
            <tbody>

                <tr>
                  <td>partyID</td>
                  <td><a href="#string">string</a></td>
                  <td></td>
                  <td><p> </p></td>
                </tr>

                <tr>
                  <td>marketID</td>
                  <td><a href="#string">string</a></td>
                  <td></td>
                  <td><p> </p></td>
                </tr>

            </tbody>
          </table>




            <h4>Validated Fields</h4>
            <table>
              <thead>
                <tr>
                  <td>Field</td>
                  <td>Validations</td>
                </tr>
              </thead>
              <tbody>

                <tr>
                  <td>partyID</td>
                  <td>
                    <ul>

                      <li>string_not_empty: true</li>

                    </ul>
                  </td>
                </tr>

              </tbody>
            </table>





        <h3 id="api.MarketAccountsRequest">MarketAccountsRequest</h3>
        <p></p>


          <table class="field-table">
            <thead>
              <tr><td>Field</td><td>Type</td><td>Label</td><td>Description</td></tr>
            </thead>
            <tbody>

                <tr>
                  <td>marketID</td>
                  <td><a href="#string">string</a></td>
                  <td></td>
                  <td><p> </p></td>
                </tr>

                <tr>
                  <td>asset</td>
                  <td><a href="#string">string</a></td>
                  <td></td>
                  <td><p> </p></td>
                </tr>

            </tbody>
          </table>





        <h3 id="api.MarketAccountsResponse">MarketAccountsResponse</h3>
        <p></p>


          <table class="field-table">
            <thead>
              <tr><td>Field</td><td>Type</td><td>Label</td><td>Description</td></tr>
            </thead>
            <tbody>

                <tr>
                  <td>accounts</td>
                  <td><a href="#vega.Account">vega.Account</a></td>
                  <td>repeated</td>
                  <td><p> </p></td>
                </tr>

            </tbody>
          </table>





        <h3 id="api.MarketByIDRequest">MarketByIDRequest</h3>
        <p></p>


          <table class="field-table">
            <thead>
              <tr><td>Field</td><td>Type</td><td>Label</td><td>Description</td></tr>
            </thead>
            <tbody>

                <tr>
                  <td>marketID</td>
                  <td><a href="#string">string</a></td>
                  <td></td>
                  <td><p> </p></td>
                </tr>

            </tbody>
          </table>




            <h4>Validated Fields</h4>
            <table>
              <thead>
                <tr>
                  <td>Field</td>
                  <td>Validations</td>
                </tr>
              </thead>
              <tbody>

                <tr>
                  <td>marketID</td>
                  <td>
                    <ul>

                      <li>string_not_empty: true</li>

                    </ul>
                  </td>
                </tr>

              </tbody>
            </table>





        <h3 id="api.MarketByIDResponse">MarketByIDResponse</h3>
        <p></p>


          <table class="field-table">
            <thead>
              <tr><td>Field</td><td>Type</td><td>Label</td><td>Description</td></tr>
            </thead>
            <tbody>

                <tr>
                  <td>market</td>
                  <td><a href="#vega.Market">vega.Market</a></td>
                  <td></td>
                  <td><p> </p></td>
                </tr>

            </tbody>
          </table>





        <h3 id="api.MarketDataByIDRequest">MarketDataByIDRequest</h3>
        <p></p>


          <table class="field-table">
            <thead>
              <tr><td>Field</td><td>Type</td><td>Label</td><td>Description</td></tr>
            </thead>
            <tbody>

                <tr>
                  <td>marketID</td>
                  <td><a href="#string">string</a></td>
                  <td></td>
                  <td><p> </p></td>
                </tr>

            </tbody>
          </table>




            <h4>Validated Fields</h4>
            <table>
              <thead>
                <tr>
                  <td>Field</td>
                  <td>Validations</td>
                </tr>
              </thead>
              <tbody>

                <tr>
                  <td>marketID</td>
                  <td>
                    <ul>

                      <li>string_not_empty: true</li>

                    </ul>
                  </td>
                </tr>

              </tbody>
            </table>





        <h3 id="api.MarketDataByIDResponse">MarketDataByIDResponse</h3>
        <p></p>


          <table class="field-table">
            <thead>
              <tr><td>Field</td><td>Type</td><td>Label</td><td>Description</td></tr>
            </thead>
            <tbody>

                <tr>
                  <td>marketData</td>
                  <td><a href="#vega.MarketData">vega.MarketData</a></td>
                  <td></td>
                  <td><p> </p></td>
                </tr>

            </tbody>
          </table>





        <h3 id="api.MarketDepthRequest">MarketDepthRequest</h3>
        <p></p>


          <table class="field-table">
            <thead>
              <tr><td>Field</td><td>Type</td><td>Label</td><td>Description</td></tr>
            </thead>
            <tbody>

                <tr>
                  <td>marketID</td>
                  <td><a href="#string">string</a></td>
                  <td></td>
                  <td><p> </p></td>
                </tr>

                <tr>
                  <td>maxDepth</td>
                  <td><a href="#uint64">uint64</a></td>
                  <td></td>
                  <td><p> </p></td>
                </tr>

            </tbody>
          </table>




            <h4>Validated Fields</h4>
            <table>
              <thead>
                <tr>
                  <td>Field</td>
                  <td>Validations</td>
                </tr>
              </thead>
              <tbody>

                <tr>
                  <td>marketID</td>
                  <td>
                    <ul>

                      <li>string_not_empty: true</li>

                    </ul>
                  </td>
                </tr>

              </tbody>
            </table>





        <h3 id="api.MarketDepthResponse">MarketDepthResponse</h3>
        <p></p>


          <table class="field-table">
            <thead>
              <tr><td>Field</td><td>Type</td><td>Label</td><td>Description</td></tr>
            </thead>
            <tbody>

                <tr>
                  <td>marketID</td>
                  <td><a href="#string">string</a></td>
                  <td></td>
                  <td><p> </p></td>
                </tr>

                <tr>
                  <td>buy</td>
                  <td><a href="#vega.PriceLevel">vega.PriceLevel</a></td>
                  <td>repeated</td>
                  <td><p> </p></td>
                </tr>

                <tr>
                  <td>sell</td>
                  <td><a href="#vega.PriceLevel">vega.PriceLevel</a></td>
                  <td>repeated</td>
                  <td><p> </p></td>
                </tr>

                <tr>
                  <td>lastTrade</td>
                  <td><a href="#vega.Trade">vega.Trade</a></td>
                  <td></td>
                  <td><p> </p></td>
                </tr>

            </tbody>
          </table>





        <h3 id="api.MarketDepthSubscribeRequest">MarketDepthSubscribeRequest</h3>
        <p></p>


          <table class="field-table">
            <thead>
              <tr><td>Field</td><td>Type</td><td>Label</td><td>Description</td></tr>
            </thead>
            <tbody>

                <tr>
                  <td>marketID</td>
                  <td><a href="#string">string</a></td>
                  <td></td>
                  <td><p> </p></td>
                </tr>

            </tbody>
          </table>




            <h4>Validated Fields</h4>
            <table>
              <thead>
                <tr>
                  <td>Field</td>
                  <td>Validations</td>
                </tr>
              </thead>
              <tbody>

                <tr>
                  <td>marketID</td>
                  <td>
                    <ul>

                      <li>string_not_empty: true</li>

                    </ul>
                  </td>
                </tr>

              </tbody>
            </table>





        <h3 id="api.MarketsDataResponse">MarketsDataResponse</h3>
        <p></p>


          <table class="field-table">
            <thead>
              <tr><td>Field</td><td>Type</td><td>Label</td><td>Description</td></tr>
            </thead>
            <tbody>

                <tr>
                  <td>marketsData</td>
                  <td><a href="#vega.MarketData">vega.MarketData</a></td>
                  <td>repeated</td>
                  <td><p> </p></td>
                </tr>

            </tbody>
          </table>





        <h3 id="api.MarketsDataSubscribeRequest">MarketsDataSubscribeRequest</h3>
        <p></p>


          <table class="field-table">
            <thead>
              <tr><td>Field</td><td>Type</td><td>Label</td><td>Description</td></tr>
            </thead>
            <tbody>

                <tr>
                  <td>marketID</td>
                  <td><a href="#string">string</a></td>
                  <td></td>
                  <td><p> </p></td>
                </tr>

            </tbody>
          </table>





        <h3 id="api.MarketsResponse">MarketsResponse</h3>
        <p></p>


          <table class="field-table">
            <thead>
              <tr><td>Field</td><td>Type</td><td>Label</td><td>Description</td></tr>
            </thead>
            <tbody>

                <tr>
                  <td>markets</td>
                  <td><a href="#vega.Market">vega.Market</a></td>
                  <td>repeated</td>
                  <td><p>a list of Markets </p></td>
                </tr>

            </tbody>
          </table>





        <h3 id="api.OrderByIDRequest">OrderByIDRequest</h3>
        <p></p>


          <table class="field-table">
            <thead>
              <tr><td>Field</td><td>Type</td><td>Label</td><td>Description</td></tr>
            </thead>
            <tbody>

                <tr>
                  <td>orderID</td>
                  <td><a href="#string">string</a></td>
                  <td></td>
                  <td><p> </p></td>
                </tr>

                <tr>
                  <td>version</td>
                  <td><a href="#uint64">uint64</a></td>
                  <td></td>
                  <td><p>0 - always latest version (amended or not)
1 - the original version if order was amended at some point
2 - the first amendment
<<<<<<< HEAD
3 - the second amendment </p></td>
=======
3 - the second amendment
... </p></td>
>>>>>>> 6ca9b447
                </tr>

            </tbody>
          </table>




            <h4>Validated Fields</h4>
            <table>
              <thead>
                <tr>
                  <td>Field</td>
                  <td>Validations</td>
                </tr>
              </thead>
              <tbody>

                <tr>
                  <td>orderID</td>
                  <td>
                    <ul>

                      <li>msg_exists: true</li>

                    </ul>
                  </td>
                </tr>

              </tbody>
            </table>





        <h3 id="api.OrderByMarketAndIdRequest">OrderByMarketAndIdRequest</h3>
        <p></p>


          <table class="field-table">
            <thead>
              <tr><td>Field</td><td>Type</td><td>Label</td><td>Description</td></tr>
            </thead>
            <tbody>

                <tr>
                  <td>marketID</td>
                  <td><a href="#string">string</a></td>
                  <td></td>
                  <td><p> </p></td>
                </tr>

                <tr>
                  <td>orderID</td>
                  <td><a href="#string">string</a></td>
                  <td></td>
                  <td><p> </p></td>
                </tr>

                <tr>
                  <td>version</td>
                  <td><a href="#uint64">uint64</a></td>
                  <td></td>
                  <td><p>0 - always latest version (amended or not)
1 - the original version if order was amended at some point
2 - the first amendment
<<<<<<< HEAD
3 - the second amendment
... </p></td>
=======
3 - the second amendment </p></td>
>>>>>>> 6ca9b447
                </tr>

            </tbody>
          </table>




            <h4>Validated Fields</h4>
            <table>
              <thead>
                <tr>
                  <td>Field</td>
                  <td>Validations</td>
                </tr>
              </thead>
              <tbody>

                <tr>
                  <td>marketID</td>
                  <td>
                    <ul>

                      <li>string_not_empty: true</li>

                    </ul>
                  </td>
                </tr>

                <tr>
                  <td>orderID</td>
                  <td>
                    <ul>

                      <li>string_not_empty: true</li>

                    </ul>
                  </td>
                </tr>

              </tbody>
            </table>





        <h3 id="api.OrderByMarketAndIdResponse">OrderByMarketAndIdResponse</h3>
        <p></p>


          <table class="field-table">
            <thead>
              <tr><td>Field</td><td>Type</td><td>Label</td><td>Description</td></tr>
            </thead>
            <tbody>

                <tr>
                  <td>order</td>
                  <td><a href="#vega.Order">vega.Order</a></td>
                  <td></td>
                  <td><p> </p></td>
                </tr>

            </tbody>
          </table>





        <h3 id="api.OrderByReferenceIDRequest">OrderByReferenceIDRequest</h3>
        <p></p>


          <table class="field-table">
            <thead>
              <tr><td>Field</td><td>Type</td><td>Label</td><td>Description</td></tr>
            </thead>
            <tbody>

                <tr>
                  <td>referenceID</td>
                  <td><a href="#string">string</a></td>
                  <td></td>
                  <td><p> </p></td>
                </tr>

                <tr>
                  <td>version</td>
                  <td><a href="#uint64">uint64</a></td>
                  <td></td>
                  <td><p>0 - always latest version (amended or not)
1 - the original version if order was amended at some point
2 - the first amendment
3 - the second amendment
... </p></td>
                </tr>

            </tbody>
          </table>




            <h4>Validated Fields</h4>
            <table>
              <thead>
                <tr>
                  <td>Field</td>
                  <td>Validations</td>
                </tr>
              </thead>
              <tbody>

                <tr>
                  <td>referenceID</td>
                  <td>
                    <ul>

                      <li>msg_exists: true</li>

                    </ul>
                  </td>
                </tr>

              </tbody>
            </table>





        <h3 id="api.OrderByReferenceRequest">OrderByReferenceRequest</h3>
        <p></p>


          <table class="field-table">
            <thead>
              <tr><td>Field</td><td>Type</td><td>Label</td><td>Description</td></tr>
            </thead>
            <tbody>

                <tr>
                  <td>reference</td>
                  <td><a href="#string">string</a></td>
                  <td></td>
                  <td><p> </p></td>
                </tr>

                <tr>
                  <td>version</td>
                  <td><a href="#uint64">uint64</a></td>
                  <td></td>
                  <td><p>0 - always latest version (amended or not)
1 - the original version if order was amended at some point
2 - the first amendment
3 - the second amendment </p></td>
                </tr>

            </tbody>
          </table>




            <h4>Validated Fields</h4>
            <table>
              <thead>
                <tr>
                  <td>Field</td>
                  <td>Validations</td>
                </tr>
              </thead>
              <tbody>

                <tr>
                  <td>reference</td>
                  <td>
                    <ul>

                      <li>string_not_empty: true</li>

                    </ul>
                  </td>
                </tr>

              </tbody>
            </table>





        <h3 id="api.OrderByReferenceResponse">OrderByReferenceResponse</h3>
        <p></p>


          <table class="field-table">
            <thead>
              <tr><td>Field</td><td>Type</td><td>Label</td><td>Description</td></tr>
            </thead>
            <tbody>

                <tr>
                  <td>order</td>
                  <td><a href="#vega.Order">vega.Order</a></td>
                  <td></td>
                  <td><p> </p></td>
                </tr>

            </tbody>
          </table>





        <h3 id="api.OrdersByMarketRequest">OrdersByMarketRequest</h3>
        <p></p>


          <table class="field-table">
            <thead>
              <tr><td>Field</td><td>Type</td><td>Label</td><td>Description</td></tr>
            </thead>
            <tbody>

                <tr>
                  <td>marketID</td>
                  <td><a href="#string">string</a></td>
                  <td></td>
                  <td><p> </p></td>
                </tr>

                <tr>
                  <td>pagination</td>
                  <td><a href="#api.Pagination">Pagination</a></td>
                  <td></td>
                  <td><p> </p></td>
                </tr>

                <tr>
                  <td>open</td>
                  <td><a href="#bool">bool</a></td>
                  <td></td>
                  <td><p> </p></td>
                </tr>

            </tbody>
          </table>




            <h4>Validated Fields</h4>
            <table>
              <thead>
                <tr>
                  <td>Field</td>
                  <td>Validations</td>
                </tr>
              </thead>
              <tbody>

                <tr>
                  <td>marketID</td>
                  <td>
                    <ul>

                      <li>string_not_empty: true</li>

                    </ul>
                  </td>
                </tr>

              </tbody>
            </table>





        <h3 id="api.OrdersByMarketResponse">OrdersByMarketResponse</h3>
        <p></p>


          <table class="field-table">
            <thead>
              <tr><td>Field</td><td>Type</td><td>Label</td><td>Description</td></tr>
            </thead>
            <tbody>

                <tr>
                  <td>orders</td>
                  <td><a href="#vega.Order">vega.Order</a></td>
                  <td>repeated</td>
                  <td><p> </p></td>
                </tr>

            </tbody>
          </table>





        <h3 id="api.OrdersByPartyRequest">OrdersByPartyRequest</h3>
        <p></p>


          <table class="field-table">
            <thead>
              <tr><td>Field</td><td>Type</td><td>Label</td><td>Description</td></tr>
            </thead>
            <tbody>

                <tr>
                  <td>partyID</td>
                  <td><a href="#string">string</a></td>
                  <td></td>
                  <td><p> </p></td>
                </tr>

                <tr>
                  <td>pagination</td>
                  <td><a href="#api.Pagination">Pagination</a></td>
                  <td></td>
                  <td><p> </p></td>
                </tr>

                <tr>
                  <td>open</td>
                  <td><a href="#bool">bool</a></td>
                  <td></td>
                  <td><p> </p></td>
                </tr>

            </tbody>
          </table>




            <h4>Validated Fields</h4>
            <table>
              <thead>
                <tr>
                  <td>Field</td>
                  <td>Validations</td>
                </tr>
              </thead>
              <tbody>

                <tr>
                  <td>partyID</td>
                  <td>
                    <ul>

                      <li>string_not_empty: true</li>

                    </ul>
                  </td>
                </tr>

              </tbody>
            </table>





        <h3 id="api.OrdersByPartyResponse">OrdersByPartyResponse</h3>
        <p></p>


          <table class="field-table">
            <thead>
              <tr><td>Field</td><td>Type</td><td>Label</td><td>Description</td></tr>
            </thead>
            <tbody>

                <tr>
                  <td>orders</td>
                  <td><a href="#vega.Order">vega.Order</a></td>
                  <td>repeated</td>
                  <td><p> </p></td>
                </tr>

            </tbody>
          </table>





        <h3 id="api.OrdersStream">OrdersStream</h3>
        <p></p>


          <table class="field-table">
            <thead>
              <tr><td>Field</td><td>Type</td><td>Label</td><td>Description</td></tr>
            </thead>
            <tbody>

                <tr>
                  <td>orders</td>
                  <td><a href="#vega.Order">vega.Order</a></td>
                  <td>repeated</td>
                  <td><p> </p></td>
                </tr>

            </tbody>
          </table>





        <h3 id="api.OrdersSubscribeRequest">OrdersSubscribeRequest</h3>
        <p></p>


          <table class="field-table">
            <thead>
              <tr><td>Field</td><td>Type</td><td>Label</td><td>Description</td></tr>
            </thead>
            <tbody>

                <tr>
                  <td>marketID</td>
                  <td><a href="#string">string</a></td>
                  <td></td>
                  <td><p> </p></td>
                </tr>

                <tr>
                  <td>partyID</td>
                  <td><a href="#string">string</a></td>
                  <td></td>
                  <td><p> </p></td>
                </tr>

            </tbody>
          </table>





        <h3 id="api.Pagination">Pagination</h3>
        <p></p>


          <table class="field-table">
            <thead>
              <tr><td>Field</td><td>Type</td><td>Label</td><td>Description</td></tr>
            </thead>
            <tbody>

                <tr>
                  <td>skip</td>
                  <td><a href="#uint64">uint64</a></td>
                  <td></td>
                  <td><p> </p></td>
                </tr>

                <tr>
                  <td>limit</td>
                  <td><a href="#uint64">uint64</a></td>
                  <td></td>
                  <td><p> </p></td>
                </tr>

                <tr>
                  <td>descending</td>
                  <td><a href="#bool">bool</a></td>
                  <td></td>
                  <td><p> </p></td>
                </tr>

            </tbody>
          </table>





        <h3 id="api.PartiesResponse">PartiesResponse</h3>
        <p></p>


          <table class="field-table">
            <thead>
              <tr><td>Field</td><td>Type</td><td>Label</td><td>Description</td></tr>
            </thead>
            <tbody>

                <tr>
                  <td>parties</td>
                  <td><a href="#vega.Party">vega.Party</a></td>
                  <td>repeated</td>
                  <td><p> </p></td>
                </tr>

            </tbody>
          </table>





        <h3 id="api.PartyAccountsRequest">PartyAccountsRequest</h3>
        <p></p>


          <table class="field-table">
            <thead>
              <tr><td>Field</td><td>Type</td><td>Label</td><td>Description</td></tr>
            </thead>
            <tbody>

                <tr>
                  <td>partyID</td>
                  <td><a href="#string">string</a></td>
                  <td></td>
                  <td><p> </p></td>
                </tr>

                <tr>
                  <td>marketID</td>
                  <td><a href="#string">string</a></td>
                  <td></td>
                  <td><p> </p></td>
                </tr>

                <tr>
                  <td>type</td>
                  <td><a href="#vega.AccountType">vega.AccountType</a></td>
                  <td></td>
                  <td><p> </p></td>
                </tr>

                <tr>
                  <td>asset</td>
                  <td><a href="#string">string</a></td>
                  <td></td>
                  <td><p> </p></td>
                </tr>

            </tbody>
          </table>





        <h3 id="api.PartyAccountsResponse">PartyAccountsResponse</h3>
        <p></p>


          <table class="field-table">
            <thead>
              <tr><td>Field</td><td>Type</td><td>Label</td><td>Description</td></tr>
            </thead>
            <tbody>

                <tr>
                  <td>accounts</td>
                  <td><a href="#vega.Account">vega.Account</a></td>
                  <td>repeated</td>
                  <td><p> </p></td>
                </tr>

            </tbody>
          </table>





        <h3 id="api.PartyByIDRequest">PartyByIDRequest</h3>
        <p></p>


          <table class="field-table">
            <thead>
              <tr><td>Field</td><td>Type</td><td>Label</td><td>Description</td></tr>
            </thead>
            <tbody>

                <tr>
                  <td>partyID</td>
                  <td><a href="#string">string</a></td>
                  <td></td>
                  <td><p> </p></td>
                </tr>

            </tbody>
          </table>




            <h4>Validated Fields</h4>
            <table>
              <thead>
                <tr>
                  <td>Field</td>
                  <td>Validations</td>
                </tr>
              </thead>
              <tbody>

                <tr>
                  <td>partyID</td>
                  <td>
                    <ul>

                      <li>string_not_empty: true</li>

                    </ul>
                  </td>
                </tr>

              </tbody>
            </table>





        <h3 id="api.PartyByIDResponse">PartyByIDResponse</h3>
        <p></p>


          <table class="field-table">
            <thead>
              <tr><td>Field</td><td>Type</td><td>Label</td><td>Description</td></tr>
            </thead>
            <tbody>

                <tr>
                  <td>party</td>
                  <td><a href="#vega.Party">vega.Party</a></td>
                  <td></td>
                  <td><p> </p></td>
                </tr>

            </tbody>
          </table>





        <h3 id="api.PositionsByPartyRequest">PositionsByPartyRequest</h3>
        <p></p>


          <table class="field-table">
            <thead>
              <tr><td>Field</td><td>Type</td><td>Label</td><td>Description</td></tr>
            </thead>
            <tbody>

                <tr>
                  <td>partyID</td>
                  <td><a href="#string">string</a></td>
                  <td></td>
                  <td><p> </p></td>
                </tr>

                <tr>
                  <td>marketID</td>
                  <td><a href="#string">string</a></td>
                  <td></td>
                  <td><p> </p></td>
                </tr>

            </tbody>
          </table>




            <h4>Validated Fields</h4>
            <table>
              <thead>
                <tr>
                  <td>Field</td>
                  <td>Validations</td>
                </tr>
              </thead>
              <tbody>

                <tr>
                  <td>partyID</td>
                  <td>
                    <ul>

                      <li>string_not_empty: true</li>

                    </ul>
                  </td>
                </tr>

              </tbody>
            </table>





        <h3 id="api.PositionsByPartyResponse">PositionsByPartyResponse</h3>
        <p></p>


          <table class="field-table">
            <thead>
              <tr><td>Field</td><td>Type</td><td>Label</td><td>Description</td></tr>
            </thead>
            <tbody>

                <tr>
                  <td>positions</td>
                  <td><a href="#vega.Position">vega.Position</a></td>
                  <td>repeated</td>
                  <td><p> </p></td>
                </tr>

            </tbody>
          </table>





        <h3 id="api.PositionsSubscribeRequest">PositionsSubscribeRequest</h3>
        <p></p>


          <table class="field-table">
            <thead>
              <tr><td>Field</td><td>Type</td><td>Label</td><td>Description</td></tr>
            </thead>
            <tbody>

                <tr>
                  <td>partyID</td>
                  <td><a href="#string">string</a></td>
                  <td></td>
                  <td><p> </p></td>
                </tr>

            </tbody>
          </table>





        <h3 id="api.PrepareAmendOrderResponse">PrepareAmendOrderResponse</h3>
        <p></p>


          <table class="field-table">
            <thead>
              <tr><td>Field</td><td>Type</td><td>Label</td><td>Description</td></tr>
            </thead>
            <tbody>

                <tr>
                  <td>blob</td>
                  <td><a href="#bytes">bytes</a></td>
                  <td></td>
                  <td><p> </p></td>
                </tr>

                <tr>
                  <td>pendingOrder</td>
                  <td><a href="#vega.PendingOrder">vega.PendingOrder</a></td>
                  <td></td>
                  <td><p> </p></td>
                </tr>

            </tbody>
          </table>





        <h3 id="api.PrepareCancelOrderResponse">PrepareCancelOrderResponse</h3>
        <p></p>


          <table class="field-table">
            <thead>
              <tr><td>Field</td><td>Type</td><td>Label</td><td>Description</td></tr>
            </thead>
            <tbody>

                <tr>
                  <td>blob</td>
                  <td><a href="#bytes">bytes</a></td>
                  <td></td>
                  <td><p> </p></td>
                </tr>

                <tr>
                  <td>pendingOrder</td>
                  <td><a href="#vega.PendingOrder">vega.PendingOrder</a></td>
                  <td></td>
                  <td><p> </p></td>
                </tr>

            </tbody>
          </table>





        <h3 id="api.PrepareProposalRequest">PrepareProposalRequest</h3>
        <p></p>


          <table class="field-table">
            <thead>
              <tr><td>Field</td><td>Type</td><td>Label</td><td>Description</td></tr>
            </thead>
            <tbody>

                <tr>
                  <td>partyID</td>
                  <td><a href="#string">string</a></td>
                  <td></td>
                  <td><p> </p></td>
                </tr>

                <tr>
                  <td>reference</td>
                  <td><a href="#string">string</a></td>
                  <td></td>
                  <td><p> </p></td>
                </tr>

                <tr>
                  <td>proposal</td>
                  <td><a href="#vega.ProposalTerms">vega.ProposalTerms</a></td>
                  <td></td>
                  <td><p> </p></td>
                </tr>

            </tbody>
          </table>




            <h4>Validated Fields</h4>
            <table>
              <thead>
                <tr>
                  <td>Field</td>
                  <td>Validations</td>
                </tr>
              </thead>
              <tbody>

                <tr>
                  <td>partyID</td>
                  <td>
                    <ul>

                      <li>string_not_empty: true</li>

                    </ul>
                  </td>
                </tr>

                <tr>
                  <td>proposal</td>
                  <td>
                    <ul>

                      <li>msg_exists: true</li>

                    </ul>
                  </td>
                </tr>

              </tbody>
            </table>





        <h3 id="api.PrepareProposalResponse">PrepareProposalResponse</h3>
        <p></p>


          <table class="field-table">
            <thead>
              <tr><td>Field</td><td>Type</td><td>Label</td><td>Description</td></tr>
            </thead>
            <tbody>

                <tr>
                  <td>blob</td>
                  <td><a href="#bytes">bytes</a></td>
                  <td></td>
                  <td><p> </p></td>
                </tr>

                <tr>
                  <td>pendingProposal</td>
                  <td><a href="#vega.Proposal">vega.Proposal</a></td>
                  <td></td>
                  <td><p> </p></td>
                </tr>

            </tbody>
          </table>





        <h3 id="api.PrepareSubmitOrderResponse">PrepareSubmitOrderResponse</h3>
        <p></p>


          <table class="field-table">
            <thead>
              <tr><td>Field</td><td>Type</td><td>Label</td><td>Description</td></tr>
            </thead>
            <tbody>

                <tr>
                  <td>blob</td>
                  <td><a href="#bytes">bytes</a></td>
                  <td></td>
                  <td><p> </p></td>
                </tr>

                <tr>
                  <td>pendingOrder</td>
                  <td><a href="#vega.PendingOrder">vega.PendingOrder</a></td>
                  <td></td>
                  <td><p> </p></td>
                </tr>

            </tbody>
          </table>





        <h3 id="api.PrepareVoteRequest">PrepareVoteRequest</h3>
        <p></p>


          <table class="field-table">
            <thead>
              <tr><td>Field</td><td>Type</td><td>Label</td><td>Description</td></tr>
            </thead>
            <tbody>

                <tr>
                  <td>vote</td>
                  <td><a href="#vega.Vote">vega.Vote</a></td>
                  <td></td>
                  <td><p> </p></td>
                </tr>

            </tbody>
          </table>




            <h4>Validated Fields</h4>
            <table>
              <thead>
                <tr>
                  <td>Field</td>
                  <td>Validations</td>
                </tr>
              </thead>
              <tbody>

                <tr>
                  <td>vote</td>
                  <td>
                    <ul>

                      <li>msg_exists: true</li>

                    </ul>
                  </td>
                </tr>

              </tbody>
            </table>





        <h3 id="api.PrepareVoteResponse">PrepareVoteResponse</h3>
        <p></p>


          <table class="field-table">
            <thead>
              <tr><td>Field</td><td>Type</td><td>Label</td><td>Description</td></tr>
            </thead>
            <tbody>

                <tr>
                  <td>blob</td>
                  <td><a href="#bytes">bytes</a></td>
                  <td></td>
                  <td><p> </p></td>
                </tr>

                <tr>
                  <td>vote</td>
                  <td><a href="#vega.Vote">vega.Vote</a></td>
                  <td></td>
                  <td><p> </p></td>
                </tr>

            </tbody>
          </table>





        <h3 id="api.SubmitOrderRequest">SubmitOrderRequest</h3>
        <p></p>


          <table class="field-table">
            <thead>
              <tr><td>Field</td><td>Type</td><td>Label</td><td>Description</td></tr>
            </thead>
            <tbody>

                <tr>
                  <td>submission</td>
                  <td><a href="#vega.OrderSubmission">vega.OrderSubmission</a></td>
                  <td></td>
                  <td><p>the bulk of the Order, including market, party, price, size, side, time in force, etc. </p></td>
                </tr>

            </tbody>
          </table>





        <h3 id="api.SubmitTransactionRequest">SubmitTransactionRequest</h3>
        <p></p>


          <table class="field-table">
            <thead>
              <tr><td>Field</td><td>Type</td><td>Label</td><td>Description</td></tr>
            </thead>
            <tbody>

                <tr>
                  <td>tx</td>
                  <td><a href="#vega.SignedBundle">vega.SignedBundle</a></td>
                  <td></td>
                  <td><p> </p></td>
                </tr>

            </tbody>
          </table>





        <h3 id="api.SubmitTransactionResponse">SubmitTransactionResponse</h3>
        <p></p>


          <table class="field-table">
            <thead>
              <tr><td>Field</td><td>Type</td><td>Label</td><td>Description</td></tr>
            </thead>
            <tbody>

                <tr>
                  <td>success</td>
                  <td><a href="#bool">bool</a></td>
                  <td></td>
                  <td><p> </p></td>
                </tr>

            </tbody>
          </table>





        <h3 id="api.TradesByMarketRequest">TradesByMarketRequest</h3>
        <p></p>


          <table class="field-table">
            <thead>
              <tr><td>Field</td><td>Type</td><td>Label</td><td>Description</td></tr>
            </thead>
            <tbody>

                <tr>
                  <td>marketID</td>
                  <td><a href="#string">string</a></td>
                  <td></td>
                  <td><p> </p></td>
                </tr>

                <tr>
                  <td>pagination</td>
                  <td><a href="#api.Pagination">Pagination</a></td>
                  <td></td>
                  <td><p> </p></td>
                </tr>

            </tbody>
          </table>




            <h4>Validated Fields</h4>
            <table>
              <thead>
                <tr>
                  <td>Field</td>
                  <td>Validations</td>
                </tr>
              </thead>
              <tbody>

                <tr>
                  <td>marketID</td>
                  <td>
                    <ul>

                      <li>string_not_empty: true</li>

                    </ul>
                  </td>
                </tr>

              </tbody>
            </table>





        <h3 id="api.TradesByMarketResponse">TradesByMarketResponse</h3>
        <p></p>


          <table class="field-table">
            <thead>
              <tr><td>Field</td><td>Type</td><td>Label</td><td>Description</td></tr>
            </thead>
            <tbody>

                <tr>
                  <td>trades</td>
                  <td><a href="#vega.Trade">vega.Trade</a></td>
                  <td>repeated</td>
                  <td><p> </p></td>
                </tr>

            </tbody>
          </table>





        <h3 id="api.TradesByOrderRequest">TradesByOrderRequest</h3>
        <p></p>


          <table class="field-table">
            <thead>
              <tr><td>Field</td><td>Type</td><td>Label</td><td>Description</td></tr>
            </thead>
            <tbody>

                <tr>
                  <td>orderID</td>
                  <td><a href="#string">string</a></td>
                  <td></td>
                  <td><p> </p></td>
                </tr>

            </tbody>
          </table>





        <h3 id="api.TradesByOrderResponse">TradesByOrderResponse</h3>
        <p></p>


          <table class="field-table">
            <thead>
              <tr><td>Field</td><td>Type</td><td>Label</td><td>Description</td></tr>
            </thead>
            <tbody>

                <tr>
                  <td>trades</td>
                  <td><a href="#vega.Trade">vega.Trade</a></td>
                  <td>repeated</td>
                  <td><p> </p></td>
                </tr>

            </tbody>
          </table>





        <h3 id="api.TradesByPartyRequest">TradesByPartyRequest</h3>
        <p></p>


          <table class="field-table">
            <thead>
              <tr><td>Field</td><td>Type</td><td>Label</td><td>Description</td></tr>
            </thead>
            <tbody>

                <tr>
                  <td>partyID</td>
                  <td><a href="#string">string</a></td>
                  <td></td>
                  <td><p> </p></td>
                </tr>

                <tr>
                  <td>marketID</td>
                  <td><a href="#string">string</a></td>
                  <td></td>
                  <td><p> </p></td>
                </tr>

                <tr>
                  <td>pagination</td>
                  <td><a href="#api.Pagination">Pagination</a></td>
                  <td></td>
                  <td><p> </p></td>
                </tr>

            </tbody>
          </table>





        <h3 id="api.TradesByPartyResponse">TradesByPartyResponse</h3>
        <p></p>


          <table class="field-table">
            <thead>
              <tr><td>Field</td><td>Type</td><td>Label</td><td>Description</td></tr>
            </thead>
            <tbody>

                <tr>
                  <td>trades</td>
                  <td><a href="#vega.Trade">vega.Trade</a></td>
                  <td>repeated</td>
                  <td><p> </p></td>
                </tr>

            </tbody>
          </table>





        <h3 id="api.TradesStream">TradesStream</h3>
        <p></p>


          <table class="field-table">
            <thead>
              <tr><td>Field</td><td>Type</td><td>Label</td><td>Description</td></tr>
            </thead>
            <tbody>

                <tr>
                  <td>trades</td>
                  <td><a href="#vega.Trade">vega.Trade</a></td>
                  <td>repeated</td>
                  <td><p> </p></td>
                </tr>

            </tbody>
          </table>





        <h3 id="api.TradesSubscribeRequest">TradesSubscribeRequest</h3>
        <p></p>


          <table class="field-table">
            <thead>
              <tr><td>Field</td><td>Type</td><td>Label</td><td>Description</td></tr>
            </thead>
            <tbody>

                <tr>
                  <td>marketID</td>
                  <td><a href="#string">string</a></td>
                  <td></td>
                  <td><p> </p></td>
                </tr>

                <tr>
                  <td>partyID</td>
                  <td><a href="#string">string</a></td>
                  <td></td>
                  <td><p> </p></td>
                </tr>

            </tbody>
          </table>





        <h3 id="api.VegaTimeResponse">VegaTimeResponse</h3>
        <p></p>


          <table class="field-table">
            <thead>
              <tr><td>Field</td><td>Type</td><td>Label</td><td>Description</td></tr>
            </thead>
            <tbody>

                <tr>
                  <td>timestamp</td>
                  <td><a href="#int64">int64</a></td>
                  <td></td>
                  <td><p>nanoseconds since the epoch, for example <tt>1580473859111222333</tt> corresponds to <tt>2020-01-31T12:30:59.111222333Z</tt> </p></td>
                </tr>

            </tbody>
          </table>





        <h3 id="api.WithdrawRequest">WithdrawRequest</h3>
        <p></p>


          <table class="field-table">
            <thead>
              <tr><td>Field</td><td>Type</td><td>Label</td><td>Description</td></tr>
            </thead>
            <tbody>

                <tr>
                  <td>withdraw</td>
                  <td><a href="#vega.Withdraw">vega.Withdraw</a></td>
                  <td></td>
                  <td><p> </p></td>
                </tr>

            </tbody>
          </table>





        <h3 id="api.WithdrawResponse">WithdrawResponse</h3>
        <p></p>


          <table class="field-table">
            <thead>
              <tr><td>Field</td><td>Type</td><td>Label</td><td>Description</td></tr>
            </thead>
            <tbody>

                <tr>
                  <td>success</td>
                  <td><a href="#bool">bool</a></td>
                  <td></td>
                  <td><p> </p></td>
                </tr>

            </tbody>
          </table>











        <h3 id="api.trading">trading</h3>
        <p></p>
        <table class="enum-table">
          <thead>
            <tr><td>Method Name</td><td>Request Type</td><td>Response Type</td><td>Description</td></tr>
          </thead>
          <tbody>

              <tr>
                <td>PrepareSubmitOrder</td>
                <td><a href="#api.SubmitOrderRequest">SubmitOrderRequest</a></td>
                <td><a href="#api.PrepareSubmitOrderResponse">PrepareSubmitOrderResponse</a></td>
                <td><p>Prepare a submit order request</p></td>
              </tr>

              <tr>
                <td>PrepareCancelOrder</td>
                <td><a href="#api.CancelOrderRequest">CancelOrderRequest</a></td>
                <td><a href="#api.PrepareCancelOrderResponse">PrepareCancelOrderResponse</a></td>
                <td><p>Cancel an Order</p></td>
              </tr>

              <tr>
                <td>PrepareAmendOrder</td>
                <td><a href="#api.AmendOrderRequest">AmendOrderRequest</a></td>
                <td><a href="#api.PrepareAmendOrderResponse">PrepareAmendOrderResponse</a></td>
                <td><p>Amend an Order</p></td>
              </tr>

              <tr>
                <td>Withdraw</td>
                <td><a href="#api.WithdrawRequest">WithdrawRequest</a></td>
                <td><a href="#api.WithdrawResponse">WithdrawResponse</a></td>
                <td><p>Request withdrawal</p></td>
              </tr>

              <tr>
                <td>SubmitTransaction</td>
                <td><a href="#api.SubmitTransactionRequest">SubmitTransactionRequest</a></td>
                <td><a href="#api.SubmitTransactionResponse">SubmitTransactionResponse</a></td>
                <td><p>Submit a signed transaction</p></td>
              </tr>

              <tr>
                <td>PrepareProposal</td>
                <td><a href="#api.PrepareProposalRequest">PrepareProposalRequest</a></td>
                <td><a href="#api.PrepareProposalResponse">PrepareProposalResponse</a></td>
                <td><p>Prepare proposal that can be sent out to the chain (via SubmitTransaction)</p></td>
              </tr>

              <tr>
                <td>PrepareVote</td>
                <td><a href="#api.PrepareVoteRequest">PrepareVoteRequest</a></td>
                <td><a href="#api.PrepareVoteResponse">PrepareVoteResponse</a></td>
                <td><p>Prepare a vote to be put on the chain (via SubmitTransaction)</p></td>
              </tr>

          </tbody>
        </table>


        <h3 id="api.trading_data">trading_data</h3>
        <p></p>
        <table class="enum-table">
          <thead>
            <tr><td>Method Name</td><td>Request Type</td><td>Response Type</td><td>Description</td></tr>
          </thead>
          <tbody>

              <tr>
                <td>MarketAccounts</td>
                <td><a href="#api.MarketAccountsRequest">MarketAccountsRequest</a></td>
                <td><a href="#api.MarketAccountsResponse">MarketAccountsResponse</a></td>
                <td><p>Get a list of Accounts by Market</p></td>
              </tr>

              <tr>
                <td>PartyAccounts</td>
                <td><a href="#api.PartyAccountsRequest">PartyAccountsRequest</a></td>
                <td><a href="#api.PartyAccountsResponse">PartyAccountsResponse</a></td>
                <td><p>Get a list of Accounts by Party</p></td>
              </tr>

              <tr>
                <td>Candles</td>
                <td><a href="#api.CandlesRequest">CandlesRequest</a></td>
                <td><a href="#api.CandlesResponse">CandlesResponse</a></td>
                <td><p>Get a list of Candles by Market</p></td>
              </tr>

              <tr>
                <td>MarketDataByID</td>
                <td><a href="#api.MarketDataByIDRequest">MarketDataByIDRequest</a></td>
                <td><a href="#api.MarketDataByIDResponse">MarketDataByIDResponse</a></td>
                <td><p>Get Market Data by MarketID</p></td>
              </tr>

              <tr>
                <td>MarketsData</td>
                <td><a href="#google.protobuf.Empty">.google.protobuf.Empty</a></td>
                <td><a href="#api.MarketsDataResponse">MarketsDataResponse</a></td>
                <td><p>Get a list of Market Data</p></td>
              </tr>

              <tr>
                <td>MarketByID</td>
                <td><a href="#api.MarketByIDRequest">MarketByIDRequest</a></td>
                <td><a href="#api.MarketByIDResponse">MarketByIDResponse</a></td>
                <td><p>Get a Market by ID</p></td>
              </tr>

              <tr>
                <td>MarketDepth</td>
                <td><a href="#api.MarketDepthRequest">MarketDepthRequest</a></td>
                <td><a href="#api.MarketDepthResponse">MarketDepthResponse</a></td>
                <td><p>Get Market Depth</p></td>
              </tr>

              <tr>
                <td>Markets</td>
                <td><a href="#google.protobuf.Empty">.google.protobuf.Empty</a></td>
                <td><a href="#api.MarketsResponse">MarketsResponse</a></td>
                <td><p>Get a list of Markets</p></td>
              </tr>

              <tr>
                <td>OrderByMarketAndID</td>
                <td><a href="#api.OrderByMarketAndIdRequest">OrderByMarketAndIdRequest</a></td>
                <td><a href="#api.OrderByMarketAndIdResponse">OrderByMarketAndIdResponse</a></td>
                <td><p>Get an Order by Market and OrderID</p></td>
              </tr>

              <tr>
                <td>OrderByReference</td>
                <td><a href="#api.OrderByReferenceRequest">OrderByReferenceRequest</a></td>
                <td><a href="#api.OrderByReferenceResponse">OrderByReferenceResponse</a></td>
                <td><p>Get an Order by Pending Order reference (UUID)</p></td>
              </tr>

              <tr>
                <td>OrdersByMarket</td>
                <td><a href="#api.OrdersByMarketRequest">OrdersByMarketRequest</a></td>
                <td><a href="#api.OrdersByMarketResponse">OrdersByMarketResponse</a></td>
                <td><p>Get a list of Orders by Market</p></td>
              </tr>

              <tr>
                <td>OrdersByParty</td>
                <td><a href="#api.OrdersByPartyRequest">OrdersByPartyRequest</a></td>
                <td><a href="#api.OrdersByPartyResponse">OrdersByPartyResponse</a></td>
                <td><p>Get a list of Orders by Party</p></td>
              </tr>

              <tr>
                <td>OrderByID</td>
                <td><a href="#api.OrderByIDRequest">OrderByIDRequest</a></td>
                <td><a href="#vega.Order">.vega.Order</a></td>
                <td><p>Get a specific order by orderID</p></td>
              </tr>

              <tr>
                <td>OrderByReferenceID</td>
                <td><a href="#api.OrderByReferenceIDRequest">OrderByReferenceIDRequest</a></td>
                <td><a href="#vega.Order">.vega.Order</a></td>
                <td><p>Get a specific order by referenceID</p></td>
              </tr>

              <tr>
                <td>MarginLevels</td>
                <td><a href="#api.MarginLevelsRequest">MarginLevelsRequest</a></td>
                <td><a href="#api.MarginLevelsResponse">MarginLevelsResponse</a></td>
                <td><p>Get Margin Levels by PartyID</p></td>
              </tr>

              <tr>
                <td>Parties</td>
                <td><a href="#google.protobuf.Empty">.google.protobuf.Empty</a></td>
                <td><a href="#api.PartiesResponse">PartiesResponse</a></td>
                <td><p>Get a list of Parties</p></td>
              </tr>

              <tr>
                <td>PartyByID</td>
                <td><a href="#api.PartyByIDRequest">PartyByIDRequest</a></td>
                <td><a href="#api.PartyByIDResponse">PartyByIDResponse</a></td>
                <td><p>Get a Party by ID</p></td>
              </tr>

              <tr>
                <td>PositionsByParty</td>
                <td><a href="#api.PositionsByPartyRequest">PositionsByPartyRequest</a></td>
                <td><a href="#api.PositionsByPartyResponse">PositionsByPartyResponse</a></td>
                <td><p>Get a list of Positions by Party</p></td>
              </tr>

              <tr>
                <td>LastTrade</td>
                <td><a href="#api.LastTradeRequest">LastTradeRequest</a></td>
                <td><a href="#api.LastTradeResponse">LastTradeResponse</a></td>
                <td><p>Get latest Trade</p></td>
              </tr>

              <tr>
                <td>TradesByMarket</td>
                <td><a href="#api.TradesByMarketRequest">TradesByMarketRequest</a></td>
                <td><a href="#api.TradesByMarketResponse">TradesByMarketResponse</a></td>
                <td><p>Get a list of Trades by Market</p></td>
              </tr>

              <tr>
                <td>TradesByOrder</td>
                <td><a href="#api.TradesByOrderRequest">TradesByOrderRequest</a></td>
                <td><a href="#api.TradesByOrderResponse">TradesByOrderResponse</a></td>
                <td><p>Get a list of Trades by Order</p></td>
              </tr>

              <tr>
                <td>TradesByParty</td>
                <td><a href="#api.TradesByPartyRequest">TradesByPartyRequest</a></td>
                <td><a href="#api.TradesByPartyResponse">TradesByPartyResponse</a></td>
                <td><p>Get a list of Trades by Party</p></td>
              </tr>

              <tr>
                <td>GetProposals</td>
                <td><a href="#google.protobuf.Empty">.google.protobuf.Empty</a></td>
                <td><a href="#api.GetProposalsResponse">GetProposalsResponse</a></td>
                <td><p>Get all proposals</p></td>
              </tr>

              <tr>
                <td>GetOpenProposals</td>
                <td><a href="#google.protobuf.Empty">.google.protobuf.Empty</a></td>
                <td><a href="#api.GetProposalsResponse">GetProposalsResponse</a></td>
                <td><p>Get all OPEN proposals</p></td>
              </tr>

              <tr>
                <td>GetProposalByID</td>
                <td><a href="#api.GetProposalByIDRequest">GetProposalByIDRequest</a></td>
                <td><a href="#vega.ProposalVote">.vega.ProposalVote</a></td>
                <td><p>Get a proposal by ID</p></td>
              </tr>

              <tr>
                <td>GetProposalByReference</td>
                <td><a href="#api.GetProposalByReferenceRequest">GetProposalByReferenceRequest</a></td>
                <td><a href="#vega.ProposalVote">.vega.ProposalVote</a></td>
                <td><p>Get a proposal by reference</p></td>
              </tr>

              <tr>
                <td>ObserveProposals</td>
                <td><a href="#google.protobuf.Empty">.google.protobuf.Empty</a></td>
                <td><a href="#vega.ProposalVote">.vega.ProposalVote</a> stream</td>
                <td><p>Subscribe to a stream of updates to proposal data</p></td>
              </tr>

              <tr>
                <td>Statistics</td>
                <td><a href="#google.protobuf.Empty">.google.protobuf.Empty</a></td>
                <td><a href="#vega.Statistics">.vega.Statistics</a></td>
                <td><p>Get Statistics</p></td>
              </tr>

              <tr>
                <td>GetVegaTime</td>
                <td><a href="#google.protobuf.Empty">.google.protobuf.Empty</a></td>
                <td><a href="#api.VegaTimeResponse">VegaTimeResponse</a></td>
                <td><p>Get Time</p></td>
              </tr>

              <tr>
                <td>AccountsSubscribe</td>
                <td><a href="#api.AccountsSubscribeRequest">AccountsSubscribeRequest</a></td>
                <td><a href="#vega.Account">.vega.Account</a> stream</td>
                <td><p>Subscribe to a stream of Accounts</p></td>
              </tr>

              <tr>
                <td>CandlesSubscribe</td>
                <td><a href="#api.CandlesSubscribeRequest">CandlesSubscribeRequest</a></td>
                <td><a href="#vega.Candle">.vega.Candle</a> stream</td>
                <td><p>Subscribe to a stream of Candles</p></td>
              </tr>

              <tr>
                <td>MarginLevelsSubscribe</td>
                <td><a href="#api.MarginLevelsSubscribeRequest">MarginLevelsSubscribeRequest</a></td>
                <td><a href="#vega.MarginLevels">.vega.MarginLevels</a> stream</td>
                <td><p>Subscribe to a stream of Margin Levels</p></td>
              </tr>

              <tr>
                <td>MarketDepthSubscribe</td>
                <td><a href="#api.MarketDepthSubscribeRequest">MarketDepthSubscribeRequest</a></td>
                <td><a href="#vega.MarketDepth">.vega.MarketDepth</a> stream</td>
                <td><p>Subscribe to a stream of Market Depth</p></td>
              </tr>

              <tr>
                <td>MarketsDataSubscribe</td>
                <td><a href="#api.MarketsDataSubscribeRequest">MarketsDataSubscribeRequest</a></td>
                <td><a href="#vega.MarketData">.vega.MarketData</a> stream</td>
                <td><p>Subscribe to a stream of Markets Data</p></td>
              </tr>

              <tr>
                <td>OrdersSubscribe</td>
                <td><a href="#api.OrdersSubscribeRequest">OrdersSubscribeRequest</a></td>
                <td><a href="#api.OrdersStream">OrdersStream</a> stream</td>
                <td><p>Subscribe to a stream of Orders</p></td>
              </tr>

              <tr>
                <td>PositionsSubscribe</td>
                <td><a href="#api.PositionsSubscribeRequest">PositionsSubscribeRequest</a></td>
                <td><a href="#vega.Position">.vega.Position</a> stream</td>
                <td><p>Subscribe to a stream of Positions</p></td>
              </tr>

              <tr>
                <td>TradesSubscribe</td>
                <td><a href="#api.TradesSubscribeRequest">TradesSubscribeRequest</a></td>
                <td><a href="#api.TradesStream">TradesStream</a> stream</td>
                <td><p>Subscribe to a stream of Trades</p></td>
              </tr>

              <tr>
                <td>TransferResponsesSubscribe</td>
                <td><a href="#google.protobuf.Empty">.google.protobuf.Empty</a></td>
                <td><a href="#vega.TransferResponse">.vega.TransferResponse</a> stream</td>
                <td><p>Subscribe to a stream of Transfer Responses</p></td>
              </tr>

          </tbody>
        </table>




      <div class="file-heading">
        <h2 id="proto/governance.proto">proto/governance.proto</h2><a href="#title">Top</a>
      </div>
      <p></p>


        <h3 id="vega.NetworkConfiguration">NetworkConfiguration</h3>
        <p></p>


          <table class="field-table">
            <thead>
              <tr><td>Field</td><td>Type</td><td>Label</td><td>Description</td></tr>
            </thead>
            <tbody>

                <tr>
                  <td>minCloseInSeconds</td>
                  <td><a href="#int64">int64</a></td>
                  <td></td>
                  <td><p> </p></td>
                </tr>

                <tr>
                  <td>maxCloseInSeconds</td>
                  <td><a href="#int64">int64</a></td>
                  <td></td>
                  <td><p> </p></td>
                </tr>

                <tr>
                  <td>minEnactInSeconds</td>
                  <td><a href="#int64">int64</a></td>
                  <td></td>
                  <td><p> </p></td>
                </tr>

                <tr>
                  <td>maxEnactInSeconds</td>
                  <td><a href="#int64">int64</a></td>
                  <td></td>
                  <td><p> </p></td>
                </tr>

                <tr>
                  <td>minParticipationStake</td>
                  <td><a href="#uint64">uint64</a></td>
                  <td></td>
                  <td><p> </p></td>
                </tr>

            </tbody>
          </table>





        <h3 id="vega.NewMarket">NewMarket</h3>
        <p></p>


          <table class="field-table">
            <thead>
              <tr><td>Field</td><td>Type</td><td>Label</td><td>Description</td></tr>
            </thead>
            <tbody>

                <tr>
                  <td>changes</td>
                  <td><a href="#vega.Market">Market</a></td>
                  <td></td>
                  <td><p> </p></td>
                </tr>

            </tbody>
          </table>




            <h4>Validated Fields</h4>
            <table>
              <thead>
                <tr>
                  <td>Field</td>
                  <td>Validations</td>
                </tr>
              </thead>
              <tbody>

                <tr>
                  <td>changes</td>
                  <td>
                    <ul>

                      <li>msg_exists: true</li>

                    </ul>
                  </td>
                </tr>

              </tbody>
            </table>





        <h3 id="vega.Proposal">Proposal</h3>
        <p></p>


          <table class="field-table">
            <thead>
              <tr><td>Field</td><td>Type</td><td>Label</td><td>Description</td></tr>
            </thead>
            <tbody>

                <tr>
                  <td>ID</td>
                  <td><a href="#string">string</a></td>
                  <td></td>
                  <td><p> </p></td>
                </tr>

                <tr>
                  <td>reference</td>
                  <td><a href="#string">string</a></td>
                  <td></td>
                  <td><p> </p></td>
                </tr>

                <tr>
                  <td>partyID</td>
                  <td><a href="#string">string</a></td>
                  <td></td>
                  <td><p> </p></td>
                </tr>

                <tr>
                  <td>state</td>
                  <td><a href="#vega.Proposal.State">Proposal.State</a></td>
                  <td></td>
                  <td><p> </p></td>
                </tr>

                <tr>
                  <td>timestamp</td>
                  <td><a href="#int64">int64</a></td>
                  <td></td>
                  <td><p> </p></td>
                </tr>

                <tr>
                  <td>terms</td>
                  <td><a href="#vega.ProposalTerms">ProposalTerms</a></td>
                  <td></td>
                  <td><p> </p></td>
                </tr>

            </tbody>
          </table>




            <h4>Validated Fields</h4>
            <table>
              <thead>
                <tr>
                  <td>Field</td>
                  <td>Validations</td>
                </tr>
              </thead>
              <tbody>

                <tr>
                  <td>partyID</td>
                  <td>
                    <ul>

                      <li>string_not_empty: true</li>

                    </ul>
                  </td>
                </tr>

                <tr>
                  <td>state</td>
                  <td>
                    <ul>

                      <li>is_in_enum: true</li>

                    </ul>
                  </td>
                </tr>

                <tr>
                  <td>terms</td>
                  <td>
                    <ul>

                      <li>msg_exists: true</li>

                    </ul>
                  </td>
                </tr>

              </tbody>
            </table>





        <h3 id="vega.ProposalTerms">ProposalTerms</h3>
        <p></p>


          <table class="field-table">
            <thead>
              <tr><td>Field</td><td>Type</td><td>Label</td><td>Description</td></tr>
            </thead>
            <tbody>

                <tr>
                  <td>closingTimestamp</td>
                  <td><a href="#int64">int64</a></td>
                  <td></td>
                  <td><p> </p></td>
                </tr>

                <tr>
                  <td>enactmentTimestamp</td>
                  <td><a href="#int64">int64</a></td>
                  <td></td>
                  <td><p> </p></td>
                </tr>

                <tr>
                  <td>minParticipationStake</td>
                  <td><a href="#uint64">uint64</a></td>
                  <td></td>
                  <td><p> </p></td>
                </tr>

                <tr>
                  <td>updateMarket</td>
                  <td><a href="#vega.UpdateMarket">UpdateMarket</a></td>
                  <td></td>
                  <td><p> </p></td>
                </tr>

                <tr>
                  <td>newMarket</td>
                  <td><a href="#vega.NewMarket">NewMarket</a></td>
                  <td></td>
                  <td><p> </p></td>
                </tr>

                <tr>
                  <td>updateNetwork</td>
                  <td><a href="#vega.UpdateNetwork">UpdateNetwork</a></td>
                  <td></td>
                  <td><p> </p></td>
                </tr>

            </tbody>
          </table>




            <h4>Validated Fields</h4>
            <table>
              <thead>
                <tr>
                  <td>Field</td>
                  <td>Validations</td>
                </tr>
              </thead>
              <tbody>

                <tr>
                  <td>closingTimestamp</td>
                  <td>
                    <ul>

                      <li>int_gt: 0</li>

                    </ul>
                  </td>
                </tr>

                <tr>
                  <td>enactmentTimestamp</td>
                  <td>
                    <ul>

                      <li>int_gt: 0</li>

                    </ul>
                  </td>
                </tr>

                <tr>
                  <td>minParticipationStake</td>
                  <td>
                    <ul>

                      <li>int_gt: 0</li>

                    </ul>
                  </td>
                </tr>

              </tbody>
            </table>





        <h3 id="vega.ProposalVote">ProposalVote</h3>
        <p></p>


          <table class="field-table">
            <thead>
              <tr><td>Field</td><td>Type</td><td>Label</td><td>Description</td></tr>
            </thead>
            <tbody>

                <tr>
                  <td>proposal</td>
                  <td><a href="#vega.Proposal">Proposal</a></td>
                  <td></td>
                  <td><p> </p></td>
                </tr>

                <tr>
                  <td>yes</td>
                  <td><a href="#vega.Vote">Vote</a></td>
                  <td>repeated</td>
                  <td><p> </p></td>
                </tr>

                <tr>
                  <td>no</td>
                  <td><a href="#vega.Vote">Vote</a></td>
                  <td>repeated</td>
                  <td><p> </p></td>
                </tr>

            </tbody>
          </table>





        <h3 id="vega.UpdateMarket">UpdateMarket</h3>
        <p>TODO</p>





        <h3 id="vega.UpdateNetwork">UpdateNetwork</h3>
        <p></p>


          <table class="field-table">
            <thead>
              <tr><td>Field</td><td>Type</td><td>Label</td><td>Description</td></tr>
            </thead>
            <tbody>

                <tr>
                  <td>changes</td>
                  <td><a href="#vega.NetworkConfiguration">NetworkConfiguration</a></td>
                  <td></td>
                  <td><p> </p></td>
                </tr>

            </tbody>
          </table>




            <h4>Validated Fields</h4>
            <table>
              <thead>
                <tr>
                  <td>Field</td>
                  <td>Validations</td>
                </tr>
              </thead>
              <tbody>

                <tr>
                  <td>changes</td>
                  <td>
                    <ul>

                      <li>msg_exists: true</li>

                    </ul>
                  </td>
                </tr>

              </tbody>
            </table>





        <h3 id="vega.Vote">Vote</h3>
        <p></p>


          <table class="field-table">
            <thead>
              <tr><td>Field</td><td>Type</td><td>Label</td><td>Description</td></tr>
            </thead>
            <tbody>

                <tr>
                  <td>partyID</td>
                  <td><a href="#string">string</a></td>
                  <td></td>
                  <td><p> </p></td>
                </tr>

                <tr>
                  <td>value</td>
                  <td><a href="#vega.Vote.Value">Vote.Value</a></td>
                  <td></td>
                  <td><p> </p></td>
                </tr>

                <tr>
                  <td>proposalID</td>
                  <td><a href="#string">string</a></td>
                  <td></td>
                  <td><p> </p></td>
                </tr>

            </tbody>
          </table>




            <h4>Validated Fields</h4>
            <table>
              <thead>
                <tr>
                  <td>Field</td>
                  <td>Validations</td>
                </tr>
              </thead>
              <tbody>

                <tr>
                  <td>partyID</td>
                  <td>
                    <ul>

                      <li>string_not_empty: true</li>

                    </ul>
                  </td>
                </tr>

                <tr>
                  <td>value</td>
                  <td>
                    <ul>

                      <li>is_in_enum: true</li>

                    </ul>
                  </td>
                </tr>

                <tr>
                  <td>proposalID</td>
                  <td>
                    <ul>

                      <li>string_not_empty: true</li>

                    </ul>
                  </td>
                </tr>

              </tbody>
            </table>







        <h3 id="vega.Proposal.State">Proposal.State</h3>
        <p>Proposal state transition:</p><p>Open -></p><p>- Passed -> Enacted.</p><p>- Passed -> Failed.</p><p>- Declined</p><p>Rejected</p><p>Proposal can enter Failed state from any other state.</p>
        <table class="enum-table">
          <thead>
            <tr><td>Name</td><td>Number</td><td>Description</td></tr>
          </thead>
          <tbody>

              <tr>
                <td>FAILED</td>
                <td>0</td>
                <td><p>Proposal could not be enacted after being accepted by the network</p></td>
              </tr>

              <tr>
                <td>OPEN</td>
                <td>1</td>
                <td><p>Proposal is open for voting.</p></td>
              </tr>

              <tr>
                <td>PASSED</td>
                <td>2</td>
                <td><p>Proposal has gained enough support to be executed.</p></td>
              </tr>

              <tr>
                <td>REJECTED</td>
                <td>3</td>
                <td><p>Proposal wasn&#39;t accepted (validation failed, author not allowed to submit proposals)</p></td>
              </tr>

              <tr>
                <td>DECLINED</td>
                <td>4</td>
                <td><p>Proposal didn&#39;t get enough votes</p></td>
              </tr>

              <tr>
                <td>ENACTED</td>
                <td>5</td>
                <td><p>Proposal has been executed and the changes under this proposal have now been applied.</p></td>
              </tr>

          </tbody>
        </table>

        <h3 id="vega.Vote.Value">Vote.Value</h3>
        <p></p>
        <table class="enum-table">
          <thead>
            <tr><td>Name</td><td>Number</td><td>Description</td></tr>
          </thead>
          <tbody>

              <tr>
                <td>NO</td>
                <td>0</td>
                <td><p></p></td>
              </tr>

              <tr>
                <td>YES</td>
                <td>1</td>
                <td><p></p></td>
              </tr>

          </tbody>
        </table>







      <div class="file-heading">
        <h2 id="proto/markets.proto">proto/markets.proto</h2><a href="#title">Top</a>
      </div>
      <p></p>


        <h3 id="vega.ContinuousTrading">ContinuousTrading</h3>
        <p></p>


          <table class="field-table">
            <thead>
              <tr><td>Field</td><td>Type</td><td>Label</td><td>Description</td></tr>
            </thead>
            <tbody>

                <tr>
                  <td>tickSize</td>
                  <td><a href="#uint64">uint64</a></td>
                  <td></td>
                  <td><p> </p></td>
                </tr>

            </tbody>
          </table>





        <h3 id="vega.DiscreteTrading">DiscreteTrading</h3>
        <p></p>


          <table class="field-table">
            <thead>
              <tr><td>Field</td><td>Type</td><td>Label</td><td>Description</td></tr>
            </thead>
            <tbody>

                <tr>
                  <td>duration</td>
                  <td><a href="#int64">int64</a></td>
                  <td></td>
                  <td><p> </p></td>
                </tr>

            </tbody>
          </table>





        <h3 id="vega.EthereumEvent">EthereumEvent</h3>
        <p></p>


          <table class="field-table">
            <thead>
              <tr><td>Field</td><td>Type</td><td>Label</td><td>Description</td></tr>
            </thead>
            <tbody>

                <tr>
                  <td>contractID</td>
                  <td><a href="#string">string</a></td>
                  <td></td>
                  <td><p> </p></td>
                </tr>

                <tr>
                  <td>event</td>
                  <td><a href="#string">string</a></td>
                  <td></td>
                  <td><p> </p></td>
                </tr>

                <tr>
                  <td>value</td>
                  <td><a href="#uint64">uint64</a></td>
                  <td></td>
                  <td><p> </p></td>
                </tr>

            </tbody>
          </table>





        <h3 id="vega.ExternalRiskModel">ExternalRiskModel</h3>
        <p></p>


          <table class="field-table">
            <thead>
              <tr><td>Field</td><td>Type</td><td>Label</td><td>Description</td></tr>
            </thead>
            <tbody>

                <tr>
                  <td>name</td>
                  <td><a href="#string">string</a></td>
                  <td></td>
                  <td><p> </p></td>
                </tr>

                <tr>
                  <td>socket</td>
                  <td><a href="#string">string</a></td>
                  <td></td>
                  <td><p> </p></td>
                </tr>

                <tr>
                  <td>config</td>
                  <td><a href="#vega.ExternalRiskModel.ConfigEntry">ExternalRiskModel.ConfigEntry</a></td>
                  <td>repeated</td>
                  <td><p> </p></td>
                </tr>

            </tbody>
          </table>





        <h3 id="vega.ExternalRiskModel.ConfigEntry">ExternalRiskModel.ConfigEntry</h3>
        <p></p>


          <table class="field-table">
            <thead>
              <tr><td>Field</td><td>Type</td><td>Label</td><td>Description</td></tr>
            </thead>
            <tbody>

                <tr>
                  <td>key</td>
                  <td><a href="#string">string</a></td>
                  <td></td>
                  <td><p> </p></td>
                </tr>

                <tr>
                  <td>value</td>
                  <td><a href="#string">string</a></td>
                  <td></td>
                  <td><p> </p></td>
                </tr>

            </tbody>
          </table>





        <h3 id="vega.Future">Future</h3>
        <p></p>


          <table class="field-table">
            <thead>
              <tr><td>Field</td><td>Type</td><td>Label</td><td>Description</td></tr>
            </thead>
            <tbody>

                <tr>
                  <td>maturity</td>
                  <td><a href="#string">string</a></td>
                  <td></td>
                  <td><p> </p></td>
                </tr>

                <tr>
                  <td>asset</td>
                  <td><a href="#string">string</a></td>
                  <td></td>
                  <td><p> </p></td>
                </tr>

                <tr>
                  <td>ethereumEvent</td>
                  <td><a href="#vega.EthereumEvent">EthereumEvent</a></td>
                  <td></td>
                  <td><p> </p></td>
                </tr>

            </tbody>
          </table>





        <h3 id="vega.Instrument">Instrument</h3>
        <p></p>


          <table class="field-table">
            <thead>
              <tr><td>Field</td><td>Type</td><td>Label</td><td>Description</td></tr>
            </thead>
            <tbody>

                <tr>
                  <td>id</td>
                  <td><a href="#string">string</a></td>
                  <td></td>
                  <td><p> </p></td>
                </tr>

                <tr>
                  <td>code</td>
                  <td><a href="#string">string</a></td>
                  <td></td>
                  <td><p> </p></td>
                </tr>

                <tr>
                  <td>name</td>
                  <td><a href="#string">string</a></td>
                  <td></td>
                  <td><p> </p></td>
                </tr>

                <tr>
                  <td>baseName</td>
                  <td><a href="#string">string</a></td>
                  <td></td>
                  <td><p> </p></td>
                </tr>

                <tr>
                  <td>quoteName</td>
                  <td><a href="#string">string</a></td>
                  <td></td>
                  <td><p> </p></td>
                </tr>

                <tr>
                  <td>metadata</td>
                  <td><a href="#vega.InstrumentMetadata">InstrumentMetadata</a></td>
                  <td></td>
                  <td><p> </p></td>
                </tr>

                <tr>
                  <td>initialMarkPrice</td>
                  <td><a href="#uint64">uint64</a></td>
                  <td></td>
                  <td><p> </p></td>
                </tr>

                <tr>
                  <td>future</td>
                  <td><a href="#vega.Future">Future</a></td>
                  <td></td>
                  <td><p> </p></td>
                </tr>

            </tbody>
          </table>





        <h3 id="vega.InstrumentMetadata">InstrumentMetadata</h3>
        <p></p>


          <table class="field-table">
            <thead>
              <tr><td>Field</td><td>Type</td><td>Label</td><td>Description</td></tr>
            </thead>
            <tbody>

                <tr>
                  <td>tags</td>
                  <td><a href="#string">string</a></td>
                  <td>repeated</td>
                  <td><p> </p></td>
                </tr>

            </tbody>
          </table>





        <h3 id="vega.LogNormalModelParams">LogNormalModelParams</h3>
        <p></p>


          <table class="field-table">
            <thead>
              <tr><td>Field</td><td>Type</td><td>Label</td><td>Description</td></tr>
            </thead>
            <tbody>

                <tr>
                  <td>mu</td>
                  <td><a href="#double">double</a></td>
                  <td></td>
                  <td><p> </p></td>
                </tr>

                <tr>
                  <td>r</td>
                  <td><a href="#double">double</a></td>
                  <td></td>
                  <td><p> </p></td>
                </tr>

                <tr>
                  <td>sigma</td>
                  <td><a href="#double">double</a></td>
                  <td></td>
                  <td><p> </p></td>
                </tr>

            </tbody>
          </table>





        <h3 id="vega.LogNormalRiskModel">LogNormalRiskModel</h3>
        <p></p>


          <table class="field-table">
            <thead>
              <tr><td>Field</td><td>Type</td><td>Label</td><td>Description</td></tr>
            </thead>
            <tbody>

                <tr>
                  <td>riskAversionParameter</td>
                  <td><a href="#double">double</a></td>
                  <td></td>
                  <td><p> </p></td>
                </tr>

                <tr>
                  <td>tau</td>
                  <td><a href="#double">double</a></td>
                  <td></td>
                  <td><p> </p></td>
                </tr>

                <tr>
                  <td>params</td>
                  <td><a href="#vega.LogNormalModelParams">LogNormalModelParams</a></td>
                  <td></td>
                  <td><p> </p></td>
                </tr>

            </tbody>
          </table>





        <h3 id="vega.MarginCalculator">MarginCalculator</h3>
        <p></p>


          <table class="field-table">
            <thead>
              <tr><td>Field</td><td>Type</td><td>Label</td><td>Description</td></tr>
            </thead>
            <tbody>

                <tr>
                  <td>scalingFactors</td>
                  <td><a href="#vega.ScalingFactors">ScalingFactors</a></td>
                  <td></td>
                  <td><p> </p></td>
                </tr>

            </tbody>
          </table>





        <h3 id="vega.Market">Market</h3>
        <p></p>


          <table class="field-table">
            <thead>
              <tr><td>Field</td><td>Type</td><td>Label</td><td>Description</td></tr>
            </thead>
            <tbody>

                <tr>
                  <td>id</td>
                  <td><a href="#string">string</a></td>
                  <td></td>
                  <td><p>32 pseudo-random upper-case letters and digits </p></td>
                </tr>

                <tr>
                  <td>name</td>
                  <td><a href="#string">string</a></td>
                  <td></td>
                  <td><p>a human-understandable name for the Market, perhaps including a currency pair and a maturity date </p></td>
                </tr>

                <tr>
                  <td>tradableInstrument</td>
                  <td><a href="#vega.TradableInstrument">TradableInstrument</a></td>
                  <td></td>
                  <td><p> </p></td>
                </tr>

                <tr>
                  <td>decimalPlaces</td>
                  <td><a href="#uint64">uint64</a></td>
                  <td></td>
                  <td><p>the number of decimal places that a price must be shifted by in order to get a correct price denominated in the currency of the Market. ie <tt>realPrice = price / 10^decimalPlaces</tt> </p></td>
                </tr>

                <tr>
                  <td>continuous</td>
                  <td><a href="#vega.ContinuousTrading">ContinuousTrading</a></td>
                  <td></td>
                  <td><p> </p></td>
                </tr>

                <tr>
                  <td>discrete</td>
                  <td><a href="#vega.DiscreteTrading">DiscreteTrading</a></td>
                  <td></td>
                  <td><p> </p></td>
                </tr>

            </tbody>
          </table>





        <h3 id="vega.ScalingFactors">ScalingFactors</h3>
        <p></p>


          <table class="field-table">
            <thead>
              <tr><td>Field</td><td>Type</td><td>Label</td><td>Description</td></tr>
            </thead>
            <tbody>

                <tr>
                  <td>searchLevel</td>
                  <td><a href="#double">double</a></td>
                  <td></td>
                  <td><p> </p></td>
                </tr>

                <tr>
                  <td>initialMargin</td>
                  <td><a href="#double">double</a></td>
                  <td></td>
                  <td><p> </p></td>
                </tr>

                <tr>
                  <td>collateralRelease</td>
                  <td><a href="#double">double</a></td>
                  <td></td>
                  <td><p> </p></td>
                </tr>

            </tbody>
          </table>





        <h3 id="vega.SimpleModelParams">SimpleModelParams</h3>
        <p></p>


          <table class="field-table">
            <thead>
              <tr><td>Field</td><td>Type</td><td>Label</td><td>Description</td></tr>
            </thead>
            <tbody>

                <tr>
                  <td>factorLong</td>
                  <td><a href="#double">double</a></td>
                  <td></td>
                  <td><p> </p></td>
                </tr>

                <tr>
                  <td>factorShort</td>
                  <td><a href="#double">double</a></td>
                  <td></td>
                  <td><p> </p></td>
                </tr>

            </tbody>
          </table>





        <h3 id="vega.SimpleRiskModel">SimpleRiskModel</h3>
        <p></p>


          <table class="field-table">
            <thead>
              <tr><td>Field</td><td>Type</td><td>Label</td><td>Description</td></tr>
            </thead>
            <tbody>

                <tr>
                  <td>params</td>
                  <td><a href="#vega.SimpleModelParams">SimpleModelParams</a></td>
                  <td></td>
                  <td><p> </p></td>
                </tr>

            </tbody>
          </table>





        <h3 id="vega.TradableInstrument">TradableInstrument</h3>
        <p></p>


          <table class="field-table">
            <thead>
              <tr><td>Field</td><td>Type</td><td>Label</td><td>Description</td></tr>
            </thead>
            <tbody>

                <tr>
                  <td>instrument</td>
                  <td><a href="#vega.Instrument">Instrument</a></td>
                  <td></td>
                  <td><p> </p></td>
                </tr>

                <tr>
                  <td>marginCalculator</td>
                  <td><a href="#vega.MarginCalculator">MarginCalculator</a></td>
                  <td></td>
                  <td><p> </p></td>
                </tr>

                <tr>
                  <td>logNormalRiskModel</td>
                  <td><a href="#vega.LogNormalRiskModel">LogNormalRiskModel</a></td>
                  <td></td>
                  <td><p> </p></td>
                </tr>

                <tr>
                  <td>externalRiskModel</td>
                  <td><a href="#vega.ExternalRiskModel">ExternalRiskModel</a></td>
                  <td></td>
                  <td><p> </p></td>
                </tr>

                <tr>
                  <td>simpleRiskModel</td>
                  <td><a href="#vega.SimpleRiskModel">SimpleRiskModel</a></td>
                  <td></td>
                  <td><p> </p></td>
                </tr>

            </tbody>
          </table>













      <div class="file-heading">
        <h2 id="proto/vega.proto">proto/vega.proto</h2><a href="#title">Top</a>
      </div>
      <p></p>


        <h3 id="vega.Account">Account</h3>
        <p></p>


          <table class="field-table">
            <thead>
              <tr><td>Field</td><td>Type</td><td>Label</td><td>Description</td></tr>
            </thead>
            <tbody>

                <tr>
                  <td>id</td>
                  <td><a href="#string">string</a></td>
                  <td></td>
                  <td><p> </p></td>
                </tr>

                <tr>
                  <td>owner</td>
                  <td><a href="#string">string</a></td>
                  <td></td>
                  <td><p> </p></td>
                </tr>

                <tr>
                  <td>balance</td>
                  <td><a href="#uint64">uint64</a></td>
                  <td></td>
                  <td><p> </p></td>
                </tr>

                <tr>
                  <td>asset</td>
                  <td><a href="#string">string</a></td>
                  <td></td>
                  <td><p> </p></td>
                </tr>

                <tr>
                  <td>marketID</td>
                  <td><a href="#string">string</a></td>
                  <td></td>
                  <td><p> </p></td>
                </tr>

                <tr>
                  <td>type</td>
                  <td><a href="#vega.AccountType">AccountType</a></td>
                  <td></td>
                  <td><p> </p></td>
                </tr>

            </tbody>
          </table>





        <h3 id="vega.Amount">Amount</h3>
        <p></p>


          <table class="field-table">
            <thead>
              <tr><td>Field</td><td>Type</td><td>Label</td><td>Description</td></tr>
            </thead>
            <tbody>

                <tr>
                  <td>value</td>
                  <td><a href="#string">string</a></td>
                  <td></td>
                  <td><p> </p></td>
                </tr>

            </tbody>
          </table>





        <h3 id="vega.Candle">Candle</h3>
        <p></p>


          <table class="field-table">
            <thead>
              <tr><td>Field</td><td>Type</td><td>Label</td><td>Description</td></tr>
            </thead>
            <tbody>

                <tr>
                  <td>timestamp</td>
                  <td><a href="#int64">int64</a></td>
                  <td></td>
                  <td><p>nanoseconds since the epoch. See <a href="#api.VegaTimeResponse"><tt>VegaTimeResponse</tt></a>.<tt>timestamp</tt>. </p></td>
                </tr>

                <tr>
                  <td>datetime</td>
                  <td><a href="#string">string</a></td>
                  <td></td>
                  <td><p>ISO 8601 datetime </p></td>
                </tr>

                <tr>
                  <td>high</td>
                  <td><a href="#uint64">uint64</a></td>
                  <td></td>
                  <td><p> </p></td>
                </tr>

                <tr>
                  <td>low</td>
                  <td><a href="#uint64">uint64</a></td>
                  <td></td>
                  <td><p> </p></td>
                </tr>

                <tr>
                  <td>open</td>
                  <td><a href="#uint64">uint64</a></td>
                  <td></td>
                  <td><p> </p></td>
                </tr>

                <tr>
                  <td>close</td>
                  <td><a href="#uint64">uint64</a></td>
                  <td></td>
                  <td><p> </p></td>
                </tr>

                <tr>
                  <td>volume</td>
                  <td><a href="#uint64">uint64</a></td>
                  <td></td>
                  <td><p> </p></td>
                </tr>

                <tr>
                  <td>interval</td>
                  <td><a href="#vega.Interval">Interval</a></td>
                  <td></td>
                  <td><p> </p></td>
                </tr>

            </tbody>
          </table>





        <h3 id="vega.ErrorDetail">ErrorDetail</h3>
        <p></p>


          <table class="field-table">
            <thead>
              <tr><td>Field</td><td>Type</td><td>Label</td><td>Description</td></tr>
            </thead>
            <tbody>

                <tr>
                  <td>code</td>
                  <td><a href="#int32">int32</a></td>
                  <td></td>
                  <td><p>a Vega API domain specific unique error code, useful for client side mappings. e.g. 10004 </p></td>
                </tr>

                <tr>
                  <td>message</td>
                  <td><a href="#string">string</a></td>
                  <td></td>
                  <td><p>a message that describes the error in more detail, should describe the problem encountered. </p></td>
                </tr>

                <tr>
                  <td>inner</td>
                  <td><a href="#string">string</a></td>
                  <td></td>
                  <td><p>any inner error information that could add more context, or be helpful for error reporting. </p></td>
                </tr>

            </tbody>
          </table>





        <h3 id="vega.FinancialAmount">FinancialAmount</h3>
        <p></p>


          <table class="field-table">
            <thead>
              <tr><td>Field</td><td>Type</td><td>Label</td><td>Description</td></tr>
            </thead>
            <tbody>

                <tr>
                  <td>amount</td>
                  <td><a href="#int64">int64</a></td>
                  <td></td>
                  <td><p> </p></td>
                </tr>

                <tr>
                  <td>asset</td>
                  <td><a href="#string">string</a></td>
                  <td></td>
                  <td><p> </p></td>
                </tr>

            </tbody>
          </table>





        <h3 id="vega.LedgerEntry">LedgerEntry</h3>
        <p></p>


          <table class="field-table">
            <thead>
              <tr><td>Field</td><td>Type</td><td>Label</td><td>Description</td></tr>
            </thead>
            <tbody>

                <tr>
                  <td>fromAccount</td>
                  <td><a href="#string">string</a></td>
                  <td></td>
                  <td><p> </p></td>
                </tr>

                <tr>
                  <td>toAccount</td>
                  <td><a href="#string">string</a></td>
                  <td></td>
                  <td><p> </p></td>
                </tr>

                <tr>
                  <td>amount</td>
                  <td><a href="#uint64">uint64</a></td>
                  <td></td>
                  <td><p> </p></td>
                </tr>

                <tr>
                  <td>reference</td>
                  <td><a href="#string">string</a></td>
                  <td></td>
                  <td><p> </p></td>
                </tr>

                <tr>
                  <td>type</td>
                  <td><a href="#string">string</a></td>
                  <td></td>
                  <td><p> </p></td>
                </tr>

                <tr>
                  <td>timestamp</td>
                  <td><a href="#int64">int64</a></td>
                  <td></td>
                  <td><p> </p></td>
                </tr>

            </tbody>
          </table>





        <h3 id="vega.MarginLevels">MarginLevels</h3>
        <p></p>


          <table class="field-table">
            <thead>
              <tr><td>Field</td><td>Type</td><td>Label</td><td>Description</td></tr>
            </thead>
            <tbody>

                <tr>
                  <td>maintenanceMargin</td>
                  <td><a href="#uint64">uint64</a></td>
                  <td></td>
                  <td><p> </p></td>
                </tr>

                <tr>
                  <td>searchLevel</td>
                  <td><a href="#uint64">uint64</a></td>
                  <td></td>
                  <td><p> </p></td>
                </tr>

                <tr>
                  <td>initialMargin</td>
                  <td><a href="#uint64">uint64</a></td>
                  <td></td>
                  <td><p> </p></td>
                </tr>

                <tr>
                  <td>collateralReleaseLevel</td>
                  <td><a href="#uint64">uint64</a></td>
                  <td></td>
                  <td><p> </p></td>
                </tr>

                <tr>
                  <td>partyID</td>
                  <td><a href="#string">string</a></td>
                  <td></td>
                  <td><p> </p></td>
                </tr>

                <tr>
                  <td>marketID</td>
                  <td><a href="#string">string</a></td>
                  <td></td>
                  <td><p> </p></td>
                </tr>

                <tr>
                  <td>asset</td>
                  <td><a href="#string">string</a></td>
                  <td></td>
                  <td><p> </p></td>
                </tr>

                <tr>
                  <td>timestamp</td>
                  <td><a href="#int64">int64</a></td>
                  <td></td>
                  <td><p> </p></td>
                </tr>

            </tbody>
          </table>





        <h3 id="vega.MarketData">MarketData</h3>
        <p></p>


          <table class="field-table">
            <thead>
              <tr><td>Field</td><td>Type</td><td>Label</td><td>Description</td></tr>
            </thead>
            <tbody>

                <tr>
                  <td>markPrice</td>
                  <td><a href="#uint64">uint64</a></td>
                  <td></td>
                  <td><p> </p></td>
                </tr>

                <tr>
                  <td>bestBidPrice</td>
                  <td><a href="#uint64">uint64</a></td>
                  <td></td>
                  <td><p> </p></td>
                </tr>

                <tr>
                  <td>bestBidVolume</td>
                  <td><a href="#uint64">uint64</a></td>
                  <td></td>
                  <td><p> </p></td>
                </tr>

                <tr>
                  <td>bestOfferPrice</td>
                  <td><a href="#uint64">uint64</a></td>
                  <td></td>
                  <td><p> </p></td>
                </tr>

                <tr>
                  <td>bestOfferVolume</td>
                  <td><a href="#uint64">uint64</a></td>
                  <td></td>
                  <td><p> </p></td>
                </tr>

                <tr>
                  <td>midPrice</td>
                  <td><a href="#uint64">uint64</a></td>
                  <td></td>
                  <td><p> </p></td>
                </tr>

                <tr>
                  <td>market</td>
                  <td><a href="#string">string</a></td>
                  <td></td>
                  <td><p> </p></td>
                </tr>

                <tr>
                  <td>timestamp</td>
                  <td><a href="#int64">int64</a></td>
                  <td></td>
                  <td><p> </p></td>
                </tr>

            </tbody>
          </table>





        <h3 id="vega.MarketDepth">MarketDepth</h3>
        <p></p>


          <table class="field-table">
            <thead>
              <tr><td>Field</td><td>Type</td><td>Label</td><td>Description</td></tr>
            </thead>
            <tbody>

                <tr>
                  <td>marketID</td>
                  <td><a href="#string">string</a></td>
                  <td></td>
                  <td><p> </p></td>
                </tr>

                <tr>
                  <td>buy</td>
                  <td><a href="#vega.PriceLevel">PriceLevel</a></td>
                  <td>repeated</td>
                  <td><p> </p></td>
                </tr>

                <tr>
                  <td>sell</td>
                  <td><a href="#vega.PriceLevel">PriceLevel</a></td>
                  <td>repeated</td>
                  <td><p> </p></td>
                </tr>

            </tbody>
          </table>





        <h3 id="vega.Order">Order</h3>
        <p></p>


          <table class="field-table">
            <thead>
              <tr><td>Field</td><td>Type</td><td>Label</td><td>Description</td></tr>
            </thead>
            <tbody>

                <tr>
                  <td>id</td>
                  <td><a href="#string">string</a></td>
                  <td></td>
                  <td><p> </p></td>
                </tr>

                <tr>
                  <td>marketID</td>
                  <td><a href="#string">string</a></td>
                  <td></td>
                  <td><p> </p></td>
                </tr>

                <tr>
                  <td>partyID</td>
                  <td><a href="#string">string</a></td>
                  <td></td>
                  <td><p> </p></td>
                </tr>

                <tr>
                  <td>side</td>
                  <td><a href="#vega.Side">Side</a></td>
                  <td></td>
                  <td><p> </p></td>
                </tr>

                <tr>
                  <td>price</td>
                  <td><a href="#uint64">uint64</a></td>
                  <td></td>
                  <td><p> </p></td>
                </tr>

                <tr>
                  <td>size</td>
                  <td><a href="#uint64">uint64</a></td>
                  <td></td>
                  <td><p> </p></td>
                </tr>

                <tr>
                  <td>remaining</td>
                  <td><a href="#uint64">uint64</a></td>
                  <td></td>
                  <td><p> </p></td>
                </tr>

                <tr>
                  <td>timeInForce</td>
                  <td><a href="#vega.Order.TimeInForce">Order.TimeInForce</a></td>
                  <td></td>
                  <td><p> </p></td>
                </tr>

                <tr>
                  <td>type</td>
                  <td><a href="#vega.Order.Type">Order.Type</a></td>
                  <td></td>
                  <td><p> </p></td>
                </tr>

                <tr>
                  <td>createdAt</td>
                  <td><a href="#int64">int64</a></td>
                  <td></td>
                  <td><p> </p></td>
                </tr>

                <tr>
                  <td>status</td>
                  <td><a href="#vega.Order.Status">Order.Status</a></td>
                  <td></td>
                  <td><p>If <tt>status</tt> is <tt>Rejected</tt>, check <tt>reason</tt>. </p></td>
                </tr>

                <tr>
                  <td>expiresAt</td>
                  <td><a href="#int64">int64</a></td>
                  <td></td>
                  <td><p> </p></td>
                </tr>

                <tr>
                  <td>reference</td>
                  <td><a href="#string">string</a></td>
                  <td></td>
                  <td><p> </p></td>
                </tr>

                <tr>
                  <td>reason</td>
                  <td><a href="#vega.OrderError">OrderError</a></td>
                  <td></td>
                  <td><p> </p></td>
                </tr>

                <tr>
                  <td>updatedAt</td>
                  <td><a href="#int64">int64</a></td>
                  <td></td>
                  <td><p> </p></td>
                </tr>

                <tr>
                  <td>version</td>
                  <td><a href="#uint64">uint64</a></td>
                  <td></td>
                  <td><p>0 - always latest version (amended or not)
1 - the original version if order was amended at some point
2 - the first amendment
3 - the second amendment
... </p></td>
                </tr>

            </tbody>
          </table>





        <h3 id="vega.OrderAmendment">OrderAmendment</h3>
        <p></p>


          <table class="field-table">
            <thead>
              <tr><td>Field</td><td>Type</td><td>Label</td><td>Description</td></tr>
            </thead>
            <tbody>

                <tr>
                  <td>orderID</td>
                  <td><a href="#string">string</a></td>
                  <td></td>
                  <td><p> </p></td>
                </tr>

                <tr>
                  <td>partyID</td>
                  <td><a href="#string">string</a></td>
                  <td></td>
                  <td><p> </p></td>
                </tr>

                <tr>
                  <td>marketID</td>
                  <td><a href="#string">string</a></td>
                  <td></td>
                  <td><p> </p></td>
                </tr>

                <tr>
                  <td>price</td>
                  <td><a href="#uint64">uint64</a></td>
                  <td></td>
                  <td><p> </p></td>
                </tr>

                <tr>
                  <td>size</td>
                  <td><a href="#uint64">uint64</a></td>
                  <td></td>
                  <td><p> </p></td>
                </tr>

                <tr>
                  <td>expiresAt</td>
                  <td><a href="#int64">int64</a></td>
                  <td></td>
                  <td><p> </p></td>
                </tr>

                <tr>
                  <td>side</td>
                  <td><a href="#vega.Side">Side</a></td>
                  <td></td>
                  <td><p> </p></td>
                </tr>

            </tbody>
          </table>




            <h4>Validated Fields</h4>
            <table>
              <thead>
                <tr>
                  <td>Field</td>
                  <td>Validations</td>
                </tr>
              </thead>
              <tbody>

                <tr>
                  <td>orderID</td>
                  <td>
                    <ul>

                      <li>string_not_empty: true</li>

                    </ul>
                  </td>
                </tr>

                <tr>
                  <td>partyID</td>
                  <td>
                    <ul>

                      <li>string_not_empty: true</li>

                    </ul>
                  </td>
                </tr>

                <tr>
                  <td>price</td>
                  <td>
                    <ul>

                      <li>int_gt: 0</li>

                    </ul>
                  </td>
                </tr>

                <tr>
                  <td>size</td>
                  <td>
                    <ul>

                      <li>int_gt: 0</li>

                    </ul>
                  </td>
                </tr>

              </tbody>
            </table>





        <h3 id="vega.OrderCancellation">OrderCancellation</h3>
        <p></p>


          <table class="field-table">
            <thead>
              <tr><td>Field</td><td>Type</td><td>Label</td><td>Description</td></tr>
            </thead>
            <tbody>

                <tr>
                  <td>orderID</td>
                  <td><a href="#string">string</a></td>
                  <td></td>
                  <td><p> </p></td>
                </tr>

                <tr>
                  <td>marketID</td>
                  <td><a href="#string">string</a></td>
                  <td></td>
                  <td><p> </p></td>
                </tr>

                <tr>
                  <td>partyID</td>
                  <td><a href="#string">string</a></td>
                  <td></td>
                  <td><p> </p></td>
                </tr>

            </tbody>
          </table>




            <h4>Validated Fields</h4>
            <table>
              <thead>
                <tr>
                  <td>Field</td>
                  <td>Validations</td>
                </tr>
              </thead>
              <tbody>

                <tr>
                  <td>orderID</td>
                  <td>
                    <ul>

                      <li>string_not_empty: true</li>

                    </ul>
                  </td>
                </tr>

                <tr>
                  <td>marketID</td>
                  <td>
                    <ul>

                      <li>string_not_empty: true</li>

                    </ul>
                  </td>
                </tr>

                <tr>
                  <td>partyID</td>
                  <td>
                    <ul>

                      <li>string_not_empty: true</li>

                    </ul>
                  </td>
                </tr>

              </tbody>
            </table>





        <h3 id="vega.OrderCancellationConfirmation">OrderCancellationConfirmation</h3>
        <p></p>


          <table class="field-table">
            <thead>
              <tr><td>Field</td><td>Type</td><td>Label</td><td>Description</td></tr>
            </thead>
            <tbody>

                <tr>
                  <td>order</td>
                  <td><a href="#vega.Order">Order</a></td>
                  <td></td>
                  <td><p> </p></td>
                </tr>

            </tbody>
          </table>





        <h3 id="vega.OrderConfirmation">OrderConfirmation</h3>
        <p></p>


          <table class="field-table">
            <thead>
              <tr><td>Field</td><td>Type</td><td>Label</td><td>Description</td></tr>
            </thead>
            <tbody>

                <tr>
                  <td>order</td>
                  <td><a href="#vega.Order">Order</a></td>
                  <td></td>
                  <td><p> </p></td>
                </tr>

                <tr>
                  <td>trades</td>
                  <td><a href="#vega.Trade">Trade</a></td>
                  <td>repeated</td>
                  <td><p> </p></td>
                </tr>

                <tr>
                  <td>passiveOrdersAffected</td>
                  <td><a href="#vega.Order">Order</a></td>
                  <td>repeated</td>
                  <td><p> </p></td>
                </tr>

            </tbody>
          </table>





        <h3 id="vega.OrderSubmission">OrderSubmission</h3>
        <p></p>


          <table class="field-table">
            <thead>
              <tr><td>Field</td><td>Type</td><td>Label</td><td>Description</td></tr>
            </thead>
            <tbody>

                <tr>
                  <td>id</td>
                  <td><a href="#string">string</a></td>
                  <td></td>
                  <td><p> </p></td>
                </tr>

                <tr>
                  <td>marketID</td>
                  <td><a href="#string">string</a></td>
                  <td></td>
                  <td><p> </p></td>
                </tr>

                <tr>
                  <td>partyID</td>
                  <td><a href="#string">string</a></td>
                  <td></td>
                  <td><p> </p></td>
                </tr>

                <tr>
                  <td>price</td>
                  <td><a href="#uint64">uint64</a></td>
                  <td></td>
                  <td><p>mandatory for Limit orders, not required for Market orders </p></td>
                </tr>

                <tr>
                  <td>size</td>
                  <td><a href="#uint64">uint64</a></td>
                  <td></td>
                  <td><p> </p></td>
                </tr>

                <tr>
                  <td>side</td>
                  <td><a href="#vega.Side">Side</a></td>
                  <td></td>
                  <td><p> </p></td>
                </tr>

                <tr>
                  <td>timeInForce</td>
                  <td><a href="#vega.Order.TimeInForce">Order.TimeInForce</a></td>
                  <td></td>
                  <td><p> </p></td>
                </tr>

                <tr>
                  <td>expiresAt</td>
                  <td><a href="#int64">int64</a></td>
                  <td></td>
                  <td><p>mandatory for GTT orders, not required for GTC, IOC, FOK </p></td>
                </tr>

                <tr>
                  <td>type</td>
                  <td><a href="#vega.Order.Type">Order.Type</a></td>
                  <td></td>
                  <td><p> </p></td>
                </tr>

                <tr>
                  <td>reference</td>
                  <td><a href="#string">string</a></td>
                  <td></td>
                  <td><p> </p></td>
                </tr>

            </tbody>
          </table>




            <h4>Validated Fields</h4>
            <table>
              <thead>
                <tr>
                  <td>Field</td>
                  <td>Validations</td>
                </tr>
              </thead>
              <tbody>

                <tr>
                  <td>id</td>
                  <td>
                    <ul>

                      <li>string_not_empty: false</li>

                    </ul>
                  </td>
                </tr>

                <tr>
                  <td>marketID</td>
                  <td>
                    <ul>

                      <li>string_not_empty: true</li>

                    </ul>
                  </td>
                </tr>

                <tr>
                  <td>partyID</td>
                  <td>
                    <ul>

                      <li>string_not_empty: true</li>

                    </ul>
                  </td>
                </tr>

                <tr>
                  <td>size</td>
                  <td>
                    <ul>

                      <li>int_gt: 0</li>

                    </ul>
                  </td>
                </tr>

                <tr>
                  <td>side</td>
                  <td>
                    <ul>

                      <li>is_in_enum: true</li>

                    </ul>
                  </td>
                </tr>

                <tr>
                  <td>timeInForce</td>
                  <td>
                    <ul>

                      <li>is_in_enum: true</li>

                    </ul>
                  </td>
                </tr>

                <tr>
                  <td>type</td>
                  <td>
                    <ul>

                      <li>is_in_enum: true</li>

                    </ul>
                  </td>
                </tr>

              </tbody>
            </table>





        <h3 id="vega.Party">Party</h3>
        <p></p>


          <table class="field-table">
            <thead>
              <tr><td>Field</td><td>Type</td><td>Label</td><td>Description</td></tr>
            </thead>
            <tbody>

                <tr>
                  <td>id</td>
                  <td><a href="#string">string</a></td>
                  <td></td>
                  <td><p> </p></td>
                </tr>

            </tbody>
          </table>




            <h4>Validated Fields</h4>
            <table>
              <thead>
                <tr>
                  <td>Field</td>
                  <td>Validations</td>
                </tr>
              </thead>
              <tbody>

                <tr>
                  <td>id</td>
                  <td>
                    <ul>

                      <li>msg_exists: true</li>

                    </ul>
                  </td>
                </tr>

              </tbody>
            </table>





        <h3 id="vega.PendingOrder">PendingOrder</h3>
        <p></p>


          <table class="field-table">
            <thead>
              <tr><td>Field</td><td>Type</td><td>Label</td><td>Description</td></tr>
            </thead>
            <tbody>

                <tr>
                  <td>reference</td>
                  <td><a href="#string">string</a></td>
                  <td></td>
                  <td><p> </p></td>
                </tr>

                <tr>
                  <td>price</td>
                  <td><a href="#uint64">uint64</a></td>
                  <td></td>
                  <td><p> </p></td>
                </tr>

                <tr>
                  <td>timeInForce</td>
                  <td><a href="#vega.Order.TimeInForce">Order.TimeInForce</a></td>
                  <td></td>
                  <td><p> </p></td>
                </tr>

                <tr>
                  <td>side</td>
                  <td><a href="#vega.Side">Side</a></td>
                  <td></td>
                  <td><p> </p></td>
                </tr>

                <tr>
                  <td>marketID</td>
                  <td><a href="#string">string</a></td>
                  <td></td>
                  <td><p> </p></td>
                </tr>

                <tr>
                  <td>size</td>
                  <td><a href="#uint64">uint64</a></td>
                  <td></td>
                  <td><p> </p></td>
                </tr>

                <tr>
                  <td>partyID</td>
                  <td><a href="#string">string</a></td>
                  <td></td>
                  <td><p> </p></td>
                </tr>

                <tr>
                  <td>status</td>
                  <td><a href="#vega.Order.Status">Order.Status</a></td>
                  <td></td>
                  <td><p> </p></td>
                </tr>

                <tr>
                  <td>id</td>
                  <td><a href="#string">string</a></td>
                  <td></td>
                  <td><p> </p></td>
                </tr>

                <tr>
                  <td>type</td>
                  <td><a href="#vega.Order.Type">Order.Type</a></td>
                  <td></td>
                  <td><p> </p></td>
                </tr>

            </tbody>
          </table>





        <h3 id="vega.Position">Position</h3>
        <p></p>


          <table class="field-table">
            <thead>
              <tr><td>Field</td><td>Type</td><td>Label</td><td>Description</td></tr>
            </thead>
            <tbody>

                <tr>
                  <td>marketID</td>
                  <td><a href="#string">string</a></td>
                  <td></td>
                  <td><p> </p></td>
                </tr>

                <tr>
                  <td>partyID</td>
                  <td><a href="#string">string</a></td>
                  <td></td>
                  <td><p> </p></td>
                </tr>

                <tr>
                  <td>openVolume</td>
                  <td><a href="#int64">int64</a></td>
                  <td></td>
                  <td><p> </p></td>
                </tr>

                <tr>
                  <td>realisedPNL</td>
                  <td><a href="#int64">int64</a></td>
                  <td></td>
                  <td><p> </p></td>
                </tr>

                <tr>
                  <td>unrealisedPNL</td>
                  <td><a href="#int64">int64</a></td>
                  <td></td>
                  <td><p> </p></td>
                </tr>

                <tr>
                  <td>averageEntryPrice</td>
                  <td><a href="#uint64">uint64</a></td>
                  <td></td>
                  <td><p> </p></td>
                </tr>

            </tbody>
          </table>





        <h3 id="vega.PositionTrade">PositionTrade</h3>
        <p></p>


          <table class="field-table">
            <thead>
              <tr><td>Field</td><td>Type</td><td>Label</td><td>Description</td></tr>
            </thead>
            <tbody>

                <tr>
                  <td>volume</td>
                  <td><a href="#int64">int64</a></td>
                  <td></td>
                  <td><p> </p></td>
                </tr>

                <tr>
                  <td>price</td>
                  <td><a href="#uint64">uint64</a></td>
                  <td></td>
                  <td><p> </p></td>
                </tr>

            </tbody>
          </table>





        <h3 id="vega.PriceLevel">PriceLevel</h3>
        <p></p>


          <table class="field-table">
            <thead>
              <tr><td>Field</td><td>Type</td><td>Label</td><td>Description</td></tr>
            </thead>
            <tbody>

                <tr>
                  <td>price</td>
                  <td><a href="#uint64">uint64</a></td>
                  <td></td>
                  <td><p> </p></td>
                </tr>

                <tr>
                  <td>numberOfOrders</td>
                  <td><a href="#uint64">uint64</a></td>
                  <td></td>
                  <td><p> </p></td>
                </tr>

                <tr>
                  <td>volume</td>
                  <td><a href="#uint64">uint64</a></td>
                  <td></td>
                  <td><p> </p></td>
                </tr>

                <tr>
                  <td>cumulativeVolume</td>
                  <td><a href="#uint64">uint64</a></td>
                  <td></td>
                  <td><p> </p></td>
                </tr>

            </tbody>
          </table>





        <h3 id="vega.RiskFactor">RiskFactor</h3>
        <p></p>


          <table class="field-table">
            <thead>
              <tr><td>Field</td><td>Type</td><td>Label</td><td>Description</td></tr>
            </thead>
            <tbody>

                <tr>
                  <td>market</td>
                  <td><a href="#string">string</a></td>
                  <td></td>
                  <td><p> </p></td>
                </tr>

                <tr>
                  <td>short</td>
                  <td><a href="#double">double</a></td>
                  <td></td>
                  <td><p> </p></td>
                </tr>

                <tr>
                  <td>long</td>
                  <td><a href="#double">double</a></td>
                  <td></td>
                  <td><p> </p></td>
                </tr>

            </tbody>
          </table>





        <h3 id="vega.RiskResult">RiskResult</h3>
        <p></p>


          <table class="field-table">
            <thead>
              <tr><td>Field</td><td>Type</td><td>Label</td><td>Description</td></tr>
            </thead>
            <tbody>

                <tr>
                  <td>updatedTimestamp</td>
                  <td><a href="#int64">int64</a></td>
                  <td></td>
                  <td><p>timestamp when these risk factors were generated </p></td>
                </tr>

                <tr>
                  <td>riskFactors</td>
                  <td><a href="#vega.RiskResult.RiskFactorsEntry">RiskResult.RiskFactorsEntry</a></td>
                  <td>repeated</td>
                  <td><p>risk factors (long and short) for each marginable asset/currency (usually == settlement assets) in the market </p></td>
                </tr>

                <tr>
                  <td>nextUpdateTimestamp</td>
                  <td><a href="#int64">int64</a></td>
                  <td></td>
                  <td><p>time when risk factors are expected to change (or empty if risk factors are continually updated) </p></td>
                </tr>

                <tr>
                  <td>predictedNextRiskFactors</td>
                  <td><a href="#vega.RiskResult.PredictedNextRiskFactorsEntry">RiskResult.PredictedNextRiskFactorsEntry</a></td>
                  <td>repeated</td>
                  <td><p>predicted risk factors at next change (what they&#39;d be if the change occurred now) </p></td>
                </tr>

            </tbody>
          </table>





        <h3 id="vega.RiskResult.PredictedNextRiskFactorsEntry">RiskResult.PredictedNextRiskFactorsEntry</h3>
        <p></p>


          <table class="field-table">
            <thead>
              <tr><td>Field</td><td>Type</td><td>Label</td><td>Description</td></tr>
            </thead>
            <tbody>

                <tr>
                  <td>key</td>
                  <td><a href="#string">string</a></td>
                  <td></td>
                  <td><p> </p></td>
                </tr>

                <tr>
                  <td>value</td>
                  <td><a href="#vega.RiskFactor">RiskFactor</a></td>
                  <td></td>
                  <td><p> </p></td>
                </tr>

            </tbody>
          </table>





        <h3 id="vega.RiskResult.RiskFactorsEntry">RiskResult.RiskFactorsEntry</h3>
        <p></p>


          <table class="field-table">
            <thead>
              <tr><td>Field</td><td>Type</td><td>Label</td><td>Description</td></tr>
            </thead>
            <tbody>

                <tr>
                  <td>key</td>
                  <td><a href="#string">string</a></td>
                  <td></td>
                  <td><p> </p></td>
                </tr>

                <tr>
                  <td>value</td>
                  <td><a href="#vega.RiskFactor">RiskFactor</a></td>
                  <td></td>
                  <td><p> </p></td>
                </tr>

            </tbody>
          </table>





        <h3 id="vega.SignedBundle">SignedBundle</h3>
        <p></p>


          <table class="field-table">
            <thead>
              <tr><td>Field</td><td>Type</td><td>Label</td><td>Description</td></tr>
            </thead>
            <tbody>

                <tr>
                  <td>data</td>
                  <td><a href="#bytes">bytes</a></td>
                  <td></td>
                  <td><p> </p></td>
                </tr>

                <tr>
                  <td>sig</td>
                  <td><a href="#bytes">bytes</a></td>
                  <td></td>
                  <td><p> </p></td>
                </tr>

                <tr>
                  <td>address</td>
                  <td><a href="#bytes">bytes</a></td>
                  <td></td>
                  <td><p> </p></td>
                </tr>

                <tr>
                  <td>pubKey</td>
                  <td><a href="#bytes">bytes</a></td>
                  <td></td>
                  <td><p> </p></td>
                </tr>

            </tbody>
          </table>





        <h3 id="vega.Statistics">Statistics</h3>
        <p></p>


          <table class="field-table">
            <thead>
              <tr><td>Field</td><td>Type</td><td>Label</td><td>Description</td></tr>
            </thead>
            <tbody>

                <tr>
                  <td>blockHeight</td>
                  <td><a href="#uint64">uint64</a></td>
                  <td></td>
                  <td><p> </p></td>
                </tr>

                <tr>
                  <td>backlogLength</td>
                  <td><a href="#uint64">uint64</a></td>
                  <td></td>
                  <td><p> </p></td>
                </tr>

                <tr>
                  <td>totalPeers</td>
                  <td><a href="#uint64">uint64</a></td>
                  <td></td>
                  <td><p> </p></td>
                </tr>

                <tr>
                  <td>genesisTime</td>
                  <td><a href="#string">string</a></td>
                  <td></td>
                  <td><p>ISO 8601 datetime, nanosecond precision </p></td>
                </tr>

                <tr>
                  <td>currentTime</td>
                  <td><a href="#string">string</a></td>
                  <td></td>
                  <td><p>ISO 8601 datetime, nanosecond precision </p></td>
                </tr>

                <tr>
                  <td>vegaTime</td>
                  <td><a href="#string">string</a></td>
                  <td></td>
                  <td><p>ISO 8601 datetime, nanosecond precision </p></td>
                </tr>

                <tr>
                  <td>status</td>
                  <td><a href="#vega.ChainStatus">ChainStatus</a></td>
                  <td></td>
                  <td><p> </p></td>
                </tr>

                <tr>
                  <td>txPerBlock</td>
                  <td><a href="#uint64">uint64</a></td>
                  <td></td>
                  <td><p> </p></td>
                </tr>

                <tr>
                  <td>averageTxBytes</td>
                  <td><a href="#uint64">uint64</a></td>
                  <td></td>
                  <td><p> </p></td>
                </tr>

                <tr>
                  <td>averageOrdersPerBlock</td>
                  <td><a href="#uint64">uint64</a></td>
                  <td></td>
                  <td><p> </p></td>
                </tr>

                <tr>
                  <td>tradesPerSecond</td>
                  <td><a href="#uint64">uint64</a></td>
                  <td></td>
                  <td><p> </p></td>
                </tr>

                <tr>
                  <td>ordersPerSecond</td>
                  <td><a href="#uint64">uint64</a></td>
                  <td></td>
                  <td><p> </p></td>
                </tr>

                <tr>
                  <td>totalMarkets</td>
                  <td><a href="#uint64">uint64</a></td>
                  <td></td>
                  <td><p> </p></td>
                </tr>

                <tr>
                  <td>totalAmendOrder</td>
                  <td><a href="#uint64">uint64</a></td>
                  <td></td>
                  <td><p> </p></td>
                </tr>

                <tr>
                  <td>totalCancelOrder</td>
                  <td><a href="#uint64">uint64</a></td>
                  <td></td>
                  <td><p> </p></td>
                </tr>

                <tr>
                  <td>totalCreateOrder</td>
                  <td><a href="#uint64">uint64</a></td>
                  <td></td>
                  <td><p> </p></td>
                </tr>

                <tr>
                  <td>totalOrders</td>
                  <td><a href="#uint64">uint64</a></td>
                  <td></td>
                  <td><p> </p></td>
                </tr>

                <tr>
                  <td>totalTrades</td>
                  <td><a href="#uint64">uint64</a></td>
                  <td></td>
                  <td><p> </p></td>
                </tr>

                <tr>
                  <td>orderSubscriptions</td>
                  <td><a href="#uint32">uint32</a></td>
                  <td></td>
                  <td><p> </p></td>
                </tr>

                <tr>
                  <td>tradeSubscriptions</td>
                  <td><a href="#uint32">uint32</a></td>
                  <td></td>
                  <td><p> </p></td>
                </tr>

                <tr>
                  <td>candleSubscriptions</td>
                  <td><a href="#uint32">uint32</a></td>
                  <td></td>
                  <td><p> </p></td>
                </tr>

                <tr>
                  <td>marketDepthSubscriptions</td>
                  <td><a href="#uint32">uint32</a></td>
                  <td></td>
                  <td><p> </p></td>
                </tr>

                <tr>
                  <td>positionsSubscriptions</td>
                  <td><a href="#uint32">uint32</a></td>
                  <td></td>
                  <td><p> </p></td>
                </tr>

                <tr>
                  <td>accountSubscriptions</td>
                  <td><a href="#uint32">uint32</a></td>
                  <td></td>
                  <td><p> </p></td>
                </tr>

                <tr>
                  <td>marketDataSubscriptions</td>
                  <td><a href="#uint32">uint32</a></td>
                  <td></td>
                  <td><p> </p></td>
                </tr>

                <tr>
                  <td>appVersionHash</td>
                  <td><a href="#string">string</a></td>
                  <td></td>
                  <td><p> </p></td>
                </tr>

                <tr>
                  <td>appVersion</td>
                  <td><a href="#string">string</a></td>
                  <td></td>
                  <td><p> </p></td>
                </tr>

                <tr>
                  <td>chainVersion</td>
                  <td><a href="#string">string</a></td>
                  <td></td>
                  <td><p> </p></td>
                </tr>

                <tr>
                  <td>blockDuration</td>
                  <td><a href="#uint64">uint64</a></td>
                  <td></td>
                  <td><p>nanoseconds </p></td>
                </tr>

                <tr>
                  <td>uptime</td>
                  <td><a href="#string">string</a></td>
                  <td></td>
                  <td><p>ISO 8601 datetime, nanosecond precision </p></td>
                </tr>

            </tbody>
          </table>





        <h3 id="vega.Trade">Trade</h3>
        <p></p>


          <table class="field-table">
            <thead>
              <tr><td>Field</td><td>Type</td><td>Label</td><td>Description</td></tr>
            </thead>
            <tbody>

                <tr>
                  <td>id</td>
                  <td><a href="#string">string</a></td>
                  <td></td>
                  <td><p> </p></td>
                </tr>

                <tr>
                  <td>marketID</td>
                  <td><a href="#string">string</a></td>
                  <td></td>
                  <td><p> </p></td>
                </tr>

                <tr>
                  <td>price</td>
                  <td><a href="#uint64">uint64</a></td>
                  <td></td>
                  <td><p> </p></td>
                </tr>

                <tr>
                  <td>size</td>
                  <td><a href="#uint64">uint64</a></td>
                  <td></td>
                  <td><p> </p></td>
                </tr>

                <tr>
                  <td>buyer</td>
                  <td><a href="#string">string</a></td>
                  <td></td>
                  <td><p> </p></td>
                </tr>

                <tr>
                  <td>seller</td>
                  <td><a href="#string">string</a></td>
                  <td></td>
                  <td><p> </p></td>
                </tr>

                <tr>
                  <td>aggressor</td>
                  <td><a href="#vega.Side">Side</a></td>
                  <td></td>
                  <td><p> </p></td>
                </tr>

                <tr>
                  <td>buyOrder</td>
                  <td><a href="#string">string</a></td>
                  <td></td>
                  <td><p> </p></td>
                </tr>

                <tr>
                  <td>sellOrder</td>
                  <td><a href="#string">string</a></td>
                  <td></td>
                  <td><p> </p></td>
                </tr>

                <tr>
                  <td>timestamp</td>
                  <td><a href="#int64">int64</a></td>
                  <td></td>
                  <td><p>nanoseconds since the epoch. See <a href="#api.VegaTimeResponse"><tt>VegaTimeResponse</tt></a>.<tt>timestamp</tt>. </p></td>
                </tr>

                <tr>
                  <td>type</td>
                  <td><a href="#vega.Trade.Type">Trade.Type</a></td>
                  <td></td>
                  <td><p> </p></td>
                </tr>

            </tbody>
          </table>





        <h3 id="vega.TradeSet">TradeSet</h3>
        <p></p>


          <table class="field-table">
            <thead>
              <tr><td>Field</td><td>Type</td><td>Label</td><td>Description</td></tr>
            </thead>
            <tbody>

                <tr>
                  <td>trades</td>
                  <td><a href="#vega.Trade">Trade</a></td>
                  <td>repeated</td>
                  <td><p> </p></td>
                </tr>

            </tbody>
          </table>





        <h3 id="vega.Transfer">Transfer</h3>
        <p></p>


          <table class="field-table">
            <thead>
              <tr><td>Field</td><td>Type</td><td>Label</td><td>Description</td></tr>
            </thead>
            <tbody>

                <tr>
                  <td>owner</td>
                  <td><a href="#string">string</a></td>
                  <td></td>
                  <td><p> </p></td>
                </tr>

                <tr>
                  <td>amount</td>
                  <td><a href="#vega.FinancialAmount">FinancialAmount</a></td>
                  <td></td>
                  <td><p> </p></td>
                </tr>

                <tr>
                  <td>type</td>
                  <td><a href="#vega.TransferType">TransferType</a></td>
                  <td></td>
                  <td><p> </p></td>
                </tr>

                <tr>
                  <td>minAmount</td>
                  <td><a href="#int64">int64</a></td>
                  <td></td>
                  <td><p> </p></td>
                </tr>

            </tbody>
          </table>





        <h3 id="vega.TransferBalance">TransferBalance</h3>
        <p></p>


          <table class="field-table">
            <thead>
              <tr><td>Field</td><td>Type</td><td>Label</td><td>Description</td></tr>
            </thead>
            <tbody>

                <tr>
                  <td>account</td>
                  <td><a href="#vega.Account">Account</a></td>
                  <td></td>
                  <td><p> </p></td>
                </tr>

                <tr>
                  <td>balance</td>
                  <td><a href="#uint64">uint64</a></td>
                  <td></td>
                  <td><p> </p></td>
                </tr>

            </tbody>
          </table>





        <h3 id="vega.TransferRequest">TransferRequest</h3>
        <p></p>


          <table class="field-table">
            <thead>
              <tr><td>Field</td><td>Type</td><td>Label</td><td>Description</td></tr>
            </thead>
            <tbody>

                <tr>
                  <td>fromAccount</td>
                  <td><a href="#vega.Account">Account</a></td>
                  <td>repeated</td>
                  <td><p> </p></td>
                </tr>

                <tr>
                  <td>toAccount</td>
                  <td><a href="#vega.Account">Account</a></td>
                  <td>repeated</td>
                  <td><p> </p></td>
                </tr>

                <tr>
                  <td>amount</td>
                  <td><a href="#uint64">uint64</a></td>
                  <td></td>
                  <td><p> </p></td>
                </tr>

                <tr>
                  <td>minAmount</td>
                  <td><a href="#uint64">uint64</a></td>
                  <td></td>
                  <td><p> </p></td>
                </tr>

                <tr>
                  <td>asset</td>
                  <td><a href="#string">string</a></td>
                  <td></td>
                  <td><p> </p></td>
                </tr>

                <tr>
                  <td>reference</td>
                  <td><a href="#string">string</a></td>
                  <td></td>
                  <td><p> </p></td>
                </tr>

            </tbody>
          </table>





        <h3 id="vega.TransferResponse">TransferResponse</h3>
        <p></p>


          <table class="field-table">
            <thead>
              <tr><td>Field</td><td>Type</td><td>Label</td><td>Description</td></tr>
            </thead>
            <tbody>

                <tr>
                  <td>transfers</td>
                  <td><a href="#vega.LedgerEntry">LedgerEntry</a></td>
                  <td>repeated</td>
                  <td><p> </p></td>
                </tr>

                <tr>
                  <td>balances</td>
                  <td><a href="#vega.TransferBalance">TransferBalance</a></td>
                  <td>repeated</td>
                  <td><p> </p></td>
                </tr>

            </tbody>
          </table>





        <h3 id="vega.Withdraw">Withdraw</h3>
        <p></p>


          <table class="field-table">
            <thead>
              <tr><td>Field</td><td>Type</td><td>Label</td><td>Description</td></tr>
            </thead>
            <tbody>

                <tr>
                  <td>partyID</td>
                  <td><a href="#string">string</a></td>
                  <td></td>
                  <td><p> </p></td>
                </tr>

                <tr>
                  <td>amount</td>
                  <td><a href="#uint64">uint64</a></td>
                  <td></td>
                  <td><p> </p></td>
                </tr>

                <tr>
                  <td>asset</td>
                  <td><a href="#string">string</a></td>
                  <td></td>
                  <td><p> </p></td>
                </tr>

            </tbody>
          </table>







        <h3 id="vega.AccountType">AccountType</h3>
        <p></p>
        <table class="enum-table">
          <thead>
            <tr><td>Name</td><td>Number</td><td>Description</td></tr>
          </thead>
          <tbody>

              <tr>
                <td>ALL</td>
                <td>0</td>
                <td><p></p></td>
              </tr>

              <tr>
                <td>INSURANCE</td>
                <td>1</td>
                <td><p></p></td>
              </tr>

              <tr>
                <td>SETTLEMENT</td>
                <td>2</td>
                <td><p></p></td>
              </tr>

              <tr>
                <td>MARGIN</td>
                <td>3</td>
                <td><p></p></td>
              </tr>

              <tr>
                <td>GENERAL</td>
                <td>4</td>
                <td><p></p></td>
              </tr>

          </tbody>
        </table>

        <h3 id="vega.ChainStatus">ChainStatus</h3>
        <p></p>
        <table class="enum-table">
          <thead>
            <tr><td>Name</td><td>Number</td><td>Description</td></tr>
          </thead>
          <tbody>

              <tr>
                <td>DISCONNECTED</td>
                <td>0</td>
                <td><p></p></td>
              </tr>

              <tr>
                <td>REPLAYING</td>
                <td>1</td>
                <td><p></p></td>
              </tr>

              <tr>
                <td>CONNECTED</td>
                <td>2</td>
                <td><p></p></td>
              </tr>

          </tbody>
        </table>

        <h3 id="vega.Interval">Interval</h3>
        <p></p>
        <table class="enum-table">
          <thead>
            <tr><td>Name</td><td>Number</td><td>Description</td></tr>
          </thead>
          <tbody>

              <tr>
                <td>I1M</td>
                <td>0</td>
                <td><p>1 minute</p></td>
              </tr>

              <tr>
                <td>I5M</td>
                <td>1</td>
                <td><p>5 minutes</p></td>
              </tr>

              <tr>
                <td>I15M</td>
                <td>2</td>
                <td><p>15 minutes</p></td>
              </tr>

              <tr>
                <td>I1H</td>
                <td>3</td>
                <td><p>1 hour</p></td>
              </tr>

              <tr>
                <td>I6H</td>
                <td>4</td>
                <td><p>6 hours</p></td>
              </tr>

              <tr>
                <td>I1D</td>
                <td>5</td>
                <td><p>1 day</p></td>
              </tr>

          </tbody>
        </table>

        <h3 id="vega.Order.Status">Order.Status</h3>
        <p></p>
        <table class="enum-table">
          <thead>
            <tr><td>Name</td><td>Number</td><td>Description</td></tr>
          </thead>
          <tbody>

              <tr>
                <td>Active</td>
                <td>0</td>
                <td><p></p></td>
              </tr>

              <tr>
                <td>Expired</td>
                <td>1</td>
                <td><p></p></td>
              </tr>

              <tr>
                <td>Cancelled</td>
                <td>2</td>
                <td><p></p></td>
              </tr>

              <tr>
                <td>Stopped</td>
                <td>3</td>
                <td><p></p></td>
              </tr>

              <tr>
                <td>Filled</td>
                <td>4</td>
                <td><p></p></td>
              </tr>

              <tr>
                <td>Rejected</td>
                <td>5</td>
                <td><p></p></td>
              </tr>

              <tr>
                <td>PartiallyFilled</td>
                <td>6</td>
                <td><p></p></td>
              </tr>

          </tbody>
        </table>

        <h3 id="vega.Order.TimeInForce">Order.TimeInForce</h3>
        <p>Order Time in Force</p>
        <table class="enum-table">
          <thead>
            <tr><td>Name</td><td>Number</td><td>Description</td></tr>
          </thead>
          <tbody>

              <tr>
                <td>GTC</td>
                <td>0</td>
                <td><p>good til cancelled</p></td>
              </tr>

              <tr>
                <td>GTT</td>
                <td>1</td>
                <td><p>good til time</p></td>
              </tr>

              <tr>
                <td>IOC</td>
                <td>2</td>
                <td><p>immediate or cancel</p></td>
              </tr>

              <tr>
                <td>FOK</td>
                <td>3</td>
                <td><p>fill or kill</p></td>
              </tr>

          </tbody>
        </table>

        <h3 id="vega.Order.Type">Order.Type</h3>
        <p>Order Type</p>
        <table class="enum-table">
          <thead>
            <tr><td>Name</td><td>Number</td><td>Description</td></tr>
          </thead>
          <tbody>

              <tr>
                <td>LIMIT</td>
                <td>0</td>
                <td><p>used for Limit orders</p></td>
              </tr>

              <tr>
                <td>MARKET</td>
                <td>1</td>
                <td><p>used for Market orders</p></td>
              </tr>

              <tr>
                <td>NETWORK</td>
                <td>2</td>
                <td><p>used for orders where the initiating party is the network (used for distressed traders)</p></td>
              </tr>

          </tbody>
        </table>

        <h3 id="vega.OrderError">OrderError</h3>
        <p></p>
        <table class="enum-table">
          <thead>
            <tr><td>Name</td><td>Number</td><td>Description</td></tr>
          </thead>
          <tbody>

              <tr>
                <td>NONE</td>
                <td>0</td>
                <td><p></p></td>
              </tr>

              <tr>
                <td>INVALID_MARKET_ID</td>
                <td>1</td>
                <td><p></p></td>
              </tr>

              <tr>
                <td>INVALID_ORDER_ID</td>
                <td>2</td>
                <td><p></p></td>
              </tr>

              <tr>
                <td>ORDER_OUT_OF_SEQUENCE</td>
                <td>3</td>
                <td><p></p></td>
              </tr>

              <tr>
                <td>INVALID_REMAINING_SIZE</td>
                <td>4</td>
                <td><p></p></td>
              </tr>

              <tr>
                <td>TIME_FAILURE</td>
                <td>5</td>
                <td><p></p></td>
              </tr>

              <tr>
                <td>ORDER_REMOVAL_FAILURE</td>
                <td>6</td>
                <td><p></p></td>
              </tr>

              <tr>
                <td>INVALID_EXPIRATION_DATETIME</td>
                <td>7</td>
                <td><p></p></td>
              </tr>

              <tr>
                <td>INVALID_ORDER_REFERENCE</td>
                <td>8</td>
                <td><p></p></td>
              </tr>

              <tr>
                <td>EDIT_NOT_ALLOWED</td>
                <td>9</td>
                <td><p></p></td>
              </tr>

              <tr>
                <td>ORDER_AMEND_FAILURE</td>
                <td>10</td>
                <td><p></p></td>
              </tr>

              <tr>
                <td>ORDER_NOT_FOUND</td>
                <td>11</td>
                <td><p></p></td>
              </tr>

              <tr>
                <td>INVALID_PARTY_ID</td>
                <td>12</td>
                <td><p></p></td>
              </tr>

              <tr>
                <td>MARKET_CLOSED</td>
                <td>13</td>
                <td><p></p></td>
              </tr>

              <tr>
                <td>MARGIN_CHECK_FAILED</td>
                <td>14</td>
                <td><p></p></td>
              </tr>

              <tr>
                <td>MISSING_GENERAL_ACCOUNT</td>
                <td>15</td>
                <td><p></p></td>
              </tr>

              <tr>
                <td>INTERNAL_ERROR</td>
                <td>16</td>
                <td><p></p></td>
              </tr>

              <tr>
                <td>INVALID_SIZE</td>
                <td>17</td>
                <td><p></p></td>
              </tr>

              <tr>
                <td>INVALID_PERSISTENCE</td>
                <td>18</td>
                <td><p></p></td>
              </tr>

          </tbody>
        </table>

        <h3 id="vega.Side">Side</h3>
        <p></p>
        <table class="enum-table">
          <thead>
            <tr><td>Name</td><td>Number</td><td>Description</td></tr>
          </thead>
          <tbody>

              <tr>
                <td>Buy</td>
                <td>0</td>
                <td><p></p></td>
              </tr>

              <tr>
                <td>Sell</td>
                <td>1</td>
                <td><p></p></td>
              </tr>

          </tbody>
        </table>

        <h3 id="vega.Trade.Type">Trade.Type</h3>
        <p></p>
        <table class="enum-table">
          <thead>
            <tr><td>Name</td><td>Number</td><td>Description</td></tr>
          </thead>
          <tbody>

              <tr>
                <td>DEFAULT</td>
                <td>0</td>
                <td><p></p></td>
              </tr>

              <tr>
                <td>NETWORK_CLOSE_OUT_GOOD</td>
                <td>1</td>
                <td><p></p></td>
              </tr>

              <tr>
                <td>NETWORK_CLOSE_OUT_BAD</td>
                <td>2</td>
                <td><p></p></td>
              </tr>

          </tbody>
        </table>

        <h3 id="vega.TransferType">TransferType</h3>
        <p></p>
        <table class="enum-table">
          <thead>
            <tr><td>Name</td><td>Number</td><td>Description</td></tr>
          </thead>
          <tbody>

              <tr>
                <td>LOSS</td>
                <td>0</td>
                <td><p></p></td>
              </tr>

              <tr>
                <td>WIN</td>
                <td>1</td>
                <td><p></p></td>
              </tr>

              <tr>
                <td>CLOSE</td>
                <td>2</td>
                <td><p></p></td>
              </tr>

              <tr>
                <td>MTM_LOSS</td>
                <td>3</td>
                <td><p></p></td>
              </tr>

              <tr>
                <td>MTM_WIN</td>
                <td>4</td>
                <td><p></p></td>
              </tr>

              <tr>
                <td>MARGIN_LOW</td>
                <td>5</td>
                <td><p></p></td>
              </tr>

              <tr>
                <td>MARGIN_HIGH</td>
                <td>6</td>
                <td><p></p></td>
              </tr>

              <tr>
                <td>MARGIN_CONFISCATED</td>
                <td>7</td>
                <td><p></p></td>
              </tr>

          </tbody>
        </table>







    <h2 id="scalar-value-types">Scalar Value Types</h2>
    <table class="scalar-value-types-table">
      <thead>
        <tr><td>.proto Type</td><td>Notes</td><td>C++ Type</td><td>Java Type</td><td>Python Type</td></tr>
      </thead>
      <tbody>

          <tr id="double">
            <td>double</td>
            <td></td>
            <td>double</td>
            <td>double</td>
            <td>float</td>
          </tr>

          <tr id="float">
            <td>float</td>
            <td></td>
            <td>float</td>
            <td>float</td>
            <td>float</td>
          </tr>

          <tr id="int32">
            <td>int32</td>
            <td>Uses variable-length encoding. Inefficient for encoding negative numbers – if your field is likely to have negative values, use sint32 instead.</td>
            <td>int32</td>
            <td>int</td>
            <td>int</td>
          </tr>

          <tr id="int64">
            <td>int64</td>
            <td>Uses variable-length encoding. Inefficient for encoding negative numbers – if your field is likely to have negative values, use sint64 instead.</td>
            <td>int64</td>
            <td>long</td>
            <td>int/long</td>
          </tr>

          <tr id="uint32">
            <td>uint32</td>
            <td>Uses variable-length encoding.</td>
            <td>uint32</td>
            <td>int</td>
            <td>int/long</td>
          </tr>

          <tr id="uint64">
            <td>uint64</td>
            <td>Uses variable-length encoding.</td>
            <td>uint64</td>
            <td>long</td>
            <td>int/long</td>
          </tr>

          <tr id="sint32">
            <td>sint32</td>
            <td>Uses variable-length encoding. Signed int value. These more efficiently encode negative numbers than regular int32s.</td>
            <td>int32</td>
            <td>int</td>
            <td>int</td>
          </tr>

          <tr id="sint64">
            <td>sint64</td>
            <td>Uses variable-length encoding. Signed int value. These more efficiently encode negative numbers than regular int64s.</td>
            <td>int64</td>
            <td>long</td>
            <td>int/long</td>
          </tr>

          <tr id="fixed32">
            <td>fixed32</td>
            <td>Always four bytes. More efficient than uint32 if values are often greater than 2^28.</td>
            <td>uint32</td>
            <td>int</td>
            <td>int</td>
          </tr>

          <tr id="fixed64">
            <td>fixed64</td>
            <td>Always eight bytes. More efficient than uint64 if values are often greater than 2^56.</td>
            <td>uint64</td>
            <td>long</td>
            <td>int/long</td>
          </tr>

          <tr id="sfixed32">
            <td>sfixed32</td>
            <td>Always four bytes.</td>
            <td>int32</td>
            <td>int</td>
            <td>int</td>
          </tr>

          <tr id="sfixed64">
            <td>sfixed64</td>
            <td>Always eight bytes.</td>
            <td>int64</td>
            <td>long</td>
            <td>int/long</td>
          </tr>

          <tr id="bool">
            <td>bool</td>
            <td></td>
            <td>bool</td>
            <td>boolean</td>
            <td>boolean</td>
          </tr>

          <tr id="string">
            <td>string</td>
            <td>A string must always contain UTF-8 encoded or 7-bit ASCII text.</td>
            <td>string</td>
            <td>String</td>
            <td>str/unicode</td>
          </tr>

          <tr id="bytes">
            <td>bytes</td>
            <td>May contain any arbitrary sequence of bytes.</td>
            <td>string</td>
            <td>ByteString</td>
            <td>str</td>
          </tr>

      </tbody>
    </table>
  </body>
</html>
<|MERGE_RESOLUTION|>--- conflicted
+++ resolved
@@ -1832,12 +1832,8 @@
                   <td><p>0 - always latest version (amended or not)
 1 - the original version if order was amended at some point
 2 - the first amendment
-<<<<<<< HEAD
-3 - the second amendment </p></td>
-=======
 3 - the second amendment
 ... </p></td>
->>>>>>> 6ca9b447
                 </tr>
 
             </tbody>
@@ -1905,12 +1901,7 @@
                   <td><p>0 - always latest version (amended or not)
 1 - the original version if order was amended at some point
 2 - the first amendment
-<<<<<<< HEAD
-3 - the second amendment
-... </p></td>
-=======
 3 - the second amendment </p></td>
->>>>>>> 6ca9b447
                 </tr>
 
             </tbody>
