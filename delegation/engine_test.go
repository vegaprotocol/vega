--- conflicted
+++ resolved
@@ -109,25 +109,19 @@
 	t.Run("test roundtrip snapshot for auto delegations", testAutoSnapshotRoundTrip)
 	t.Run("test roundtrip snapshot for last reconciliation time delegations", testLastReconTimeRoundTrip)
 
-<<<<<<< HEAD
 	// test key rotated
 	t.Run("test key rotated with pending and active delegations", testKeyRotated)
-}
-
-func testKeyRotated(t *testing.T) {
-=======
-	// voting power calculation
+
+  // voting power calculation
 	t.Run("test should update voting power", testShouldUpdateVotingPower)
 	t.Run("test voting power calculation", testVotingPowerCalculation)
 }
 
-func testShouldUpdateVotingPower(t *testing.T) {
->>>>>>> 2c6e86aa
+func testKeyRotated(t *testing.T) {
 	testEngine := getEngine(t)
 	engine := testEngine.engine
 	setupDefaultDelegationState(testEngine, 14, 7)
 
-<<<<<<< HEAD
 	require.Equal(t, 2, len(engine.partyDelegationState["party1"].nodeToAmount))
 	require.Equal(t, num.NewUint(10), engine.partyDelegationState["party1"].totalDelegated)
 	engine.ValidatorKeyChanged(context.Background(), "party1", "party1_new")
@@ -138,7 +132,14 @@
 	require.Equal(t, num.NewUint(10), engine.partyDelegationState["party1_new"].totalDelegated)
 	require.Equal(t, 2, len(engine.nextPartyDelegationState["party1_new"].nodeToAmount))
 	require.Equal(t, num.NewUint(10), engine.nextPartyDelegationState["party1_new"].totalDelegated)
-=======
+}
+
+
+func testShouldUpdateVotingPower(t *testing.T) {
+	testEngine := getEngine(t)
+	engine := testEngine.engine
+	setupDefaultDelegationState(testEngine, 14, 7)
+
 	// the test engine initialisation calls on epoch event to start a new epoch so here we expect to get a non nil result
 	require.NotNil(t, engine.EndOfBlock(5), 0)
 
@@ -167,7 +168,6 @@
 	require.Equal(t, int64(0), res[2].VotingPower)
 	require.Equal(t, int64(0), res[3].VotingPower)
 	require.Equal(t, int64(0), res[4].VotingPower)
->>>>>>> 2c6e86aa
 }
 
 func testLastReconTimeRoundTrip(t *testing.T) {
