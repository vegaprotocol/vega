package gql

import (
	"context"
	"testing"

	types "code.vegaprotocol.io/vega/proto"

	"code.vegaprotocol.io/vega/internal/api"
	"code.vegaprotocol.io/vega/internal/api/endpoints/gql/mocks"
	"code.vegaprotocol.io/vega/internal/logging"
	"code.vegaprotocol.io/vega/internal/monitoring"

	"github.com/golang/mock/gomock"
	"github.com/pkg/errors"
	"github.com/stretchr/testify/assert"
)

func TestNewResolverRoot_ConstructAndResolve(t *testing.T) {
	root := buildTestResolverRoot(t)
	defer root.Finish()
	assert.NotNil(t, root)

	partyResolver := root.Party()
	assert.NotNil(t, partyResolver)

	marketResolver := root.Market()
	assert.NotNil(t, marketResolver)

	depthResolver := root.MarketDepth()
	assert.NotNil(t, depthResolver)

	candleResolver := root.Candle()
	assert.NotNil(t, candleResolver)

	orderResolver := root.Order()
	assert.NotNil(t, orderResolver)

	tradeResolver := root.Trade()
	assert.NotNil(t, tradeResolver)

	vegaResolver := root.Vega()
	assert.NotNil(t, vegaResolver)

	priceLevelResolver := root.PriceLevel()
	assert.NotNil(t, priceLevelResolver)

	mutationResolver := root.Mutation()
	assert.NotNil(t, mutationResolver)

	positionResolver := root.Position()
	assert.NotNil(t, positionResolver)

	queryResolver := root.Query()
	assert.NotNil(t, queryResolver)

	subsResolver := root.Subscription()
	assert.NotNil(t, subsResolver)
}

func TestNewResolverRoot_QueryResolver(t *testing.T) {
	root := buildTestResolverRoot(t)
	defer root.Finish()
	assert.NotNil(t, root)

	queryResolver := root.Query()
	assert.NotNil(t, queryResolver)

	ctx := context.Background()
	vega, err := queryResolver.Vega(ctx)
	assert.Nil(t, err)
	assert.NotNil(t, vega)
}

func TestNewResolverRoot_VegaResolver(t *testing.T) {
	root := buildTestResolverRoot(t)
	defer root.Finish()
	ctx := context.Background()

<<<<<<< HEAD
	notExistsErr := errors.New("market does not exist")
	markets := map[string]*types.Market{
		"BTC/DEC19": &types.Market{
			Name: "BTC/DEC19",
		},
		"ETH/USD18": nil,
	}
=======
	mockTradeService := &mockTrade.Service{}
	mockOrderService := &mockOrder.Service{}
	mockCandleService := &mockCandle.Service{}
	mockMarketService := &mockMarket.Service{}
	mockPartyService := &mockParty.Service{}
	mockTimeService := &mockTime.Service{}
	statusChecker := &monitoring.Status{}

	mockMarketService.On("GetByID", ctx, "BTC/DEC19").Return(&types.Market{Id: "BTC/DEC19"},
		nil).On("GetByID", ctx, "ETH/USD18").Return(nil,
		errors.New("market does not exist")).On("GetByID",
		ctx, "errorMarket").Return(nil, errors.New("market does not exist"))

	mockOrderService.On("GetMarkets", ctx).Return(
		[]string{"BTC/DEC19"}, nil,
	).Times(3)

	logger := logging.NewLoggerFromEnv("dev")
	defer logger.Sync()
>>>>>>> 21438a65

	root.market.EXPECT().GetByName(gomock.Any(), gomock.Any()).Times(len(markets)).DoAndReturn(func(_ context.Context, k string) (*types.Market, error) {
		m, ok := markets[k]
		assert.True(t, ok)
		if m == nil {
			return nil, notExistsErr
		}
		return m, nil
	})

	vegaResolver := root.Vega()
	assert.NotNil(t, vegaResolver)

	vega := &Vega{}
	name := "BTC/DEC19"
<<<<<<< HEAD
	vMarkets, err := vegaResolver.Markets(ctx, vega, &name)
	assert.Nil(t, err)
	assert.NotNil(t, vMarkets)
	assert.Len(t, vMarkets, 1)
=======
	markets, err := vegaResolver.Markets(ctx, vega, &name)
	// assert.Nil(t, err)
	//assert.NotNil(t, markets)
	//assert.Len(t, markets, 1)
>>>>>>> 21438a65

	name = "ETH/USD18"
	vMarkets, err = vegaResolver.Markets(ctx, vega, &name)
	assert.Error(t, err)
	assert.Nil(t, vMarkets)

<<<<<<< HEAD
	vMarkets, err = vegaResolver.Markets(ctx, vega, nil)
	assert.Error(t, err)
	assert.Nil(t, vMarkets)
=======
	mockOrderService.On("GetMarkets", ctx).Return(
		[]string{"ETH/USD18"}, errors.New("proton drive not ready"),
	).Once()

	name = "errorMarket"
	markets, err = vegaResolver.Markets(ctx, vega, &name)
	assert.NotNil(t, err)
>>>>>>> 21438a65

	name = "barney"
	parties, err := vegaResolver.Parties(ctx, vega, &name)
	assert.Nil(t, err)
	assert.NotNil(t, parties)
	assert.Len(t, parties, 1)

	parties, err = vegaResolver.Parties(ctx, vega, nil)
	assert.Error(t, err)
	assert.Nil(t, parties)
}

func TestNewResolverRoot_MarketResolver(t *testing.T) {
	root := buildTestResolverRoot(t)
	defer root.Finish()
	ctx := context.Background()

<<<<<<< HEAD
	notExistsErr := errors.New("market does not exist")
	markets := map[string]*types.Market{
		"BTC/DEC19": &types.Market{
			Name: "BTC/DEC19",
		},
=======
	mockTradeService := &mockTrade.Service{}
	mockOrderService := &mockOrder.Service{}
	mockCandleService := &mockCandle.Service{}
	mockMarketService := &mockMarket.Service{}
	mockPartyService := &mockParty.Service{}
	mockTimeService := &mockTime.Service{}
	statusChecker := &monitoring.Status{}

	mockMarketService.On("GetByID", ctx, "BTC/DEC19").Return(&types.Market{Id: "BTC/DEC19"},
		nil).On("GetByID", ctx, "errorMarket").Return(nil,
		errors.New("market does not exist"))

	mockOrderService.On("GetMarkets", ctx).Return(
		[]string{"testMarket", "BTC/DEC19"}, nil,
	).Times(3)

	depth := types.MarketDepth{
		Name: "BTC/DEC19",
>>>>>>> 21438a65
	}
	marketId := "BTC/DEC19"
	market := &Market{
		ID: marketId,
	}

	root.market.EXPECT().GetByName(gomock.Any(), gomock.Any()).Times(len(markets)).DoAndReturn(func(_ context.Context, k string) (*types.Market, error) {
		m, ok := markets[k]
		assert.True(t, ok)
		if m == nil {
			return nil, notExistsErr
		}
		return m, nil
	})
	root.order.EXPECT().GetByMarket(gomock.Any(), marketId, gomock.Any()).Times(1).Return([]*types.Order{
		{
			Id:        "order-id-1",
			Price:     1000,
			Timestamp: 1,
		},
		{
			Id:        "order-id-2",
			Price:     2000,
			Timestamp: 2,
		},
	}, nil)

	marketResolver := root.Market()
	assert.NotNil(t, marketResolver)

	orders, err := marketResolver.Orders(ctx, market, nil, nil, nil, nil)
	assert.NotNil(t, orders)
	assert.Nil(t, err)
	assert.Len(t, orders, 2)
}

type testResolver struct {
	*resolverRoot
	log    *logging.Logger
	ctrl   *gomock.Controller
	order  *mocks.MockOrderService
	trade  *mocks.MockTradeService
	candle *mocks.MockCandleService
	market *mocks.MockMarketService
}

func buildTestResolverRoot(t *testing.T) *testResolver {
	ctrl := gomock.NewController(t)
	log := logging.NewLoggerFromEnv("dev")
	conf := api.NewDefaultConfig(log)
	order := mocks.NewMockOrderService(ctrl)
	trade := mocks.NewMockTradeService(ctrl)
	candle := mocks.NewMockCandleService(ctrl)
	market := mocks.NewMockMarketService(ctrl)
	statusChecker := &monitoring.Status{}
	resolver := NewResolverRoot(
		conf,
		order,
		trade,
		candle,
		market,
		statusChecker,
	)
	return &testResolver{
		resolverRoot: resolver,
		log:          log,
		ctrl:         ctrl,
		order:        order,
		trade:        trade,
		candle:       candle,
		market:       market,
	}
}

func (t *testResolver) Finish() {
	t.log.Sync()
	t.ctrl.Finish()
}<|MERGE_RESOLUTION|>--- conflicted
+++ resolved
@@ -77,7 +77,6 @@
 	defer root.Finish()
 	ctx := context.Background()
 
-<<<<<<< HEAD
 	notExistsErr := errors.New("market does not exist")
 	markets := map[string]*types.Market{
 		"BTC/DEC19": &types.Market{
@@ -85,27 +84,6 @@
 		},
 		"ETH/USD18": nil,
 	}
-=======
-	mockTradeService := &mockTrade.Service{}
-	mockOrderService := &mockOrder.Service{}
-	mockCandleService := &mockCandle.Service{}
-	mockMarketService := &mockMarket.Service{}
-	mockPartyService := &mockParty.Service{}
-	mockTimeService := &mockTime.Service{}
-	statusChecker := &monitoring.Status{}
-
-	mockMarketService.On("GetByID", ctx, "BTC/DEC19").Return(&types.Market{Id: "BTC/DEC19"},
-		nil).On("GetByID", ctx, "ETH/USD18").Return(nil,
-		errors.New("market does not exist")).On("GetByID",
-		ctx, "errorMarket").Return(nil, errors.New("market does not exist"))
-
-	mockOrderService.On("GetMarkets", ctx).Return(
-		[]string{"BTC/DEC19"}, nil,
-	).Times(3)
-
-	logger := logging.NewLoggerFromEnv("dev")
-	defer logger.Sync()
->>>>>>> 21438a65
 
 	root.market.EXPECT().GetByName(gomock.Any(), gomock.Any()).Times(len(markets)).DoAndReturn(func(_ context.Context, k string) (*types.Market, error) {
 		m, ok := markets[k]
@@ -121,36 +99,19 @@
 
 	vega := &Vega{}
 	name := "BTC/DEC19"
-<<<<<<< HEAD
 	vMarkets, err := vegaResolver.Markets(ctx, vega, &name)
 	assert.Nil(t, err)
 	assert.NotNil(t, vMarkets)
 	assert.Len(t, vMarkets, 1)
-=======
-	markets, err := vegaResolver.Markets(ctx, vega, &name)
-	// assert.Nil(t, err)
-	//assert.NotNil(t, markets)
-	//assert.Len(t, markets, 1)
->>>>>>> 21438a65
 
 	name = "ETH/USD18"
 	vMarkets, err = vegaResolver.Markets(ctx, vega, &name)
 	assert.Error(t, err)
 	assert.Nil(t, vMarkets)
 
-<<<<<<< HEAD
 	vMarkets, err = vegaResolver.Markets(ctx, vega, nil)
 	assert.Error(t, err)
 	assert.Nil(t, vMarkets)
-=======
-	mockOrderService.On("GetMarkets", ctx).Return(
-		[]string{"ETH/USD18"}, errors.New("proton drive not ready"),
-	).Once()
-
-	name = "errorMarket"
-	markets, err = vegaResolver.Markets(ctx, vega, &name)
-	assert.NotNil(t, err)
->>>>>>> 21438a65
 
 	name = "barney"
 	parties, err := vegaResolver.Parties(ctx, vega, &name)
@@ -168,32 +129,11 @@
 	defer root.Finish()
 	ctx := context.Background()
 
-<<<<<<< HEAD
 	notExistsErr := errors.New("market does not exist")
 	markets := map[string]*types.Market{
 		"BTC/DEC19": &types.Market{
 			Name: "BTC/DEC19",
 		},
-=======
-	mockTradeService := &mockTrade.Service{}
-	mockOrderService := &mockOrder.Service{}
-	mockCandleService := &mockCandle.Service{}
-	mockMarketService := &mockMarket.Service{}
-	mockPartyService := &mockParty.Service{}
-	mockTimeService := &mockTime.Service{}
-	statusChecker := &monitoring.Status{}
-
-	mockMarketService.On("GetByID", ctx, "BTC/DEC19").Return(&types.Market{Id: "BTC/DEC19"},
-		nil).On("GetByID", ctx, "errorMarket").Return(nil,
-		errors.New("market does not exist"))
-
-	mockOrderService.On("GetMarkets", ctx).Return(
-		[]string{"testMarket", "BTC/DEC19"}, nil,
-	).Times(3)
-
-	depth := types.MarketDepth{
-		Name: "BTC/DEC19",
->>>>>>> 21438a65
 	}
 	marketId := "BTC/DEC19"
 	market := &Market{
