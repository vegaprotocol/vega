--- conflicted
+++ resolved
@@ -92,11 +92,7 @@
 		"partiesLiquidityOrders:market-id": "0254d8b74441ca3bac8f9b141408502d9b1f297e8ef1054d45775566677a8072",
 		"partiesOrders:market-id":          "f9cb31b1c4c8df91f6a348d43978c302c8887336107c265259bc74fdddf00e19",
 		"pendingProvisions:market-id":      "6cc4d407a2ea45e37e27993eb6f94134b3f906d080777d94bf99551aa82dc461",
-<<<<<<< HEAD
 		"provisions:market-id":             "236cf44c1a419b99955aa7662dacfed9bba4d5f391e4606bb00f50676f99b40a",
-=======
-		"provisions:market-id":             "609b730ff00fb9478ccf2abba16d6551a93fce223a487a8ac4c9f4c05f85b45e",
->>>>>>> aee6e835
 		"liquiditySupplied:market-id":      "3276bba2a77778ba710ec29e3a6e59212452dbda69eaac8f9160930d1270da1d",
 	}
 
@@ -134,11 +130,7 @@
 		"partiesLiquidityOrders:market-id": "c76075385924d7207d9002d2f9855c089f1c409c7e6e235d5b0ddc4a84bc7fc4",
 		"partiesOrders:market-id":          "f9cb31b1c4c8df91f6a348d43978c302c8887336107c265259bc74fdddf00e19",
 		"pendingProvisions:market-id":      "627ef55af7f36bea0d09b0081b85d66531a01df060d8e9447e17049a4e152b12",
-<<<<<<< HEAD
 		"provisions:market-id":             "56319a9f75b8f0a5eb53afb0a6cfd2286e6a8168fd28cbbbd0855b47cdde94b9",
-=======
-		"provisions:market-id":             "c6fc3641b0fd754a55e6f980bae9a6e5a96ac53c42488487318a8ff7f17f365e",
->>>>>>> aee6e835
 		"liquiditySupplied:market-id":      "3276bba2a77778ba710ec29e3a6e59212452dbda69eaac8f9160930d1270da1d",
 	}
 
