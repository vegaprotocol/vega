--- conflicted
+++ resolved
@@ -62,13 +62,8 @@
 	return calculateRewards(epochSeq, asset, accountID, rewardBalance, validatorNormalisedScores, validatorData, delegatorShare, maxPayoutPerParticipant, minStakePerValidator, e.rng, e.log)
 }
 
-<<<<<<< HEAD
 // distribute rewards for a given asset account with the given settings of delegation and reward constraints
 func calculateRewards(epochSeq, asset, accountID string, rewardBalance *num.Uint, valScore map[string]num.Decimal, validatorDelegation []*types.ValidatorData, delegatorShare num.Decimal, maxPayout, minStakePerValidator *num.Uint, rng *rand.Rand, log *logging.Logger) *payout {
-=======
-// distribute rewards for a given asset account with the given settings of delegation and reward constraints.
-func calculateRewards(epochSeq, asset, accountID string, rewardBalance *num.Uint, valScore map[string]num.Decimal, validatorDelegation []*types.ValidatorData, delegatorShare num.Decimal, maxPayout, minStakePerValidator *num.Uint) *payout {
->>>>>>> c6d1d979
 	// if there is no reward to give, return no payout
 	rewards := map[string]*num.Uint{}
 	totalRewardPayout := num.Zero()
@@ -172,12 +167,7 @@
 			log.Info("Reward remaining to disrtibute to delegators", logging.String("epoch", epochSeq), logging.String("remainingRewardForDelegators", remainingRewardForDelegators.String()))
 
 			totalAwardedThisRound := num.Zero()
-<<<<<<< HEAD
 			for party := range vd.Delegators {
-
-=======
-			for party, delegatorAmt := range vd.Delegators {
->>>>>>> c6d1d979
 				// check if the party has already rewards from other validators or previous rounds (this epoch)
 				rewardForParty, ok := rewards[party]
 				if !ok {
@@ -223,13 +213,8 @@
 	}
 }
 
-<<<<<<< HEAD
 // calculate the score for each validator and normalise by the total score
 func calcValidatorsNormalisedScore(ctx context.Context, broker Broker, epochSeq string, validatorsData []*types.ValidatorData, minVal, compLevel num.Decimal, rng *rand.Rand) map[string]num.Decimal {
-=======
-// calculate the score for each validator and normalise by the total score.
-func calcValidatorsNormalisedScore(ctx context.Context, broker Broker, epochSeq string, validatorsData []*types.ValidatorData, minVal, compLevel num.Decimal) map[string]num.Decimal {
->>>>>>> c6d1d979
 	// calculate the total amount of tokens delegated across all validators
 	totalDelegated := calcTotalDelegated(validatorsData)
 	totalScore := num.DecimalZero()
