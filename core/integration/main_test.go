// Copyright (c) 2022 Gobalsky Labs Limited
//
// Use of this software is governed by the Business Source License included
// in the LICENSE.VEGA file and at https://www.mariadb.com/bsl11.
//
// Change Date: 18 months from the later of the date of the first publicly
// available Distribution of this version of the repository, and 25 June 2022.
//
// On the date above, in accordance with the Business Source License, use
// of this software will be governed by version 3 or later of the GNU General
// Public License.

package core_test

import (
	"context"
	"flag"
	"fmt"
	"log"
	"os"
	"regexp"
	"testing"

	"code.vegaprotocol.io/vega/core/integration/helpers"
	"code.vegaprotocol.io/vega/core/integration/steps"
	"code.vegaprotocol.io/vega/core/netparams"
	"code.vegaprotocol.io/vega/libs/num"
	"code.vegaprotocol.io/vega/protos/vega"

	"github.com/cucumber/godog"
	"github.com/cucumber/godog/colors"
)

var (
	gdOpts = godog.Options{
		Output: colors.Colored(os.Stdout),
		Format: "progress",
	}

	perpsSwap bool
	features  string

	expectingEventsOverStepText = `there were "([0-9]+)" events emitted over the last step`
)

func init() {
	godog.BindFlags("godog.", flag.CommandLine, &gdOpts)
	flag.StringVar(&features, "features", "", "a coma separated list of paths to the feature files")
	flag.BoolVar(&perpsSwap, "perps", false, "Runs all tests swapping out the default futures oracles for their corresponding perps oracle")
}

func TestMain(m *testing.M) {
	flag.Parse()
	gdOpts.Paths = flag.Args()

	if testing.Short() {
		log.Print("Skipping core integration tests, go test run with -short")
		return
	}
	if perpsSwap {
		marketConfig.OracleConfigs.SwapToPerps()
		gdOpts.Tags += " ~NoPerp"
	}

	status := godog.TestSuite{
		Name:                 "godogs",
		TestSuiteInitializer: InitializeTestSuite,
		ScenarioInitializer:  InitializeScenario,
		Options:              &gdOpts,
	}.Run()

	os.Exit(status)
}

func InitializeTestSuite(ctx *godog.TestSuiteContext) {}

func InitializeScenario(s *godog.ScenarioContext) {
	s.BeforeScenario(func(*godog.Scenario) {
		execsetup = newExecutionTestSetup()
	})
	s.StepContext().Before(func(ctx context.Context, st *godog.Step) (context.Context, error) {
		// record accounts before step
		execsetup.accountsBefore = execsetup.broker.GetAccounts()
		execsetup.ledgerMovementsBefore = len(execsetup.broker.GetTransfers(false))
		execsetup.insurancePoolDepositsOverStep = make(map[string]*num.Int)
		// set default netparams
		execsetup.netParams.Update(ctx, netparams.MarketSuccessorLaunchWindow, "1h")

		// don't record events before step if it's the step that's meant to assess number of events over a regular step
		if b, _ := regexp.MatchString(expectingEventsOverStepText, st.Text); !b {
			execsetup.eventsBefore = len(execsetup.broker.GetAllEvents())
		}

		return ctx, nil
	})
	s.StepContext().After(func(ctx context.Context, st *godog.Step, status godog.StepResultStatus, err error) (context.Context, error) {
		aerr := reconcileAccounts()
		if aerr != nil {
			aerr = fmt.Errorf("failed to reconcile account balance changes over the last step from emitted events: %v", aerr)
		}
		return ctx, aerr
	})
	s.After(func(ctx context.Context, sc *godog.Scenario, err error) (context.Context, error) {
		berr := steps.TheCumulatedBalanceForAllAccountsShouldBeWorth(execsetup.broker, execsetup.netDeposits.String())
		if berr != nil {
			berr = fmt.Errorf("error at scenario end (testing net deposits/withdrawals against cumulated balance for all accounts): %v", berr)
		}
		return ctx, berr
	})

	s.Step(`^the stop orders should have the following states$`, func(table *godog.Table) error {
		return steps.TheStopOrdersShouldHaveTheFollowingStates(execsetup.broker, table)
	})

	// delegation/validator steps
	s.Step(`the validators:$`, func(table *godog.Table) error {
		return steps.TheValidators(execsetup.topology, execsetup.stakingAccount, execsetup.delegationEngine, table)
	})
	s.Step(`^the parties should have the following delegation balances for epoch (\d+):$`, func(epoch string, table *godog.Table) error {
		return steps.PartiesShouldHaveTheFollowingDelegationBalances(execsetup.broker, table, epoch)
	})

	s.Step(`^the validators should have the following val scores for epoch (\d+):$`, func(epoch string, table *godog.Table) error {
		return steps.ValidatorsShouldHaveTheFollowingScores(execsetup.broker, table, epoch)
	})
	s.Step(`^the parties receive the following reward for epoch (\d+):$`, func(epoch string, table *godog.Table) error {
		return steps.PartiesShouldReceiveTheFollowingReward(execsetup.broker, table, epoch)
	})
	s.Step(`^the current epoch is "([^"]+)"$`, func(epoch string) error {
		return steps.TheCurrentEpochIs(execsetup.broker, epoch)
	})

	// Market steps
	s.Step(`the simple risk model named "([^"]*)":$`, func(name string, table *godog.Table) error {
		return steps.TheSimpleRiskModel(marketConfig, name, table)
	})
	s.Step(`the log normal risk model named "([^"]*)":$`, func(name string, table *godog.Table) error {
		return steps.TheLogNormalRiskModel(marketConfig, name, table)
	})
	s.Step(`the fees configuration named "([^"]*)":$`, func(name string, table *godog.Table) error {
		return steps.TheFeesConfiguration(marketConfig, name, table)
	})
	s.Step(`^the oracle spec for settlement data filtering data from "([^"]*)" named "([^"]*)":$`, func(signers string, name string, table *godog.Table) error {
		return steps.TheOracleSpec(marketConfig, name, "settlement data", signers, table)
	})
	s.Step(`^the oracle spec for trading termination filtering data from "([^"]*)" named "([^"]*)":$`, func(signers string, name string, table *godog.Table) error {
		return steps.TheOracleSpec(marketConfig, name, "trading termination", signers, table)
	})
	s.Step(`^the settlement data decimals for the oracle named "([^"]*)" is given in "([^"]*)" decimal places$`, func(name, decimals string) error {
		return steps.OracleSpecSettlementDataDecimals(marketConfig, name, decimals)
	})
	s.Step(`^the perpetual oracles from "([^"]+)":`, func(signers string, table *godog.Table) error {
		return steps.ThePerpsOracleSpec(marketConfig, signers, table)
	})
	s.Step(`the price monitoring named "([^"]*)":$`, func(name string, table *godog.Table) error {
		return steps.ThePriceMonitoring(marketConfig, name, table)
	})
	s.Step(`the liquidity sla params named "([^"]*)":$`, func(name string, table *godog.Table) error {
		return steps.TheLiquiditySLAPArams(marketConfig, name, table)
	})
	s.Step(`the liquidity monitoring parameters:$`, func(table *godog.Table) error {
		return steps.TheLiquidityMonitoring(marketConfig, table)
	})
	s.Step(`the margin calculator named "([^"]*)":$`, func(name string, table *godog.Table) error {
		return steps.TheMarginCalculator(marketConfig, name, table)
	})
	s.Step(`^the markets:$`, func(table *godog.Table) error {
		markets, err := steps.TheMarkets(marketConfig, execsetup.executionEngine, execsetup.collateralEngine, execsetup.netParams, execsetup.timeService.GetTimeNow(), table)
		execsetup.markets = markets
		return err
	})
	s.Step(`^the spot markets:$`, func(table *godog.Table) error {
		markets, err := steps.TheSpotMarkets(marketConfig, execsetup.executionEngine, execsetup.collateralEngine, execsetup.netParams, execsetup.timeService.GetTimeNow(), table)
		execsetup.markets = markets
		return err
	})
	s.Step(`^the markets are updated:$`, func(table *godog.Table) error {
		markets, err := steps.TheMarketsUpdated(marketConfig, execsetup.executionEngine, execsetup.markets, execsetup.netParams, table)
		if err != nil {
			return err
		}
		execsetup.markets = markets
		return nil
	})

	s.Step(`^the spot markets are updated:$`, func(table *godog.Table) error {
		markets, err := steps.TheSpotMarketsUpdated(marketConfig, execsetup.executionEngine, execsetup.markets, execsetup.netParams, table)
		if err != nil {
			return err
		}
		execsetup.markets = markets
		return nil
	})

	s.Step(`the successor market "([^"]+)" is enacted$`, func(successor string) error {
		if err := steps.TheSuccesorMarketIsEnacted(successor, execsetup.markets, execsetup.executionEngine); err != nil {
			return err
		}
		return nil
	})

	// Other steps
	s.Step(`^the initial insurance pool balance is "([^"]*)" for all the markets$`, func(amountstr string) error {
		amount, _ := num.UintFromString(amountstr, 10)
		for _, mkt := range execsetup.markets {
			assets, _ := mkt.GetAssets()
			marketInsuranceAccount, err := execsetup.collateralEngine.GetMarketInsurancePoolAccount(mkt.ID, assets[0])
			if err != nil {
				return err
			}
			if err := execsetup.collateralEngine.IncrementBalance(context.Background(), marketInsuranceAccount.ID, amount); err != nil {
				return err
			}
			execsetup.insurancePoolDepositsOverStep[marketInsuranceAccount.ID] = num.IntFromUint(amount, true)
			// add to the net deposits
			execsetup.netDeposits.Add(execsetup.netDeposits, amount)
		}
		return nil
	})

	s.Step(`^the last market state should be "([^"]+)" for the market "([^"]+)"$`, func(mState, marketID string) error {
		return steps.TheLastStateUpdateShouldBeForMarket(execsetup.broker, marketID, mState)
	})
	s.Step(`^the market state should be "([^"]*)" for the market "([^"]*)"$`, func(marketState, marketID string) error {
		return steps.TheMarketStateShouldBeForMarket(execsetup.executionEngine, marketID, marketState)
	})
	s.Step(`^the following network parameters are set:$`, func(table *godog.Table) error {
		return steps.TheFollowingNetworkParametersAreSet(execsetup.netParams, table)
	})
	s.Step(`^the market states are updated through governance:`, func(data *godog.Table) error {
		return steps.TheMarketStateIsUpdatedTo(execsetup.executionEngine, data)
	})
	s.Step(`^time is updated to "([^"]*)"$`, func(rawTime string) error {
		steps.TimeIsUpdatedTo(execsetup.executionEngine, execsetup.timeService, rawTime)
		return nil
	})
	s.Step(`^the parties cancel the following orders:$`, func(table *godog.Table) error {
		return steps.PartiesCancelTheFollowingOrders(execsetup.broker, execsetup.executionEngine, table)
	})
	s.Step(`^the parties cancel the following stop orders:$`, func(table *godog.Table) error {
		return steps.PartiesCancelTheFollowingStopOrders(execsetup.broker, execsetup.executionEngine, table)
	})
	s.Step(`^the party "([^"]*)" cancels all their stop orders for the market "([^"]*)"$`, func(partyId, marketId string) error {
		return steps.PartyCancelsAllTheirStopOrdersForTheMarket(execsetup.executionEngine, partyId, marketId)
	})
	s.Step(`^the party "([^"]*)" cancels all their stop orders`, func(partyId string) error {
		return steps.PartyCancelsAllTheirStopOrders(execsetup.executionEngine, partyId)
	})
	s.Step(`^the parties cancel all their orders for the markets:$`, func(table *godog.Table) error {
		return steps.PartiesCancelAllTheirOrdersForTheMarkets(execsetup.broker, execsetup.executionEngine, table)
	})
	s.Step(`^the parties amend the following orders:$`, func(table *godog.Table) error {
		return steps.PartiesAmendTheFollowingOrders(execsetup.broker, execsetup.executionEngine, table)
	})
	s.Step(`^the parties place the following pegged orders:$`, func(table *godog.Table) error {
		return steps.PartiesPlaceTheFollowingPeggedOrders(execsetup.executionEngine, table)
	})
	s.Step(`^the parties deposit on asset's general account the following amount:$`, func(table *godog.Table) error {
		return steps.PartiesDepositTheFollowingAssets(execsetup.collateralEngine, execsetup.broker, execsetup.netDeposits, table)
	})
	s.Step(`^the parties deposit on staking account the following amount:$`, func(table *godog.Table) error {
		return steps.PartiesTransferToStakingAccount(execsetup.stakingAccount, execsetup.broker, table, "")
	})
	s.Step(`^the parties withdraw from staking account the following amount:$`, func(table *godog.Table) error {
		return steps.PartiesWithdrawFromStakingAccount(execsetup.stakingAccount, execsetup.broker, table)
	})

	s.Step(`^the parties withdraw the following assets:$`, func(table *godog.Table) error {
		return steps.PartiesWithdrawTheFollowingAssets(execsetup.collateralEngine, execsetup.broker, execsetup.netDeposits, table)
	})
	s.Step(`^the parties place the following orders:$`, func(table *godog.Table) error {
		return steps.PartiesPlaceTheFollowingOrders(execsetup.executionEngine, execsetup.timeService, table)
	})
	s.Step(`^the party "([^"]+)" adds the following orders to a batch:$`, func(party string, table *godog.Table) error {
		return steps.PartyAddsTheFollowingOrdersToABatch(party, execsetup.executionEngine, execsetup.timeService, table)
	})

	s.Step(`^the party "([^"]+)" adds the following iceberg orders to a batch:$`, func(party string, table *godog.Table) error {
		return steps.PartyAddsTheFollowingIcebergOrdersToABatch(party, execsetup.executionEngine, execsetup.timeService, table)
	})

	s.Step(`^the party "([^"]+)" starts a batch instruction$`, func(party string) error {
		return steps.PartyStartsABatchInstruction(party, execsetup.executionEngine)
	})

	s.Step(`^the party "([^"]+)" submits their batch instruction$`, func(party string) error {
		return steps.PartySubmitsTheirBatchInstruction(party, execsetup.executionEngine)
	})

	s.Step(`^the parties place the following orders "([^"]+)" blocks apart:$`, func(blockCount string, table *godog.Table) error {
		return steps.PartiesPlaceTheFollowingOrdersBlocksApart(execsetup.executionEngine, execsetup.timeService, execsetup.block, execsetup.epochEngine, table, blockCount)
	})
	s.Step(`^the parties place the following orders with ticks:$`, func(table *godog.Table) error {
		return steps.PartiesPlaceTheFollowingOrdersWithTicks(execsetup.executionEngine, execsetup.timeService, execsetup.epochEngine, table)
	})

	s.Step(`^the parties submit the following liquidity provision:$`, func(table *godog.Table) error {
		return steps.PartiesSubmitLiquidityProvision(execsetup.executionEngine, table)
	})
	s.Step(`^party "([^"]+)" cancels their liquidity provision for market "([^"]+)"$`, func(party, marketID string) error {
		return steps.PartyCancelsTheirLiquidityProvision(execsetup.executionEngine, marketID, party)
	})
	s.Step(`^the parties submit the following one off transfers:$`, func(table *godog.Table) error {
		return steps.PartiesSubmitTransfers(execsetup.banking, table)
	})
	s.Step(`^the parties submit the following recurring transfers:$`, func(table *godog.Table) error {
		return steps.PartiesSubmitRecurringTransfers(execsetup.banking, table)
	})
	s.Step(`^the parties submit the following transfer cancellations:$`, func(table *godog.Table) error {
		return steps.PartiesCancelTransfers(execsetup.banking, table)
	})
	s.Step(`^the parties submit the following delegations:$`, func(table *godog.Table) error {
		return steps.PartiesDelegateTheFollowingStake(execsetup.delegationEngine, table)
	})
	s.Step(`^the parties submit the following undelegations:$`, func(table *godog.Table) error {
		return steps.PartiesUndelegateTheFollowingStake(execsetup.delegationEngine, table)
	})

	s.Step(`^the opening auction period ends for market "([^"]+)"$`, func(marketID string) error {
		return steps.MarketOpeningAuctionPeriodEnds(execsetup.executionEngine, execsetup.timeService, execsetup.markets, marketID)
	})
	s.Step(`^the oracles broadcast data signed with "([^"]*)":$`, func(pubKeys string, properties *godog.Table) error {
		return steps.OraclesBroadcastDataSignedWithKeys(execsetup.oracleEngine, execsetup.timeService, pubKeys, properties)
	})
	s.Step(`^the oracles broadcast data with block time signed with "([^"]*)":$`, func(pubKeys string, properties *godog.Table) error {
		return steps.OraclesBroadcastDataWithBlockTimeSignedWithKeys(execsetup.oracleEngine, execsetup.timeService, pubKeys, properties)
	})
	s.Step(`^the following LP events should be emitted:$`, func(table *godog.Table) error {
		return steps.TheFollowingLPEventsShouldBeEmitted(execsetup.broker, table)
	})

	// block time stuff
	s.Step(`^the average block duration is "([^"]+)" with variance "([^"]+)"$`, func(block, variance string) error {
		return steps.TheAverageBlockDurationWithVariance(execsetup.block, block, variance)
	})
	s.Step(`^the average block duration is "([^"]+)"$`, func(blockTime string) error {
		return steps.TheAverageBlockDurationIs(execsetup.block, blockTime)
	})

	s.Step(`^the parties place the following iceberg orders:$`, func(table *godog.Table) error {
		return steps.PartiesPlaceTheFollowingIcebergOrders(execsetup.executionEngine, execsetup.timeService, table)
	})

	s.Step(`^the parties place the following pegged iceberg orders:$`, func(table *godog.Table) error {
		return steps.PartiesPlaceTheFollowingPeggedIcebergOrders(execsetup.executionEngine, execsetup.timeService, table)
	})

	s.Step(`^the parties amend the following pegged iceberg orders:$`, func(table *godog.Table) error {
		return steps.PartiesAmendTheFollowingPeggedIcebergOrders(execsetup.broker, execsetup.executionEngine, execsetup.timeService, table)
	})

	s.Step(`^the iceberg orders should have the following states:$`, func(table *godog.Table) error {
		return steps.TheIcebergOrdersShouldHaveTheFollowingStates(execsetup.broker, table)
	})

	s.Step(`the network moves ahead "([^"]+)" blocks`, func(blocks string) error {
		return steps.TheNetworkMovesAheadNBlocks(execsetup.executionEngine, execsetup.block, execsetup.timeService, blocks, execsetup.epochEngine)
	})
	s.Step(`the network moves ahead "([^"]+)" with block duration of "([^"]+)"`, func(total, block string) error {
		return steps.TheNetworkMovesAheadDurationWithBlocks(execsetup.executionEngine, execsetup.block, execsetup.timeService, total, block)
	})
	s.Step(`^the network moves ahead "([^"]+)" epochs$`, func(epochs string) error {
		return steps.TheNetworkMovesAheadNEpochs(execsetup.broker, execsetup.block, execsetup.executionEngine, execsetup.epochEngine, execsetup.timeService, epochs)
	})

	// Assertion steps
	s.Step(`^the parties should have the following staking account balances:$`, func(table *godog.Table) error {
		return steps.PartiesShouldHaveTheFollowingStakingAccountBalances(execsetup.stakingAccount, table)
	})
	s.Step(`^the parties should have the following account balances:$`, func(table *godog.Table) error {
		return steps.PartiesShouldHaveTheFollowingAccountBalances(execsetup.broker, table)
	})
	s.Step(`^the parties should have the following margin levels:$`, func(table *godog.Table) error {
		return steps.ThePartiesShouldHaveTheFollowingMarginLevels(execsetup.broker, table)
	})
	s.Step(`^the parties should have the following profit and loss:$`, func(table *godog.Table) error {
		return steps.PartiesHaveTheFollowingProfitAndLoss(execsetup.positionPlugin, table)
	})
	s.Step(`^the order book should have the following volumes for market "([^"]*)":$`, func(marketID string, table *godog.Table) error {
		return steps.TheOrderBookOfMarketShouldHaveTheFollowingVolumes(execsetup.broker, marketID, table)
	})
	s.Step(`^the orders should have the following status:$`, func(table *godog.Table) error {
		return steps.TheOrdersShouldHaveTheFollowingStatus(execsetup.broker, table)
	})
	s.Step(`^the orders should have the following states:$`, func(table *godog.Table) error {
		return steps.TheOrdersShouldHaveTheFollowingStates(execsetup.broker, table)
	})
	s.Step(`^the pegged orders should have the following states:$`, func(table *godog.Table) error {
		return steps.ThePeggedOrdersShouldHaveTheFollowingStates(execsetup.broker, table)
	})
	s.Step(`^the following orders should be rejected:$`, func(table *godog.Table) error {
		return steps.TheFollowingOrdersShouldBeRejected(execsetup.broker, table)
	})
	s.Step(`^the following orders should be stopped:$`, func(table *godog.Table) error {
		return steps.TheFollowingOrdersShouldBeStopped(execsetup.broker, table)
	})
	s.Step(`^"([^"]*)" should have general account balance of "([^"]*)" for asset "([^"]*)"$`, func(party, balance, asset string) error {
		return steps.PartyShouldHaveGeneralAccountBalanceForAsset(execsetup.broker, party, asset, balance)
	})
	s.Step(`^"([^"]*)" should have vesting account balance of "([^"]*)" for asset "([^"]*)"$`, func(party, balance, asset string) error {
		return steps.PartyShouldHaveVestingAccountBalanceForAsset(execsetup.broker, party, asset, balance)
	})
	s.Step(`^"([^"]*)" should have holding account balance of "([^"]*)" for asset "([^"]*)"$`, func(party, balance, asset string) error {
		return steps.PartyShouldHaveHoldingAccountBalanceForAsset(execsetup.broker, party, asset, balance)
	})
	s.Step(`^the reward account of type "([^"]*)" should have balance of "([^"]*)" for asset "([^"]*)"$`, func(accountType, balance, asset string) error {
		return steps.RewardAccountBalanceForAssetShouldMatch(execsetup.broker, accountType, asset, balance)
	})
	s.Step(`^"([^"]*)" should have one account per asset$`, func(owner string) error {
		return steps.PartyShouldHaveOneAccountPerAsset(execsetup.broker, owner)
	})
	s.Step(`^"([^"]*)" should have one margin account per market$`, func(owner string) error {
		return steps.PartyShouldHaveOneMarginAccountPerMarket(execsetup.broker, owner)
	})
	s.Step(`^the cumulated balance for all accounts should be worth "([^"]*)"$`, func(rawAmount string) error {
		return steps.TheCumulatedBalanceForAllAccountsShouldBeWorth(execsetup.broker, rawAmount)
	})
	s.Step(`^the settlement account should have a balance of "([^"]*)" for the market "([^"]*)"$`, func(rawAmount, marketID string) error {
		return steps.TheSettlementAccountShouldHaveBalanceForMarket(execsetup.broker, rawAmount, marketID)
	})
	s.Step(`^the following network trades should be executed:$`, func(table *godog.Table) error {
		return steps.TheFollowingNetworkTradesShouldBeExecuted(execsetup.broker, table)
	})
	s.Step(`^the following trades should be executed:$`, func(table *godog.Table) error {
		return steps.TheFollowingTradesShouldBeExecuted(execsetup.broker, table)
	})
	s.Step(`^the trading mode should be "([^"]*)" for the market "([^"]*)"$`, func(tradingMode, marketID string) error {
		return steps.TheTradingModeShouldBeForMarket(execsetup.executionEngine, marketID, tradingMode)
	})
	s.Step(`^the insurance pool balance should be "([^"]*)" for the market "([^"]*)"$`, func(rawAmount, marketID string) error {
		return steps.TheInsurancePoolBalanceShouldBeForTheMarket(execsetup.broker, rawAmount, marketID)
	})
	s.Step(`^the network treasury balance should be "([^"]*)" for the asset "([^"]*)"$`, func(rawAmount, asset string) error {
		return steps.TheNetworkTreasuryBalanceShouldBeForTheAsset(execsetup.broker, rawAmount, asset)
	})
	s.Step(`^the global insurance pool balance should be "([^"]*)" for the asset "([^"]*)"$`, func(rawAmount, asset string) error {
		return steps.TheGlobalInsuranceBalanceShouldBeForTheAsset(execsetup.broker, rawAmount, asset)
	})
	s.Step(`^the party "([^"]*)" lp liquidity fee account balance should be "([^"]*)" for the market "([^"]*)"$`, func(party, rawAmount, market string) error {
		return steps.TheLPLiquidityFeeBalanceShouldBeForTheMarket(execsetup.broker, party, rawAmount, market)
	})
	s.Step(`^the party "([^"]*)" lp liquidity bond account balance should be "([^"]*)" for the market "([^"]*)"$`, func(party, rawAmount, market string) error {
		return steps.TheLPLiquidityBondBalanceShouldBeForTheMarket(execsetup.broker, party, rawAmount, market)
	})

	s.Step(`^the following transfers should happen:$`, func(table *godog.Table) error {
		return steps.TheFollowingTransfersShouldHappen(execsetup.broker, table)
	})
	s.Step(`^the mark price should be "([^"]*)" for the market "([^"]*)"$`, func(rawMarkPrice, marketID string) error {
		return steps.TheMarkPriceForTheMarketIs(execsetup.executionEngine, marketID, rawMarkPrice)
	})
	s.Step(`^the liquidity provisions should have the following states:$`, func(table *godog.Table) error {
		return steps.TheLiquidityProvisionsShouldHaveTheFollowingStates(execsetup.broker, table)
	})
	s.Step(`^the target stake should be "([^"]*)" for the market "([^"]*)"$`, func(stake, marketID string) error {
		return steps.TheTargetStakeShouldBeForMarket(execsetup.executionEngine, marketID, stake)
	})
	s.Step(`^the supplied stake should be "([^"]*)" for the market "([^"]*)"$`, func(stake, marketID string) error {
		return steps.TheSuppliedStakeShouldBeForTheMarket(execsetup.executionEngine, marketID, stake)
	})
	s.Step(`^the open interest should be "([^"]*)" for the market "([^"]*)"$`, func(stake, marketID string) error {
		return steps.TheOpenInterestShouldBeForTheMarket(execsetup.executionEngine, marketID, stake)
	})
	s.Step(`^the liquidity provider fee shares for the market "([^"]*)" should be:$`, func(marketID string, table *godog.Table) error {
		return steps.TheLiquidityProviderFeeSharesForTheMarketShouldBe(execsetup.executionEngine, marketID, table)
	})
	s.Step(`^the price monitoring bounds for the market "([^"]*)" should be:$`, func(marketID string, table *godog.Table) error {
		return steps.ThePriceMonitoringBoundsForTheMarketShouldBe(execsetup.executionEngine, marketID, table)
	})
	s.Step(`^the accumulated liquidity fees should be "([^"]*)" for the market "([^"]*)"$`, func(amount, marketID string) error {
		return steps.TheAccumulatedLiquidityFeesShouldBeForTheMarket(execsetup.broker, amount, marketID)
	})
	s.Step(`^the accumulated infrastructure fees should be "([^"]*)" for the asset "([^"]*)"$`, func(amount, asset string) error {
		return steps.TheAccumulatedInfrastructureFeesShouldBeForTheMarket(execsetup.broker, amount, asset)
	})
	s.Step(`^the liquidity fee factor should be "([^"]*)" for the market "([^"]*)"$`, func(fee, marketID string) error {
		return steps.TheLiquidityFeeFactorShouldForTheMarket(execsetup.broker, fee, marketID)
	})
	s.Step(`^the market data for the market "([^"]+)" should be:$`, func(marketID string, table *godog.Table) error {
		return steps.TheMarketDataShouldBe(execsetup.executionEngine, marketID, table)
	})
	s.Step(`the auction ends with a traded volume of "([^"]+)" at a price of "([^"]+)"`, func(vol, price string) error {
		now := execsetup.timeService.GetTimeNow()
		return steps.TheAuctionTradedVolumeAndPriceShouldBe(execsetup.broker, vol, price, now)
	})
	s.Step(expectingEventsOverStepText, func(eventCounter int) error {
		return steps.ExpectingEventsOverStep(execsetup.broker, execsetup.eventsBefore, eventCounter)
	})
	s.Step(`there were "([0-9]+)" events emitted in this scenario so far`, func(eventCounter int) error {
		return steps.ExpectingEventsInTheSecenarioSoFar(execsetup.broker, eventCounter)
	})
	s.Step(`fail`, func() {
		reporter.Fatalf("fail step invoked")
	})

	// Referral program steps.
	s.Step(`^the referral program:$`, func(table *godog.Table) error {
		return steps.TheReferralProgram(referralProgramConfig, execsetup.referralProgram, table)
	})
	s.Step(`^the referral benefit tiers "([^"]*)":$`, func(name string, table *godog.Table) error {
		return steps.TheReferralBenefitTiersConfiguration(referralProgramConfig, name, table)
	})
	s.Step(`^the referral staking tiers "([^"]*)":$`, func(name string, table *godog.Table) error {
		return steps.TheReferralStakingTiersConfiguration(referralProgramConfig, name, table)
	})
	s.Step(`^the parties create the following referral codes:$`, func(table *godog.Table) error {
		return steps.PartiesCreateTheFollowingReferralCode(execsetup.referralProgram, table)
	})
	s.Step(`^the parties apply the following referral codes:$`, func(table *godog.Table) error {
		return steps.PartiesApplyTheFollowingReferralCode(execsetup.referralProgram, table)
	})
	s.Step(`the referral set stats for code "([^"]+)" at epoch "([^"]+)" should have a running volume of (\d+):`, func(code, epoch, volume string, table *godog.Table) error {
		return steps.TheReferralSetStatsShouldBe(execsetup.broker, code, epoch, volume, table)
	})

	// Debug steps
	s.Step(`^debug accounts$`, func() error {
		steps.DebugAccounts(execsetup.broker, execsetup.log)
		return nil
	})
	s.Step(`^debug transfers$`, func() error {
		steps.DebugTransfers(execsetup.broker, execsetup.log)
		return nil
	})
	s.Step(`^debug trades$`, func() error {
		steps.DebugTrades(execsetup.broker, execsetup.log)
		return nil
	})
	s.Step(`^debug orders$`, func() error {
		steps.DebugOrders(execsetup.broker, execsetup.log)
		return nil
	})
	s.Step(`^debug market data for "([^"]*)"$`, func(mkt string) error {
		return steps.DebugMarketData(execsetup.executionEngine, execsetup.log, mkt)
	})
	s.Step(`^debug all events$`, func() error {
		steps.DebugAllEvents(execsetup.broker, execsetup.log)
		return nil
	})
	s.Step(`^debug auction events$`, func() error {
		steps.DebugAuctionEvents(execsetup.broker, execsetup.log)
		return nil
	})
	s.Step(`^debug transaction errors$`, func() error {
		steps.DebugTxErrors(execsetup.broker, execsetup.log)
		return nil
	})
	s.Step(`^debug liquidity submission errors$`, func() error {
		steps.DebugLPSTxErrors(execsetup.broker, execsetup.log)
		return nil
	})
	s.Step(`^debug liquidity provision events$`, func() error {
		steps.DebugLPs(execsetup.broker, execsetup.log)
		return nil
	})
	s.Step(`^debug detailed liquidity provision events$`, func() error {
		steps.DebugLPDetail(execsetup.log, execsetup.broker)
		return nil
	})
	s.Step(`^debug orderbook volumes for market "([^"]*)"$`, func(mkt string) error {
		return steps.DebugVolumesForMarket(execsetup.log, execsetup.broker, mkt)
	})
	s.Step(`^debug detailed orderbook volumes for market "([^"]*)"$`, func(mkt string) error {
		return steps.DebugVolumesForMarketDetail(execsetup.log, execsetup.broker, mkt)
	})
	s.Step(`^debug last "([0-9]+)" events$`, func(eventCounter int) error {
		steps.DebugLastNEvents(eventCounter, execsetup.broker, execsetup.log)
		return nil
	})
	s.Step(`^debug network parameter "([^"]*)"$`, func(name string) error {
		return steps.DebugNetworkParameter(execsetup.log, execsetup.netParams, name)
	})
	// Event steps
	s.Step(`^clear all events$`, func() error {
		steps.ClearAllEvents(execsetup.broker)
		return nil
	})
	s.Step(`^clear transfer response events$`, func() error {
		steps.ClearTransferResponseEvents(execsetup.broker)
		return nil
	})
	s.Step(`^the following events should be emitted:$`, func(table *godog.Table) error {
		return steps.TheFollowingEventsShouldBeEmitted(execsetup.broker, table)
	})
	s.Step(`^the following events should NOT be emitted:$`, func(table *godog.Table) error {
		return steps.TheFollowingEventsShouldNotBeEmitted(execsetup.broker, table)
	})
	s.Step(`^a total of "([0-9]+)" events should be emitted$`, func(eventCounter int) error {
		return steps.TotalOfEventsShouldBeEmitted(execsetup.broker, eventCounter)
	})

	// Decimal places steps
	s.Step(`^the following assets are registered:$`, func(table *godog.Table) error {
		return steps.RegisterAsset(table, execsetup.assetsEngine, execsetup.collateralEngine)
	})
	s.Step(`^set assets to strict$`, func() error {
		execsetup.assetsEngine.SetStrict()
		return nil
	})
	s.Step(`^set assets to permissive$`, func() error {
		execsetup.assetsEngine.SetPermissive()
		return nil
	})

	s.Step(`^the parties should have the following position changes for market "([^)]+)":$`, func(mkt string, table *godog.Table) error {
		return steps.PartiesShouldHaveTheFollowingPositionStatus(execsetup.broker, mkt, table)
	})

	s.Step(`^the parties should have the following aggregated position changes for market "([^)]+)":$`, func(mkt string, table *godog.Table) error {
		return steps.PartiesShouldHaveTheFollowingPositionStatusAgg(execsetup.broker, mkt, table)
	})

	s.Step(`^the volume discount program tiers named "([^"]*)":$`, func(vdp string, table *godog.Table) error {
		return steps.VolumeDiscountProgramTiers(volumeDiscountTiers, vdp, table)
	})

	s.Step(`^the volume discount program:$`, func(table *godog.Table) error {
		return steps.VolumeDiscountProgram(execsetup.volumeDiscountProgram, volumeDiscountTiers, table)
	})

	s.Step(`^the party "([^"]*)" has the following discount factor "([^"]*)"$`, func(party, discountFactor string) error {
		return steps.PartyHasTheFollowingDiscountFactor(party, discountFactor, execsetup.volumeDiscountProgram)
	})
<<<<<<< HEAD

	s.Step(`^the party "([^"]*)" has the following taker notional "([^"]*)"$`, func(party, notional string) error {
		return steps.PartyHasTheFollowingTakerNotional(party, notional, execsetup.volumeDiscountProgram)
	})
=======
>>>>>>> 00b19b80
}

func reconcileAccounts() error {
	return helpers.ReconcileAccountChanges(execsetup.collateralEngine, execsetup.accountsBefore, execsetup.broker.GetAccounts(), execsetup.insurancePoolDepositsOverStep, extractLedgerEntriesOverStep())
}

func extractLedgerEntriesOverStep() []*vega.LedgerEntry {
	transfers := execsetup.broker.GetTransfers(false)
	n := len(transfers) - execsetup.ledgerMovementsBefore
	ret := make([]*vega.LedgerEntry, 0, n)
	if n > 0 {
		for i := execsetup.ledgerMovementsBefore; i < len(transfers); i++ {
			ret = append(ret, transfers[i])
		}
	}
	return ret
}<|MERGE_RESOLUTION|>--- conflicted
+++ resolved
@@ -621,13 +621,10 @@
 	s.Step(`^the party "([^"]*)" has the following discount factor "([^"]*)"$`, func(party, discountFactor string) error {
 		return steps.PartyHasTheFollowingDiscountFactor(party, discountFactor, execsetup.volumeDiscountProgram)
 	})
-<<<<<<< HEAD
 
 	s.Step(`^the party "([^"]*)" has the following taker notional "([^"]*)"$`, func(party, notional string) error {
 		return steps.PartyHasTheFollowingTakerNotional(party, notional, execsetup.volumeDiscountProgram)
 	})
-=======
->>>>>>> 00b19b80
 }
 
 func reconcileAccounts() error {
