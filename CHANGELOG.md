# Changelog

## Unreleased

### 🚨 Breaking changes
- [4515](https://github.com/vegaprotocol/vega/issues/4615) - Add snapshot options description and check provided storage method
- [4581](https://github.com/vegaprotocol/vega/issues/4561) - Separate endpoints for liquidity provision submissions, amendment and cancellation
- [4390](https://github.com/vegaprotocol/vega/pull/4390) - Introduce node mode, `vega init` now require a mode: full or validator
- [4383](https://github.com/vegaprotocol/vega/pull/4383) - Rename flag `--tm-root` to `--tm-home`
- [4588](https://github.com/vegaprotocol/vega/pull/4588) - Remove the outdated `--network` flag on `vega genesis generate` and `vega genesis update`
- [4605](https://github.com/vegaprotocol/vega/pull/4605) - Use new format for `EthereumConfig` in network parameters.
- [4508](https://github.com/vegaprotocol/vega/pull/4508) - Disallow negative offset for pegged orders
- [4465](https://github.com/vegaprotocol/vega/pull/4465) - Update to tendermint `v0.35.0`
- [4594](https://github.com/vegaprotocol/vega/issues/4594) - Add support for decimal places specific to markets. This means market price values and position events can have different values. Positions will be expressed in asset decimal places, market specific data events will list prices in market precision.

### 🗑️ Deprecation

### 🛠 Improvements
- [4633](https://github.com/vegaprotocol/vega/pull/4633) - Add possibility to list snapshots from the vega command line
- [4640](https://github.com/vegaprotocol/vega/pull/4640) - Update feature tests related to liquidity provision following integration of probability of trading with floating point consensus
- [4558](https://github.com/vegaprotocol/vega/pull/4558) - Add MacOS install steps and information required to use `dockerisedvega.sh` script with private docker repository
- [4496](https://github.com/vegaprotocol/vega/pull/4496) - State variable engine for floating point consensus
- [4481](https://github.com/vegaprotocol/vega/pull/4481) - Add an example client application that uses the null-blockchain
- [4514](https://github.com/vegaprotocol/vega/pull/4514) - Add network limits service and events
- [4516](https://github.com/vegaprotocol/vega/pull/4516) - Add a command to cleanup all vega node state
- [4531](https://github.com/vegaprotocol/vega/pull/4531) - Remove Float from network parameters, use `num.Decimal` instead
- [4537](https://github.com/vegaprotocol/vega/pull/4537) - Send staking asset total supply through consensus
- [4540](https://github.com/vegaprotocol/vega/pull/4540) - Require Go minimum version 1.17
- [4530](https://github.com/vegaprotocol/vega/pull/4530) - Integrate risk factors with floating point consensus engine
- [4485](https://github.com/vegaprotocol/vega/pull/4485) - Change snapshot interval default to 1000 blocks
- [4554](https://github.com/vegaprotocol/vega/pull/4554) - Integrate price ranges with floating point consensus engine
- [4544](https://github.com/vegaprotocol/vega/pull/4544) - Ensure validators are started with the right set of keys
- [4569](https://github.com/vegaprotocol/vega/pull/4569) - Move to `ghcr.io` docker container registry
- [4571](https://github.com/vegaprotocol/vega/pull/4571) - Update `CHANGELOG.md` for `0.47.x`
- [4577](https://github.com/vegaprotocol/vega/pull/4577) - Update `CHANGELOG.md` for `0.45.6` patch
- [4573](https://github.com/vegaprotocol/vega/pull/4573) - Remove execution configuration duplication from configuration root
- [4555](https://github.com/vegaprotocol/vega/issues/4555) - Probability of trading integrated into floating point consensus engine
- [4592](https://github.com/vegaprotocol/vega/pull/4592) - Update instructions on how to use docker without `sudo`
- [4491](https://github.com/vegaprotocol/vega/issues/4491) - Measure validator performance and use to penalise rewards
- [4599](https://github.com/vegaprotocol/vega/pull/4599) - Allow raw private keys for bridges functions
- [4588](https://github.com/vegaprotocol/vega/pull/4588) - Add `--update` and `--replace` flags on `vega genesis new validator`
- [4522](https://github.com/vegaprotocol/vega/pull/4522) - Add `--network-url` option to `vega tm`
- [4580](https://github.com/vegaprotocol/vega/pull/4580) - Add transfer command support (one off transfers)
- [4636](https://github.com/vegaprotocol/vega/pull/4636) - Update the Core Team DoD and issue templates
- [4629](https://github.com/vegaprotocol/vega/pull/4629) - Update `CHANGELOG.md` to include `0.47.5` changes
- [4580](https://github.com/vegaprotocol/vega/pull/4580) - Add transfer command support (recurring transfers)
- [4643](https://github.com/vegaprotocol/vega/issues/4643) - Add noise to floating point consensus variables in QA
- [4639](https://github.com/vegaprotocol/vega/pull/4639) - Add cancel transfer command
- [4823](https://github.com/vegaprotocol/vega/pull/4283) - Reward refactoring for network treasury
- [4647](https://github.com/vegaprotocol/vega/pull/4647) - Added endpoint `SubmitRawTransaction` to provide support for different transaction request message versions
- [4653](https://github.com/vegaprotocol/vega/issues/4653) - Replace asset insurance pool with network treasury
- [4638](https://github.com/vegaprotocol/vega/pull/4638) - CI add option to specify connected changes in other repos
- [4650](https://github.com/vegaprotocol/vega/pull/4650) - Restore code from rebase and ensure node retries connection with application
- [4570](https://github.com/vegaprotocol/vega/pull/4570) - Internalize Ethereum Event Forwarder
<<<<<<< HEAD
- [4595](https://github.com/vegaprotocol/vega/pull/4595) - Add internal oracle supplying vega time data for time-triggered events
=======
- [4663](https://github.com/vegaprotocol/vega/issues/4663) - CI set `qa` build tag when running system tests
- [4657](https://github.com/vegaprotocol/vega/pull/4657) - Rename `min_lp_stake` to quantum + use it in liquidity provisions

>>>>>>> 398437ef

### 🐛 Fixes
- [4521](https://github.com/vegaprotocol/vega/pull/4521) - Better error when trying to use the null-blockchain with an ERC20 asset
- [4516](https://github.com/vegaprotocol/vega/pull/4516) - Fix release number title typo - 0.46.1 > 0.46.2
- [4524](https://github.com/vegaprotocol/vega/pull/4524) - Updated `vega verify genesis` to understand new `app_state` layout
- [4515](https://github.com/vegaprotocol/vega/pull/4515) - Set log level in snapshot engine
- [4522](https://github.com/vegaprotocol/vega/pull/4522) - Set transfer responses event when paying rewards
- [4566](https://github.com/vegaprotocol/vega/pull/4566) - Withdrawal fails should return a status rejected rather than cancelled
- [4582](https://github.com/vegaprotocol/vega/pull/4582) - Deposits stayed in memory indefinitely, and withdrawal keys were not being sorted to ensure determinism.
- [4588](https://github.com/vegaprotocol/vega/pull/4588) - Fail when missing tendermint home and public key in `nodewallet import` command
- [4623](https://github.com/vegaprotocol/vega/pull/4623) - Bug fix for `--snapshot.db-path` parameter not being used if it is set
- [4634](https://github.com/vegaprotocol/vega/pull/4634) - Bug fix for `--snapshot.max-retries` parameter not working correctly
- [4651](https://github.com/vegaprotocol/vega/pull/4651) - An array of fixes in the snapshot code path
- [4659](https://github.com/vegaprotocol/vega/pull/4659) - Fix liquidity provision commands decode

## 0.47.5
*2022-01-20*

### 🐛 Fixes
- [4617](https://github.com/vegaprotocol/vega/pull/4617) - Bug fix for incorrectly reporting auto delegation

## 0.47.4
*2022-01-05*

### 🐛 Fixes
- [4563](https://github.com/vegaprotocol/vega/pull/4563) - Send an epoch event when loaded from checkpoint

## 0.47.3
*2021-12-24*

### 🐛 Fixes
- [4529](https://github.com/vegaprotocol/vega/pull/4529) - Non determinism in checkpoint fixed

## 0.47.2
*2021-12-17*

### 🐛 Fixes
- [4500](https://github.com/vegaprotocol/vega/pull/4500) - Set minimum for validator power to avoid accidentally removing them
- [4503](https://github.com/vegaprotocol/vega/pull/4503) - Limit delegation epochs in core API
- [4504](https://github.com/vegaprotocol/vega/pull/4504) - Fix premature ending of epoch when loading from checkpoint

## 0.47.1
*2021-11-24*

### 🐛 Fixes
- [4488](https://github.com/vegaprotocol/vega/pull/4488) - Disable snapshots
- [4536](https://github.com/vegaprotocol/vega/pull/4536) - Fixed non determinism in topology checkpoint
- [4550](https://github.com/vegaprotocol/vega/pull/4550) - Do not validate assets when loading checkpoint from non-validators

## 0.47.0
*2021-11-24*

### 🛠 Improvements
- [4480](https://github.com/vegaprotocol/vega/pull/4480) - Update `CHANGELOG.md` since GH Action implemented
- [4439](https://github.com/vegaprotocol/vega/pull/4439) - Create `release_ticket.md` issue template
- [4456](https://github.com/vegaprotocol/vega/pull/4456) - Return 400 on bad mint amounts sent via the faucet
- [4434](https://github.com/vegaprotocol/vega/pull/4434) - Add free form governance net parameters to `allKeys` map
- [4436](https://github.com/vegaprotocol/vega/pull/4436) - Add ability for the null-blockchain to deliver transactions
- [4455](https://github.com/vegaprotocol/vega/pull/4455) - Introduce API to allow time-forwarding in the null-blockchain
- [4422](https://github.com/vegaprotocol/vega/pull/4422) - Add support for validator key rotation
- [4463](https://github.com/vegaprotocol/vega/pull/4463) - Remove the need for an Ethereum connection when using the null-blockchain
- [4477](https://github.com/vegaprotocol/vega/pull/4477) - Allow reloading of null-blockchain configuration while core is running
- [4468](https://github.com/vegaprotocol/vega/pull/4468) - Change validator weights to be based on validator score
- [4484](https://github.com/vegaprotocol/vega/pull/4484) - Add checkpoint validator key rotation
- [4459](https://github.com/vegaprotocol/vega/pull/4459) - Add network parameters overwrite from checkpoints
- [4070](https://github.com/vegaprotocol/vega/pull/4070) - Add calls to enable state-sync via tendermint
- [4465](https://github.com/vegaprotocol/vega/pull/4465) - Add events tags to the `ResponseDeliverTx`

### 🐛 Fixes
- [4435](https://github.com/vegaprotocol/vega/pull/4435) - Fix non determinism in deposits snapshot
- [4418](https://github.com/vegaprotocol/vega/pull/4418) - Add some logging + height/version handling fixes
- [4461](https://github.com/vegaprotocol/vega/pull/4461) - Fix problem where chain id was not present on event bus during checkpoint loading
- [4475](https://github.com/vegaprotocol/vega/pull/4475) - Fix rewards checkpoint not assigned to its correct place

## 0.46.2
*2021-11-24*

### 🐛 Fixes
- [4445](https://github.com/vegaprotocol/vega/pull/4445) - Limit the number of iterations for reward calculation for delegator and fix for division by zero

## 0.46.1
*2021-11-22*

### 🛠 Improvements
- [4437](https://github.com/vegaprotocol/vega/pull/4437) - Turn snapshots off for `v0.46.1` only


## 0.46.0
*2021-11-22*

### 🛠 Improvements
- [4431](https://github.com/vegaprotocol/vega/pull/4431) - Update Vega wallet to version 0.10.0
- [4406](https://github.com/vegaprotocol/vega/pull/4406) - Add changelog and project board Github actions and update linked PR action version
- [4328](https://github.com/vegaprotocol/vega/pull/4328) - Unwrap the timestamps in reward payout event
- [4330](https://github.com/vegaprotocol/vega/pull/4330) - Remove badger related code from the codebase
- [4336](https://github.com/vegaprotocol/vega/pull/4336) - Add oracle snapshot
- [4299](https://github.com/vegaprotocol/vega/pull/4299) - Add liquidity snapshot
- [4196](https://github.com/vegaprotocol/vega/pull/4196) - Experiment at removing the snapshot details from the engine
- [4338](https://github.com/vegaprotocol/vega/pull/4338) - Adding more error messages
- [4317](https://github.com/vegaprotocol/vega/pull/4317) - Extend integration tests with global check for net deposits
- [3616](https://github.com/vegaprotocol/vega/pull/3616) - Add tests to show margins not being released
- [4171](https://github.com/vegaprotocol/vega/pull/4171) - Add trading fees feature test
- [4348](https://github.com/vegaprotocol/vega/pull/4348) - Updating return codes
- [4346](https://github.com/vegaprotocol/vega/pull/4346) - Implement liquidity supplied snapshot
- [4351](https://github.com/vegaprotocol/vega/pull/4351) - Add target liquidity engine
- [4362](https://github.com/vegaprotocol/vega/pull/4362) - Remove staking of cache at the beginning of the epoch for spam protection
- [4364](https://github.com/vegaprotocol/vega/pull/4364) - Change spam error messages to debug and enabled reloading of configuration
- [4353](https://github.com/vegaprotocol/vega/pull/4353) - remove usage of `vegatime.Now` over the codebase
- [4382](https://github.com/vegaprotocol/vega/pull/4382) - Add Prometheus metrics on snapshots
- [4190](https://github.com/vegaprotocol/vega/pull/4190) - Add markets snapshot
- [4389](https://github.com/vegaprotocol/vega/pull/4389) - Update issue templates #4389
- [4392](https://github.com/vegaprotocol/vega/pull/4392) - Update `GETTING_STARTED.md` documentation
- [4391](https://github.com/vegaprotocol/vega/pull/4391) - Refactor delegation
- [4423](https://github.com/vegaprotocol/vega/pull/4423) - Add CLI options to start node with a null-blockchain
- [4400](https://github.com/vegaprotocol/vega/pull/4400) - Add transaction hash to `SubmitTransactionResponse`
- [4394](https://github.com/vegaprotocol/vega/pull/4394) - Add step to clear all events in integration tests
- [4403](https://github.com/vegaprotocol/vega/pull/4403) - Fully remove expiry from withdrawals #4403
- [4396](https://github.com/vegaprotocol/vega/pull/4396) - Add free form governance proposals
- [4413](https://github.com/vegaprotocol/vega/pull/4413) - Deploy to Devnet with Jenkins and remove drone
- [4429](https://github.com/vegaprotocol/vega/pull/4429) - Release version `v0.46.0`
- [4442](https://github.com/vegaprotocol/vega/pull/4442) - Reduce the number of iterations in reward calculation
- [4409](https://github.com/vegaprotocol/vega/pull/4409) - Include chain id in bus messages
- [4464](https://github.com/vegaprotocol/vega/pull/4466) - Update validator power in tendermint based on their staking

### 🐛 Fixes
- [4325](https://github.com/vegaprotocol/vega/pull/4325) - Remove state from the witness snapshot and infer it from votes
- [4334](https://github.com/vegaprotocol/vega/pull/4334) - Fix notary implementation
- [4343](https://github.com/vegaprotocol/vega/pull/4343) - Fix non deterministic test by using same `idGenerator`
- [4352](https://github.com/vegaprotocol/vega/pull/4352) - Remove usage of `time.Now()` in the auction state
- [4380](https://github.com/vegaprotocol/vega/pull/4380) - Implement Uint for network parameters and use it for monies values
- [4369](https://github.com/vegaprotocol/vega/pull/4369) - Fix orders still being accepted after market in trading terminated state
- [4395](https://github.com/vegaprotocol/vega/pull/4395) - Fix drone pipeline
- [4398](https://github.com/vegaprotocol/vega/pull/4398) - Fix to set proper status on withdrawal errors
- [4421](https://github.com/vegaprotocol/vega/issues/4421) - Fix to missing pending rewards in LNL checkpoint
- [4419](https://github.com/vegaprotocol/vega/pull/4419) - Fix snapshot cleanup, improve logging when specified block height could not be reloaded.
- [4444](https://github.com/vegaprotocol/vega/pull/4444) - Fix division by zero when all validator scores are 0
- [4467](https://github.com/vegaprotocol/vega/pull/4467) - Fix reward account balance not being saved/loaded to/from checkpoint
- [4474](https://github.com/vegaprotocol/vega/pull/4474) - Wire rewards checkpoint to checkpoint engine and store infrastructure fee accounts in collateral checkpoint

## 0.45.6
*2021-11-16*

### 🐛 Fixes
- [4506](https://github.com/vegaprotocol/vega/pull/4506) - Wire network parameters to time service to flush out pending changes

## 0.45.5
*2021-11-16*

### 🐛 Fixes
- [4403](https://github.com/vegaprotocol/vega/pull/4403) - Fully remove expiry from withdrawals and release version `v0.45.5`


## 0.45.4
*2021-11-05*

### 🐛 Fixes
- [4372](https://github.com/vegaprotocol/vega/pull/4372) - Fix, if all association is nominated, allow association to be unnominated and nominated again in the same epoch


## 0.45.3
*2021-11-04*

### 🐛 Fixes
- [4362](https://github.com/vegaprotocol/vega/pull/4362) - Remove staking of cache at the beginning of the epoch for spam protection


## 0.45.2
*2021-10-27*

### 🛠 Improvements
- [4308](https://github.com/vegaprotocol/vega/pull/4308) - Add Visual Studio Code configuration
- [4319](https://github.com/vegaprotocol/vega/pull/4319) - Add snapshot node topology
- [4321](https://github.com/vegaprotocol/vega/pull/4321) - Release version `v0.45.2` #4321

### 🐛 Fixes
- [4320](https://github.com/vegaprotocol/vega/pull/4320) - Implement retries for notary transactions
- [4312](https://github.com/vegaprotocol/vega/pull/4312) - Implement retries for witness transactions


## 0.45.1
*2021-10-23*

### 🛠 Improvements
- [4246](https://github.com/vegaprotocol/vega/pull/4246) - Add replay protection snapshot
- [4245](https://github.com/vegaprotocol/vega/pull/4245) - Add ABCI snapshot
- [4260](https://github.com/vegaprotocol/vega/pull/4260) - Reconcile delegation more frequently
- [4255](https://github.com/vegaprotocol/vega/pull/4255) - Add staking snapshot
- [4278](https://github.com/vegaprotocol/vega/pull/4278) - Add timestamps to rewards
- [4265](https://github.com/vegaprotocol/vega/pull/4265) - Add witness snapshot
- [4287](https://github.com/vegaprotocol/vega/pull/4287) - Add stake verifier snapshot
- [4292](https://github.com/vegaprotocol/vega/pull/4292) - Update the vega wallet version

### 🐛 Fixes
- [4280](https://github.com/vegaprotocol/vega/pull/4280) - Make event forwarder hashing result more random
- [4270](https://github.com/vegaprotocol/vega/pull/4270) - Prevent overflow with pending delegation
- [4274](https://github.com/vegaprotocol/vega/pull/4274) - Ensure sufficient balances when nominating multiple nodes
- [4286](https://github.com/vegaprotocol/vega/pull/4286) - Checkpoints fixes


## 0.45.0
*2021-10-19*

### 🛠 Improvements
- [4188](https://github.com/vegaprotocol/vega/pull/4188) - Add rewards snapshot
- [4191](https://github.com/vegaprotocol/vega/pull/4191) - Add limit snapshot
- [4192](https://github.com/vegaprotocol/vega/pull/4192) - Ask for passphrase confirmation on init and generate commands when applicable
- [4201](https://github.com/vegaprotocol/vega/pull/4201) - Implement spam snapshot
- [4214](https://github.com/vegaprotocol/vega/pull/4214) - Add golangci-lint to CI
- [4199](https://github.com/vegaprotocol/vega/pull/4199) - Add ERC20 logic signing
- [4211](https://github.com/vegaprotocol/vega/pull/4211) - Implement snapshot for notary
- [4219](https://github.com/vegaprotocol/vega/pull/4219) - Enable linters
- [4218](https://github.com/vegaprotocol/vega/pull/4218) - Run system-tests in separate build
- [4227](https://github.com/vegaprotocol/vega/pull/4227) - Ignore system-tests failures for non PR builds
- [4232](https://github.com/vegaprotocol/vega/pull/4232) - golangci-lint increase timeout
- [4229](https://github.com/vegaprotocol/vega/pull/4229) - Ensure the vega and Ethereum wallet are not nil before accessing
- [4230](https://github.com/vegaprotocol/vega/pull/4230) - Replay protection snapshot
- [4242](https://github.com/vegaprotocol/vega/pull/4242) - Set timeout for system-tests steps
- [4215](https://github.com/vegaprotocol/vega/pull/4215) - Improve handling of expected trades
- [4224](https://github.com/vegaprotocol/vega/pull/4224) - Make evt forward mode deterministic
- [4168](https://github.com/vegaprotocol/vega/pull/4168) - Update code still using uint64
- [4240](https://github.com/vegaprotocol/vega/pull/4240) - Add command to list and describe Vega paths

### 🐛 Fixes
- [4228](https://github.com/vegaprotocol/vega/pull/4228) - Fix readme updates
- [4210](https://github.com/vegaprotocol/vega/pull/4210) - Add min validators network parameter and bug fix for overflow reward


## 0.44.2
*2021-10-11*

### 🐛 Fixes
- [4195](https://github.com/vegaprotocol/vega/pull/4195) - Fix rewards payout with delay


## 0.44.1
*2021-10-08*

### 🐛 Fixes
- [4183](https://github.com/vegaprotocol/vega/pull/4183) - Fix `undelegateNow` to use the passed amount instead of 0
- [4184](https://github.com/vegaprotocol/vega/pull/4184) - Remove 0 balance events from checkpoint of delegations
- [4185](https://github.com/vegaprotocol/vega/pull/4185) - Fix event sent on reward pool creation + fix owner


## 0.44.0
*2021-10-07*

### 🛠 Improvements
- [4159](https://github.com/vegaprotocol/vega/pull/4159) - Clean-up and separate checkpoints and snapshots
- [4172](https://github.com/vegaprotocol/vega/pull/4172) - Added assetActions to banking snapshot
- [4173](https://github.com/vegaprotocol/vega/pull/4173) - Add tools and linting
- [4161](https://github.com/vegaprotocol/vega/pull/4161) - Assets snapshot implemented
- [4142](https://github.com/vegaprotocol/vega/pull/4142) - Add clef wallet
- [4160](https://github.com/vegaprotocol/vega/pull/4160) - Snapshot positions engine
- [4170](https://github.com/vegaprotocol/vega/pull/4170) - Update to latest proto and go mod tidy
- [4157](https://github.com/vegaprotocol/vega/pull/4157) - Adding IDGenerator types
- [4166](https://github.com/vegaprotocol/vega/pull/4166) - Banking snapshot
- [4133](https://github.com/vegaprotocol/vega/pull/4133) - Matching engine snapshots
- [4162](https://github.com/vegaprotocol/vega/pull/4162) - Add fields to validators genesis
- [4154](https://github.com/vegaprotocol/vega/pull/4154) - Port code to use last version of proto (layout change)
- [4141](https://github.com/vegaprotocol/vega/pull/4141) - Collateral snapshots
- [4131](https://github.com/vegaprotocol/vega/pull/4131) - Snapshot epoch engine
- [4143](https://github.com/vegaprotocol/vega/pull/4143) - Add delegation snapshot
- [4114](https://github.com/vegaprotocol/vega/pull/4114) - Document default file location
- [4130](https://github.com/vegaprotocol/vega/pull/4130) - Update proto dependencies to latest
- [4134](https://github.com/vegaprotocol/vega/pull/4134) - Checkpoints and snapshots are 2 different things
- [4121](https://github.com/vegaprotocol/vega/pull/4121) - Additional test scenarios for delegation & rewards
- [4111](https://github.com/vegaprotocol/vega/pull/4111) - Simplify nodewallet integration
- [4110](https://github.com/vegaprotocol/vega/pull/4110) - Auto delegation
- [4123](https://github.com/vegaprotocol/vega/pull/4123) - Add auto delegation to checkpoint
- [4120](https://github.com/vegaprotocol/vega/pull/4120) - Snapshot preparation
- [4060](https://github.com/vegaprotocol/vega/pull/4060) - Edge case scenarios delegation

### 🐛 Fixes
- [4156](https://github.com/vegaprotocol/vega/pull/4156) - Fix filename for checkpoints
- [4158](https://github.com/vegaprotocol/vega/pull/4158) - Remove delay in reward/delegation calculation
- [4150](https://github.com/vegaprotocol/vega/pull/4150) - De-duplicate stake linkings
- [4137](https://github.com/vegaprotocol/vega/pull/4137) - Add missing key to all network parameters key map
- [4132](https://github.com/vegaprotocol/vega/pull/4132) - Send delegation events
- [4128](https://github.com/vegaprotocol/vega/pull/4128) - Simplify checkpointing for network parameters and start fixing collateral checkpoint
- [4124](https://github.com/vegaprotocol/vega/pull/4124) - Fixed non-deterministic checkpoint and added auto delegation to checkpoint
- [4118](https://github.com/vegaprotocol/vega/pull/4118) - Fixed epoch issue


## 0.43.0
*2021-09-22*

### 🛠 Improvements
- [4051](https://github.com/vegaprotocol/vega/pull/4051) - New type to handle signed versions of the uint256 values we already support
- [4090](https://github.com/vegaprotocol/vega/pull/4090) - Update the proto repository dependencies
- [4023](https://github.com/vegaprotocol/vega/pull/4023) - Implement the spam protection engine
- [4063](https://github.com/vegaprotocol/vega/pull/4063) - Migrate to XDG structure
- [4075](https://github.com/vegaprotocol/vega/pull/4075) - Prefix checkpoint files with time and interval for automated tests
- [4050](https://github.com/vegaprotocol/vega/pull/4050) - Extend delegation feature test scenarios
- [4056](https://github.com/vegaprotocol/vega/pull/4056) - Improve message for genesis error with topology
- [4017](https://github.com/vegaprotocol/vega/pull/4017) - Migrate wallet to XGD file structure
- [4024](https://github.com/vegaprotocol/vega/pull/4024) - Extend delegation rewards feature test scenarios
- [4035](https://github.com/vegaprotocol/vega/pull/4035) - Implement multisig control signatures
- [4083](https://github.com/vegaprotocol/vega/pull/4083) - Remove expiry support for withdrawals
- [4068](https://github.com/vegaprotocol/vega/pull/4068) - Allow proposal votes to happen during the validation period
- [4088](https://github.com/vegaprotocol/vega/pull/4088) - Implements the simple JSON oracle source
- [4105](https://github.com/vegaprotocol/vega/pull/4105) - Add more hashes to the app state hash
- [4107](https://github.com/vegaprotocol/vega/pull/4107) - Remove the trading proxy service
- [4101](https://github.com/vegaprotocol/vega/pull/4101) - Remove dependency to the Ethereum client from the Ethereum wallet

### 🐛 Fixes
- [4053](https://github.com/vegaprotocol/vega/pull/4053) - Fix readme explanation for log levels
- [4054](https://github.com/vegaprotocol/vega/pull/4054) - Capture errors with Ethereum iterator and continue
- [4040](https://github.com/vegaprotocol/vega/pull/4040) - Fix bug where the withdrawal signature uses uint64
- [4042](https://github.com/vegaprotocol/vega/pull/4042) - Extended delegation rewards feature test scenario edits
- [4034](https://github.com/vegaprotocol/vega/pull/4034) - Update integration tests now TxErr events are not sent in the execution package
- [4106](https://github.com/vegaprotocol/vega/pull/4106) - Fix a panic when reloading checkpoints
- [4115](https://github.com/vegaprotocol/vega/pull/4115) - Use block height in checkpoint file names

## 0.42.0
*2021-09-10*

### 🛠 Improvements
- [3862](https://github.com/vegaprotocol/vega/pull/3862) - Collateral snapshot: Add checkpoints where needed, update processor (ABCI app) to write checkpoint data to file.
- [3926](https://github.com/vegaprotocol/vega/pull/3926) - Add epoch to delegation balance events and changes to the delegation / reward engines
- [3963](https://github.com/vegaprotocol/vega/pull/3963) - Load tendermint logger configuration
- [3958](https://github.com/vegaprotocol/vega/pull/3958) - Update istake ABI and run abigen
- [3933](https://github.com/vegaprotocol/vega/pull/3933) - Remove redundant API from Validator node
- [3971](https://github.com/vegaprotocol/vega/pull/3971) - Reinstate wallet subcommand tests
- [3961](https://github.com/vegaprotocol/vega/pull/3961) - Implemented feature test for delegation
- [3977](https://github.com/vegaprotocol/vega/pull/3977) - Add undelegate, delegate and register snapshot errors
- [3976](https://github.com/vegaprotocol/vega/pull/3976) - Add network parameter for competition level
- [3975](https://github.com/vegaprotocol/vega/pull/3975) - Add parties stake api
- [3978](https://github.com/vegaprotocol/vega/pull/3978) - Update dependencies
- [3980](https://github.com/vegaprotocol/vega/pull/3980) - Update protobuf dependencies
- [3910](https://github.com/vegaprotocol/vega/pull/3910) - Change all price, amounts, balances from uint64 to string
- [3969](https://github.com/vegaprotocol/vega/pull/3969) - Bump dlv and geth to latest versions
- [3925](https://github.com/vegaprotocol/vega/pull/3925) - Add command to sign a subset of network parameters
- [3981](https://github.com/vegaprotocol/vega/pull/3981) - Remove the `wallet-pubkey` flag on genesis sign command
- [3987](https://github.com/vegaprotocol/vega/pull/3987) - Add genesis verify command to verify signature against local genesis file
- [3984](https://github.com/vegaprotocol/vega/pull/3984) - Update the mainnet addresses in genesis generation command
- [3983](https://github.com/vegaprotocol/vega/pull/3983) - Added action field to epoch events
- [3988](https://github.com/vegaprotocol/vega/pull/3988) - Update the go-ethereum dependency
- [3991](https://github.com/vegaprotocol/vega/pull/3991) - Remove hardcoded address to the Ethereum node
- [3990](https://github.com/vegaprotocol/vega/pull/3990) - Network bootstrapping
- [3992](https://github.com/vegaprotocol/vega/pull/3992) - Check big int conversion from string in ERC20 code
- [3993](https://github.com/vegaprotocol/vega/pull/3993) - Use the vega public key as node id
- [3955](https://github.com/vegaprotocol/vega/pull/3955) - Use staking accounts in governance
- [4004](https://github.com/vegaprotocol/vega/pull/4004) - Broker configuration: change IP to address Address
- [4005](https://github.com/vegaprotocol/vega/pull/4005) - Add a simple subcommand to the vega binary to ease submitting transactions
- [3997](https://github.com/vegaprotocol/vega/pull/3997) - Do not require Ethereum client when starting the nodewallet
- [4009](https://github.com/vegaprotocol/vega/pull/4009) - Add delegation core APIs
- [4014](https://github.com/vegaprotocol/vega/pull/4014) - Implement delegation and epoch for Limited Network Life
- [3914](https://github.com/vegaprotocol/vega/pull/3914) - Implement staking event verification
- [3940](https://github.com/vegaprotocol/vega/pull/3940) - Remove validator signature from configuration and add network parameters
- [3938](https://github.com/vegaprotocol/vega/pull/3938) - Add more logging informations on the witness vote failures
- [3932](https://github.com/vegaprotocol/vega/pull/3932) - Adding asset details to reward events
- [3706](https://github.com/vegaprotocol/vega/pull/3706) - Remove startup markets workaround
- [3905](https://github.com/vegaprotocol/vega/pull/3905) - Add vega genesis new validator sub-command
- [3895](https://github.com/vegaprotocol/vega/pull/3895) - Add command to create a new genesis block with app_state
- [3900](https://github.com/vegaprotocol/vega/pull/3900) - Create reward engine
- [4847](https://github.com/vegaprotocol/vega/pull/3847) - Modified staking account to be backed by governance token account balance
- [3907](https://github.com/vegaprotocol/vega/pull/3907) - Tune system tests
- [3904](https://github.com/vegaprotocol/vega/pull/3904) - Update Jenkins file to run all System Tests
- [3795](https://github.com/vegaprotocol/vega/pull/3795) - Add capability to sent events to a socket stream
- [3832](https://github.com/vegaprotocol/vega/pull/3832) - Update the genesis topology map
- [3891](https://github.com/vegaprotocol/vega/pull/3891) - Verify transaction version 2 signature
- [3813](https://github.com/vegaprotocol/vega/pull/3813) - Implementing epoch time
- [4031](https://github.com/vegaprotocol/vega/pull/4031) - Send error events in processor through wrapper

### 🐛 Fixes
- [3950](https://github.com/vegaprotocol/vega/pull/3950) - `LoadGenesis` returns nil if checkpoint entry is empty
- [3960](https://github.com/vegaprotocol/vega/pull/3960) - Unstaking events are not seen by all validator nodes in DV
- [3973](https://github.com/vegaprotocol/vega/pull/3973) - Set ABCI client so it is possible to submit a transaction
- [3986](https://github.com/vegaprotocol/vega/pull/3986) - Emit Party event when stake link is accepted
- [3979](https://github.com/vegaprotocol/vega/pull/3979) - Add more delegation / reward scenarios and steps and a bug fix in emitted events
- [4007](https://github.com/vegaprotocol/vega/pull/4007) - Changed delegation balance event to use string
- [4006](https://github.com/vegaprotocol/vega/pull/4006) - Sort proposals by timestamp
- [4012](https://github.com/vegaprotocol/vega/pull/4012) - Fix panic with vega watch
- [3937](https://github.com/vegaprotocol/vega/pull/3937) - Include `TX_ERROR` events for type ALL subscribers
- [3930](https://github.com/vegaprotocol/vega/pull/3930) - Added missing function and updated readme with details
- [3918](https://github.com/vegaprotocol/vega/pull/3918) - Fix the build by updating the module version for the vegawallet
- [3901](https://github.com/vegaprotocol/vega/pull/3901) - Emit a `TxErrEvent` if withdraw submission is invalid
- [3874](https://github.com/vegaprotocol/vega/pull/3874) - Fix binary version
- [3884](https://github.com/vegaprotocol/vega/pull/3884) - Always async transaction
- [3877](https://github.com/vegaprotocol/vega/pull/3877) - Use a custom http client for the tendermint client


## 0.41.0
*2021-08-06*

### 🛠 Improvements
- [#3743](https://github.com/vegaprotocol/vega/pull/3743) - Refactor: Rename traders to parties
- [#3758](https://github.com/vegaprotocol/vega/pull/3758) - Refactor: Cleanup naming in the types package
- [#3789](https://github.com/vegaprotocol/vega/pull/3789) - Update ed25519-voi
- [#3589](https://github.com/vegaprotocol/vega/pull/3589) - Update tendermint to a newer version
- [#3591](https://github.com/vegaprotocol/vega/pull/3591) - Implemented market terminated, settled and suspended states via the oracle trigger
- [#3798](https://github.com/vegaprotocol/vega/pull/3798) - Update godog version to 11
- [#3793](https://github.com/vegaprotocol/vega/pull/3793) - Send Commander commands in a goroutine
- [#3805](https://github.com/vegaprotocol/vega/pull/3805) - Checkpoint engine hash and checkpoint creation
- [#3785](https://github.com/vegaprotocol/vega/pull/3785) - Implement delegation commands
- [#3714](https://github.com/vegaprotocol/vega/pull/3714) - Move protobufs into an external repository
- [#3719](https://github.com/vegaprotocol/vega/pull/3719) - Replace vega wallet with call to the vegawallet
- [#3762](https://github.com/vegaprotocol/vega/pull/3762) - Refactor: Cleanup markets in domains types
- [#3822](https://github.com/vegaprotocol/vega/pull/3822) - Testing: vega integration add subfolders for features
- [#3794](https://github.com/vegaprotocol/vega/pull/3794) - Implement rewards transfer
- [#3839](https://github.com/vegaprotocol/vega/pull/3839) - Implement a delegation engine
- [#3842](https://github.com/vegaprotocol/vega/pull/3842) - Imports need reformatting for core code base
- [#3849](https://github.com/vegaprotocol/vega/pull/3849) - Add limits engine + genesis loading
- [#3836](https://github.com/vegaprotocol/vega/pull/3836) - Add a first version of the accounting engine
- [#3859](https://github.com/vegaprotocol/vega/pull/3859) - Enable CGO in CI


### 🐛 Fixes
- [#3751](https://github.com/vegaprotocol/vega/pull/3751) - `Unparam` linting fixes
- [#3776](https://github.com/vegaprotocol/vega/pull/3776) - Ensure expired/settled markets are correctly recorded in app state
- [#3774](https://github.com/vegaprotocol/vega/pull/3774) - Change liquidity fees distribution to general account and not margin account of liquidity provider
- [#3801](https://github.com/vegaprotocol/vega/pull/3801) - Testing: Fixed setup of oracle spec step in integration
- [#3828](https://github.com/vegaprotocol/vega/pull/3828) - 🔥 Check if application context has been cancelled before writing to channel
- [#3838](https://github.com/vegaprotocol/vega/pull/3838) - 🔥 Fix panic on division by 0 with party voting and withdrawing funds

## 0.40.0
*2021-07-12*

### 🛠 Improvements
- [#3718](https://github.com/vegaprotocol/vega/pull/3718) - Run `unparam` over the codebase
- [#3705](https://github.com/vegaprotocol/vega/pull/3705) - Return theoretical target stake when in auction
- [#3703](https://github.com/vegaprotocol/vega/pull/3703) - Remove inefficient metrics calls
- [#3693](https://github.com/vegaprotocol/vega/pull/3693) - Calculation without Decimal in the liquidity target package
- [#3696](https://github.com/vegaprotocol/vega/pull/3696) - Remove some uint <-> Decimal conversion
- [#3689](https://github.com/vegaprotocol/vega/pull/3689) - Do not rely on proto conversion for `GetAsset`
- [#3676](https://github.com/vegaprotocol/vega/pull/3676) - Ad the `tm` subcommand
- [#3569](https://github.com/vegaprotocol/vega/pull/3569) - Migrate from uint64 to uint256 for all balances, amount, prices in the core
- [#3594](https://github.com/vegaprotocol/vega/pull/3594) - Improve probability of trading calculations
- [#3752](https://github.com/vegaprotocol/vega/pull/3752) - Update oracle engine to send events at the end of the block
- [#3745](https://github.com/vegaprotocol/vega/pull/3745) - Add loss socialization for final settlement

### 🐛 Fixes
- [#3722](https://github.com/vegaprotocol/vega/pull/3722) - Added sign to settle return values to allow to determine correctly win/loss
- [#3720](https://github.com/vegaprotocol/vega/pull/3720) - Tidy up max open interest calculations
- [#3704](https://github.com/vegaprotocol/vega/pull/3704) - Fix settlement with network orders
- [#3686](https://github.com/vegaprotocol/vega/pull/3686) -Fixes in the positions engine following migration to uint256
- [#3684](https://github.com/vegaprotocol/vega/pull/3684) - Fix the position engine hash state following migration to uint256
- [#3467](https://github.com/vegaprotocol/vega/pull/3647) - Ensure LP orders are not submitted during auction
- [#3736](https://github.com/vegaprotocol/vega/pull/3736) - Correcting event types and adding panics to catch mistakes


## 0.39.0
*2021-06-30*

### 🛠 Improvements
- [#3642](https://github.com/vegaprotocol/vega/pull/3642) - Refactor integration tests
- [#3637](https://github.com/vegaprotocol/vega/pull/3637) - Rewrite pegged / liquidity order control flow
- [#3635](https://github.com/vegaprotocol/vega/pull/3635) - Unified error system and strict parsing in feature tests
- [#3632](https://github.com/vegaprotocol/vega/pull/3632) - Add documentation on market instantiation in feature tests
- [#3599](https://github.com/vegaprotocol/vega/pull/3599) - Return better errors when replay protection happen

### 🐛 Fixes
- [#3640](https://github.com/vegaprotocol/vega/pull/3640) - Fix send on closed channel using timer (event bus)
- [#3638](https://github.com/vegaprotocol/vega/pull/3638) - Fix decimal instantiation in bond slashing
- [#3621](https://github.com/vegaprotocol/vega/pull/3621) - Remove pegged order from pegged list if order is aggressive and trade
- [#3612](https://github.com/vegaprotocol/vega/pull/3612) - Clean code in the wallet package


## 0.38.0
*2021-06-11*

### 🛠 Improvements
- [#3546](https://github.com/vegaprotocol/vega/pull/3546) - Add Auction Extension trigger field to market data
- [#3538](https://github.com/vegaprotocol/vega/pull/3538) - Testing: Add block time handling & block time variance
- [#3596](https://github.com/vegaprotocol/vega/pull/3596) - Enable replay protection
- [#3497](https://github.com/vegaprotocol/vega/pull/3497) - Implement new transaction format
- [#3461](https://github.com/vegaprotocol/vega/pull/3461) - Implement new commands validation

### 🐛 Fixes
- [#3528](https://github.com/vegaprotocol/vega/pull/3528) - Stop liquidity auctions from extending infinitely
- [#3567](https://github.com/vegaprotocol/vega/pull/3567) - Fix handling of Liquidity Commitments at price bounds
- [#3568](https://github.com/vegaprotocol/vega/pull/3568) - Fix potential nil pointer when fetching proposals
- [#3554](https://github.com/vegaprotocol/vega/pull/3554) - Fix package import for domain types
- [#3549](https://github.com/vegaprotocol/vega/pull/3549) - Remove Oracle prefix from files in the Oracle package
- [#3541](https://github.com/vegaprotocol/vega/pull/3541) - Ensure all votes have weight initialised to 0
- [#3539](https://github.com/vegaprotocol/vega/pull/3541) - Address flaky tests
- [#3540](https://github.com/vegaprotocol/vega/pull/3540) - Rename auction state methods
- [#3533](https://github.com/vegaprotocol/vega/pull/3533) - Refactor auction end logic to its own file
- [#3532](https://github.com/vegaprotocol/vega/pull/3532) - Fix Average Entry valuation during opening auctions
- [#3523](https://github.com/vegaprotocol/vega/pull/3523) - Improve nil pointer checks on proposal submissions
- [#3591](https://github.com/vegaprotocol/vega/pull/3591) - Avoid slice out of access bond in trades store


## 0.37.0
*2021-05-26*

### 🛠 Improvements
- [#3479](https://github.com/vegaprotocol/vega/pull/3479) - Add test coverage for auction interactions
- [#3494](https://github.com/vegaprotocol/vega/pull/3494) - Add `error_details` field to rejected proposals
- [#3491](https://github.com/vegaprotocol/vega/pull/3491) - Market Data no longer returns an error when no market data exists, as this is a valid situation
- [#3461](https://github.com/vegaprotocol/vega/pull/3461) - Optimise transaction format & improve validation
- [#3489](https://github.com/vegaprotocol/vega/pull/3489) - Run `buf breaking` at build time
- [#3487](https://github.com/vegaprotocol/vega/pull/3487) - Refactor `prepare*` command validation
- [#3516](https://github.com/vegaprotocol/vega/pull/3516) - New tests for distressed LP + use margin for bond slashing as fallback

### 🐛 Fixes
- [#3513](https://github.com/vegaprotocol/vega/pull/3513) - Fix reprice of pegged orders on every liquidity update
- [#3457](https://github.com/vegaprotocol/vega/pull/3457) - Fix probability of trading calculation for liquidity orders
- [#3515](https://github.com/vegaprotocol/vega/pull/3515) - Fixes for the resolve close out LP parties flow
- [#3513](https://github.com/vegaprotocol/vega/pull/3513) - Fix redeployment of LP orders
- [#3514](https://github.com/vegaprotocol/vega/pull/3513) - Fix price monitoring bounds

## 0.36.0
*2021-05-13*

### 🛠 Improvements
- [#3408](https://github.com/vegaprotocol/vega/pull/3408) - Add more information on token proportion/weight on proposal votes APIs
- [#3360](https://github.com/vegaprotocol/vega/pull/3360) - :fire: REST: Move deposits endpoint to `/parties/[partyId]/deposits`
- [#3431](https://github.com/vegaprotocol/vega/pull/3431) - Improve caching of values when exiting auctions
- [#3459](https://github.com/vegaprotocol/vega/pull/3459) - Add extra validation for Order, Vote, Withdrawal and LP transactions
- [#3433](https://github.com/vegaprotocol/vega/pull/3433) - Reject non-persistent orders that fall outside price monitoring bounds
- [#3443](https://github.com/vegaprotocol/vega/pull/3443) - Party is no longer required when submitting an order amendment
- [#3446](https://github.com/vegaprotocol/vega/pull/3443) - Party is no longer required when submitting an order cancellation
- [#3449](https://github.com/vegaprotocol/vega/pull/3449) - Party is no longer required when submitting an withdrawal request

### 🐛 Fixes
- [#3451](https://github.com/vegaprotocol/vega/pull/3451) - Remove float usage in liquidity engine
- [#3447](https://github.com/vegaprotocol/vega/pull/3447) - Clean up order submission code
- [#3436](https://github.com/vegaprotocol/vega/pull/3436) - Break up internal proposal definitions
- [#3452](https://github.com/vegaprotocol/vega/pull/3452) - Tidy up LP implementation internally
- [#3458](https://github.com/vegaprotocol/vega/pull/3458) - Fix spelling errors in GraphQL docs
- [#3434](https://github.com/vegaprotocol/vega/pull/3434) - Improve test coverage around Liquidity Provisions on auction close
- [#3411](https://github.com/vegaprotocol/vega/pull/3411) - Fix settlement tests
- [#3418](https://github.com/vegaprotocol/vega/pull/3418) - Rename External Resource Checker to Witness
- [#3419](https://github.com/vegaprotocol/vega/pull/3419) - Fix blank IDs on oracle specs in genesis markets
- [#3412](https://github.com/vegaprotocol/vega/pull/3412) - Refactor internal Vote Submission type to be separate from Vote type
- [#3421](https://github.com/vegaprotocol/vega/pull/3421) - Improve test coverage around order uncrossing
- [#3425](https://github.com/vegaprotocol/vega/pull/3425) - Remove debug steps from feature tests
- [#3430](https://github.com/vegaprotocol/vega/pull/3430) - Remove `LiquidityPoolBalance` from configuration
- [#3468](https://github.com/vegaprotocol/vega/pull/3468) - Increase rate limit that was causing mempools to fill up unnecessarily
- [#3438](https://github.com/vegaprotocol/vega/pull/3438) - Split protobuf definitions
- [#3450](https://github.com/vegaprotocol/vega/pull/3450) - Do not emit amendments from liquidity engine

## 0.35.0
*2021-04-21*

### 🛠 Improvements
- [#3341](https://github.com/vegaprotocol/vega/pull/3341) - Add logging for transactions rejected for having no accounts
- [#3339](https://github.com/vegaprotocol/vega/pull/3339) - Reimplement amending LPs not to be cancel and replace
- [#3371](https://github.com/vegaprotocol/vega/pull/3371) - Optimise calculation of cumulative price levels
- [#3339](https://github.com/vegaprotocol/vega/pull/3339) - Reuse LP orders IDs when they are re-created
- [#3385](https://github.com/vegaprotocol/vega/pull/3385) - Track the time spent in auction via Prometheus metrics
- [#3376](https://github.com/vegaprotocol/vega/pull/3376) - Implement a simple benchmarking framework for the core trading
- [#3371](https://github.com/vegaprotocol/vega/pull/3371) - Optimize indicative price and volume calculation

### 🐛 Fixes
- [#3356](https://github.com/vegaprotocol/vega/pull/3356) - Auctions are extended if exiting auction would leave either side of the book empty
- [#3348](https://github.com/vegaprotocol/vega/pull/3348) - Correctly set time when liquidity engine is created
- [#3321](https://github.com/vegaprotocol/vega/pull/3321) - Fix bond account use on LP submission
- [#3369](https://github.com/vegaprotocol/vega/pull/3369) - Reimplement amending LPs not to be cancel and replace
- [#3358](https://github.com/vegaprotocol/vega/pull/3358) - Improve event bus stability
- [#3363](https://github.com/vegaprotocol/vega/pull/3363) - Fix behaviour when leaving auctions
- [#3321](https://github.com/vegaprotocol/vega/pull/3321) - Do not slash bond accounts on LP submission
- [#3350](https://github.com/vegaprotocol/vega/pull/3350) - Fix equity like share in the market data
- [#3363](https://github.com/vegaprotocol/vega/pull/3363) - Ensure leaving an auction cannot trigger another auction / auction leave
- [#3369](https://github.com/vegaprotocol/vega/pull/3369) - Fix LP order deployments
- [#3366](https://github.com/vegaprotocol/vega/pull/3366) - Set the fee paid in uncrossing auction trades
- [#3364](https://github.com/vegaprotocol/vega/pull/3364) - Improve / fix positions tracking
- [#3358](https://github.com/vegaprotocol/vega/pull/3358) - Fix event bus by deep cloning all messages
- [#3374](https://github.com/vegaprotocol/vega/pull/3374) - Check trades in integration tests

## 0.34.1

*2021-04-08*

### 🐛 Fixes
- [#3324](https://github.com/vegaprotocol/vega/pull/3324) - CI: Fix multi-architecture build

## 0.34.0

*2021-04-07*

### 🛠 Improvements

- [#3302](https://github.com/vegaprotocol/vega/pull/3302) - Add reference to LP in orders created by LP
- [#3183](https://github.com/vegaprotocol/vega/pull/3183) - All orders from LP - including rejected orders - are now sent through the event bus
- [#3248](https://github.com/vegaprotocol/vega/pull/3248) - Store and propagate bond penalty
- [#3266](https://github.com/vegaprotocol/vega/pull/3266) - Add network parameters to control auction duration & extension
- [#3264](https://github.com/vegaprotocol/vega/pull/3264) - Add Liquidity Provision ID to orders created by LP commitments
- [#3126](https://github.com/vegaprotocol/vega/pull/3126) - Add transfer for bond slashing
- [#3281](https://github.com/vegaprotocol/vega/pull/3281) - Update scripts to go 1.16.2
- [#3280](https://github.com/vegaprotocol/vega/pull/3280) - Update to go 1.16.2
- [#3235](https://github.com/vegaprotocol/vega/pull/3235) - Extend unit test coverage for products
- [#3219](https://github.com/vegaprotocol/vega/pull/3219) - Remove `liquidityFee` network parameter
- [#3217](https://github.com/vegaprotocol/vega/pull/3217) - Add an event bus event when a market closes
- [#3214](https://github.com/vegaprotocol/vega/pull/3214) - Add arbitrary data signing wallet endpoint
- [#3316](https://github.com/vegaprotocol/vega/pull/3316) - Add tests for traders closing their own position
- [#3270](https://github.com/vegaprotocol/vega/pull/3270) - _Feature test refactor_: Add Liquidity Provision feature tests
- [#3289](https://github.com/vegaprotocol/vega/pull/3289) - _Feature test refactor_: Remove unused steps
- [#3275](https://github.com/vegaprotocol/vega/pull/3275) - _Feature test refactor_: Refactor order cancellation steps
- [#3230](https://github.com/vegaprotocol/vega/pull/3230) - _Feature test refactor_: Refactor trader amends step
- [#3226](https://github.com/vegaprotocol/vega/pull/3226) - _Feature test refactor_: Refactor features with invalid order specs
- [#3200](https://github.com/vegaprotocol/vega/pull/3200) - _Feature test refactor_: Add step to end opening auction
- [#3201](https://github.com/vegaprotocol/vega/pull/3201) - _Feature test refactor_: Add step to amend order by reference
- [#3204](https://github.com/vegaprotocol/vega/pull/3204) - _Feature test refactor_: Add step to place pegged orders
- [#3207](https://github.com/vegaprotocol/vega/pull/3207) - _Feature test refactor_: Add step to create Liquidity Provision
- [#3212](https://github.com/vegaprotocol/vega/pull/3212) - _Feature test refactor_: Remove unused settlement price step
- [#3203](https://github.com/vegaprotocol/vega/pull/3203) - _Feature test refactor_: Rework Submit Order step
- [#3251](https://github.com/vegaprotocol/vega/pull/3251) - _Feature test refactor_:  Split market declaration
- [#3314](https://github.com/vegaprotocol/vega/pull/3314) - _Feature test refactor_:  Apply naming convention to assertions
- [#3295](https://github.com/vegaprotocol/vega/pull/3295) - Refactor governance engine tests
- [#3298](https://github.com/vegaprotocol/vega/pull/3298) - Add order book caching
- [#3307](https://github.com/vegaprotocol/vega/pull/3307) - Use `UpdateNetworkParams` to validate network parameter updates
- [#3308](https://github.com/vegaprotocol/vega/pull/3308) - Add probability of trading

### 🐛 Fixes
- [#3249](https://github.com/vegaprotocol/vega/pull/3249) - GraphQL: `LiquidityProvision` is no longer missing from the `EventBus` union
- [#3253](https://github.com/vegaprotocol/vega/pull/3253) - Verify all properties on oracle specs
- [#3224](https://github.com/vegaprotocol/vega/pull/3224) - Check for wash trades when FOK orders uncross
- [#3257](https://github.com/vegaprotocol/vega/pull/3257) - Order Status is now only `Active` when it is submitted to the book
- [#3285](https://github.com/vegaprotocol/vega/pull/3285) - LP provisions are now properly stopped when a market is rejected
- [#3290](https://github.com/vegaprotocol/vega/pull/3290) - Update Market Value Proxy at the end of each block
- [#3267](https://github.com/vegaprotocol/vega/pull/3267) - Ensure Liquidity Auctions are not left if it would result in an empty book
- [#3286](https://github.com/vegaprotocol/vega/pull/3286) - Reduce some log levels
- [#3263](https://github.com/vegaprotocol/vega/pull/3263) - Fix incorrect context object in Liquidity Provisions
- [#3283](https://github.com/vegaprotocol/vega/pull/3283) - Remove debug code
- [#3198](https://github.com/vegaprotocol/vega/pull/3198) - chore: Add spell checking to build pipeline
- [#3303](https://github.com/vegaprotocol/vega/pull/3303) - Reduce market depth updates when nothing changes
- [#3310](https://github.com/vegaprotocol/vega/pull/3310) - Fees are no longer paid to inactive LPs
- [#3305](https://github.com/vegaprotocol/vega/pull/3305) - Fix validation of governance proposal terms
- [#3311](https://github.com/vegaprotocol/vega/pull/3311) - `targetStake` is now an unsigned integer
- [#3313](https://github.com/vegaprotocol/vega/pull/3313) - Fix invalid account wrapping

## 0.33.0

*2021-02-16*

As per the previous release notes, this release brings a lot of fixes, most of which aren't exciting new features but improve either the code quality or the developer experience. This release is pretty hefty, as the last few updates have been patch releases. It represents a lot of heavy testing and bug fixing on Liquidity Commitment orders. Alongside that, the feature test suite (we use [godog](https://github.com/cucumber/godog)) has seen some serious attention so that we can specify more complex scenarios easily.

### 🛠 Improvements
- [#3094](https://github.com/vegaprotocol/vega/pull/3094) - :fire: GraphQL: Use `ID` scalar for IDs, ensure capitalisation is correct (`marketID` -> `marketId`)
- [#3093](https://github.com/vegaprotocol/vega/pull/3093) - :fire: GraphQL: Add LP Commitment field to market proposal
- [#3061](https://github.com/vegaprotocol/vega/pull/3061) - GraphQL: Add market proposal to markets created via governance
- [#3060](https://github.com/vegaprotocol/vega/pull/3060) - Add maximum LP shape size limit network parameter
- [#3089](https://github.com/vegaprotocol/vega/pull/3089) - Add `OracleSpec` to market
- [#3148](https://github.com/vegaprotocol/vega/pull/3148) - Add GraphQL endpoints for oracle spec
- [#3179](https://github.com/vegaprotocol/vega/pull/3179) - Add metrics logging for LPs
- [#3127](https://github.com/vegaprotocol/vega/pull/3127) - Add validation for Oracle Specs on market proposals
- [#3129](https://github.com/vegaprotocol/vega/pull/3129) - Update transfers to use `uint256`
- [#3091](https://github.com/vegaprotocol/vega/pull/3091) - Refactor: Standardise how `InAuction` is detected in the core
- [#3133](https://github.com/vegaprotocol/vega/pull/3133) - Remove `log.error` when TX rate limit is hit
- [#3140](https://github.com/vegaprotocol/vega/pull/3140) - Remove `log.error` when cancel all orders fails
- [#3072](https://github.com/vegaprotocol/vega/pull/3072) - Re-enable disabled static analysis
- [#3068](https://github.com/vegaprotocol/vega/pull/3068) - Add `dlv` to docker container
- [#3067](https://github.com/vegaprotocol/vega/pull/3067) - Add more LP unit tests
- [#3066](https://github.com/vegaprotocol/vega/pull/3066) - Remove `devnet` specific wallet initialisation
- [#3041](https://github.com/vegaprotocol/vega/pull/3041) - Remove obsolete `InitialMarkPrice` network parameter
- [#3035](https://github.com/vegaprotocol/vega/pull/3035) - Documentation fixed for infrastructure fee field
- [#3034](https://github.com/vegaprotocol/vega/pull/3034) - Add `buf` to get tools script
- [#3032](https://github.com/vegaprotocol/vega/pull/3032) - Move documentation generation to [`vegaprotocol/api`](https://github.com/vegaprotocol/api) repository
- [#3030](https://github.com/vegaprotocol/vega/pull/3030) - Add more debug logging in execution engine
- [#3114](https://github.com/vegaprotocol/vega/pull/3114) - _Feature test refactor_: Standardise market definitions
- [#3122](https://github.com/vegaprotocol/vega/pull/3122) - _Feature test refactor_: Remove unused trading modes
- [#3124](https://github.com/vegaprotocol/vega/pull/3124) - _Feature test refactor_: Move submit order step to separate package
- [#3141](https://github.com/vegaprotocol/vega/pull/3141) - _Feature test refactor_: Move oracle data step to separate package
- [#3142](https://github.com/vegaprotocol/vega/pull/3142) - _Feature test refactor_: Move market steps to separate package
- [#3143](https://github.com/vegaprotocol/vega/pull/3143) - _Feature test refactor_: Move confirmed trades step to separate package
- [#3144](https://github.com/vegaprotocol/vega/pull/3144) - _Feature test refactor_: Move cancelled trades step to separate package
- [#3145](https://github.com/vegaprotocol/vega/pull/3145) - _Feature test refactor_: Move traders step to separate package
- [#3146](https://github.com/vegaprotocol/vega/pull/3146) - _Feature test refactor_: Create new step to verify margin accounts for a market
- [#3153](https://github.com/vegaprotocol/vega/pull/3153) - _Feature test refactor_: Create step to verify one account of each type per asset
- [#3152](https://github.com/vegaprotocol/vega/pull/3152) - _Feature test refactor_: Create step to deposit collateral
- [#3151](https://github.com/vegaprotocol/vega/pull/3151) - _Feature test refactor_: Create step to withdraw collateral
- [#3149](https://github.com/vegaprotocol/vega/pull/3149) - _Feature test refactor_: Merge deposit & verification steps
- [#3154](https://github.com/vegaprotocol/vega/pull/3154) - _Feature test refactor_: Create step to verify settlement balance for market
- [#3156](https://github.com/vegaprotocol/vega/pull/3156) - _Feature test refactor_: Rewrite margin levels step
- [#3178](https://github.com/vegaprotocol/vega/pull/3178) - _Feature test refactor_: Unify error handling steps
- [#3157](https://github.com/vegaprotocol/vega/pull/3157) - _Feature test refactor_: Various small fixes
- [#3101](https://github.com/vegaprotocol/vega/pull/3101) - _Feature test refactor_: Remove outdated feature tests
- [#3092](https://github.com/vegaprotocol/vega/pull/3092) - _Feature test refactor_: Add steps to test handling of LPs during auction
- [#3071](https://github.com/vegaprotocol/vega/pull/3071) - _Feature test refactor_: Fix typo

### 🐛 Fixes
- [#3018](https://github.com/vegaprotocol/vega/pull/3018) - Fix crash caused by distressed traders with LPs
- [#3029](https://github.com/vegaprotocol/vega/pull/3029) - API: LP orders were missing their reference data
- [#3031](https://github.com/vegaprotocol/vega/pull/3031) - Parties with cancelled LPs no longer receive fees
- [#3033](https://github.com/vegaprotocol/vega/pull/3033) - Improve handling of genesis block errors
- [#3036](https://github.com/vegaprotocol/vega/pull/3036) - Equity share is now correct when submitting initial order
- [#3048](https://github.com/vegaprotocol/vega/pull/3048) - LP submission now checks margin engine is started
- [#3070](https://github.com/vegaprotocol/vega/pull/3070) - Rewrite amending LPs
- [#3053](https://github.com/vegaprotocol/vega/pull/3053) - Rewrite cancel all order implementation
- [#3050](https://github.com/vegaprotocol/vega/pull/3050) - GraphQL: Order in `LiquidityOrder` is now nullable
- [#3056](https://github.com/vegaprotocol/vega/pull/3056) - Move `vegastream` to a separate repository
- [#3057](https://github.com/vegaprotocol/vega/pull/3057) - Ignore error if Tendermint stats is temporarily unavailable
- [#3058](https://github.com/vegaprotocol/vega/pull/3058) - Fix governance to use total supply rather than total deposited into network
- [#3062](https://github.com/vegaprotocol/vega/pull/3070) - Opening Auction no longer set to null on a market when auction completes
- [#3051](https://github.com/vegaprotocol/vega/pull/3051) - Rewrite LP refresh mechanism
- [#3080](https://github.com/vegaprotocol/vega/pull/3080) - Auctions now leave auction when `maximumDuration` is exceeded
- [#3075](https://github.com/vegaprotocol/vega/pull/3075) - Bond account is now correctly cleared when LPs are cancelled
- [#3074](https://github.com/vegaprotocol/vega/pull/3074) - Switch error reporting mechanism to stream error
- [#3069](https://github.com/vegaprotocol/vega/pull/3069) - Switch more error reporting mechanisms to stream error
- [#3081](https://github.com/vegaprotocol/vega/pull/3081) - Fix fee check for LP orders
- [#3087](https://github.com/vegaprotocol/vega/pull/3087) - GraphQL schema grammar & spelling fixes
- [#3185](https://github.com/vegaprotocol/vega/pull/3185) - LP orders are now accessed deterministically
- [#3131](https://github.com/vegaprotocol/vega/pull/3131) - GRPC api now shuts down gracefully
- [#3110](https://github.com/vegaprotocol/vega/pull/3110) - LP Bond is now returned if a market is rejected
- [#3115](https://github.com/vegaprotocol/vega/pull/3115) - Parties with closed out LPs can now submit new LPs
- [#3123](https://github.com/vegaprotocol/vega/pull/3123) - New market proposals with invalid Oracle definitions no longer crash core
- [#3131](https://github.com/vegaprotocol/vega/pull/3131) - GRPC api now shuts down gracefully
- [#3137](https://github.com/vegaprotocol/vega/pull/3137) - Pegged orders that fail to reprice correctly are now properly removed from the Market Depth API
- [#3168](https://github.com/vegaprotocol/vega/pull/3168) - Fix `intoProto` for `OracleSpecBinding`
- [#3106](https://github.com/vegaprotocol/vega/pull/3106) - Target Stake is now used as the Market Value Proxy during opening auction
- [#3103](https://github.com/vegaprotocol/vega/pull/3103) - Ensure all filled and partially filled orders are remove from the Market Depth API
- [#3095](https://github.com/vegaprotocol/vega/pull/3095) - GraphQL: Fix missing data in proposal subscription
- [#3085](https://github.com/vegaprotocol/vega/pull/3085) - Minor tidy-up of errors reported by `goland`

## 0.32.0

*2021-02-23*

More fixes, primarily related to liquidity provisioning (still disabled in this release) and asset withdrawals, which will soon be enabled in the UI.

Two minor breaking changes in the GraphQL API are included - one fixing a typo, the other changing the content of date fields on the withdrawal object - they're now date formatted.

### 🛠 Improvements
- [#3004](https://github.com/vegaprotocol/vega/pull/3004) - Incorporate `buf.yaml` tidy up submitted by `bufdev` on api-clients repo
- [#3002](https://github.com/vegaprotocol/vega/pull/3002) -🔥GraphQL: Withdrawal fields `expiry`, `createdAt` & `updatedAt` are now `RFC3339Nano` date formatted
- [#3000](https://github.com/vegaprotocol/vega/pull/3002) -🔥GraphQL: Fix typo in `prepareVote` mutation - `propopsalId` is now `proposalId`
- [#2957](https://github.com/vegaprotocol/vega/pull/2957) - REST: Add missing prepare endpoints (`PrepareProposal`, `PrepareVote`, `PrepareLiquiditySubmission`)

### 🐛 Fixes
- [#3011](https://github.com/vegaprotocol/vega/pull/3011) - Liquidity fees are distributed in to margin accounts, not general accounts
- [#2991](https://github.com/vegaprotocol/vega/pull/2991) - Liquidity Provisions are now rejected if there is not enough collateral
- [#2990](https://github.com/vegaprotocol/vega/pull/2990) - Fix a lock caused by GraphQL subscribers unsubscribing from certain endpoints
- [#2996](https://github.com/vegaprotocol/vega/pull/2986) - Liquidity Provisions are now parked when repricing fails
- [#2951](https://github.com/vegaprotocol/vega/pull/2951) - Store reference prices when parking pegs for auction
- [#2982](https://github.com/vegaprotocol/vega/pull/2982) - Fix withdrawal data availability before it is verified
- [#2981](https://github.com/vegaprotocol/vega/pull/2981) - Fix sending multisig bundle for withdrawals before threshold is reached
- [#2964](https://github.com/vegaprotocol/vega/pull/2964) - Extend auctions if uncrossing price is unreasonable
- [#2961](https://github.com/vegaprotocol/vega/pull/2961) - GraphQL: Fix incorrect market in bond account resolver
- [#2958](https://github.com/vegaprotocol/vega/pull/2958) - Create `third_party` folder to avoid excluding vendor protobuf files in build
- [#3009](https://github.com/vegaprotocol/vega/pull/3009) - Remove LP commitments when a trader is closed out
- [#3012](https://github.com/vegaprotocol/vega/pull/3012) - Remove LP commitments when a trader reduces their commitment to 0

## 0.31.0

*2021-02-09*

Many of the fixes below relate to Liquidity Commitments, which are still disabled in testnet, and Data Sourcing, which is also not enabled. Data Sourcing (a.k.a Oracles) is one of the last remaining pieces we need to complete settlement at instrument expiry, and Liquidity Commitment will be enabled when the functionality has been stabilised.

This release does improve protocol documentation, with all missing fields filled in and the explanations for Pegged Orders expanded. Two crashers have been fixed, although the first is already live as hotfix on testnet, and the other is in functionality that is not yet enabled.

This release also makes some major API changes:

- `api.TradingClient` -> `api.v1.TradingServiceClient`
- `api.TradingDataClient` -> `api.v1.TradingDataServiceClient`
- Fields have changed from camel-case to snake-cased (e.g. `someFieldName` is now `some_field_name`)
- All API calls now have request and response messages whose names match the API call name (e.g. `GetSomething` now has a request called `GetSomethingRequest` and a response called `GetSomethingResponse`)
- See [#2879](https://github.com/vegaprotocol/vega/pull/2879) for details

### 🛠 Improvements
- [#2879](https://github.com/vegaprotocol/vega/pull/2879) - 🔥Update all the protobuf files with Buf recommendations
- [#2847](https://github.com/vegaprotocol/vega/pull/2847) - Improve proto documentation, in particular for pegged orders
- [#2905](https://github.com/vegaprotocol/vega/pull/2905) - Update `vega verify` command to verify genesis block files
- [#2851](https://github.com/vegaprotocol/vega/pull/2851) - Enable distribution of liquidity fees to liquidity providers
- [#2871](https://github.com/vegaprotocol/vega/pull/2871) - Add `submitOracleData` command
- [#2887](https://github.com/vegaprotocol/vega/pull/2887) - Add Open Oracle data processing & data normalisation
- [#2915](https://github.com/vegaprotocol/vega/pull/2915) - Add Liquidity Commitments to API responses

### 🐛 Fixes
- [#2913](https://github.com/vegaprotocol/vega/pull/2913) - Fix market lifecycle events not being published through event bus API
- [#2906](https://github.com/vegaprotocol/vega/pull/2906) - Add new process for calculating margins for orders during auction
- [#2887](https://github.com/vegaprotocol/vega/pull/2887) - Liquidity Commitment fix-a-thon
- [#2879](https://github.com/vegaprotocol/vega/pull/2879) - Apply `Buf` lint recommendations
- [#2872](https://github.com/vegaprotocol/vega/pull/2872) - Improve field names in fee distribution package
- [#2867](https://github.com/vegaprotocol/vega/pull/2867) - Fix GraphQL bug: deposits `creditedAt` incorrectly showed `createdAt` time, not credit time
- [#2858](https://github.com/vegaprotocol/vega/pull/2858) - Fix crasher caused by parking pegged orders for auction
- [#2852](https://github.com/vegaprotocol/vega/pull/2852) - Remove unused binaries from CI builds
- [#2850](https://github.com/vegaprotocol/vega/pull/2850) - Fix bug that caused fees to be charged for pegged orders
- [#2893](https://github.com/vegaprotocol/vega/pull/2893) - Remove unused dependency in repricing
- [#2929](https://github.com/vegaprotocol/vega/pull/2929) - Refactor GraphQL resolver for withdrawals
- [#2939](https://github.com/vegaprotocol/vega/pull/2939) - Fix crasher caused by incorrectly loading Fee account for transfers

## 0.30.0

*2021-01-19*

This release enables (or more accurately, re-enables previously disabled) pegged orders, meaning they're finally here :tada:

The Ethereum bridge also received some work - in particular the number of confirmations we wait for on Ethereum is now controlled by a governance parameter. Being a governance parameter, that means that the value can be changed by a governance vote. Slightly related: You can now fetch active governance proposals via REST.

:one: We also switch to [Buf](https://buf.build/) for our protobuf workflow. This was one of the pre-requisites for opening up our api clients build process, and making the protobuf files open source. More on that soon!

:two: This fixes an issue on testnet where votes were not registered when voting on open governance proposals. The required number of Ropsten `VOTE` tokens was being calculated incorrectly on testnet, leading to all votes quietly being ignored. In 0.30.0, voting works as expected again.

### ✨ New
- [#2732](https://github.com/vegaprotocol/vega/pull/2732) Add REST endpoint to fetch all proposals (`/governance/proposals`)
- [#2735](https://github.com/vegaprotocol/vega/pull/2735) Add `FeeSplitter` to correctly split fee portion of an aggressive order
- [#2745](https://github.com/vegaprotocol/vega/pull/2745) Add transfer bus events for withdrawals and deposits
- [#2754](https://github.com/vegaprotocol/vega/pull/2754) Add New Market bus event
- [#2778](https://github.com/vegaprotocol/vega/pull/2778) Switch to [Buf](https://buf.build/) :one:
- [#2785](https://github.com/vegaprotocol/vega/pull/2785) Add configurable required confirmations for bridge transactions
- [#2791](https://github.com/vegaprotocol/vega/pull/2791) Add Supplied State to market data
- [#2793](https://github.com/vegaprotocol/vega/pull/2793) 🔥Rename `marketState` to `marketTradingMode`, add new `marketState` enum (`ACTIVE`, `SUSPENDED` or `PENDING`)
- [#2833](https://github.com/vegaprotocol/vega/pull/2833) Add fees estimate for pegged orders
- [#2838](https://github.com/vegaprotocol/vega/pull/2838) Add bond and fee transfers

### 🛠 Improvements
- [#2835](https://github.com/vegaprotocol/vega/pull/2835) Fix voting for proposals :two:
- [#2830](https://github.com/vegaprotocol/vega/pull/2830) Refactor pegged order repricing
- [#2827](https://github.com/vegaprotocol/vega/pull/2827) Refactor expiring orders lists
- [#2821](https://github.com/vegaprotocol/vega/pull/2821) Handle liquidity commitments on market proposals
- [#2816](https://github.com/vegaprotocol/vega/pull/2816) Add changing liquidity commitment when not enough stake
- [#2805](https://github.com/vegaprotocol/vega/pull/2805) Fix read nodes lagging if they receive votes but not a bridge event
- [#2804](https://github.com/vegaprotocol/vega/pull/2804) Fix various minor bridge confirmation bugs
- [#2800](https://github.com/vegaprotocol/vega/pull/2800) Fix removing pegged orders that are rejected when unparked
- [#2799](https://github.com/vegaprotocol/vega/pull/2799) Fix crasher when proposing an update to network parameters
- [#2797](https://github.com/vegaprotocol/vega/pull/2797) Update target stake to include mark price
- [#2783](https://github.com/vegaprotocol/vega/pull/2783) Fix price monitoring integration tests
- [#2780](https://github.com/vegaprotocol/vega/pull/2780) Add more unit tests for pegged order price amends
- [#2774](https://github.com/vegaprotocol/vega/pull/2774) Fix cancelling all orders
- [#2768](https://github.com/vegaprotocol/vega/pull/2768) Fix GraphQL: Allow `marketId` to be null when it is invalid
- [#2767](https://github.com/vegaprotocol/vega/pull/2767) Fix parked pegged orders to have a price of 0 explicitly
- [#2766](https://github.com/vegaprotocol/vega/pull/2766) Disallow GFN to GTC/GTT amends
- [#2765](https://github.com/vegaprotocol/vega/pull/2765) Fix New Market bus event being sent more than once
- [#2763](https://github.com/vegaprotocol/vega/pull/2763) Add rounding to pegged order mid prices that land on non integer values
- [#2795](https://github.com/vegaprotocol/vega/pull/2795) Fix typos in GraphQL schema documentation
- [#2762](https://github.com/vegaprotocol/vega/pull/2762) Fix more typos in GraphQL schema documentation
- [#2758](https://github.com/vegaprotocol/vega/pull/2758) Fix error handling when amending some pegged order types
- [#2757](https://github.com/vegaprotocol/vega/pull/2757) Remove order from pegged list when it becomes inactive
- [#2756](https://github.com/vegaprotocol/vega/pull/2756) Add more panics to the core
- [#2750](https://github.com/vegaprotocol/vega/pull/2750) Remove expiring orders when amending to non GTT
- [#2671](https://github.com/vegaprotocol/vega/pull/2671) Add extra integration tests for uncrossing at auction end
- [#2746](https://github.com/vegaprotocol/vega/pull/2746) Fix potential divide by 0 in position calculation
- [#2743](https://github.com/vegaprotocol/vega/pull/2743) Add check for pegged orders impacted by order expiry
- [#2737](https://github.com/vegaprotocol/vega/pull/2737) Remove the ability to amend a pegged order's price
- [#2724](https://github.com/vegaprotocol/vega/pull/2724) Add price monitoring tests for order amendment
- [#2723](https://github.com/vegaprotocol/vega/pull/2723) Fix fee monitoring values during auction
- [#2721](https://github.com/vegaprotocol/vega/pull/2721) Fix incorrect reference when amending pegged orders
- [#2717](https://github.com/vegaprotocol/vega/pull/2717) Fix incorrect error codes for IOC and FOK orders during auction
- [#2715](https://github.com/vegaprotocol/vega/pull/2715) Update price monitoring to use reference price when syncing with risk model
- [#2711](https://github.com/vegaprotocol/vega/pull/2711) Refactor governance event subscription

## 0.29.0

*2020-12-07*

Note that you'll see a lot of changes related to **Pegged Orders** and **Liquidity Commitments**. These are still in testing, so these two types cannot currently be used in _Testnet_.

### ✨ New
- [#2534](https://github.com/vegaprotocol/vega/pull/2534) Implements amends for pegged orders
- [#2493](https://github.com/vegaprotocol/vega/pull/2493) Calculate market target stake
- [#2649](https://github.com/vegaprotocol/vega/pull/2649) Add REST governance endpoints
- [#2429](https://github.com/vegaprotocol/vega/pull/2429) Replace inappropriate wording in the codebase
- [#2617](https://github.com/vegaprotocol/vega/pull/2617) Implements proposal to update network parameters
- [#2622](https://github.com/vegaprotocol/vega/pull/2622) Integrate the liquidity engine into the market
- [#2683](https://github.com/vegaprotocol/vega/pull/2683) Use the Ethereum block log index to de-duplicate Ethereum transactions
- [#2674](https://github.com/vegaprotocol/vega/pull/2674) Update ERC20 token and bridges ABIs / codegen
- [#2690](https://github.com/vegaprotocol/vega/pull/2690) Add instruction to debug integration tests with DLV
- [#2680](https://github.com/vegaprotocol/vega/pull/2680) Add price monitoring bounds to the market data API

### 🛠 Improvements
- [#2589](https://github.com/vegaprotocol/vega/pull/2589) Fix cancellation of pegged orders
- [#2659](https://github.com/vegaprotocol/vega/pull/2659) Fix panic in execution engine when GFN order are submit at auction start
- [#2661](https://github.com/vegaprotocol/vega/pull/2661) Handle missing error conversion in GraphQL API
- [#2621](https://github.com/vegaprotocol/vega/pull/2621) Fix pegged order creating duplicated order events
- [#2666](https://github.com/vegaprotocol/vega/pull/2666) Prevent the node to DDOS the Ethereum node when lots of deposits happen
- [#2653](https://github.com/vegaprotocol/vega/pull/2653) Fix indicative price and volume calculation
- [#2649](https://github.com/vegaprotocol/vega/pull/2649) Fix a typo in market price monitoring parameters API
- [#2650](https://github.com/vegaprotocol/vega/pull/2650) Change governance minimum proposer balance to be a minimum amount of token instead of a factor of the total supply
- [#2675](https://github.com/vegaprotocol/vega/pull/2675) Fix an GraphQL enum conversion
- [#2691](https://github.com/vegaprotocol/vega/pull/2691) Fix spelling in a network parameter
- [#2696](https://github.com/vegaprotocol/vega/pull/2696) Fix panic when uncrossing auction
- [#2984](https://github.com/vegaprotocol/vega/pull/2698) Fix price monitoring by feeding it the uncrossing price at end of opening auction
- [#2705](https://github.com/vegaprotocol/vega/pull/2705) Fix a bug related to order being sorted by creating time in the matching engine price levels

## 0.28.0

*2020-11-25*

Vega release logs contain a 🔥 emoji to denote breaking API changes. 🔥🔥 is a new combination denoting something that may significantly change your experience - from this release forward, transactions from keys that have no collateral on the network will *always* be rejected. As there are no transactions that don't either require collateral themselves, or an action to have been taken that already required collateral, we are now rejecting these as soon as possible.

We've also added support for synchronously submitting transactions. This can make error states easier to catch. Along with this you can now subscribe to error events in the event bus.

Also: Note that you'll see a lot of changes related to **Pegged Orders** and **Liquidity Commitments**. These are still in testing, so these two types cannot currently be used in _Testnet_.

### ✨ New
- [#2634](https://github.com/vegaprotocol/vega/pull/2634) Avoid caching transactions before they are rate/balance limited
- [#2626](https://github.com/vegaprotocol/vega/pull/2626) Add a transaction submit type to GraphQL
- [#2624](https://github.com/vegaprotocol/vega/pull/2624) Add mutexes to assets maps
- [#2593](https://github.com/vegaprotocol/vega/pull/2503) 🔥🔥 Reject transactions
- [#2453](https://github.com/vegaprotocol/vega/pull/2453) 🔥 Remove `baseName` field from markets
- [#2536](https://github.com/vegaprotocol/vega/pull/2536) Add Liquidity Measurement engine
- [#2539](https://github.com/vegaprotocol/vega/pull/2539) Add Liquidity Provisioning Commitment handling to markets
- [#2540](https://github.com/vegaprotocol/vega/pull/2540) Add support for amending pegged orders
- [#2549](https://github.com/vegaprotocol/vega/pull/2549) Add calculation for liquidity order sizes
- [#2553](https://github.com/vegaprotocol/vega/pull/2553) Allow pegged orders to have a price of 0
- [#2555](https://github.com/vegaprotocol/vega/pull/2555) Update Event stream votes to contain proposal ID
- [#2556](https://github.com/vegaprotocol/vega/pull/2556) Update Event stream to contain error events
- [#2560](https://github.com/vegaprotocol/vega/pull/2560) Add Pegged Order details to GraphQL
- [#2607](https://github.com/vegaprotocol/vega/pull/2807) Add support for parking orders during auction

### 🛠 Improvements
- [#2634](https://github.com/vegaprotocol/vega/pull/2634) Avoid caching transactions before they are rate/balance limited
- [#2626](https://github.com/vegaprotocol/vega/pull/2626) Add a transaction submit type to GraphQL
- [#2624](https://github.com/vegaprotocol/vega/pull/2624) Add mutexes to assets maps
- [#2623](https://github.com/vegaprotocol/vega/pull/2623) Fix concurrent map access in assets
- [#2608](https://github.com/vegaprotocol/vega/pull/2608) Add sync/async equivalents for `submitTX`
- [#2618](https://github.com/vegaprotocol/vega/pull/2618) Disable storing API-related data on validator nodes
- [#2615](https://github.com/vegaprotocol/vega/pull/2618) Expand static checks
- [#2613](https://github.com/vegaprotocol/vega/pull/2613) Remove unused internal `cancelOrderById` function
- [#2530](https://github.com/vegaprotocol/vega/pull/2530) Governance asset for the network is now set in the genesis block
- [#2533](https://github.com/vegaprotocol/vega/pull/2533) More efficiently close channels in subscriptions
- [#2554](https://github.com/vegaprotocol/vega/pull/2554) Fix mid-price to 0 when best bid and average are unavailable and pegged order price is 0
- [#2565](https://github.com/vegaprotocol/vega/pull/2565) Cancelled pegged orders now have the correct status
- [#2568](https://github.com/vegaprotocol/vega/pull/2568) Prevent pegged orders from being repriced
- [#2570](https://github.com/vegaprotocol/vega/pull/2570) Expose probability of trading
- [#2576](https://github.com/vegaprotocol/vega/pull/2576) Use static best bid/ask price for pegged order repricing
- [#2581](https://github.com/vegaprotocol/vega/pull/2581) Fix order of messages when cancelling a pegged order
- [#2586](https://github.com/vegaprotocol/vega/pull/2586) Fix blank `txHash` in deposit API types
- [#2591](https://github.com/vegaprotocol/vega/pull/2591) Pegged orders are now cancelled when all orders are cancelled
- [#2609](https://github.com/vegaprotocol/vega/pull/2609) Improve expiry of pegged orders
- [#2610](https://github.com/vegaprotocol/vega/pull/2609) Improve removal of liquidity commitment orders when manual orders satisfy liquidity provisioning commitments

## 0.27.0

*2020-10-30*

This release contains a fix (read: large reduction in memory use) around auction modes with particularly large order books that caused slow block times when handling orders placed during an opening auction. It also contains a lot of internal work related to the liquidity provision mechanics.

### ✨ New
- [#2498](https://github.com/vegaprotocol/vega/pull/2498) Automatically create a bond account for liquidity providers
- [#2596](https://github.com/vegaprotocol/vega/pull/2496) Create liquidity measurement API
- [#2490](https://github.com/vegaprotocol/vega/pull/2490) GraphQL: Add Withdrawal and Deposit events to event bus
- [#2476](https://github.com/vegaprotocol/vega/pull/2476) 🔥`MarketData` now uses RFC339 formatted times, not seconds
- [#2473](https://github.com/vegaprotocol/vega/pull/2473) Add network parameters related to target stake calculation
- [#2506](https://github.com/vegaprotocol/vega/pull/2506) Network parameters can now contain JSON configuration

### 🛠 Improvements
- [#2521](https://github.com/vegaprotocol/vega/pull/2521) Optimise memory usage when building cumulative price levels
- [#2520](https://github.com/vegaprotocol/vega/pull/2520) Fix indicative price calculation
- [#2517](https://github.com/vegaprotocol/vega/pull/2517) Improve command line for rate limiting in faucet & wallet
- [#2510](https://github.com/vegaprotocol/vega/pull/2510) Remove reference to external risk model
- [#2509](https://github.com/vegaprotocol/vega/pull/2509) Fix panic when loading an invalid genesis configuration
- [#2502](https://github.com/vegaprotocol/vega/pull/2502) Fix pointer when using amend in place
- [#2487](https://github.com/vegaprotocol/vega/pull/2487) Remove context from struct that didn't need it
- [#2485](https://github.com/vegaprotocol/vega/pull/2485) Refactor event bus event transmission
- [#2481](https://github.com/vegaprotocol/vega/pull/2481) Add `LiquidityProvisionSubmission` transaction
- [#2480](https://github.com/vegaprotocol/vega/pull/2480) Remove unused code
- [#2479](https://github.com/vegaprotocol/vega/pull/2479) Improve validation of external resources
- [#1936](https://github.com/vegaprotocol/vega/pull/1936) Upgrade to Tendermint 0.33.8

## 0.26.1

*2020-10-23*

Fixes a number of issues discovered during the testing of 0.26.0.

### 🛠 Improvements
- [#2463](https://github.com/vegaprotocol/vega/pull/2463) Further reliability fixes for the event bus
- [#2469](https://github.com/vegaprotocol/vega/pull/2469) Fix incorrect error returned when a trader places an order in an asset that they have no account for (was `InvalidPartyID`, now `InsufficientAssetBalance`)
- [#2458](https://github.com/vegaprotocol/vega/pull/2458) REST: Fix a crasher when a market is proposed without specifying auction times

## 0.26.0

*2020-10-20*

The events API added in 0.25.0 had some reliability issues when a large volume of events were being emitted. This release addresses that in two ways:
 - The gRPC event stream now takes a parameter that sets a batch size. A client will receive the events when the batch limit is hit.
 - GraphQL is now limited to one event type per subscription, and we also removed the ALL event type as an option. This was due to the GraphQL gateway layer taking too long to process the full event stream, leading to sporadic disconnections.

These two fixes combined make both the gRPC and GraphQL streams much more reliable under reasonably heavy load. Let us know if you see any other issues. The release also adds some performance improvements to the way the core processes Tendermint events, some documentation improvements, and some additional debug tools.

### ✨ New
- [#2319](https://github.com/vegaprotocol/vega/pull/2319) Add fee estimate API endpoints to remaining APIs
- [#2321](https://github.com/vegaprotocol/vega/pull/2321) 🔥 Change `estimateFee` to `estimateOrder` in GraphQL
- [#2327](https://github.com/vegaprotocol/vega/pull/2327) 🔥 GraphQL: Event bus API - remove ALL type & limit subscription to one event type
- [#2343](https://github.com/vegaprotocol/vega/pull/2343) 🔥 Add batching support to stream subscribers

### 🛠 Improvements
- [#2229](https://github.com/vegaprotocol/vega/pull/2229) Add Price Monitoring module
- [#2246](https://github.com/vegaprotocol/vega/pull/2246) Add new market depth subscription methods
- [#2298](https://github.com/vegaprotocol/vega/pull/2298) Improve error messages for Good For Auction/Good For Normal rejections
- [#2301](https://github.com/vegaprotocol/vega/pull/2301) Add validation for GFA/GFN orders
- [#2307](https://github.com/vegaprotocol/vega/pull/2307) Implement app state hash
- [#2312](https://github.com/vegaprotocol/vega/pull/2312) Add validation for market proposal risk parameters
- [#2313](https://github.com/vegaprotocol/vega/pull/2313) Add transaction replay protection
- [#2314](https://github.com/vegaprotocol/vega/pull/2314) GraphQL: Improve response when market does not exist
- [#2315](https://github.com/vegaprotocol/vega/pull/2315) GraphQL: Improve response when party does not exist
- [#2316](https://github.com/vegaprotocol/vega/pull/2316) Documentation: Improve documentation for fee estimate endpoint
- [#2318](https://github.com/vegaprotocol/vega/pull/2318) Documentation: Improve documentation for governance data endpoints
- [#2324](https://github.com/vegaprotocol/vega/pull/2324) Cache transactions already seen by `checkTX`
- [#2328](https://github.com/vegaprotocol/vega/pull/2328) Add test covering context cancellation mid data-sending
- [#2331](https://github.com/vegaprotocol/vega/pull/2331) Internal refactor of network parameter storage
- [#2334](https://github.com/vegaprotocol/vega/pull/2334) Rewrite `vegastream` to use the event bus
- [#2333](https://github.com/vegaprotocol/vega/pull/2333) Fix context for events, add block hash and event id
- [#2335](https://github.com/vegaprotocol/vega/pull/2335) Add ABCI event recorder
- [#2341](https://github.com/vegaprotocol/vega/pull/2341) Ensure event slices cannot be empty
- [#2345](https://github.com/vegaprotocol/vega/pull/2345) Handle filled orders in the market depth service before new orders are added
- [#2346](https://github.com/vegaprotocol/vega/pull/2346) CI: Add missing environment variables
- [#2348](https://github.com/vegaprotocol/vega/pull/2348) Use cached transactions in `checkTX`
- [#2349](https://github.com/vegaprotocol/vega/pull/2349) Optimise accounts map accesses
- [#2351](https://github.com/vegaprotocol/vega/pull/2351) Fix sequence ID related to market `OnChainTimeUpdate`
- [#2355](https://github.com/vegaprotocol/vega/pull/2355) Update coding style doc with info on log levels
- [#2358](https://github.com/vegaprotocol/vega/pull/2358) Add documentation and comments for `events.proto`
- [#2359](https://github.com/vegaprotocol/vega/pull/2359) Fix out of bounds index crash
- [#2364](https://github.com/vegaprotocol/vega/pull/2364) Add mutex to protect map access
- [#2366](https://github.com/vegaprotocol/vega/pull/2366) Auctions: Reject IOC/FOK orders
- [#2368](https://github.com/vegaprotocol/vega/pull/2370) Tidy up genesis market instantiation
- [#2369](https://github.com/vegaprotocol/vega/pull/2369) Optimise event bus to reduce CPU usage
- [#2370](https://github.com/vegaprotocol/vega/pull/2370) Event stream: Send batches instead of single events
- [#2376](https://github.com/vegaprotocol/vega/pull/2376) GraphQL: Remove verbose logging
- [#2377](https://github.com/vegaprotocol/vega/pull/2377) Update tendermint stats less frequently for Vega stats API endpoint
- [#2381](https://github.com/vegaprotocol/vega/pull/2381) Event stream: Reduce CPU load, depending on batch size
- [#2382](https://github.com/vegaprotocol/vega/pull/2382) GraphQL: Make event stream batch size mandatory
- [#2401](https://github.com/vegaprotocol/vega/pull/2401) Event stream: Fix CPU spinning after stream close
- [#2404](https://github.com/vegaprotocol/vega/pull/2404) Auctions: Add fix for crash during auction exit
- [#2419](https://github.com/vegaprotocol/vega/pull/2419) Make the price level wash trade check configurable
- [#2432](https://github.com/vegaprotocol/vega/pull/2432) Use `EmitDefaults` on `jsonpb.Marshaler`
- [#2431](https://github.com/vegaprotocol/vega/pull/2431) GraphQL: Add price monitoring
- [#2433](https://github.com/vegaprotocol/vega/pull/2433) Validate amend orders with GFN and GFA
- [#2436](https://github.com/vegaprotocol/vega/pull/2436) Return a permission denied error for a non-allowlisted public key
- [#2437](https://github.com/vegaprotocol/vega/pull/2437) Undo accidental code removal
- [#2438](https://github.com/vegaprotocol/vega/pull/2438) GraphQL: Fix a resolver error when markets are in auction mode
- [#2441](https://github.com/vegaprotocol/vega/pull/2441) GraphQL: Remove unnecessary validations
- [#2442](https://github.com/vegaprotocol/vega/pull/2442) GraphQL: Update library; improve error responses
- [#2447](https://github.com/vegaprotocol/vega/pull/2447) REST: Fix HTTP verb for network parameters query
- [#2443](https://github.com/vegaprotocol/vega/pull/2443) Auctions: Add check for opening auction duration during market creation

## 0.25.1

*2020-10-14*

This release backports two fixes from the forthcoming 0.26.0 release.

### 🛠 Improvements
- [#2354](https://github.com/vegaprotocol/vega/pull/2354) Update `OrderEvent` to copy by value
- [#2379](https://github.com/vegaprotocol/vega/pull/2379) Add missing `/governance/prepare/vote` REST endpoint

## 0.25.0

*2020-09-24*

This release adds the event bus API, allowing for much greater introspection in to the operation of a node. We've also re-enabled the order amends API, as well as a long list of fixes.

### ✨ New
- [#2281](https://github.com/vegaprotocol/vega/pull/2281) Enable opening auctions
- [#2205](https://github.com/vegaprotocol/vega/pull/2205) Add GraphQL event stream API
- [#2219](https://github.com/vegaprotocol/vega/pull/2219) Add deposits API
- [#2222](https://github.com/vegaprotocol/vega/pull/2222) Initial asset list is now loaded from genesis configuration, not external configuration
- [#2238](https://github.com/vegaprotocol/vega/pull/2238) Re-enable order amend API
- [#2249](https://github.com/vegaprotocol/vega/pull/2249) Re-enable TX rate limit by party ID
- [#2240](https://github.com/vegaprotocol/vega/pull/2240) Add time to position responses

### 🛠 Improvements
- [#2211](https://github.com/vegaprotocol/vega/pull/2211) 🔥 GraphQL: Field case change `proposalId` -> `proposalID`
- [#2218](https://github.com/vegaprotocol/vega/pull/2218) 🔥 GraphQL: Withdrawals now return a `Party`, not a party ID
- [#2202](https://github.com/vegaprotocol/vega/pull/2202) Fix time validation for proposals when all times are the same
- [#2206](https://github.com/vegaprotocol/vega/pull/2206) Reduce log noise from statistics endpoint
- [#2207](https://github.com/vegaprotocol/vega/pull/2207) Automatically reload node configuration
- [#2209](https://github.com/vegaprotocol/vega/pull/2209) GraphQL: fix proposal rejection enum
- [#2210](https://github.com/vegaprotocol/vega/pull/2210) Refactor order service to not require blockchain client
- [#2213](https://github.com/vegaprotocol/vega/pull/2213) Improve error clarity for invalid proposals
- [#2216](https://github.com/vegaprotocol/vega/pulls/2216) Ensure all GRPC endpoints use real time, not Vega time
- [#2231](https://github.com/vegaprotocol/vega/pull/2231) Refactor processor to no longer require collateral
- [#2232](https://github.com/vegaprotocol/vega/pull/2232) Clean up logs that dumped raw bytes
- [#2233](https://github.com/vegaprotocol/vega/pull/2233) Remove generate method from execution engine
- [#2234](https://github.com/vegaprotocol/vega/pull/2234) Remove `authEnabled` setting
- [#2236](https://github.com/vegaprotocol/vega/pull/2236) Simply order amendment logging
- [#2237](https://github.com/vegaprotocol/vega/pull/2237) Clarify fees attribution in transfers
- [#2239](https://github.com/vegaprotocol/vega/pull/2239) Ensure margin is released immediately, not on next mark to market
- [#2241](https://github.com/vegaprotocol/vega/pull/2241) Load log level in processor app
- [#2245](https://github.com/vegaprotocol/vega/pull/2245) Fix a concurrent map access in positions API
- [#2247](https://github.com/vegaprotocol/vega/pull/2247) Improve logging on a TX with an invalid signature
- [#2252](https://github.com/vegaprotocol/vega/pull/2252) Fix incorrect order count in Market Depth API
- [#2254](https://github.com/vegaprotocol/vega/pull/2254) Fix concurrent map access in Market Depth API
- [#2269](https://github.com/vegaprotocol/vega/pull/2269) GraphQL: Fix party filtering for event bus API
- [#2266](https://github.com/vegaprotocol/vega/pull/2266) Refactor transaction codec
- [#2275](https://github.com/vegaprotocol/vega/pull/2275) Prevent opening auctions from closing early
- [#2262](https://github.com/vegaprotocol/vega/pull/2262) Clear potential position properly when an order is cancelled for self trading
- [#2286](https://github.com/vegaprotocol/vega/pull/2286) Add sequence ID to event bus events
- [#2288](https://github.com/vegaprotocol/vega/pull/2288) Fix auction events not appearing in GraphQL event bus
- [#2294](https://github.com/vegaprotocol/vega/pull/2294) Fixing incorrect order iteration in auctions
- [#2285](https://github.com/vegaprotocol/vega/pull/2285) Check auction times
- [#2283](https://github.com/vegaprotocol/vega/pull/2283) Better handling of 0 `expiresAt`

## 0.24.0

*2020-09-04*

One new API endpoint allows cancelling multiple orders simultaneously, either all orders by market, a single order in a specific market, or just all open orders.

Other than that it's mainly bugfixes, many of which fix subtly incorrect API output.

### ✨ New

- [#2107](https://github.com/vegaprotocol/vega/pull/2107) Support for cancelling multiple orders at once
- [#2186](https://github.com/vegaprotocol/vega/pull/2186) Add per-party rate-limit of 50 requests over 3 blocks

### 🛠 Improvements

- [#2177](https://github.com/vegaprotocol/vega/pull/2177) GraphQL: Add Governance proposal metadata
- [#2098](https://github.com/vegaprotocol/vega/pull/2098) Fix crashed in event bus
- [#2041](https://github.com/vegaprotocol/vega/pull/2041) Fix a rounding error in the output of Positions API
- [#1934](https://github.com/vegaprotocol/vega/pull/1934) Improve API documentation
- [#2110](https://github.com/vegaprotocol/vega/pull/2110) Send Infrastructure fees to the correct account
- [#2117](https://github.com/vegaprotocol/vega/pull/2117) Prevent creation of withdrawal requests for more than the available balance
- [#2136](https://github.com/vegaprotocol/vega/pull/2136) gRPC: Fetch all accounts for a market did not return all accounts
- [#2151](https://github.com/vegaprotocol/vega/pull/2151) Prevent wasteful event bus subscriptions
- [#2167](https://github.com/vegaprotocol/vega/pull/2167) Ensure events in the event bus maintain their order
- [#2178](https://github.com/vegaprotocol/vega/pull/2178) Fix API returning incorrectly formatted orders when a party has no collateral

## 0.23.1

*2020-08-27*

This release backports a fix from the forthcoming 0.24.0 release that fixes a GraphQL issue with the new `Asset` type. When fetching the Assets from the top level, all the details came through. When fetching them as a nested property, only the ID was filled in. This is now fixed.

### 🛠 Improvements

- [#2140](https://github.com/vegaprotocol/vega/pull/2140) GraphQL fix for fetching assets as nested properties

## 0.23.0

*2020-08-10*

This release contains a lot of groundwork for Fees and Auction mode.

**Fees** are incurred on every trade on Vega. Those fees are divided between up to three recipient types, but traders will only see one collective fee charged. The fees reward liquidity providers, infrastructure providers and market makers.

* The liquidity portion of the fee is paid to market makers for providing liquidity, and is transferred to the market-maker fee pool for the market.
* The infrastructure portion of the fee, which is paid to validators as a reward for running the infrastructure of the network, is transferred to the infrastructure fee pool for that asset. It is then periodically distributed to the validators.
* The maker portion of the fee is transferred to the non-aggressive, or passive party in the trade (the maker, as opposed to the taker).

**Auction mode** is not enabled in this release, but the work is nearly complete for Opening Auctions on new markets.

💥 Please note, **this release disables order amends**. The team uncovered an issue in the Market Depth API output that is caused by order amends, so rather than give incorrect output, we've temporarily disabled the amendment of orders. They will return when the Market Depth API is fixed. For now, *amends will return an error*.

### ✨ New

- 💥 [#2092](https://github.com/vegaprotocol/vega/pull/2092) Disable order amends
- [#2027](https://github.com/vegaprotocol/vega/pull/2027) Add built in asset faucet endpoint
- [#2075](https://github.com/vegaprotocol/vega/pull/2075), [#2086](https://github.com/vegaprotocol/vega/pull/2086), [#2083](https://github.com/vegaprotocol/vega/pull/2083), [#2078](https://github.com/vegaprotocol/vega/pull/2078) Add time & size limits to faucet requests
- [#2068](https://github.com/vegaprotocol/vega/pull/2068) Add REST endpoint to fetch governance proposals by Party
- [#2058](https://github.com/vegaprotocol/vega/pull/2058) Add REST endpoints for fees
- [#2047](https://github.com/vegaprotocol/vega/pull/2047) Add `prepareWithdraw` endpoint

### 🛠 Improvements

- [#2061](https://github.com/vegaprotocol/vega/pull/2061) Fix Network orders being left as active
- [#2034](https://github.com/vegaprotocol/vega/pull/2034) Send `KeepAlive` messages on GraphQL subscriptions
- [#2031](https://github.com/vegaprotocol/vega/pull/2031) Add proto fields required for auctions
- [#2025](https://github.com/vegaprotocol/vega/pull/2025) Add auction mode (currently never triggered)
- [#2013](https://github.com/vegaprotocol/vega/pull/2013) Add Opening Auctions support to market framework
- [#2010](https://github.com/vegaprotocol/vega/pull/2010) Add documentation for Order Errors to proto source files
- [#2003](https://github.com/vegaprotocol/vega/pull/2003) Add fees support
- [#2004](https://github.com/vegaprotocol/vega/pull/2004) Remove @deprecated field from GraphQL input types (as it’s invalid)
- [#2000](https://github.com/vegaprotocol/vega/pull/2000) Fix `rejectionReason` for trades stopped for self trading
- [#1990](https://github.com/vegaprotocol/vega/pull/1990) Remove specified `tickSize` from market
- [#2066](https://github.com/vegaprotocol/vega/pull/2066) Fix validation of proposal timestamps to ensure that datestamps specify events in the correct order
- [#2043](https://github.com/vegaprotocol/vega/pull/2043) Track Event Queue events to avoid processing events from other chains twice
## 0.22.0

### 🐛 Bugfixes
- [#2096](https://github.com/vegaprotocol/vega/pull/2096) Fix concurrent map access in event forward

*2020-07-20*

This release primarily focuses on setting up Vega nodes to deal correctly with events sourced from other chains, working towards bridging assets from Ethereum. This includes responding to asset events from Ethereum, and support for validator nodes notarising asset movements and proposals.

It also contains a lot of bug fixes and improvements, primarily around an internal refactor to using an event bus to communicate between packages. Also included are some corrections for order statuses that were incorrectly being reported or left outdated on the APIs.

### ✨ New

- [#1825](https://github.com/vegaprotocol/vega/pull/1825) Add new Notary package for tracking multisig decisions for governance
- [#1837](https://github.com/vegaprotocol/vega/pull/1837) Add support for two-step governance processes such as asset proposals
- [#1856](https://github.com/vegaprotocol/vega/pull/1856) Implement handling of external chain events from the Event Queue
- [#1927](https://github.com/vegaprotocol/vega/pull/1927) Support ERC20 deposits
- [#1987](https://github.com/vegaprotocol/vega/pull/1987) Add `OpenInterest` field to markets
- [#1949](https://github.com/vegaprotocol/vega/pull/1949) Add `RejectionReason` field to rejected governance proposals

### 🛠 Improvements
- 💥 [#1988](https://github.com/vegaprotocol/vega/pull/1988) REST: Update orders endpoints to use POST, not PUT or DELETE
- 💥 [#1957](https://github.com/vegaprotocol/vega/pull/1957) GraphQL: Some endpoints returned a nullable array of Strings. Now they return an array of nullable strings
- 💥 [#1928](https://github.com/vegaprotocol/vega/pull/1928) GraphQL & GRPC: Remove broken `open` parameter from Orders endpoints. It returned ambiguous results
- 💥 [#1858](https://github.com/vegaprotocol/vega/pull/1858) Fix outdated order details for orders amended by cancel-and-replace
- 💥 [#1849](https://github.com/vegaprotocol/vega/pull/1849) Fix incorrect status on partially filled trades that would have matched with another order by the same user. Was `stopped`, now `rejected`
- 💥 [#1883](https://github.com/vegaprotocol/vega/pull/1883) REST & GraphQL: Market name is now based on the instrument name rather than being set separately
- [#1699](https://github.com/vegaprotocol/vega/pull/1699) Migrate Margin package to event bus
- [#1853](https://github.com/vegaprotocol/vega/pull/1853) Migrate Market package to event bus
- [#1844](https://github.com/vegaprotocol/vega/pull/1844) Migrate Governance package to event
- [#1877](https://github.com/vegaprotocol/vega/pull/1877) Migrate Position package to event
- [#1838](https://github.com/vegaprotocol/vega/pull/1838) GraphQL: Orders now include their `version` and `updatedAt`, which are useful when dealing with amended orders
- [#1841](https://github.com/vegaprotocol/vega/pull/1841) Fix: `expiresAt` on orders was validated at submission time, this has been moved to post-chain validation
- [#1849](https://github.com/vegaprotocol/vega/pull/1849) Improve Order documentation for `Status` and `TimeInForce`
- [#1861](https://github.com/vegaprotocol/vega/pull/1861) Remove single mutex in event bus
- [#1866](https://github.com/vegaprotocol/vega/pull/1866) Add mutexes for event bus access
- [#1889](https://github.com/vegaprotocol/vega/pull/1889) Improve event broker performance
- [#1891](https://github.com/vegaprotocol/vega/pull/1891) Fix context for event subscribers
- [#1889](https://github.com/vegaprotocol/vega/pull/1889) Address event bus performance issues
- [#1892](https://github.com/vegaprotocol/vega/pull/1892) Improve handling for new chain connection proposal
- [#1903](https://github.com/vegaprotocol/vega/pull/1903) Fix regressions in Candles API introduced by event bus
- [#1940](https://github.com/vegaprotocol/vega/pull/1940) Add new asset proposals to GraphQL API
- [#1943](https://github.com/vegaprotocol/vega/pull/1943) Validate list of allowed assets

## 0.21.0

*2020-06-18*

A follow-on from 0.20.1, this release includes a fix for the GraphQL API returning inconsistent values for the `side` field on orders, leading to Vega Console failing to submit orders. As a bonus there is another GraphQL improvement, and two fixes that return more correct values for filled network orders and expired orders.

### 🛠 Improvements

- 💥 [#1820](https://github.com/vegaprotocol/vega/pull/1820) GraphQL: Non existent parties no longer return a GraphQL error
- 💥 [#1784](https://github.com/vegaprotocol/vega/pull/1784) GraphQL: Update schema and fix enum mappings from Proto
- 💥 [#1761](https://github.com/vegaprotocol/vega/pull/1761) Governance: Improve processing of Proposals
- [#1822](https://github.com/vegaprotocol/vega/pull/1822) Remove duplicate updates to `createdAt`
- [#1818](https://github.com/vegaprotocol/vega/pull/1818) Trades: Replace buffer with events
- [#1812](https://github.com/vegaprotocol/vega/pull/1812) Governance: Improve logging
- [#1810](https://github.com/vegaprotocol/vega/pull/1810) Execution: Set order status for fully filled network orders to be `FILLED`
- [#1803](https://github.com/vegaprotocol/vega/pull/1803) Matching: Set `updatedAt` when orders expire
- [#1780](https://github.com/vegaprotocol/vega/pull/1780) APIs: Reject `NETWORK` orders
- [#1792](https://github.com/vegaprotocol/vega/pull/1792) Update Golang to 1.14 and tendermint to 0.33.5

## 0.20.1

*2020-06-18*

This release fixes one small bug that was causing many closed streams, which was a problem for API clients.

## 🛠 Improvements

- [#1813](https://github.com/vegaprotocol/vega/pull/1813) Set `PartyEvent` type to party event

## 0.20.0

*2020-06-15*

This release contains a lot of fixes to APIs, and a minor new addition to the statistics endpoint. Potentially breaking changes are now labelled with 💥. If you have implemented a client that fetches candles, places orders or amends orders, please check below.

### ✨ Features
- [#1730](https://github.com/vegaprotocol/vega/pull/1730) `ChainID` added to statistics endpoint
- 💥 [#1734](https://github.com/vegaprotocol/vega/pull/1734) Start adding `TraceID` to core events

### 🛠 Improvements
- 💥 [#1721](https://github.com/vegaprotocol/vega/pull/1721) Improve API responses for `GetProposalById`
- 💥 [#1724](https://github.com/vegaprotocol/vega/pull/1724) New Order: Type no longer defaults to LIMIT orders
- 💥 [#1728](https://github.com/vegaprotocol/vega/pull/1728) `PrepareAmend` no longer accepts expiry time
- 💥 [#1760](https://github.com/vegaprotocol/vega/pull/1760) Add proto enum zero value "unspecified" to Side
- 💥 [#1764](https://github.com/vegaprotocol/vega/pull/1764) Candles: Interval no longer defaults to 1 minute
- 💥 [#1773](https://github.com/vegaprotocol/vega/pull/1773) Add proto enum zero value "unspecified" to `Order.Status`
- 💥 [#1776](https://github.com/vegaprotocol/vega/pull/1776) Add prefixes to enums, add proto zero value "unspecified" to `Trade.Type`
- 💥 [#1781](https://github.com/vegaprotocol/vega/pull/1781) Add prefix and UNSPECIFIED to `ChainStatus`, `AccountType`, `TransferType`
- [#1714](https://github.com/vegaprotocol/vega/pull/1714) Extend governance error handling
- [#1726](https://github.com/vegaprotocol/vega/pull/1726) Mark Price was not always correctly updated on a partial fill
- [#1734](https://github.com/vegaprotocol/vega/pull/1734) Feature/1577 hash context propagation
- [#1741](https://github.com/vegaprotocol/vega/pull/1741) Fix incorrect timestamps for proposals retrieved by GraphQL
- [#1743](https://github.com/vegaprotocol/vega/pull/1743) Orders amended to be GTT now return GTT in the response
- [#1745](https://github.com/vegaprotocol/vega/pull/1745) Votes blob is now base64 encoded
- [#1747](https://github.com/vegaprotocol/vega/pull/1747) Markets created from proposals now have the same ID as the proposal that created them
- [#1750](https://github.com/vegaprotocol/vega/pull/1750) Added datetime to governance votes
- [#1751](https://github.com/vegaprotocol/vega/pull/1751) Fix a bug in governance vote counting
- [#1752](https://github.com/vegaprotocol/vega/pull/1752) Fix incorrect validation on new orders
- [#1757](https://github.com/vegaprotocol/vega/pull/1757) Fix incorrect party ID validation on new orders
- [#1758](https://github.com/vegaprotocol/vega/pull/1758) Fix issue where markets created via governance were not tradable
- [#1763](https://github.com/vegaprotocol/vega/pull/1763) Expiration settlement date for market changed to 30/10/2020-22:59:59
- [#1777](https://github.com/vegaprotocol/vega/pull/1777) Create `README.md`
- [#1764](https://github.com/vegaprotocol/vega/pull/1764) Add proto enum zero value "unspecified" to Interval
- [#1767](https://github.com/vegaprotocol/vega/pull/1767) Feature/1692 order event
- [#1787](https://github.com/vegaprotocol/vega/pull/1787) Feature/1697 account event
- [#1788](https://github.com/vegaprotocol/vega/pull/1788) Check for unspecified Vote value
- [#1794](https://github.com/vegaprotocol/vega/pull/1794) Feature/1696 party event

## 0.19.0

*2020-05-26*

This release fixes a handful of bugs, primarily around order amends and new market governance proposals.

### ✨ Features

- [#1658](https://github.com/vegaprotocol/vega/pull/1658) Add timestamps to proposal API responses
- [#1656](https://github.com/vegaprotocol/vega/pull/1656) Add margin checks to amends
- [#1679](https://github.com/vegaprotocol/vega/pull/1679) Add topology package to map Validator nodes to Vega keypairs

### 🛠 Improvements
- [#1718](https://github.com/vegaprotocol/vega/pull/1718) Fix a case where a party can cancel another party's orders
- [#1662](https://github.com/vegaprotocol/vega/pull/1662) Start moving to event-based architecture internally
- [#1684](https://github.com/vegaprotocol/vega/pull/1684) Fix order expiry handling when `expiresAt` is amended
- [#1686](https://github.com/vegaprotocol/vega/pull/1686) Fix participation stake to have a maximum of 100%
- [#1607](https://github.com/vegaprotocol/vega/pull/1607) Update `gqlgen` dependency to 0.11.3
- [#1711](https://github.com/vegaprotocol/vega/pull/1711) Remove ID from market proposal input
- [#1712](https://github.com/vegaprotocol/vega/pull/1712) `prepareProposal` no longer returns an ID on market proposals
- [#1707](https://github.com/vegaprotocol/vega/pull/1707) Allow overriding default governance parameters via `ldflags`.
- [#1715](https://github.com/vegaprotocol/vega/pull/1715) Compile testing binary with short-lived governance periods

## 0.18.1

*2020-05-13*

### 🛠 Improvements
- [#1649](https://github.com/vegaprotocol/vega/pull/1649)
    Fix github artefact upload CI configuration

## 0.18.0

*2020-05-12*

From this release forward, compiled binaries for multiple platforms will be attached to the release on GitHub.

### ✨ Features

- [#1636](https://github.com/vegaprotocol/vega/pull/1636)
    Add a default GraphQL query complexity limit of 5. Currently configured to 17 on testnet to support Console.
- [#1656](https://github.com/vegaprotocol/vega/pull/1656)
    Add GraphQL queries for governance proposals
- [#1596](https://github.com/vegaprotocol/vega/pull/1596)
    Add builds for multiple architectures to GitHub releases

### 🛠 Improvements
- [#1630](https://github.com/vegaprotocol/vega/pull/1630)
    Fix amends triggering multiple updates to the same order
- [#1564](https://github.com/vegaprotocol/vega/pull/1564)
    Hex encode keys

## 0.17.0

*2020-04-21*

### ✨ Features

- [#1458](https://github.com/vegaprotocol/vega/issues/1458) Add root GraphQL Orders query.
- [#1457](https://github.com/vegaprotocol/vega/issues/1457) Add GraphQL query to list all known parties.
- [#1455](https://github.com/vegaprotocol/vega/issues/1455) Remove party list from stats endpoint.
- [#1448](https://github.com/vegaprotocol/vega/issues/1448) Add `updatedAt` field to orders.

### 🛠 Improvements

- [#1102](https://github.com/vegaprotocol/vega/issues/1102) Return full Market details in nested GraphQL queries.
- [#1466](https://github.com/vegaprotocol/vega/issues/1466) Flush orders before trades. This fixes a rare scenario where a trade can be available through the API, but not the order that triggered it.
- [#1491](https://github.com/vegaprotocol/vega/issues/1491) Fix `OrdersByMarket` and `OrdersByParty` 'Open' parameter.
- [#1472](https://github.com/vegaprotocol/vega/issues/1472) Fix Orders by the same party matching.

### Upcoming changes

This release contains the initial partial implementation of Governance. This will be finished and documented in 0.18.0.

## 0.16.2

*2020-04-16*

### 🛠 Improvements

- [#1545](https://github.com/vegaprotocol/vega/pull/1545) Improve error handling in `Prepare*Order` requests

## 0.16.1

*2020-04-15*

### 🛠 Improvements

- [!651](https://gitlab.com/vega-protocol/trading-core/-/merge_requests/651) Prevent bad ED25519 key length causing node panic.

## 0.16.0

*2020-03-02*

### ✨ Features

- The new authentication service is in place. The existing authentication service is now deprecated and will be removed in the next release.

### 🛠 Improvements

- [!609](https://gitlab.com/vega-protocol/trading-core/-/merge_requests/609) Show trades resulting from Orders created by the network (for example close outs) in the API.
- [!604](https://gitlab.com/vega-protocol/trading-core/-/merge_requests/604) Add `lastMarketPrice` settlement.
- [!614](https://gitlab.com/vega-protocol/trading-core/-/merge_requests/614) Fix casing of Order parameter `timeInForce`.
- [!615](https://gitlab.com/vega-protocol/trading-core/-/merge_requests/615) Add new order statuses, `Rejected` and `PartiallyFilled`.
- [!622](https://gitlab.com/vega-protocol/trading-core/-/merge_requests/622) GraphQL: Change Buyer and Seller properties on Trades from string to Party.
- [!599](https://gitlab.com/vega-protocol/trading-core/-/merge_requests/599) Pin Market IDs to fixed values.
- [!603](https://gitlab.com/vega-protocol/trading-core/-/merge_requests/603), [!611](https://gitlab.com/vega-protocol/trading-core/-/merge_requests/611) Remove `NotifyTraderAccount` from API documentation.
- [!624](https://gitlab.com/vega-protocol/trading-core/-/merge_requests/624) Add protobuf validators to API requests.
- [!595](https://gitlab.com/vega-protocol/trading-core/-/merge_requests/595), [!621](https://gitlab.com/vega-protocol/trading-core/-/merge_requests/621), [!623](https://gitlab.com/vega-protocol/trading-core/-/merge_requests/623) Fix a flaky integration test.
- [!601](https://gitlab.com/vega-protocol/trading-core/-/merge_requests/601) Improve matching engine coverage.
- [!612](https://gitlab.com/vega-protocol/trading-core/-/merge_requests/612) Improve collateral engine test coverage.<|MERGE_RESOLUTION|>--- conflicted
+++ resolved
@@ -52,13 +52,9 @@
 - [4638](https://github.com/vegaprotocol/vega/pull/4638) - CI add option to specify connected changes in other repos
 - [4650](https://github.com/vegaprotocol/vega/pull/4650) - Restore code from rebase and ensure node retries connection with application
 - [4570](https://github.com/vegaprotocol/vega/pull/4570) - Internalize Ethereum Event Forwarder
-<<<<<<< HEAD
-- [4595](https://github.com/vegaprotocol/vega/pull/4595) - Add internal oracle supplying vega time data for time-triggered events
-=======
 - [4663](https://github.com/vegaprotocol/vega/issues/4663) - CI set `qa` build tag when running system tests
 - [4657](https://github.com/vegaprotocol/vega/pull/4657) - Rename `min_lp_stake` to quantum + use it in liquidity provisions
-
->>>>>>> 398437ef
+- [4595](https://github.com/vegaprotocol/vega/pull/4595) - Add internal oracle supplying vega time data for time-triggered events
 
 ### 🐛 Fixes
 - [4521](https://github.com/vegaprotocol/vega/pull/4521) - Better error when trying to use the null-blockchain with an ERC20 asset
