--- conflicted
+++ resolved
@@ -30,26 +30,13 @@
 	GetByParty(party string, params *filters.TradeQueryFilters) ([]*msg.Trade, error)
 	// Get retrieves a trade for a given id.
 	GetByPartyAndId(party string, id string) (*msg.Trade, error)
-<<<<<<< HEAD
 	// Returns current Market price
-=======
-	// Aggregates trades into candles
-	GetCandles(market string, sinceBlock, currentBlock, interval uint64) ([]*msg.Candle, error)
-	// Aggregate trades into a single candle from currentBlock for interval
-	GetCandle(market string, sinceBlock, currentBlock uint64) (*msg.Candle, error)
-	// Returns current market price
->>>>>>> 9eaaf154
 	GetMarkPrice(market string) (uint64, error)
 	// Returns map of Market name to Market buckets
 	GetTradesBySideBuckets(party string) map[string]*MarketBucket
 
-<<<<<<< HEAD
-	// Trades relating to the given orderId for a particular Market
-	//GetByMarketAndOrderId(Market string, orderId string) ([]Trade, error)
-=======
 	// Trades relating to the given orderId for a particular market
 	GetByMarketAndOrderId(market string, orderId string) ([]*msg.Trade, error)
->>>>>>> 9eaaf154
 }
 
 type OrderStore interface {
@@ -79,11 +66,7 @@
 	GetByParty(party string, filters *filters.OrderQueryFilters) ([]*msg.Order, error)
 	// Get retrieves a trade for a given id.
 	GetByPartyAndId(party string, id string) (*msg.Order, error)
-<<<<<<< HEAD
-	// Returns Order Book Depth for a Market
-=======
 	// Returns Order Book Depth for a market
->>>>>>> 9eaaf154
 	GetMarketDepth(market string) (*msg.MarketDepth, error)
 }
 
