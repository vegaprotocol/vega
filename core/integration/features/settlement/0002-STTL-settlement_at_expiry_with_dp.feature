Feature: Test settlement at expiry with decimal places for asset and market (different)

  Background:
    Given time is updated to "2019-11-30T00:00:00Z"
    And the average block duration is "1"

    And the following assets are registered:
      | id  | decimal places |
      | ETH | 5              |

    And the oracle spec for settlement data filtering data from "0xCAFECAFE" named "ethDec20Oracle":
      | property         | type         | binding         |
      | prices.ETH.value | TYPE_INTEGER | settlement data |

    And the oracle spec for trading termination filtering data from "0xCAFECAFE" named "ethDec20Oracle":
      | property           | type         | binding             |
      | trading.terminated | TYPE_BOOLEAN | trading termination |

    And the oracle spec for settlement data filtering data from "0xCAFECAFE1" named "ethDec21Oracle":
      | property         | type         | binding         |
      | prices.ETH.value | TYPE_INTEGER | settlement data |

    And the oracle spec for trading termination filtering data from "0xCAFECAFE1" named "ethDec21Oracle":
      | property           | type         | binding             |
      | trading.terminated | TYPE_BOOLEAN | trading termination |

    And the following network parameters are set:
      | name                                    | value |
      | market.auction.minimumDuration          | 1     |
      | network.markPriceUpdateMaximumFrequency | 0s    |

    And the settlement data decimals for the oracle named "ethDec20Oracle" is given in "2" decimal places
    And the settlement data decimals for the oracle named "ethDec21Oracle" is given in "1" decimal places

    And the fees configuration named "fees-config-1":
      | maker fee | infrastructure fee |
      | 0.005     | 0.02               |
    And the price monitoring named "price-monitoring-1":
      | horizon | probability | auction extension |
      | 1       | 0.99        | 300               |
    And the simple risk model named "simple-risk-model-1":
      | long | short | max move up | min move down | probability of trading |
      | 0.2  | 0.1   | 10000000    | -10000000     | 0.1                    |

    And the markets:
<<<<<<< HEAD
      | id        | quote name | asset | risk model                  | margin calculator         | auction duration | fees          | price monitoring   | data source config | decimal places |
      | ETH/DEC19 | ETH        | ETH   | default-simple-risk-model-3 | default-margin-calculator | 1                | default-none  | default-none       | ethDec20Oracle     | 3              |
      | ETH/DEC21 | ETH        | ETH   | simple-risk-model-1         | default-margin-calculator | 1                | fees-config-1 | price-monitoring-1 | ethDec21Oracle     | 2              |
=======
      | id        | quote name | asset | risk model                  | margin calculator         | auction duration | fees          | price monitoring   | data source config | decimal places | linear slippage factor | quadratic slippage factor |
      | ETH/DEC19 | ETH        | ETH   | default-simple-risk-model-3 | default-margin-calculator | 1                | default-none  | default-none       | ethDec20Oracle     | 3              | 1e6                    | 1e6                       |
      | ETH/DEC21 | ETH        | ETH   | simple-risk-model-1         | default-margin-calculator | 1                | fees-config-1 | price-monitoring-1 | ethDec21Oracle     | 2              | 1e6                    | 1e6                       |
>>>>>>> 1fb5bdff

  Scenario: Order cannot be placed once the market is expired (0002-STTL-001)
    Given the parties deposit on asset's general account the following amount:
      | party  | asset | amount      |
      | party1 | ETH   | 10000000000 |
      | aux1   | ETH   | 10000000000 |
      | aux2   | ETH   | 10000000000 |
      | lpprov | ETH   | 10000000000 |

    When the parties submit the following liquidity provision:
      | id  | party  | market id | commitment amount | fee | side | pegged reference | proportion | offset | lp type    |
      | lp1 | lpprov | ETH/DEC19 | 900000000         | 0.1 | buy  | BID              | 50         | 100    | submission |
      | lp1 | lpprov | ETH/DEC19 | 900000000         | 0.1 | sell | ASK              | 50         | 100    | submission |

    When the parties place the following orders:
      | party | market id | side | volume | price   | resulting trades | type       | tif     | reference |
      | aux1  | ETH/DEC19 | buy  | 1      | 999000  | 0                | TYPE_LIMIT | TIF_GTC | ref-1     |
      | aux2  | ETH/DEC19 | sell | 1      | 1001000 | 0                | TYPE_LIMIT | TIF_GTC | ref-2     |
      | aux1  | ETH/DEC19 | buy  | 1      | 1000000 | 0                | TYPE_LIMIT | TIF_GTC | ref-3     |
      | aux2  | ETH/DEC19 | sell | 1      | 1000000 | 0                | TYPE_LIMIT | TIF_GTC | ref-4     |

    Then the market data for the market "ETH/DEC19" should be:
      | target stake | supplied stake |
      | 110000000    | 900000000      |
    Then the opening auction period ends for market "ETH/DEC19"
    And the mark price should be "1000000" for the market "ETH/DEC19"

    When the oracles broadcast data signed with "0xCAFECAFE":
      | name               | value |
      | trading.terminated | true  |
    And time is updated to "2020-01-01T01:01:01Z"
    Then the market state should be "STATE_TRADING_TERMINATED" for the market "ETH/DEC19"
    Then the oracles broadcast data signed with "0xCAFECAFE":
      | name             | value |
      | prices.ETH.value | 4200  |
    Then time is updated to "2020-01-01T01:01:02Z"

    When the parties place the following orders:
      | party  | market id | side | volume | price   | resulting trades | type       | tif     | reference | error                         |
      | party1 | ETH/DEC19 | sell | 1      | 1000000 | 0                | TYPE_LIMIT | TIF_GTC | ref-7     | OrderError: Invalid Market ID |

  Scenario: Settlement happened when market is being closed - no loss socialisation needed - no insurance taken (0002-STTL-002, 0002-STTL-007, 0005-COLL-002, 0015-INSR-002)
    Given the initial insurance pool balance is "1000000000" for all the markets
    Given the parties deposit on asset's general account the following amount:
      | party    | asset | amount         |
      | party1   | ETH   | 1000000000     |
      | party2   | ETH   | 100000000      |
      | party3   | ETH   | 500000000      |
      | aux1     | ETH   | 10000000000    |
      | aux2     | ETH   | 10000000000    |
      | party-lp | ETH   | 10000000000000 |

    And the cumulated balance for all accounts should be worth "10023600000000"

    And the parties submit the following liquidity provision:
      | id  | party    | market id | commitment amount | fee | side | pegged reference | proportion | offset | lp type    |
      | lp1 | party-lp | ETH/DEC19 | 3000000000000     | 0   | buy  | BID              | 50         | 10000  | submission |
      | lp1 | party-lp | ETH/DEC19 | 3000000000000     | 0   | sell | ASK              | 50         | 10000  | amendment  |
      | lp2 | party-lp | ETH/DEC21 | 3000000000000     | 0   | buy  | BID              | 50         | 10000  | submission |
      | lp2 | party-lp | ETH/DEC21 | 3000000000000     | 0   | sell | ASK              | 50         | 10000  | amendment  |

    When the parties place the following orders:
      | party | market id | side | volume | price   | resulting trades | type       | tif     | reference |
      | aux1  | ETH/DEC19 | buy  | 2      | 999000  | 0                | TYPE_LIMIT | TIF_GTC | ref-1     |
      | aux2  | ETH/DEC19 | sell | 2      | 1001000 | 0                | TYPE_LIMIT | TIF_GTC | ref-2     |
      | aux1  | ETH/DEC19 | buy  | 1      | 1000000 | 0                | TYPE_LIMIT | TIF_GTC | ref-3     |
      | aux2  | ETH/DEC19 | sell | 1      | 1000000 | 0                | TYPE_LIMIT | TIF_GTC | ref-4     |

    # Other market
    And the parties place the following orders:
      | party | market id | side | volume | price   | resulting trades | type       | tif     | reference |
      | aux1  | ETH/DEC21 | buy  | 2      | 999000  | 0                | TYPE_LIMIT | TIF_GTC | ref-1     |
      | aux2  | ETH/DEC21 | sell | 2      | 1001000 | 0                | TYPE_LIMIT | TIF_GTC | ref-2     |
      | aux1  | ETH/DEC21 | buy  | 1      | 1000000 | 0                | TYPE_LIMIT | TIF_GTC | ref-3     |
      | aux2  | ETH/DEC21 | sell | 1      | 1000000 | 0                | TYPE_LIMIT | TIF_GTC | ref-4     |

    Then the market data for the market "ETH/DEC19" should be:
      | target stake | supplied stake |
      | 110000000    | 3000000000000  |

    Then the market data for the market "ETH/DEC21" should be:
      | target stake | supplied stake |
      | 2000000000   | 3000000000000  |

    Then the opening auction period ends for market "ETH/DEC19"
    Then the opening auction period ends for market "ETH/DEC21"
    And the mark price should be "1000000" for the market "ETH/DEC19"

    Then the trading mode should be "TRADING_MODE_CONTINUOUS" for the market "ETH/DEC19"
    Then the trading mode should be "TRADING_MODE_CONTINUOUS" for the market "ETH/DEC21"

    And the market state should be "STATE_ACTIVE" for the market "ETH/DEC19"
    And the market state should be "STATE_ACTIVE" for the market "ETH/DEC21"

    Then the network moves ahead "2" blocks

    # The market considered here ("ETH/DEC19") relies on "0xCAFECAFE" oracle, checking that broadcasting events from "0xCAFECAFE1" should have no effect on it apart from insurance pool transfer
    And the oracles broadcast data signed with "0xCAFECAFE1":
      | name               | value |
      | trading.terminated | true  |

    And the network moves ahead "2" blocks

    Then the market state should be "STATE_ACTIVE" for the market "ETH/DEC19"
    Then the market state should be "STATE_TRADING_TERMINATED" for the market "ETH/DEC21"

    When the oracles broadcast data signed with "0xCAFECAFE1":
      | name             | value  |
      | prices.ETH.value | 200000 |

    And the network moves ahead "2" blocks

    Then the market state should be "STATE_ACTIVE" for the market "ETH/DEC19"

    When the parties place the following orders with ticks:
      | party  | market id | side | volume | price   | resulting trades | type       | tif     | reference |
      | party1 | ETH/DEC19 | sell | 2      | 1000000 | 0                | TYPE_LIMIT | TIF_GTC | ref-1     |
      | party2 | ETH/DEC19 | buy  | 1      | 1000000 | 1                | TYPE_LIMIT | TIF_GTC | ref-2     |
      | party3 | ETH/DEC19 | buy  | 1      | 1000000 | 1                | TYPE_LIMIT | TIF_GTC | ref-3     |

    And the following trades should be executed:
      | buyer  | price   | size | seller |
      | party2 | 1000000 | 1    | party1 |
      | party3 | 1000000 | 1    | party1 |

    Then the parties should have the following account balances:
      | party  | asset | market id | margin   | general   |
      | party1 | ETH   | ETH/DEC19 | 24000000 | 976000000 |
      | party2 | ETH   | ETH/DEC19 | 13200000 | 86800000  |
      | party3 | ETH   | ETH/DEC19 | 13200000 | 486800000 |
    And the settlement account should have a balance of "0" for the market "ETH/DEC19"
    And the cumulated balance for all accounts should be worth "10023600000000"

    # Close positions by aux parties
    When the parties place the following orders:
      | party | market id | side | volume | price   | resulting trades | type       | tif     |
      | aux1  | ETH/DEC19 | sell | 1      | 1000000 | 0                | TYPE_LIMIT | TIF_GTC |
      | aux2  | ETH/DEC19 | buy  | 1      | 1000000 | 1                | TYPE_LIMIT | TIF_GTC |


    Then the parties should have the following profit and loss:
      | party  | volume | unrealised pnl | realised pnl |
      | party1 | -2     | 0              | 0            |
      | party2 | 1      | 0              | 0            |
      | party3 | 1      | 0              | 0            |

    When the oracles broadcast data signed with "0xCAFECAFE":
      | name               | value |
      | trading.terminated | true  |

    # Order can't be placed after oracle data is received (expecting party positions to remain unchanged)
    When the parties place the following orders:
      | party  | market id | side | volume | price   | resulting trades | type       | tif     | error               |
      | party3 | ETH/DEC19 | buy  | 1      | 2000000 | 0                | TYPE_LIMIT | TIF_GTC | trading not allowed |

    And time is updated to "2020-01-01T01:01:01Z"

    Then the parties should have the following profit and loss:
      | party  | volume | unrealised pnl | realised pnl |
      | party1 | -2     | 0              | 0            |
      | party2 | 1      | 0              | 0            |
      | party3 | 1      | 0              | 0            |

    Then the market state should be "STATE_TRADING_TERMINATED" for the market "ETH/DEC19"
    Then the oracles broadcast data signed with "0xCAFECAFE":
      | name             | value |
      | prices.ETH.value | 4200  |

    Then time is updated to "2020-01-01T01:01:02Z"

    Then the parties place the following orders:
      | party  | market id | side | volume | price   | resulting trades | type       | tif     | reference | error                         |
      | party1 | ETH/DEC19 | sell | 1      | 1000000 | 0                | TYPE_LIMIT | TIF_GTC | ref-1     | OrderError: Invalid Market ID |

    And the parties should have the following account balances:
      | party  | asset | market id | margin | general    |
      | party1 | ETH   | ETH/DEC19 | 0      | 1191600000 |
      | party2 | ETH   | ETH/DEC19 | 0      | 4200000    |
      | party3 | ETH   | ETH/DEC19 | 0      | 404200000  |

    And the cumulated balance for all accounts should be worth "10023600000000"
    And the insurance pool balance should be "0" for the market "ETH/DEC19"
    And the network treasury balance should be "2000000000" for the asset "ETH"
    And the insurance pool balance should be "0" for the market "ETH/DEC21"

  Scenario: Same as above, but the other market already terminated before the end of scenario, expecting 0 balances in per market insurance pools - all should go to per asset insurance pool (0002-STTL-additional-tests, 0005-COLL-002, 0015-INSR-002, 0032-PRIM-018)

    Given the initial insurance pool balance is "1000000000" for all the markets
    Given the parties deposit on asset's general account the following amount:
      | party    | asset | amount         |
      | party1   | ETH   | 1000000000     |
      | party2   | ETH   | 100000000      |
      | party3   | ETH   | 500000000      |
      | aux1     | ETH   | 10000000000    |
      | aux2     | ETH   | 10000000000    |
      | party-lp | ETH   | 10000000000000 |
      | lpprov   | ETH   | 10000000000000 |

    And the cumulated balance for all accounts should be worth "20023600000000"

    And the parties submit the following liquidity provision:
      | id  | party    | market id | commitment amount | fee | side | pegged reference | proportion | offset | lp type    |
      | lp1 | party-lp | ETH/DEC19 | 3000000000000     | 0   | buy  | BID              | 50         | 10000  | submission |
      | lp1 | party-lp | ETH/DEC19 | 3000000000000     | 0   | sell | ASK              | 50         | 10000  | amendment  |
      | lp2 | lpprov   | ETH/DEC21 | 3000000000000     | 0   | buy  | BID              | 50         | 10000  | submission |
      | lp2 | lpprov   | ETH/DEC21 | 3000000000000     | 0   | sell | ASK              | 50         | 10000  | amendment  |

    When the parties place the following orders:
      | party | market id | side | volume | price   | resulting trades | type       | tif     | reference |
      | aux1  | ETH/DEC19 | buy  | 1      | 999000  | 0                | TYPE_LIMIT | TIF_GTC | ref-1     |
      | aux2  | ETH/DEC19 | sell | 1      | 1001000 | 0                | TYPE_LIMIT | TIF_GTC | ref-2     |
      | aux1  | ETH/DEC19 | buy  | 1      | 1000000 | 0                | TYPE_LIMIT | TIF_GTC | ref-3     |
      | aux2  | ETH/DEC19 | sell | 1      | 1000000 | 0                | TYPE_LIMIT | TIF_GTC | ref-4     |

    # Other market
    And the parties place the following orders:
      | party | market id | side | volume | price  | resulting trades | type       | tif     | reference |
      | aux1  | ETH/DEC21 | buy  | 1      | 99900  | 0                | TYPE_LIMIT | TIF_GTC | ref-1     |
      | aux2  | ETH/DEC21 | sell | 1      | 100100 | 0                | TYPE_LIMIT | TIF_GTC | ref-2     |
      | aux1  | ETH/DEC21 | buy  | 1      | 100000 | 0                | TYPE_LIMIT | TIF_GTC | ref-3     |
      | aux2  | ETH/DEC21 | sell | 1      | 100000 | 0                | TYPE_LIMIT | TIF_GTC | ref-4     |

    Then the market data for the market "ETH/DEC19" should be:
      | target stake | supplied stake |
      | 110000000    | 3000000000000  |
    Then the market data for the market "ETH/DEC21" should be:
      | target stake | supplied stake |
      | 200000000    | 3000000000000  |
    Then the opening auction period ends for market "ETH/DEC19"
    And the mark price should be "1000000" for the market "ETH/DEC19"

    Then the trading mode should be "TRADING_MODE_CONTINUOUS" for the market "ETH/DEC19"
    And the trading mode should be "TRADING_MODE_CONTINUOUS" for the market "ETH/DEC21"
    And the market state should be "STATE_ACTIVE" for the market "ETH/DEC19"
    And the market state should be "STATE_ACTIVE" for the market "ETH/DEC21"

    Then the parties place the following orders:
      | party | market id | side | volume | price  | resulting trades | type       | tif     | reference |
      | aux2  | ETH/DEC21 | buy  | 1      | 100000 | 0                | TYPE_LIMIT | TIF_GTC | ref-2     |
      | aux1  | ETH/DEC21 | sell | 1      | 100000 | 1                | TYPE_LIMIT | TIF_GTC | ref-3     |

    And the market data for the market "ETH/DEC21" should be:
      | mark price | trading mode            | horizon | min bound | max bound | target stake | supplied stake | open interest | best static bid price | static mid price | best static offer price |
      | 100000     | TRADING_MODE_CONTINUOUS | 1       | 90001     | 110000    | 200000000    | 3000000000000  | 0             | 99900                 | 100000           | 100100                  |

    Then the network moves ahead "2" blocks

    # The market considered here ("ETH/DEC19") relies on "0xCAFECAFE" oracle, checking that broadcasting events from "0xCAFECAFE1" should have no effect on it apart from insurance pool transfer
    And the oracles broadcast data signed with "0xCAFECAFE1":
      | name               | value |
      | trading.terminated | true  |

    And the network moves ahead "2" blocks

    Then the market state should be "STATE_ACTIVE" for the market "ETH/DEC19"
    Then the market state should be "STATE_TRADING_TERMINATED" for the market "ETH/DEC21"

    And the insurance pool balance should be "1000000000" for the market "ETH/DEC21"
    And the insurance pool balance should be "1000000000" for the market "ETH/DEC19"
    And the network treasury balance should be "0" for the asset "ETH"

    When the oracles broadcast data signed with "0xCAFECAFE1":
      | name             | value |
      | prices.ETH.value | 70000 |

    # settlement price is 70000 which is outside price monitoring bounds, and this will not trigger auction
    And the trading mode should be "TRADING_MODE_CONTINUOUS" for the market "ETH/DEC21"
    Then the market state should be "STATE_SETTLED" for the market "ETH/DEC21"
    And the network moves ahead "1" blocks
    And the insurance pool balance should be "0" for the market "ETH/DEC21"
    And the insurance pool balance should be "1500000000" for the market "ETH/DEC19"
    And the network treasury balance should be "500000000" for the asset "ETH"

    Then the market state should be "STATE_ACTIVE" for the market "ETH/DEC19"


    When the parties place the following orders:
      | party  | market id | side | volume | price   | resulting trades | type       | tif     | reference |
      | party1 | ETH/DEC19 | sell | 2      | 1000000 | 0                | TYPE_LIMIT | TIF_GTC | ref-1     |
      | party2 | ETH/DEC19 | buy  | 1      | 1000000 | 1                | TYPE_LIMIT | TIF_GTC | ref-2     |
      | party3 | ETH/DEC19 | buy  | 1      | 1000000 | 1                | TYPE_LIMIT | TIF_GTC | ref-3     |

    And the cumulated balance for all accounts should be worth "20023600000000"

    # Close positions by aux parties
    When the parties place the following orders with ticks:
      | party | market id | side | volume | price   | resulting trades | type       | tif     |
      | aux1  | ETH/DEC19 | sell | 1      | 1000000 | 0                | TYPE_LIMIT | TIF_GTC |
      | aux2  | ETH/DEC19 | buy  | 1      | 1000000 | 1                | TYPE_LIMIT | TIF_GTC |

    When the oracles broadcast data signed with "0xCAFECAFE":
      | name               | value |
      | trading.terminated | true  |

    And time is updated to "2020-01-01T01:01:01Z"

    Then the market state should be "STATE_TRADING_TERMINATED" for the market "ETH/DEC19"
    Then the oracles broadcast data signed with "0xCAFECAFE":
      | name             | value |
      | prices.ETH.value | 4200  |

    Then time is updated to "2020-01-01T01:01:02Z"

    Then the parties place the following orders:
      | party  | market id | side | volume | price   | resulting trades | type       | tif     | reference | error                         |
      | party1 | ETH/DEC19 | sell | 1      | 1000000 | 0                | TYPE_LIMIT | TIF_GTC | ref-1     | OrderError: Invalid Market ID |

    And the parties should have the following account balances:
      | party  | asset | market id | margin | general    |
      | party1 | ETH   | ETH/DEC19 | 0      | 1191600000 |
      | party2 | ETH   | ETH/DEC19 | 0      | 4200000    |
      | party3 | ETH   | ETH/DEC19 | 0      | 404200000  |

    And the cumulated balance for all accounts should be worth "20023600000000"
    And the insurance pool balance should be "0" for the market "ETH/DEC19"
    And the insurance pool balance should be "0" for the market "ETH/DEC21"
    And the network treasury balance should be "2000000000" for the asset "ETH"

  Scenario: Settlement happened when market is being closed - no loss socialisation needed - insurance covers losses (0002-STTL-008)
    Given the initial insurance pool balance is "100000000" for all the markets
    Given the parties deposit on asset's general account the following amount:
      | party    | asset | amount         |
      | party1   | ETH   | 1000000000     |
      | party2   | ETH   | 100000000      |
      | aux1     | ETH   | 10000000000    |
      | aux2     | ETH   | 10000000000    |
      | party-lp | ETH   | 10000000000000 |
    And the parties submit the following liquidity provision:
      | id  | party    | market id | commitment amount | fee | side | pegged reference | proportion | offset | lp type    |
      | lp1 | party-lp | ETH/DEC19 | 3000000000000     | 0   | buy  | BID              | 50         | 10000  | submission |
      | lp1 | party-lp | ETH/DEC19 | 3000000000000     | 0   | sell | ASK              | 50         | 10000  | amendment  |
      | lp2 | party-lp | ETH/DEC21 | 3000000000000     | 0   | buy  | BID              | 50         | 10000  | submission |
      | lp2 | party-lp | ETH/DEC21 | 3000000000000     | 0   | sell | ASK              | 50         | 10000  | amendment  |

    When the parties place the following orders:
      | party | market id | side | volume | price   | resulting trades | type       | tif     | reference |
      | aux1  | ETH/DEC19 | buy  | 1      | 999000  | 0                | TYPE_LIMIT | TIF_GTC | ref-1     |
      | aux2  | ETH/DEC19 | sell | 1      | 1001000 | 0                | TYPE_LIMIT | TIF_GTC | ref-2     |
      | aux1  | ETH/DEC19 | buy  | 1      | 1000000 | 0                | TYPE_LIMIT | TIF_GTC | ref-3     |
      | aux2  | ETH/DEC19 | sell | 1      | 1000000 | 0                | TYPE_LIMIT | TIF_GTC | ref-4     |

    # Other market
    And the parties place the following orders:
      | party | market id | side | volume | price   | resulting trades | type       | tif     | reference |
      | aux1  | ETH/DEC21 | buy  | 1      | 999000  | 0                | TYPE_LIMIT | TIF_GTC | ref-1     |
      | aux2  | ETH/DEC21 | sell | 1      | 1001000 | 0                | TYPE_LIMIT | TIF_GTC | ref-2     |
      | aux1  | ETH/DEC21 | buy  | 1      | 1000000 | 0                | TYPE_LIMIT | TIF_GTC | ref-3     |
      | aux2  | ETH/DEC21 | sell | 1      | 1000000 | 0                | TYPE_LIMIT | TIF_GTC | ref-4     |

    Then the opening auction period ends for market "ETH/DEC19"
    Then the opening auction period ends for market "ETH/DEC21"

    And the mark price should be "1000000" for the market "ETH/DEC19"

    And the trading mode should be "TRADING_MODE_CONTINUOUS" for the market "ETH/DEC19"
    And the trading mode should be "TRADING_MODE_CONTINUOUS" for the market "ETH/DEC21"

    When the parties place the following orders:
      | party  | market id | side | volume | price   | resulting trades | type       | tif     | reference |
      | party1 | ETH/DEC19 | sell | 2      | 1000000 | 0                | TYPE_LIMIT | TIF_GTC | ref-1     |
      | party2 | ETH/DEC19 | buy  | 2      | 1000000 | 1                | TYPE_LIMIT | TIF_GTC | ref-2     |

    Then the parties should have the following account balances:
      | party  | asset | market id | margin   | general   |
      | party1 | ETH   | ETH/DEC19 | 24000000 | 976000000 |
      | party2 | ETH   | ETH/DEC19 | 26400000 | 73600000  |

    And the settlement account should have a balance of "0" for the market "ETH/DEC19"
    And the cumulated balance for all accounts should be worth "10021300000000"

    # Close positions by aux parties
    When the parties place the following orders with ticks:
      | party | market id | side | volume | price   | resulting trades | type       | tif     |
      | aux1  | ETH/DEC19 | sell | 1      | 1000000 | 0                | TYPE_LIMIT | TIF_GTC |
      | aux2  | ETH/DEC19 | buy  | 1      | 1000000 | 1                | TYPE_LIMIT | TIF_GTC |

    When the oracles broadcast data signed with "0xCAFECAFE":
      | name               | value |
      | trading.terminated | true  |
    And time is updated to "2020-01-01T01:01:01Z"
    Then the market state should be "STATE_TRADING_TERMINATED" for the market "ETH/DEC19"
    Then the oracles broadcast data signed with "0xCAFECAFE":
      | name             | value |
      | prices.ETH.value | 4200  |
    Then time is updated to "2020-01-01T01:01:02Z"

    And the parties should have the following account balances:
      | party  | asset | market id | margin | general    |
      | party1 | ETH   | ETH/DEC19 | 0      | 1191600000 |
      | party2 | ETH   | ETH/DEC19 | 0      | 0          |

    And the cumulated balance for all accounts should be worth "10021300000000"
    And the insurance pool balance should be "0" for the market "ETH/DEC19"
    # 916 were taken from the insurance pool to cover the losses of party 2, the remaining is split between global and the other market
    And the network treasury balance should be "4200000" for the asset "ETH"
    And the insurance pool balance should be "104200000" for the market "ETH/DEC21"

  Scenario: Settlement happened when market is being closed - loss socialisation in action - insurance doesn't cover all losses (0002-STTL-009)
    Given the initial insurance pool balance is "50000000" for all the markets
    Given the parties deposit on asset's general account the following amount:
      | party    | asset | amount         |
      | party1   | ETH   | 1000000000     |
      | party2   | ETH   | 100000000      |
      | aux1     | ETH   | 100000000000   |
      | aux2     | ETH   | 100000000000   |
      | party-lp | ETH   | 10000000000000 |
    And the cumulated balance for all accounts should be worth "10201200000000"

    And the parties submit the following liquidity provision:
      | id  | party    | market id | commitment amount | fee | side | pegged reference | proportion | offset | lp type    |
      | lp1 | party-lp | ETH/DEC19 | 3000000000000     | 0   | buy  | BID              | 50         | 10000  | submission |
      | lp1 | party-lp | ETH/DEC19 | 3000000000000     | 0   | sell | ASK              | 50         | 10000  | amendment  |
      | lp2 | party-lp | ETH/DEC21 | 3000000000000     | 0   | buy  | BID              | 50         | 10000  | submission |
      | lp2 | party-lp | ETH/DEC21 | 3000000000000     | 0   | sell | ASK              | 50         | 10000  | amendment  |

    When the parties place the following orders:
      | party | market id | side | volume | price   | resulting trades | type       | tif     | reference |
      | aux1  | ETH/DEC19 | buy  | 1      | 999000  | 0                | TYPE_LIMIT | TIF_GTC | ref-1     |
      | aux2  | ETH/DEC19 | sell | 1      | 1001000 | 0                | TYPE_LIMIT | TIF_GTC | ref-2     |
      | aux1  | ETH/DEC19 | buy  | 2      | 1000000 | 0                | TYPE_LIMIT | TIF_GTC | ref-3     |
      | aux2  | ETH/DEC19 | sell | 2      | 1000000 | 0                | TYPE_LIMIT | TIF_GTC | ref-4     |

    # Other market
    And the parties place the following orders:
      | party | market id | side | volume | price   | resulting trades | type       | tif     | reference |
      | aux1  | ETH/DEC21 | buy  | 1      | 999000  | 0                | TYPE_LIMIT | TIF_GTC | ref-1     |
      | aux2  | ETH/DEC21 | sell | 1      | 1001000 | 0                | TYPE_LIMIT | TIF_GTC | ref-2     |
      | aux1  | ETH/DEC21 | buy  | 2      | 1000000 | 0                | TYPE_LIMIT | TIF_GTC | ref-3     |
      | aux2  | ETH/DEC21 | sell | 2      | 1000000 | 0                | TYPE_LIMIT | TIF_GTC | ref-4     |

    Then the opening auction period ends for market "ETH/DEC19"
    Then the opening auction period ends for market "ETH/DEC21"

    And the mark price should be "1000000" for the market "ETH/DEC19"

    And the trading mode should be "TRADING_MODE_CONTINUOUS" for the market "ETH/DEC19"
    And the trading mode should be "TRADING_MODE_CONTINUOUS" for the market "ETH/DEC21"

    When the parties place the following orders with ticks:
      | party  | market id | side | volume | price   | resulting trades | type       | tif     | reference |
      | party1 | ETH/DEC19 | sell | 2      | 1000000 | 0                | TYPE_LIMIT | TIF_GTC | ref-1     |
      | party2 | ETH/DEC19 | buy  | 2      | 1000000 | 1                | TYPE_LIMIT | TIF_GTC | ref-2     |
    Then the parties should have the following account balances:
      | party  | asset | market id | margin   | general   |
      | party1 | ETH   | ETH/DEC19 | 24000000 | 976000000 |
      | party2 | ETH   | ETH/DEC19 | 26400000 | 73600000  |
    And the settlement account should have a balance of "0" for the market "ETH/DEC19"
    And the cumulated balance for all accounts should be worth "10201200000000"

    When the oracles broadcast data signed with "0xCAFECAFE":
      | name               | value |
      | trading.terminated | true  |

    And time is updated to "2020-01-01T01:01:01Z"
    Then the market state should be "STATE_TRADING_TERMINATED" for the market "ETH/DEC19"
    When the oracles broadcast data signed with "0xCAFECAFE":
      | name             | value |
      | prices.ETH.value | 4200  |
    And time is updated to "2020-01-01T01:01:02Z"


    # 416 missing, but party1 & aux1 get a haircut of 209 each due to flooring
    And the parties should have the following account balances:
      | party  | asset | market id | margin | general    |
      | party1 | ETH   | ETH/DEC19 | 0      | 1170800001 |
      | party2 | ETH   | ETH/DEC19 | 0      | 0          |
    And the cumulated balance for all accounts should be worth "10201200000000"
    And the insurance pool balance should be "0" for the market "ETH/DEC19"
    # 500 were taken from the insurance pool to cover the losses of party 2, still not enough to cover losses of (1000-42)*2 for party2
    And the network treasury balance should be "0" for the asset "ETH"
    And the insurance pool balance should be "50000000" for the market "ETH/DEC21"

  Scenario: Settlement happened when market is being closed whilst being suspended (due to protective auction) - loss socialisation in action - insurance doesn't covers all losses (0002-STTL-004, 0002-STTL-009)

    Given the initial insurance pool balance is "50000000" for all the markets
    Given the parties deposit on asset's general account the following amount:
      | party    | asset | amount         |
      | party1   | ETH   | 1000000000     |
      | party2   | ETH   | 100000000      |
      | aux1     | ETH   | 100000000000   |
      | aux2     | ETH   | 100000000000   |
      | party-lp | ETH   | 10000000000000 |
    And the cumulated balance for all accounts should be worth "10201200000000"

    And the parties submit the following liquidity provision:
      | id  | party    | market id | commitment amount | fee | side | pegged reference | proportion | offset | lp type    |
      | lp1 | party-lp | ETH/DEC21 | 3000000000000     | 0   | buy  | BID              | 50         | 1000   | submission |
      | lp1 | party-lp | ETH/DEC21 | 3000000000000     | 0   | sell | ASK              | 50         | 1000   | amendment  |

    When the parties place the following orders:
      | party | market id | side | volume | price  | resulting trades | type       | tif     | reference |
      | aux1  | ETH/DEC21 | buy  | 1      | 89000  | 0                | TYPE_LIMIT | TIF_GTC | ref-1     |
      | aux2  | ETH/DEC21 | sell | 1      | 111000 | 0                | TYPE_LIMIT | TIF_GTC | ref-2     |
      | aux1  | ETH/DEC21 | buy  | 2      | 100000 | 0                | TYPE_LIMIT | TIF_GTC | ref-3     |
      | aux2  | ETH/DEC21 | sell | 2      | 100000 | 0                | TYPE_LIMIT | TIF_GTC | ref-4     |
    Then the opening auction period ends for market "ETH/DEC21"
    And the mark price should be "100000" for the market "ETH/DEC21"

    And the trading mode should be "TRADING_MODE_CONTINUOUS" for the market "ETH/DEC21"

    When the parties place the following orders with ticks:
      | party  | market id | side | volume | price  | resulting trades | type       | tif     | reference |
      | party1 | ETH/DEC21 | sell | 1      | 100000 | 0                | TYPE_LIMIT | TIF_GTC | ref-5     |
      | party2 | ETH/DEC21 | buy  | 1      | 100000 | 1                | TYPE_LIMIT | TIF_GTC | ref-6     |

    And the mark price should be "100000" for the market "ETH/DEC21"

    Then the parties should have the following profit and loss:
      | party  | volume | unrealised pnl | realised pnl |
      | party1 | -1     | 0              | 0            |
      | party2 | 1      | 0              | 0            |

    And the parties should have the following account balances:
      | party  | asset | market id | margin   | general   |
      | party1 | ETH   | ETH/DEC21 | 25200000 | 975300000 |
      #| party1 | ETH   | ETH/DEC21 | 13200000 | 987300000 |
      | party2 | ETH   | ETH/DEC21 | 37200000 | 60300000  |

    And then the network moves ahead "10" blocks

    When the parties place the following orders with ticks:
      | party  | market id | side | volume | price  | resulting trades | type       | tif     | reference |
      | party1 | ETH/DEC21 | sell | 1      | 110100 | 0                | TYPE_LIMIT | TIF_GTC | ref-7     |
      | party2 | ETH/DEC21 | buy  | 1      | 110100 | 0                | TYPE_LIMIT | TIF_GTC | ref-8     |

    And the trading mode should be "TRADING_MODE_MONITORING_AUCTION" for the market "ETH/DEC21"
    And the market state should be "STATE_SUSPENDED" for the market "ETH/DEC21"

    And then the network moves ahead "10" blocks

    When the oracles broadcast data signed with "0xCAFECAFE1":
      | name               | value |
      | trading.terminated | true  |

    And then the network moves ahead "1" blocks

    Then the market state should be "STATE_TRADING_TERMINATED" for the market "ETH/DEC21"

    And then the network moves ahead "400" blocks

    Then the parties should have the following profit and loss:
      | party  | volume | unrealised pnl | realised pnl |
      | party1 | -1     | 0              | 0            |
      | party2 | 1      | 0              | 0            |

    And then the network moves ahead "10" blocks

    When the oracles broadcast data signed with "0xCAFECAFE1":
      | name             | value |
      | prices.ETH.value | 8000  |

    And then the network moves ahead "10" blocks

    # Check that party positions and overall account balances are the same as before auction start (accounting for a settlement transfer of 200 from party2 to party1)
    Then the parties should have the following profit and loss:
      | party  | volume | unrealised pnl | realised pnl |
      | party1 | -1     | 0              | 0            |
      | party2 | 1      | 0              | 0            |

    And the parties should have the following account balances:
      | party  | asset | market id | margin | general    |
      | party1 | ETH   | ETH/DEC21 | 0      | 1020500000 |
      | party2 | ETH   | ETH/DEC21 | 0      | 77500000   |

    And the cumulated balance for all accounts should be worth "10201200000000"
    And the insurance pool balance should be "0" for the market "ETH/DEC21"
    And the network treasury balance should be "25000000" for the asset "ETH"
    And the insurance pool balance should be "75000000" for the market "ETH/DEC19"


<|MERGE_RESOLUTION|>--- conflicted
+++ resolved
@@ -43,15 +43,9 @@
       | 0.2  | 0.1   | 10000000    | -10000000     | 0.1                    |
 
     And the markets:
-<<<<<<< HEAD
-      | id        | quote name | asset | risk model                  | margin calculator         | auction duration | fees          | price monitoring   | data source config | decimal places |
-      | ETH/DEC19 | ETH        | ETH   | default-simple-risk-model-3 | default-margin-calculator | 1                | default-none  | default-none       | ethDec20Oracle     | 3              |
-      | ETH/DEC21 | ETH        | ETH   | simple-risk-model-1         | default-margin-calculator | 1                | fees-config-1 | price-monitoring-1 | ethDec21Oracle     | 2              |
-=======
       | id        | quote name | asset | risk model                  | margin calculator         | auction duration | fees          | price monitoring   | data source config | decimal places | linear slippage factor | quadratic slippage factor |
       | ETH/DEC19 | ETH        | ETH   | default-simple-risk-model-3 | default-margin-calculator | 1                | default-none  | default-none       | ethDec20Oracle     | 3              | 1e6                    | 1e6                       |
       | ETH/DEC21 | ETH        | ETH   | simple-risk-model-1         | default-margin-calculator | 1                | fees-config-1 | price-monitoring-1 | ethDec21Oracle     | 2              | 1e6                    | 1e6                       |
->>>>>>> 1fb5bdff
 
   Scenario: Order cannot be placed once the market is expired (0002-STTL-001)
     Given the parties deposit on asset's general account the following amount:
