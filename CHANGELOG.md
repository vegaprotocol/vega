# Changelog

## Unreleased 0.73.0

### 🚨 Breaking changes

- [8679](https://github.com/vegaprotocol/vega/issues/8679) - Snapshot configuration `load-from-block-height` no longer accept `-1` as value. To reload from the latest snapshot, it should be valued `0`.
- [8679](https://github.com/vegaprotocol/vega/issues/8679) - Snapshot configuration `snapshot-keep-recent` only accept values from `1` (included) to `10` (included) .
- [8944](https://github.com/vegaprotocol/vega/issues/8944) - Asset ID field on the `ExportLedgerEntriesRequest gRPC API` for exporting ledger entries has changed type to make it optional.
- [9562](https://github.com/vegaprotocol/vega/issues/9562) - `--lite` and `--archive` options to data node have been replaced with `--retention-profile=[archive|conservative|minimal]` with default mode as archive.
- [9258](https://github.com/vegaprotocol/vega/issues/9258) - Rework `GetReferralSetStats` endpoint.
- [9258](https://github.com/vegaprotocol/vega/issues/9258) - Change HTTP endpoint from `/volume-discount-stats` to `/volume-discount-program/stats`.
- [9258](https://github.com/vegaprotocol/vega/issues/9258) - Change HTTP endpoint from `/referral-sets/stats/{id}` to `/referral-sets/{id}/stats`.
- [9719](https://github.com/vegaprotocol/vega/issues/9719) - Remove unnecessary fields from referral and volume discount program proposals.

### 🗑️ Deprecation

- [](https://github.com/vegaprotocol/vega/issues/xxxx) -

### 🛠 Improvements

- [9484](https://github.com/vegaprotocol/vega/issues/9484) - Remove network parameters that only provide defaults for market liquidity settings.
- [8718](https://github.com/vegaprotocol/vega/issues/8718) - Emit market data event after setting mark price prior to final settlement.
- [8590](https://github.com/vegaprotocol/vega/issues/8590) - Improved Ethereum oracle support.
- [8754](https://github.com/vegaprotocol/vega/issues/8754) - Introduce Perpetuals and their funding payment calculations.
- [8731](https://github.com/vegaprotocol/vega/issues/8731) - Add liquidity provision `SLA` to governance proposals for spot market.
- [8741](https://github.com/vegaprotocol/vega/issues/8741) - Add a network parameter for disabling `Ethereum` oracles.
- [8600](https://github.com/vegaprotocol/vega/issues/8600) - Clean and refactor data source packages.
- [8845](https://github.com/vegaprotocol/vega/issues/8845) - Add support for network treasury and global insurance accounts.
- [9545](https://github.com/vegaprotocol/vega/issues/9545) - Auto load new segments after load finishes
- [8661](https://github.com/vegaprotocol/vega/issues/8661) - Refactor the snapshot engine to make it testable.
- [8680](https://github.com/vegaprotocol/vega/issues/8680) - Move loading the local snapshot in the initialization steps.
- [8682](https://github.com/vegaprotocol/vega/issues/8682) - Share snapshot by search the metadata database instead of loading the tree.
- [8846](https://github.com/vegaprotocol/vega/issues/8846) - Add support to transfer recurring transfers to metric based reward
- [9549](https://github.com/vegaprotocol/vega/issues/9549) - Update config defaults to better support archive nodes
- [8857](https://github.com/vegaprotocol/vega/issues/8857) - Add a step for getting the balance of the liquidity provider liquidity fee account
- [8847](https://github.com/vegaprotocol/vega/issues/8847) - Implement internal time trigger data source.
- [8895](https://github.com/vegaprotocol/vega/issues/8895) - Allow to set runtime parameters in the SQL Store connection structure
- [9678](https://github.com/vegaprotocol/vega/issues/9678) - Cache and forward referral rewards multiplier and factor multiplier
- [8779](https://github.com/vegaprotocol/vega/issues/8779) - Query all details of liquidity providers via an API.
- [8924](https://github.com/vegaprotocol/vega/issues/8924) - Refactor slightly to remove need to deep clone `proto` types
- [8782](https://github.com/vegaprotocol/vega/issues/8782) - List all active liquidity providers for a market via API.
- [8753](https://github.com/vegaprotocol/vega/issues/8753) - Governance for new market proposal.
- [8752](https://github.com/vegaprotocol/vega/issues/8752) - Add `PERPS` network parameter.
- [8759](https://github.com/vegaprotocol/vega/issues/8759) - Add update market support for `PERPS`.
- [8758](https://github.com/vegaprotocol/vega/issues/8758) - Internal recurring time trigger for `PERPS`.
- [8913](https://github.com/vegaprotocol/vega/issues/8913) - Add business logic for team management.
- [8765](https://github.com/vegaprotocol/vega/issues/8765) - Implement snapshots state for `PERPS`.
- [8918](https://github.com/vegaprotocol/vega/issues/8918) - Implement commands for team management.
- [9401](https://github.com/vegaprotocol/vega/issues/9401) - Use boot strap peers when fetching initial network history segment
- [9670](https://github.com/vegaprotocol/vega/issues/9670) - Do not check destination account exists when validating transfer proposal
- [8960](https://github.com/vegaprotocol/vega/issues/8960) - Improve wiring perpetual markets through governance.
- [8969](https://github.com/vegaprotocol/vega/issues/8969) - Improve wiring of internal time triggers for perpetual markets.
- [9001](https://github.com/vegaprotocol/vega/issues/9001) - Improve wiring of perpetual markets into the data node.
- [8985](https://github.com/vegaprotocol/vega/issues/8985) - Improve snapshot restore of internal time triggers for perpetual markets.
- [9146](https://github.com/vegaprotocol/vega/issues/9146) - Improve `TWAP` for perpetual markets to do calculations incrementally.
- [8817](https://github.com/vegaprotocol/vega/issues/8817) - Add interest term to perpetual funding payment calculation.
- [8755](https://github.com/vegaprotocol/vega/issues/8755) - Improve testing for perpetual settlement and collateral transfers.
- [9319](https://github.com/vegaprotocol/vega/issues/9319) - Introduce product data field in market data for product specific information.
- [8756](https://github.com/vegaprotocol/vega/issues/8756) - Settlement and margin implementation for `PERPS`.
- [8932](https://github.com/vegaprotocol/vega/issues/8932) - Fix range validation of `performanceHysteresisEpochs`
- [8887](https://github.com/vegaprotocol/vega/pull/8887) - Remove differences for snapshot loading when the `nullchain` is used instead of `tendermint`
- [8973](https://github.com/vegaprotocol/vega/issues/8973) - Do some more validation on Ethereum call specifications, add explicit error types to improve reporting
- [8957](https://github.com/vegaprotocol/vega/issues/8957) - Oracle bindings for `PERPS`.
- [8770](https://github.com/vegaprotocol/vega/issues/8770) - Add `PERPS` to integration tests.
- [8763](https://github.com/vegaprotocol/vega/issues/8763) - Periodic settlement data endpoint.
- [8920](https://github.com/vegaprotocol/vega/issues/8920) - Emit events when something happens to teams.
- [8917](https://github.com/vegaprotocol/vega/issues/8917) - Support teams engine snapshots
- [9007](https://github.com/vegaprotocol/vega/issues/9007) - Add reward vesting mechanisms.
- [8914](https://github.com/vegaprotocol/vega/issues/8914) - Add referral network parameters.
- [9023](https://github.com/vegaprotocol/vega/issues/9023) - Add transaction comparison tool.
- [8120](https://github.com/vegaprotocol/vega/issues/8120) - Data node `API` support for spot markets, data and governance.
- [8762](https://github.com/vegaprotocol/vega/issues/8762) - Data node `API` support for perpetual markets, data and governance.
- [8761](https://github.com/vegaprotocol/vega/issues/8761) - Add terminating `PERPS` via governance.
- [9021](https://github.com/vegaprotocol/vega/issues/9021) - Add rejection reason to stop orders.
- [9012](https://github.com/vegaprotocol/vega/issues/9012) - Add governance to update the referral program.
- [9077](https://github.com/vegaprotocol/vega/issues/9077) - Ensure liquidity `SLA` parameters are exposed on markets and proposals
- [9046](https://github.com/vegaprotocol/vega/issues/9046) - Send event on referral engine state change.
- [9045](https://github.com/vegaprotocol/vega/issues/9045) - Snapshot the referral engine.
- [9136](https://github.com/vegaprotocol/vega/issues/9136) - Referral engine returns reward factor for a given party
- [9076](https://github.com/vegaprotocol/vega/issues/9076) - Add current funding rate to market data.
- [1932](https://github.com/vegaprotocol/devops-infra/issues/1932) - Allow configuring an `SQL` statement timeout.
- [9162](https://github.com/vegaprotocol/vega/issues/9162) - Refactor transfers to support new metric based rewards and distribution strategies
- [9163](https://github.com/vegaprotocol/vega/issues/9163) - Refactor reward engine to support the new metric based reward distribution
- [9164](https://github.com/vegaprotocol/vega/issues/9164) - Refactor market activity tracker to support more metrics and history
- [9219](https://github.com/vegaprotocol/vega/issues/9219) - Don't do `IPFS` garbage collection every segment
- [9208](https://github.com/vegaprotocol/vega/issues/9208) - Refactor referral set and teams state
- [9204](https://github.com/vegaprotocol/vega/issues/9204) - Ensure teams names are not duplicates
- [9080](https://github.com/vegaprotocol/vega/issues/9080) - Add support for vested and vesting account in GraphQL
- [9147](https://github.com/vegaprotocol/vega/issues/9147) - Add reward multiplier to vesting engine
- [9593](https://github.com/vegaprotocol/vega/issues/9593) - Version and whether it was taken for a protocol upgrade added to snapshot.
- [9234](https://github.com/vegaprotocol/vega/issues/9234) - Add support for transfers out of the vested account
- [9199](https://github.com/vegaprotocol/vega/issues/9199) - Consider running notional volume to determine referrers and referees tier
- [9214](https://github.com/vegaprotocol/vega/issues/9214) - Add staking tier on referral program
- [9205](https://github.com/vegaprotocol/vega/issues/9205) - Ensure staking requirement when creating / joining referral sets
- [9032](https://github.com/vegaprotocol/vega/issues/9032) - Implement activity streaks.
- [9133](https://github.com/vegaprotocol/vega/issues/9133) - Apply discounts/rewards in fee calculation
- [9281](https://github.com/vegaprotocol/vega/issues/9281) - Add ability to filter funding period data points by the sequence they land in.
- [9254](https://github.com/vegaprotocol/vega/issues/9254) - Add fee discounts to trade API
- [9246](https://github.com/vegaprotocol/vega/issues/9246) - Add rewards multiplier support in the referral engine.
- [9063](https://github.com/vegaprotocol/vega/issues/9063) - Make `calculationTimeStep` a network parameter
- [9167](https://github.com/vegaprotocol/vega/issues/9167) - Rename liquidity network parameters
- [9302](https://github.com/vegaprotocol/vega/issues/9302) - Volume discount program
- [9288](https://github.com/vegaprotocol/vega/issues/9288) - Add check for current epoch to integration tests.
- [9288](https://github.com/vegaprotocol/vega/issues/9288) - Allow integration test time to progress by epoch.
- [9078](https://github.com/vegaprotocol/vega/issues/9078) - Add activity streak `API`.
- [9351](https://github.com/vegaprotocol/vega/issues/9351) - Avoid using strings in market activity tracker snapshot and checkpoint
- [9079](https://github.com/vegaprotocol/vega/issues/9079) - Add API to get the current referral program
- [8916](https://github.com/vegaprotocol/vega/issues/8916) - Add data node `API` for teams.
- [7461](https://github.com/vegaprotocol/vega/issues/7461) - Add endpoint to get transfer by ID.
- [9417](https://github.com/vegaprotocol/vega/issues/9417) - Add additional filters for referral set `APIs`.
- [9375](https://github.com/vegaprotocol/vega/issues/9375) - Apply SLA parameters at epoch boundary.
- [9279](https://github.com/vegaprotocol/vega/issues/9279) - Remove checks for best bid/ask when leaving opening auction.
- [9456](https://github.com/vegaprotocol/vega/issues/9456) - Add liquidity `SLA` parameters to `NewMarket` and `UpdateMarketConfiguration` proposals in `GraphQL`.
- [9408](https://github.com/vegaprotocol/vega/issues/9408) - Check for integer overflow in pagination.
- [5176](https://github.com/vegaprotocol/vega/issues/5176) - Check for duplicate asset registration in integration tests.
- [9496](https://github.com/vegaprotocol/vega/issues/9496) - Added support for new dispatch strategy fields in feature tests
- [9536](https://github.com/vegaprotocol/vega/issues/9536) - Feature tests for average position metric transfers and reward
- [9547](https://github.com/vegaprotocol/vega/issues/9547) - Less disk space is now needed to initialise a data node from network history.
- [8764](https://github.com/vegaprotocol/vega/issues/8764) - Include funding payment in margin and liquidation price estimates for `PERPS`.
- [9519](https://github.com/vegaprotocol/vega/issues/9519) - Fix `oracle_specs` data in the `database` that was inadvertently removed during an earlier database migration
- [9475](https://github.com/vegaprotocol/vega/issues/9475) - Make `oracle_data` and `oracle_data_oracle_specs` into `hypertables`
- [9478](https://github.com/vegaprotocol/vega/issues/8764) - Add SLA statistics to market data and liquidity provision APIs.
- [9558](https://github.com/vegaprotocol/vega/issues/9558) - Feature tests for relative return metric transfers and reward
- [9559](https://github.com/vegaprotocol/vega/issues/9559) - Feature tests for return volatility metric transfers and reward
- [9564](https://github.com/vegaprotocol/vega/issues/9564) - Fix error message for too many staking tiers.
- [8421](https://github.com/vegaprotocol/vega/issues/8421) - Markets that spend too long in opening auction should be cancelled.
- [9575](https://github.com/vegaprotocol/vega/issues/9575) - Expand SLA statistics by required liquidity and notional volumes.
- [9578](https://github.com/vegaprotocol/vega/issues/9578) - Add spam protection for referral transactions
- [9590](https://github.com/vegaprotocol/vega/issues/9590) - Restore positions for market activity tracker on migration from old version.
- [9589](https://github.com/vegaprotocol/vega/issues/9589) - Add event for funding payments.
- [9460](https://github.com/vegaprotocol/vega/issues/9460) - Add APIs for volume discount program.
- [9628](https://github.com/vegaprotocol/vega/issues/9628) - Upgrade `CometBFT`.
- [9577](https://github.com/vegaprotocol/vega/issues/9577) - Feature test coverage for distribution strategy
- [9542](https://github.com/vegaprotocol/vega/issues/9542) - Ensure all per asset accounts exist after migration
- [8475](https://github.com/vegaprotocol/vega/issues/8475) - Emit margin levels event when margin balance is cleared.
- [9664](https://github.com/vegaprotocol/vega/issues/9664) - Handle pagination of release request with github.
- [9681](https://github.com/vegaprotocol/vega/issues/9681) - Move referral set reward factor to the referral set stats events
- [9708](https://github.com/vegaprotocol/vega/issues/9708) - Use the correct transaction hash when submitting orders through the `nullblockchain`
- [409](https://github.com/vegaprotocol/OctoberACs/issues/409) - Add integration test for team rewards `0056-REWA-106`
- [410](https://github.com/vegaprotocol/OctoberACs/issues/410) - Add integration test for team rewards `0056-REWA-107`
- [411](https://github.com/vegaprotocol/OctoberACs/issues/411) - Add integration test for team rewards `0056-REWA-108`
- [408](https://github.com/vegaprotocol/OctoberACs/issues/408) - Add integration test for team rewards `0056-REWA-105`
- [407](https://github.com/vegaprotocol/OctoberACs/issues/407) - Add integration test for team rewards `0056-REWA-104`
- [406](https://github.com/vegaprotocol/OctoberACs/issues/406) - Add integration test for team rewards `0056-REWA-103`
- [388](https://github.com/vegaprotocol/OctoberACs/issues/388) - Add integration test for `0029-FEES-031`
- [387](https://github.com/vegaprotocol/OctoberACs/issues/387) - Add integration test for `0029-FEES-028`
- [9710](https://github.com/vegaprotocol/vega/issues/9710) - Add config to keep spam and `POW` enabled when using null chain.

### 🐛 Fixes

- [8417](https://github.com/vegaprotocol/vega/issues/8417) - Fix normalisation of Ethereum calls that return structures
- [8719](https://github.com/vegaprotocol/vega/issues/8719) - Do not try to resolve iceberg order if it's not set
- [8721](https://github.com/vegaprotocol/vega/issues/8721) - Fix panic with triggered OCO expiring
- [8751](https://github.com/vegaprotocol/vega/issues/8751) - Fix Ethereum oracle data error event sent with incorrect sequence number
- [8906](https://github.com/vegaprotocol/vega/issues/8906) - Fix Ethereum oracle confirmation height not be used
- [8729](https://github.com/vegaprotocol/vega/issues/8729) - Stop order direction not set in datanode
- [8545](https://github.com/vegaprotocol/vega/issues/8545) - Block Explorer pagination does not order correctly.
- [8748](https://github.com/vegaprotocol/vega/issues/8748) - `ListSuccessorMarkets` does not return results.
- [8749](https://github.com/vegaprotocol/vega/issues/8749) - Ensure stop order expiry is in the future
- [9337](https://github.com/vegaprotocol/vega/issues/9337) - Non deterministic ordering of vesting ledger events
- [8773](https://github.com/vegaprotocol/vega/issues/8773) - Fix panic with stop orders
- [9343](https://github.com/vegaprotocol/vega/issues/9343) - Prevent malicious validator submitting Ethereum oracle chain event prior to initial start time
- [8792](https://github.com/vegaprotocol/vega/issues/8792) - Fix panic when starting null block chain node.
- [8739](https://github.com/vegaprotocol/vega/issues/8739) - Cancel orders for rejected markets.
- [9685](https://github.com/vegaprotocol/vega/issues/9685) - All events for core are sent out in a stable order.
- [9594](https://github.com/vegaprotocol/vega/issues/9594) - non deterministic order events on market termination
- [9350](https://github.com/vegaprotocol/vega/issues/9350) - Clear account ledger events causing segment divergence
- [9118](https://github.com/vegaprotocol/vega/issues/9118) - Improve list stop orders error message
- [9406](https://github.com/vegaprotocol/vega/issues/9105) - Fix Ethereum oracle validation failing unexpectedly when using go 1.19
- [9105](https://github.com/vegaprotocol/vega/issues/9105) - Truncate virtual stake decimal places
- [9517](https://github.com/vegaprotocol/vega/issues/9517) - Start and end time stamps in `GetMarketDataHistoryByID` now work as expected.
- [9348](https://github.com/vegaprotocol/vega/issues/9348) - Nil pointer error in Ethereum call engine when running with null block chain
- [8800](https://github.com/vegaprotocol/vega/issues/8800) - `expiresAt` is always null in the Stop Orders `API`.
- [8796](https://github.com/vegaprotocol/vega/issues/8796) - Avoid updating active proposals slice while iterating over it.
- [8631](https://github.com/vegaprotocol/vega/issues/8631) - Prevent duplicate Ethereum call chain event after snapshot start
- [9528](https://github.com/vegaprotocol/vega/issues/9528) - Allow order submission when in governance suspended auction.
- [8679](https://github.com/vegaprotocol/vega/issues/8679) - Disallow snapshot state-sync if local snapshots exist
- [8364](https://github.com/vegaprotocol/vega/issues/8364) - Initialising from network history not working after database wipe
- [8827](https://github.com/vegaprotocol/vega/issues/8827) - Add block height validation to validator initiated transactions and pruning to the `pow` engine cache
- [8836](https://github.com/vegaprotocol/vega/issues/8836) - Fix enactment of market update state
- [8848](https://github.com/vegaprotocol/vega/issues/8848) - Handle the case where the market is terminated and the epoch ends at the same block.
- [8853](https://github.com/vegaprotocol/vega/issues/8853) - Liquidity provision amendment bug fixes
- [8862](https://github.com/vegaprotocol/vega/issues/8862) - Fix settlement via governance
- [9088](https://github.com/vegaprotocol/vega/issues/9088) - Include error field in `contractCall` snapshot.
- [8854](https://github.com/vegaprotocol/vega/issues/8854) - Add liquidity `v2` snapshots to the list of providers
- [8772](https://github.com/vegaprotocol/vega/issues/8772) - Checkpoint panic on successor markets.
- [8962](https://github.com/vegaprotocol/vega/issues/8962) - Refreshed pegged iceberg orders remain tracked as pegged orders.
- [8837](https://github.com/vegaprotocol/vega/issues/8837) - Remove successor entries from snapshot if they will be removed next tick.
- [8868](https://github.com/vegaprotocol/vega/issues/8868) - Fix `oracle_specs` table null value error.
- [9038](https://github.com/vegaprotocol/vega/issues/9038) - New market proposals are no longer in both the active and enacted slices to prevent pointer sharing.
- [8878](https://github.com/vegaprotocol/vega/issues/8878) - Fix amend to consider market decimals when checking for sufficient funds.
- [8698](https://github.com/vegaprotocol/vega/issues/8698) - Final settlement rounding can be off by a 1 factor instead of just one.
- [9113](https://github.com/vegaprotocol/vega/issues/9113) - Only add pending signatures to the retry list when the notary engine snapshot restores.
- [8861](https://github.com/vegaprotocol/vega/issues/8861) - Fix successor proposals never leaving proposed state.
- [9086](https://github.com/vegaprotocol/vega/issues/9086) - Set identifier generator during perpetual settlement for closed out orders.
- [8884](https://github.com/vegaprotocol/vega/issues/8884) - Do not assume `\n` is present on the first read chunk of the input
- [8477](https://github.com/vegaprotocol/vega/issues/8477) - Do not allow opening auction duration of 0
- [9272](https://github.com/vegaprotocol/vega/issues/9272) - Fix dead-lock when terminating a perpetual market.
- [8891](https://github.com/vegaprotocol/vega/issues/8891) - Emit market update event when resuming via governance
- [8874](https://github.com/vegaprotocol/vega/issues/8874) - Database migration can fail when rolling back and migrating up again.
- [8855](https://github.com/vegaprotocol/vega/issues/8855) - Preserve reference to parent market when restoring checkpoint data
- [9576](https://github.com/vegaprotocol/vega/issues/9576) - Metric collection during bridge stops no longer causes a panic.
- [8909](https://github.com/vegaprotocol/vega/issues/8909) - initialise id generator for all branches of market state update
- [9004](https://github.com/vegaprotocol/vega/issues/9004) - Clear insurance pools in a deterministic order in successor markets.
- [8908](https://github.com/vegaprotocol/vega/issues/8908) - A rejected parent market should result in all successors getting rejected, too.
- [8953](https://github.com/vegaprotocol/vega/issues/8953) - Fix reward distribution when validator delegate to other validators
- [8898](https://github.com/vegaprotocol/vega/issues/8898) - Fix auction uncrossing handling for spots
- [8968](https://github.com/vegaprotocol/vega/issues/8968) - Fix missing parent reference on checkpoint restore.
- [9009](https://github.com/vegaprotocol/vega/issues/9009) - Fix non determinism in `RollbackParentELS`
- [8945](https://github.com/vegaprotocol/vega/issues/8945) - Expose missing order from the stop order `GraphQL` endpoint.
- [9034](https://github.com/vegaprotocol/vega/issues/9034) - Add missing transfer types to `GraphQL` schema definition.
- [9075](https://github.com/vegaprotocol/vega/issues/9075) - `Oracle Specs API` can fail when oracle data is null.
- [8944](https://github.com/vegaprotocol/vega/issues/8944) - Fix ignoring of asset `ID` in ledger export, and make it optional.
- [8971](https://github.com/vegaprotocol/vega/issues/8971) - Record the epoch start time even in opening auction
- [8992](https://github.com/vegaprotocol/vega/issues/8992) - allow for 0 time step for `SLA` fee calculation
- [9266](https://github.com/vegaprotocol/vega/issues/9266) - Preserve perpetual state when updating product
- [8988](https://github.com/vegaprotocol/vega/issues/8988) - allow amend/cancel of pending liquidity provision
- [8993](https://github.com/vegaprotocol/vega/issues/8993) - handle the case where commitment min time fraction is 1
- [9252](https://github.com/vegaprotocol/vega/issues/9252) - Preserve the order of pegged orders in snapshots.
- [9066](https://github.com/vegaprotocol/vega/issues/9066) - Ensure a party have a liquidity provision before trying to cancel
- [9140](https://github.com/vegaprotocol/vega/issues/9140) - Stop orders table should be a `hypertable` with retention policy.
- [9153](https://github.com/vegaprotocol/vega/issues/9153) - `MTM` win transfers can be less than one.
- [9227](https://github.com/vegaprotocol/vega/issues/9227) - Do not allow market updates that change the product type.
- [9535](https://github.com/vegaprotocol/vega/issues/9535) - Populate referral statistics when loading from a snapshot.
- [9178](https://github.com/vegaprotocol/vega/issues/9178) - Fix LP amendment panic
- [9329](https://github.com/vegaprotocol/vega/issues/9329) - Roll next trigger time forward until after the time that triggered it.
- [9053](https://github.com/vegaprotocol/vega/issues/9053) - Handle settle market events in core positions plug-in.
- [9189](https://github.com/vegaprotocol/vega/issues/9189) - Fix stop orders snapshots
- [9313](https://github.com/vegaprotocol/vega/issues/9313) - `ListLedgerEntries` transfers type filter works as expected with open to and from filters.
- [9198](https://github.com/vegaprotocol/vega/issues/9198) - Fix panic during LP amendment applications
- [9196](https://github.com/vegaprotocol/vega/issues/9196) - `API` documentation should specify the time format.
- [9294](https://github.com/vegaprotocol/vega/issues/9294) - Data node panics when many markets use the same data source
- [9203](https://github.com/vegaprotocol/vega/issues/9203) - Do not remove LPs from the parties map if they are an LP without an open position
- [9202](https://github.com/vegaprotocol/vega/issues/9202) - Fix `ELS` not calculated when leaving opening auction.
- [9276](https://github.com/vegaprotocol/vega/issues/9276) - Properly save stats in the positions snapshot
- [9276](https://github.com/vegaprotocol/vega/issues/9276) - Properly save stats in the positions snapshot
- [9305](https://github.com/vegaprotocol/vega/issues/9305) - Properly propagate `providersFeeCalculationTimeStep` parameter
- [9374](https://github.com/vegaprotocol/vega/issues/9374) - `ListGovernanceData` ignored reference filter.
- [9385](https://github.com/vegaprotocol/vega/issues/9385) - Support deprecated liquidity auction type for compatibility
- [9398](https://github.com/vegaprotocol/vega/issues/9398) - Fix division by zero panic in market liquidity
- [9413](https://github.com/vegaprotocol/vega/issues/9413) - Fix range validation for SLA parameters
- [9332](https://github.com/vegaprotocol/vega/issues/9332) - Ethereum oracles sending data to unintended destinations
- [9447](https://github.com/vegaprotocol/vega/issues/9447) - Store current SLA parameters in the liquidity engine snapshot.
- [9433](https://github.com/vegaprotocol/vega/issues/9433) - fix referral set snapshot
- [9432](https://github.com/vegaprotocol/vega/issues/9432) - fix referral set not saved to database.
- [9449](https://github.com/vegaprotocol/vega/issues/9449) - if expiration is empty, never expire a discount/reward program
- [9263](https://github.com/vegaprotocol/vega/issues/9263) - save dispatch strategy details in the database and allow for its retrieval.
- [9374](https://github.com/vegaprotocol/vega/issues/9374) - `ListGovernanceData` returns an error instead of results.
- [9344](https://github.com/vegaprotocol/vega/issues/9344) - Verify `EthTime` in submitted `ChainEvent` transactions matches the chain.
- [9461](https://github.com/vegaprotocol/vega/issues/9461) - Do not make SLA related transfers for 0 amount.
- [9462](https://github.com/vegaprotocol/vega/issues/9462) - Add missing proposal error `enum` values to the database.
- [9466](https://github.com/vegaprotocol/vega/issues/9466) - `ListReferralSets` returns error when there are no stats available.
- [9341](https://github.com/vegaprotocol/vega/issues/9341) - Fix checkpoint loading
- [9472](https://github.com/vegaprotocol/vega/issues/9472) - `ListTeams` returns error when filtering by referrer or team.
- [9477](https://github.com/vegaprotocol/vega/issues/947y) - Teams data not persisted to the database.
- [9412](https://github.com/vegaprotocol/vega/issues/9412) - Use vote close time for opening auction start time.
- [9487](https://github.com/vegaprotocol/vega/issues/9487) - Reset auction trigger appropriately when market is resumed via governance.
- [9489](https://github.com/vegaprotocol/vega/issues/9489) - A referrer cannot join another team.
- [9441](https://github.com/vegaprotocol/vega/issues/9441) - fix occasional double close of channel in integration tests
- [9074](https://github.com/vegaprotocol/vega/issues/9074) - Fix error response for `CSV` exports.
- [9512](https://github.com/vegaprotocol/vega/issues/9512) - Allow hysteresis period to be set to 0.
- [9526](https://github.com/vegaprotocol/vega/issues/9526) - Rename go enum value `REJECTION_REASON_STOP_ORDER_NOT_CLOSING_THE_POSITION` to match `db` schema
- [8979](https://github.com/vegaprotocol/vega/issues/8979) - Add trusted proxy config and verification for `XFF` header.
- [9530](https://github.com/vegaprotocol/vega/issues/9530) - Referral program end timestamp not correctly displaying in `GraphQL API`.
- [9532](https://github.com/vegaprotocol/vega/issues/9532) - Data node crashes if referral program starts and ends in the same block.
- [9540](https://github.com/vegaprotocol/vega/issues/9540) - Proposals connection errors for `UpdateReferralProgram`.
- [9570](https://github.com/vegaprotocol/vega/issues/9570) - Ledger entry export doesn't work if `dateRange.End` is specified
- [9571](https://github.com/vegaprotocol/vega/issues/9571) - Ledger entry `CSV` export slow even when looking at narrow time window
- [8934](https://github.com/vegaprotocol/vega/issues/8934) - Check for special characters in headers.
- [9609](https://github.com/vegaprotocol/vega/issues/9609) - Do not prompt for funding payments when terminating a perpetual market if we have already processed a trigger.
- [8979](https://github.com/vegaprotocol/vega/issues/8979) - Update `XFF` information in rate limiter documentation.
- [9540](https://github.com/vegaprotocol/vega/issues/9540) - Proposals connection does not resolve `UpdateReferralProgram` proposals correctly.
- [9580](https://github.com/vegaprotocol/vega/issues/9580) - Add program end time validation for referral proposals.
- [9588](https://github.com/vegaprotocol/vega/issues/9588) - Fix snapshot state for referral and volume discount programs.
- [9596](https://github.com/vegaprotocol/vega/issues/9596) - Empty positions and potential positions are excluded from win socialisation.
- [9619](https://github.com/vegaprotocol/vega/issues/9619) - Win socialisation on funding payments should include parties who haven't traded.
- [9624](https://github.com/vegaprotocol/vega/issues/9624) - Fix get returns when window is larger than available returns
- [9634](https://github.com/vegaprotocol/vega/issues/9634) - Do not allow to submit liquidity provision for pending LPs
- [9636](https://github.com/vegaprotocol/vega/issues/9636) - include ersatz validator for validator ranking reward.
- [9655](https://github.com/vegaprotocol/vega/issues/9655) - Make liquidity monitoring parameter required in market proposals validation
- [9280](https://github.com/vegaprotocol/vega/issues/9280) - Fix block height off by one issue.
- [9658](https://github.com/vegaprotocol/vega/issues/9658) - Fix `updateVolumeDiscountProgram` GraphQL resolver.
- [9672](https://github.com/vegaprotocol/vega/issues/9672) - Fix margin being non-zero on `PERPS`, add tests to ensure distressed parties are handled correctly
- [9280](https://github.com/vegaprotocol/vega/issues/9280) - Get block height directly from `blocks` table.
- [9675](https://github.com/vegaprotocol/vega/issues/9675) - Fix snapshot issue with not applying `providersCalculationStep` at epoch start.
- [9693](https://github.com/vegaprotocol/vega/issues/9693) - Add missing validation for general account public key in governance transfer
- [9691](https://github.com/vegaprotocol/vega/issues/9691) - Refactor referral engine snapshot
- [8570](https://github.com/vegaprotocol/vega/issues/8570) - Ensure pagination doesn't trigger a sequential scan on block-explorer transactions table.
- [9704](https://github.com/vegaprotocol/vega/issues/9704) - Fix referral program snapshot
- [9705](https://github.com/vegaprotocol/vega/issues/9705) - Ensure vote events are sent in the same order.
- [9714](https://github.com/vegaprotocol/vega/issues/9714) - Missing data from the fee stats
- [9722](https://github.com/vegaprotocol/vega/issues/9722) - Add missing wiring for activity streak `gRPC`
<<<<<<< HEAD
- [9734](https://github.com/vegaprotocol/vega/issues/9734) - Fix creation of new account types for existing assets during migration
=======
- [9731](https://github.com/vegaprotocol/vega/issues/9731) - Allow team rewards to apply to all teams.
>>>>>>> 4536d338

## 0.72.1

### 🐛 Fixes

- [8709](https://github.com/vegaprotocol/vega/issues/8709) - Fix stop order enum in data node.
- [8713](https://github.com/vegaprotocol/vega/issues/8713) - Wallet name with upper-case letter is allowed, again
- [8698](https://github.com/vegaprotocol/vega/issues/8698) - Always set the `ToAccount` field when clearing fees.
- [8711](https://github.com/vegaprotocol/vega/issues/8711) - Fix market lineage trigger.
- [8737](https://github.com/vegaprotocol/vega/issues/8737) - Fix `GetStopOrder` errors when order has a state change.
- [8727](https://github.com/vegaprotocol/vega/issues/8727) - Clear parent market on checkpoint restore if the parent market was already succeeded.
- [8835](https://github.com/vegaprotocol/vega/issues/8835) - Spot snapshot fixes
- [9651](https://github.com/vegaprotocol/vega/issues/9651) - Park pegged orders if they lose their peg
- [9666]()(https://github.com/vegaprotocol/vega/issues/9666) - Fix balance cache refresh snapshot issue

## 0.72.0

### 🗑️ Deprecation

- [8280](https://github.com/vegaprotocol/vega/issues/8280) - Unused rewards related network parameters are now deprecated and will be removed

### 🛠 Improvements

- [8666](https://github.com/vegaprotocol/vega/issues/8666) - Fix `total notional value` database migrations deadlock.
- [8409](https://github.com/vegaprotocol/vega/issues/8409) - Add `total notional value` to the candles.
- [7684](https://github.com/vegaprotocol/vega/issues/7684) - Add filters for `Block Explorer` transactions `API` for multiple command types (inclusive and exclusive) and multiple parties
- [7592](https://github.com/vegaprotocol/vega/issues/7592) - Add `block` parameter to `epoch` query.
- [7906](https://github.com/vegaprotocol/vega/issues/7906) - Connection tokens on the wallet survive reboot.
- [8264](https://github.com/vegaprotocol/vega/issues/8264) - Add a command line on the wallet to locate the wallet files
- [8026](https://github.com/vegaprotocol/vega/issues/8026) - Update `UPGRADING.md document`
- [8283](https://github.com/vegaprotocol/vega/issues/8283) - Add disclaimer to the wallet `CLI`
- [8296](https://github.com/vegaprotocol/vega/issues/8296) - Improve error handling for invalid proposal validation timestamp
- [8318](https://github.com/vegaprotocol/vega/issues/8318) - Proto definitions for spots
- [8117](https://github.com/vegaprotocol/vega/issues/8117) - Added spots governance implementation
- [8259](https://github.com/vegaprotocol/vega/issues/8259) - Proto definitions for successor markets.
- [8201](https://github.com/vegaprotocol/vega/issues/8201) - Add support for successor markets.
- [8339](https://github.com/vegaprotocol/vega/issues/8339) - Target stake for spots
- [8337](https://github.com/vegaprotocol/vega/issues/8337) - ELS for spots
- [8359](https://github.com/vegaprotocol/vega/issues/8359) - Add proto definitions for iceberg orders
- [8592](https://github.com/vegaprotocol/vega/issues/8592) - Remove oracle data current state table
- [8398](https://github.com/vegaprotocol/vega/issues/8398) - Implement iceberg orders in data node
- [8361](https://github.com/vegaprotocol/vega/issues/8361) - Implement pegged iceberg orders
- [8301](https://github.com/vegaprotocol/vega/issues/8301) - Implement iceberg orders in core
- [8301](https://github.com/vegaprotocol/vega/issues/8301) - Implement iceberg orders in feature tests
- [8429](https://github.com/vegaprotocol/vega/issues/8429) - Implement iceberg orders in `graphQL`
- [8429](https://github.com/vegaprotocol/vega/issues/8429) - Implement iceberg orders during auction uncrossing
- [8524](https://github.com/vegaprotocol/vega/issues/8524) - Rename iceberg fields for clarity
- [8459](https://github.com/vegaprotocol/vega/issues/8459) - Market depth and book volume include iceberg reserves
- [8332](https://github.com/vegaprotocol/vega/issues/8332) - Add support in collateral engine for spots
- [8330](https://github.com/vegaprotocol/vega/issues/8330) - Implement validation on successor market proposals.
- [8247](https://github.com/vegaprotocol/vega/issues/8247) - Initial support for `Ethereum` `oracles`
- [8334](https://github.com/vegaprotocol/vega/issues/8334) - Implement market succession in execution engine.
- [8354](https://github.com/vegaprotocol/vega/issues/8354) - refactor execution package
- [8394](https://github.com/vegaprotocol/vega/issues/8394) - Get rid of spot liquidity provision commands and data structures.
- [8613](https://github.com/vegaprotocol/vega/issues/8613) - Pass context into witness resource check method
- [8402](https://github.com/vegaprotocol/vega/issues/8402) - Avoid division by 0 in market activity tracker
- [8347](https://github.com/vegaprotocol/vega/issues/8347) - Market state (`ELS`) to be included in checkpoint data.
- [8303](https://github.com/vegaprotocol/vega/issues/8303) - Add support for successor markets in datanode.
- [8118](https://github.com/vegaprotocol/vega/issues/8118) - Spot market execution
- [7416](https://github.com/vegaprotocol/vega/issues/7416) - Support for governance transfers
- [7701](https://github.com/vegaprotocol/vega/issues/7701) - Support parallel request on different party on the wallet API
- [8353](https://github.com/vegaprotocol/vega/issues/8353) - Improve ledger entry `CSV` export.
- [8445](https://github.com/vegaprotocol/vega/issues/8445) - Additional feature tests for iceberg orders.
- [8349](https://github.com/vegaprotocol/vega/issues/8349) - Add successor market integration test coverage.
- [8434](https://github.com/vegaprotocol/vega/issues/8434) - Add pagination for `ListSuccessorMarkets`.
- [8439](https://github.com/vegaprotocol/vega/issues/8439) - Include proposals for the `ListSuccessorMarkets API`.
- [8476](https://github.com/vegaprotocol/vega/issues/8476) - Add successor market per `AC`
- [8365](https://github.com/vegaprotocol/vega/issues/8365) - Add new liquidity engine with SLA support.
- [8466](https://github.com/vegaprotocol/vega/issues/8466) - Add stop orders protobufs and domain types
- [8467](https://github.com/vegaprotocol/vega/issues/8467) - Add stop orders data structures
- [8516](https://github.com/vegaprotocol/vega/issues/8516) - Add stop orders network parameter
- [9509](https://github.com/vegaprotocol/vega/issues/9509) - Markets can now be updated when they are in an opening auction.
- [8470](https://github.com/vegaprotocol/vega/issues/8470) - Stop orders snapshots
- [8548](https://github.com/vegaprotocol/vega/issues/8548) - Use default for tendermint `RPC` address and better validation for `semver`
- [8472](https://github.com/vegaprotocol/vega/issues/8472) - Add support for stop orders with batch market instructions
- [8567](https://github.com/vegaprotocol/vega/issues/8567) - Add virtual stake and market growth to market data.
- [8508](https://github.com/vegaprotocol/vega/issues/8508) - Add network parameters for SLA.
- [8468](https://github.com/vegaprotocol/vega/issues/8468) - Wire in stop orders in markets
- [8609](https://github.com/vegaprotocol/vega/issues/8609) - Add `graphQL` support for governance transfers
- [8528](https://github.com/vegaprotocol/vega/issues/8528) - Add support for Stop Orders in the data node.
- [8635](https://github.com/vegaprotocol/vega/issues/8635) - Allow market update proposal with ELS only
- [8675](https://github.com/vegaprotocol/vega/issues/8675) - Fix inconsistent naming for successor markets.
- [8504](https://github.com/vegaprotocol/vega/issues/8504) - Add market liquidity common layer for spot market.
- [8415](https://github.com/vegaprotocol/vega/issues/8415) - Allow to terminate, suspend/resume market via governance
- [8690](https://github.com/vegaprotocol/vega/issues/8690) - Add gas estimation for stop orders.
- [8505](https://github.com/vegaprotocol/vega/issues/8505) - Add snapshots to liquidity engine version 2.

### 🐛 Fixes

- [8236](https://github.com/vegaprotocol/vega/issues/8236) - Fix `orderById` `GraphQL` docs.
- [8208](https://github.com/vegaprotocol/vega/issues/8208) - Fix block explorer API documentation
- [8203](https://github.com/vegaprotocol/vega/issues/8203) - Fix `assetId` parsing for Ledger entries export to `CSV` file.
- [8251](https://github.com/vegaprotocol/vega/issues/8251) - Fix bug in expired orders optimisation resulting in non deterministic order sequence numbers
- [8226](https://github.com/vegaprotocol/vega/issues/8226) - Fix auto initialise failure when initialising empty node
- [8186](https://github.com/vegaprotocol/vega/issues/8186) - Set a close timestamp when closing a market
- [8206](https://github.com/vegaprotocol/vega/issues/8206) - Add number of decimal places to oracle spec.
- [8668](https://github.com/vegaprotocol/vega/issues/8668) - Market data migration scripts fix
- [8225](https://github.com/vegaprotocol/vega/issues/8225) - Better error handling in `ListEntities`
- [8222](https://github.com/vegaprotocol/vega/issues/8222) - `EstimatePositions` does not correctly validate data.
- [8357](https://github.com/vegaprotocol/vega/issues/8357) - Load network history segments into staging area prior to load if not already present
- [8266](https://github.com/vegaprotocol/vega/issues/8266) - Fix HTTPS with `autocert`.
- [8471](https://github.com/vegaprotocol/vega/issues/8471) - Restore network parameters from snapshot without validation to avoid order dependence.
- [8290](https://github.com/vegaprotocol/vega/issues/8290) - Calling network history `API` without network history enabled caused panics in data node.
- [8299](https://github.com/vegaprotocol/vega/issues/8299) - Fix listing of internal data sources in GraphQL.
- [8279](https://github.com/vegaprotocol/vega/issues/8279) - Avoid overriding a map entry while iterating on it, on the wallet connection manager.
- [8341](https://github.com/vegaprotocol/vega/issues/8341) - Remind the user to check his internet connection if the wallet can't connect to a node.
- [8343](https://github.com/vegaprotocol/vega/issues/8343) - Make the service starter easier to instantiate
- [8429](https://github.com/vegaprotocol/vega/issues/8429) - Release margin when decreasing iceberg size like normal orders do
- [8429](https://github.com/vegaprotocol/vega/issues/8429) - Set order status to stopped if an iceberg order instantly causes a wash trade
- [8376](https://github.com/vegaprotocol/vega/issues/8376) - Ensure the structure fields match their JSON counter parts in the wallet API requests and responses.
- [8363](https://github.com/vegaprotocol/vega/issues/8363) - Add missing name property in `admin.describe_key` wallet API example
- [8536](https://github.com/vegaprotocol/vega/issues/8536) - If liquidity fee account is empty do not create 0 amount transfers to insurance pool when clearing market
- [8313](https://github.com/vegaprotocol/vega/issues/8313) - Assure liquidation price estimate works with 0 open volume
- [8412](https://github.com/vegaprotocol/vega/issues/8412) - Fix non deterministic ordering of events emitted on auto delegation
- [8414](https://github.com/vegaprotocol/vega/issues/8414) - Fix corruption on order subscription
- [8453](https://github.com/vegaprotocol/vega/issues/8453) - Do not verify termination timestamp in update market when pre-enacting proposal
- [8418](https://github.com/vegaprotocol/vega/issues/8418) - Fix data node panics when a bad successor market proposal is rejected
- [8358](https://github.com/vegaprotocol/vega/issues/8358) - Fix replay protection
- [8655](https://github.com/vegaprotocol/vega/issues/8655) - Set market close timestamp when market closes
- [8362](https://github.com/vegaprotocol/vega/issues/8362) - Fix `PnL` flickering bug.
- [8565](https://github.com/vegaprotocol/vega/issues/8565) - Unsubscribe all data sources when restoring a settled market from a snapshot
- [8578](https://github.com/vegaprotocol/vega/issues/8578) - Add iceberg option fields to live orders trigger
- [8451](https://github.com/vegaprotocol/vega/issues/8451) - Fix invalid auction duration for new market proposals.
- [8500](https://github.com/vegaprotocol/vega/issues/8500) - Fix liquidity provision `ID` is nullable in `GraphQL API`.
- [8511](https://github.com/vegaprotocol/vega/issues/8511) - Include settled markets in the snapshots
- [8551](https://github.com/vegaprotocol/vega/issues/8551) - Reload market checkpoint data on snapshot loaded.
- [8486](https://github.com/vegaprotocol/vega/issues/8486) - Fix enactment timestamp being lost in checkpoints.
- [8572](https://github.com/vegaprotocol/vega/issues/8572) - Fix governance fraction validation
- [8618](https://github.com/vegaprotocol/vega/issues/8618) - Add iceberg fields to GraphQL `OrderUpdate`
- [8694](https://github.com/vegaprotocol/vega/issues/8694) - Properly decrement by difference when amending iceberg order
- [8580](https://github.com/vegaprotocol/vega/issues/8580) - Fix wallet `CLI` ignoring max-request-duration
- [8583](https://github.com/vegaprotocol/vega/issues/8583) - Fix validation of ineffectual transfer
- [8586](https://github.com/vegaprotocol/vega/issues/8586) - Fix cancel governance transfer proposal validation
- [8597](https://github.com/vegaprotocol/vega/issues/8597) - Enact governance transfer cancellation
- [8428](https://github.com/vegaprotocol/vega/issues/8428) - Add missing `LastTradedPrice` field in market data
- [8335](https://github.com/vegaprotocol/vega/issues/8335) - Validate asset for metrics in transfers to be an actual asset
- [8603](https://github.com/vegaprotocol/vega/issues/8603) - Restore `lastTradedPrice` of `nil` as `nil` in market snapshot
- [8617](https://github.com/vegaprotocol/vega/issues/8617) - Fix panic with order gauge in future market
- [8596](https://github.com/vegaprotocol/vega/issues/8596) - Fix panic when rejecting markets on time update.
- [8545](https://github.com/vegaprotocol/vega/issues/6545) - Block explorer does not page backwards correctly.
- [8654](https://github.com/vegaprotocol/vega/issues/8654) - `GraphQL` query on trades with no filters returns an error.
- [8623](https://github.com/vegaprotocol/vega/issues/8623) - Send market data event when a market is rejected.
- [8642](https://github.com/vegaprotocol/vega/issues/8642) - Restore successor maps from snapshot.
- [8636](https://github.com/vegaprotocol/vega/issues/8636) - Trading mode in market data events should be set to `NO_TRADING` if the market is in a final state.
- [8651](https://github.com/vegaprotocol/vega/issues/8651) - Wallet support for stop orders
- [8630](https://github.com/vegaprotocol/vega/issues/8630) - Fix duplicate stake linking due to `re-org`
- [8664](https://github.com/vegaprotocol/vega/issues/8664) - Stop order invalid expiry
- [8643](https://github.com/vegaprotocol/vega/issues/8643) - Handle vote close for pending successor markets.
- [8665](https://github.com/vegaprotocol/vega/issues/8665) - `Datanode` not persisting stop order events
- [8702](https://github.com/vegaprotocol/vega/issues/8702) - Fix panic on auction exit after stop orders expired in auction
- [8703](https://github.com/vegaprotocol/vega/issues/8703) - Wire stop orders cancellation
- [8698](https://github.com/vegaprotocol/vega/issues/8698) - Always set the `ToAccount` field when clearing fees.

## 0.71.0

### 🚨 Breaking changes

- [7859](https://github.com/vegaprotocol/vega/issues/7859) - Fix Ledger entries exporting `CSV` file.
- [8064](https://github.com/vegaprotocol/vega/issues/8064) - Remove `websocket` for rewards
- [8093](https://github.com/vegaprotocol/vega/issues/8093) - Remove offset pagination
- [8111](https://github.com/vegaprotocol/vega/issues/8111) - Unify payload between `admin.update_network` and `admin.describe_network` endpoint in the wallet API.
- [7916](https://github.com/vegaprotocol/vega/issues/7916) - Deprecated `TradesConnection GraphQL sub-queries` in favour of an `un-nested` Trades query with a filter parameter. This requires a change in the underlying `gRPC` request message. Trades subscription takes a `TradesSubscriptionFilter` that allows multiple `MarketID` and `PartyID` filters to be specified.
- [8143](https://github.com/vegaprotocol/vega/issues/8143) - Merge GraphQL and REST servers
- [8111](https://github.com/vegaprotocol/vega/issues/8111) - Reduce passphrase requests for admin endpoints by introducing `admin.unlock_wallet` and removing the `passphrase` field from wallet-related endpoints.

### 🛠 Improvements

- [8030](https://github.com/vegaprotocol/vega/issues/8030) - Add `API` for fetching `CSV` data from network history.
- [7943](https://github.com/vegaprotocol/vega/issues/7943) - Add version to network file to be future-proof.
- [7759](https://github.com/vegaprotocol/vega/issues/7759) - Support for rolling back data node to a previous network history segment
- [8131](https://github.com/vegaprotocol/vega/issues/8131) - Add reset all command to data node and remove wipe on start up flags
- [7505](https://github.com/vegaprotocol/vega/issues/7505) - `Datanode` batcher statistics
- [8045](https://github.com/vegaprotocol/vega/issues/8045) - Fix bug in handling internal sources data.
- [7843](https://github.com/vegaprotocol/vega/issues/7843) - Report partial batch market instruction processing failure
- [7990](https://github.com/vegaprotocol/vega/issues/7990) - Remove reference to `postgres` in the `protobuf` documentation comments
- [7992](https://github.com/vegaprotocol/vega/issues/7992) - Improve Candles related `APIs`
- [7986](https://github.com/vegaprotocol/vega/issues/7986) - Remove cross `protobuf` files documentation references
- [8146](https://github.com/vegaprotocol/vega/issues/8146) - Add fetch retry behaviour to network history fetch command
- [7982](https://github.com/vegaprotocol/vega/issues/7982) - Fix behaviour of endpoints with `marketIds` and `partyIds` filters
- [7846](https://github.com/vegaprotocol/vega/issues/7846) - Add event indicating distressed parties that are still holding an active position.
- [7985](https://github.com/vegaprotocol/vega/issues/7985) - Add full stop on all fields documentation to get it properly generated
- [8024](https://github.com/vegaprotocol/vega/issues/8024) - Unify naming in `rpc` endpoints and add tags
- [7989](https://github.com/vegaprotocol/vega/issues/7989) - Remove reference to cursor based pagination in `rpc` documentations
- [7991](https://github.com/vegaprotocol/vega/issues/7991) - Improve `EstimateFees` documentation
- [7108](https://github.com/vegaprotocol/vega/issues/7108) - Annotate required fields in `API` requests.
- [8039](https://github.com/vegaprotocol/vega/issues/8039) - Write network history segments in the `datanode` process instead of requesting `postgres` to write them.
- [7987](https://github.com/vegaprotocol/vega/issues/7987) - Make terms consistent in `API` documentation.
- [8025](https://github.com/vegaprotocol/vega/issues/8025) - Address inconsistent verb and grammar in the `API` documentation.
- [7999](https://github.com/vegaprotocol/vega/issues/7999) - Review `DateRange API` documentation.
- [7955](https://github.com/vegaprotocol/vega/issues/7955) - Ensure the wallet API documentation matches the Go definitions
- [8023](https://github.com/vegaprotocol/vega/issues/8023) - Made pagination `docstrings` consistent.
- [8105](https://github.com/vegaprotocol/vega/issues/8105) - Make candles return in ascending order when queried from `graphql`.
- [8144](https://github.com/vegaprotocol/vega/issues/8144) - Visor - remove data node asset option from the config. Use only one asset.
- [8000](https://github.com/vegaprotocol/vega/issues/8000) - Add documentation for `Pagination` `protobuf` message.
- [7969](https://github.com/vegaprotocol/vega/issues/7969) - Add `GoodForBlocks` field to transaction input data.
- [8155](https://github.com/vegaprotocol/vega/issues/8155) - Visor - allow restart without snapshot.
- [8129](https://github.com/vegaprotocol/vega/issues/8129) - Keep liquidity fee remainder in fee account.
- [8022](https://github.com/vegaprotocol/vega/issues/8022) - Improve `ListTransfers` API documentation.
- [8231](https://github.com/vegaprotocol/vega/issues/8231) - Fix `GetNetworkHistoryStatus`
- [8154](https://github.com/vegaprotocol/vega/issues/8154) - Visor - added option for delaying stop of binaries.
- [8169](https://github.com/vegaprotocol/vega/issues/8169) - Add `buf` format
- [7997](https://github.com/vegaprotocol/vega/issues/7997) - Clean up `API` comments when returned value is signed/unsigned.
- [7988](https://github.com/vegaprotocol/vega/issues/7988) - Make information about numbers expressed as strings more clear.
- [7998](https://github.com/vegaprotocol/vega/issues/7998) - Clean up `API` documentation for `ListLedgerEntries`.
- [8021](https://github.com/vegaprotocol/vega/issues/8021) - Add better field descriptions in the `API` documentation.
- [8171](https://github.com/vegaprotocol/vega/issues/8171) - Optimise the way offsets are used in probability of trading.
- [8194](https://github.com/vegaprotocol/vega/issues/8194) - Don't include query string as part of `Prometheus` metric labels
- [7847](https://github.com/vegaprotocol/vega/issues/7847) - Add `EstimatePosition` `API` method, mark `EstimateOrder` (GraphQL) and `EstimateMargin` (gRPC) as deprecated.
- [7969](https://github.com/vegaprotocol/vega/issues/7969) - Reverted the `TTL` changes, minor tweak to proof of work verification to ensure validator commands can't be rejected based on age.
- [7926](https://github.com/vegaprotocol/vega/issues/7926) - Squash `SQL` migration scripts into a single script.

### 🐛 Fixes

- [7938](https://github.com/vegaprotocol/vega/issues/7938) - Attempt to fix protocol upgrade failure because of `LevelDB` file lock issue
- [7944](https://github.com/vegaprotocol/vega/issues/7944) - Better error message if we fail to parse the network configuration in wallet
- [7870](https://github.com/vegaprotocol/vega/issues/7870) - Fix `LP` subscription filters
- [8159](https://github.com/vegaprotocol/vega/issues/8159) - Remove corresponding network history segments on rollback
- [7954](https://github.com/vegaprotocol/vega/issues/7954) - Don't error if subscribing to a market/party that has no position yet
- [7899](https://github.com/vegaprotocol/vega/issues/7899) - Fixes inconsistency in the `HTTP` status codes returned when rate limited
- [7968](https://github.com/vegaprotocol/vega/issues/7968) - Ready for protocol upgrade flag set without going through memory barrier
- [7962](https://github.com/vegaprotocol/vega/issues/7962) - Set `isValidator` when loading from a checkpoint
- [7950](https://github.com/vegaprotocol/vega/issues/7950) - Fix the restore of deposits from checkpoint
- [7933](https://github.com/vegaprotocol/vega/issues/7933) - Ensure the wallet store is closed to avoid "too many opened files" error
- [8069](https://github.com/vegaprotocol/vega/issues/8069) - Handle zero return value for memory when setting IPFS resource limits
- [7956](https://github.com/vegaprotocol/vega/issues/7956) - Floor negative slippage per unit at 0
- [7964](https://github.com/vegaprotocol/vega/issues/7964) - Use mark price for all margin calculations
- [8003](https://github.com/vegaprotocol/vega/issues/8003) - Fix `ListGovernanceData` does not honour `TYPE_ALL`
- [8057](https://github.com/vegaprotocol/vega/issues/8057) - Load history and current state in one transaction
- [8058](https://github.com/vegaprotocol/vega/issues/8058) - Continuous aggregates should be updated according to the watermark and span of history loaded
- [8001](https://github.com/vegaprotocol/vega/issues/8001) - Fix issues with order subscriptions
- [7980](https://github.com/vegaprotocol/vega/issues/7980) - Visor - prevent panic when auto install configuration is missing assets
- [7995](https://github.com/vegaprotocol/vega/issues/7995) - Validate order price input to `estimateFee` and `estimateMargin`
- [8011](https://github.com/vegaprotocol/vega/issues/8011) - Return a not found error for an invalid network parameter key for the API
- [8012](https://github.com/vegaprotocol/vega/issues/8012) - Ensure client do not specify both a before and after cursor
- [8017](https://github.com/vegaprotocol/vega/issues/8017) - Return an error when requesting order with negative version
- [8020](https://github.com/vegaprotocol/vega/issues/8020) - Update default `tendermint` home path to `cometbft`
- [7919](https://github.com/vegaprotocol/vega/issues/7919) - Avoid sending empty ledger movements
- [8053](https://github.com/vegaprotocol/vega/issues/8053) - Fix notary vote count
- [8004](https://github.com/vegaprotocol/vega/issues/8004) - Validate signatures exist in announce node command
- [8004](https://github.com/vegaprotocol/vega/issues/8004) - Validate value in state variable bundles
- [8004](https://github.com/vegaprotocol/vega/issues/8004) - Validate Ethereum addresses and add a cap on node vote reference length
- [8046](https://github.com/vegaprotocol/vega/issues/8046) - Update GraphQL schema with new order rejection reason
- [6659](https://github.com/vegaprotocol/vega/issues/6659) - Wallet application configuration is correctly reported on default location
- [8074](https://github.com/vegaprotocol/vega/issues/8074) - Add missing order rejection reason to `graphql` schema
- [8090](https://github.com/vegaprotocol/vega/issues/8090) - Rename network history `APIs` that did not follow the naming convention
- [8060](https://github.com/vegaprotocol/vega/issues/8060) - Allow 0 decimals assets
- [7993](https://github.com/vegaprotocol/vega/issues/7993) - Fix `ListDeposits` endpoint and documentation
- [8072](https://github.com/vegaprotocol/vega/issues/8072) - Fix `panics` in estimate orders
- [8125](https://github.com/vegaprotocol/vega/issues/8125) - Ensure network compatibility can be checked against TLS nodes
- [8103](https://github.com/vegaprotocol/vega/issues/8103) - Fix incorrect rate limiting behaviour on `gRPC` `API`
- [8128](https://github.com/vegaprotocol/vega/issues/8128) - Assure price monitoring engine extends the auction one bound at a time
- [8149](https://github.com/vegaprotocol/vega/issues/8149) - Trigger populating `orders_live` table out of date and does not filter correctly for live orders.
- [8165](https://github.com/vegaprotocol/vega/issues/8165) - Send order events when an `lp` order is cancelled or rejected
- [8173](https://github.com/vegaprotocol/vega/issues/8173) - Trades when leaving auction should should have the aggressor field set to `SideUnspecified`.
- [8184](https://github.com/vegaprotocol/vega/issues/8184) - Handle case for time termination value used with `LessThan` condition.
- [8157](https://github.com/vegaprotocol/vega/issues/8157) - Handle kill/interrupt signals in datanode, and clean up properly.
- [7914](https://github.com/vegaprotocol/vega/issues/7914) - Offer node signatures after snapshot restore
- [8187](https://github.com/vegaprotocol/vega/issues/8187) - Expose Live Only filter to the `GraphQL` Orders filter.

## 0.70.0

### 🚨 Breaking changes

- [7794](https://github.com/vegaprotocol/vega/issues/7794) - Rename `marketId` and `partyId` to `marketIds` and `partyIds` in the orders queries' filter.
- [7876](https://github.com/vegaprotocol/vega/issues/7876) - Change `DeliverOn` on one-off transfer to be in nanoseconds as everything else.
- [7326](https://github.com/vegaprotocol/vega/issues/7326) - Rename table `current liquidity provisions` to `live liquiditiy provisions` and add a `live` option

### 🛠 Improvements

- [7862](https://github.com/vegaprotocol/vega/issues/7862) - Add per table statistics for network history segment creation
- [7834](https://github.com/vegaprotocol/vega/issues/7834) - Support TLS connection for gRPC endpoints in wallet when prefixed with `tls://`
- [7851](https://github.com/vegaprotocol/vega/issues/7851) - Implement post only and reduce only orders
- [7768](https://github.com/vegaprotocol/vega/issues/7768) - Set sensible defaults for the IPFS resource manager
- [7863](https://github.com/vegaprotocol/vega/issues/7863) - Rework positions indexes so that snapshot creation does not slow down
- [7829](https://github.com/vegaprotocol/vega/issues/7829) - Get precision for reference price from price monitoring bounds when getting market data
- [7670](https://github.com/vegaprotocol/vega/issues/7670) - Removes the need for the buffered event source to hold a large buffer of sequence numbers
- [7904](https://github.com/vegaprotocol/vega/issues/7904) - Add a default system test template for integration tests
- [7894](https://github.com/vegaprotocol/vega/issues/7894) - Use slippage cap when market is in auction mode
- [7923](https://github.com/vegaprotocol/vega/issues/7923) - Subscription rate limiter is enabled on `gRPC` and `REST` subscriptions

### 🐛 Fixes

- [7910](https://github.com/vegaprotocol/vega/issues/7910) - Store heartbeats in the checkpoint so that validator sets do not reorder unexpectedly after loading
- [7835](https://github.com/vegaprotocol/vega/issues/7835) - Ensure the command errors have the same format on arrays
- [7871](https://github.com/vegaprotocol/vega/issues/7871) - Bad `SQL` generated when paginating reward summaries
- [7908](https://github.com/vegaprotocol/vega/issues/7908) - Expired `heartbeats` no longer invalidate subsequent `heartbeats`
- [7880](https://github.com/vegaprotocol/vega/issues/7880) - Update volume-weighted average price party's of open orders after a trade
- [7883](https://github.com/vegaprotocol/vega/issues/7883) - Fix snapshot issue with witness on accounting
- [7921](https://github.com/vegaprotocol/vega/issues/7921) - Fix streams batches
- [7895](https://github.com/vegaprotocol/vega/issues/7895) - Fix margin calculation during auction
- [7940](https://github.com/vegaprotocol/vega/issues/7940) - Enhance validation of tendermint public keys
- [7930](https://github.com/vegaprotocol/vega/issues/7930) - Fix typo in the `Vegavisor` configuration and improve Visor binaries runner logging
- [7981](https://github.com/vegaprotocol/vega/issues/7981) - Ensure LP order events are not sent when nothing changes

## 0.69.0

### 🚨 Breaking changes

- [7798](https://github.com/vegaprotocol/vega/issues/7798) - Remove redundant headers from the rate limiter response.
- [7710](https://github.com/vegaprotocol/vega/issues/7710) - Rename "token dApp" to "governance"
- [6905](https://github.com/vegaprotocol/vega/issues/6905) - Deprecated `Version` field removed from `admin.import_wallet`
- [6905](https://github.com/vegaprotocol/vega/issues/6905) - References to file paths have been removed from `admin.import_wallet`, `admin.import_network`, `admin.create_wallet` and `admin.isolate_key` API
- [7731](https://github.com/vegaprotocol/vega/issues/7731) - Upgrade the interplanetary file system library to latest release
- [7802](https://github.com/vegaprotocol/vega/issues/7802) - Split liquidity auction trigger into two cases
- [7728](https://github.com/vegaprotocol/vega/issues/7728) - Remove current order flag from table - adds restrictions to how orders can be paged
- [7816](https://github.com/vegaprotocol/vega/issues/7816) - Require slippage factors to always be set

### 🛠 Improvements

- [6942](https://github.com/vegaprotocol/vega/issues/6942) - Add `admin.rename_network` with `vega wallet network rename`
- [7656](https://github.com/vegaprotocol/vega/issues/7656) - Add `vega wallet service config locate` CLI that returns the location of the service configuration file.
- [7656](https://github.com/vegaprotocol/vega/issues/7656) - Add `vega wallet service config describe` CLI that display the service configuration.
- [7656](https://github.com/vegaprotocol/vega/issues/7656) - Add `vega wallet service config reset` CLI that reset the service configuration to its default state.
- [7681](https://github.com/vegaprotocol/vega/issues/7681) - Remove unnecessary `protobuf` marshalling in event pipeline
- [7288](https://github.com/vegaprotocol/vega/issues/7288) - Add `block` interval for trade candles
- [7696](https://github.com/vegaprotocol/vega/issues/7696) - Cache `ListMarket` store queries
- [7532](https://github.com/vegaprotocol/vega/issues/7532) - Load network history in a transaction
- [7413](https://github.com/vegaprotocol/vega/issues/7413) - Add foreign block height to stake linkings in `GraphQL`
- [7675](https://github.com/vegaprotocol/vega/issues/7675) - Migrate to comet `bft`
- [7792](https://github.com/vegaprotocol/vega/issues/7792) - An attempt to import a network when the `url` is to `github` and not the raw file contents is caught early with a suggested `url`
- [7722](https://github.com/vegaprotocol/vega/issues/7722) - Send a reason for a passphrase request through the wallet's `interactor`
- [5967](https://github.com/vegaprotocol/vega/issues/5967) - Do not ask for wallet passphrase if it has already been unlocked.
- [5967](https://github.com/vegaprotocol/vega/issues/5967) - Preselect the wallet during connection is there is only one.
- [7723](https://github.com/vegaprotocol/vega/issues/7723) - Make the `SessionBegan` interaction easy to identify using a `WorkflowType`
- [7724](https://github.com/vegaprotocol/vega/issues/7724) - Add steps number to interactions to convey a progression feeling.
- [7353](https://github.com/vegaprotocol/vega/issues/7353) - Improve query setting current orders to only the most recent row after snapshot restore.
- [7763](https://github.com/vegaprotocol/vega/issues/7763) - Remove separate LP close out code path.
- [7686](https://github.com/vegaprotocol/vega/issues/7686) - Network History load will retry when IPFS cannot connect to peers.
- [7804](https://github.com/vegaprotocol/vega/issues/7804) - Headers include `Retry-After` when banned for exceeding rate limit.
- [7840](https://github.com/vegaprotocol/vega/issues/7840) - Make chunk time interval configurable.

### 🐛 Fixes

- [7688](https://github.com/vegaprotocol/vega/issues/7688) - Fix `BlockExplorer` case insensitive transaction retrieval.
- [7695](https://github.com/vegaprotocol/vega/issues/7695) - Fix `create_hypertable` in migrations.
- [7596](https://github.com/vegaprotocol/vega/issues/7596) - Slippage factors not persisted in database
- [7535](https://github.com/vegaprotocol/vega/issues/7535) - Fix network history load takes an increasingly long time to complete
- [7517](https://github.com/vegaprotocol/vega/issues/7517) - Add buffer files event source
- [7720](https://github.com/vegaprotocol/vega/issues/7720) - Return an empty slice instead of nil when describing a wallet network
- [7517](https://github.com/vegaprotocol/vega/issues/7517) - Add buffer files event source
- [7659](https://github.com/vegaprotocol/vega/issues/7659) - Tidy up REST documentation for consistency
- [7563](https://github.com/vegaprotocol/vega/issues/7563) - Let the wallet work again with null `blockchain`
- [7692](https://github.com/vegaprotocol/vega/issues/7692) - Fix network history load hanging after protocol upgrade
- [7751](https://github.com/vegaprotocol/vega/issues/7751) - Store the block height of the last seen `ERC20` event in the snapshot so deposits are not lost when the network is down
- [7778](https://github.com/vegaprotocol/vega/issues/7778) - Store the block height of the last seen `ERC20` event in the checkpoint so deposits are not lost when the network is down
- [7713](https://github.com/vegaprotocol/vega/issues/7713) - Fix PnL values on trade in the positions API
- [7726](https://github.com/vegaprotocol/vega/issues/7726) - Add market data current state table to ensure node restored from network history has latest market data
- [7673](https://github.com/vegaprotocol/vega/issues/7673) - Accept internal data sources without signers
- [7483](https://github.com/vegaprotocol/vega/issues/7483) - Fix market data history returning 0 values for price monitoring bounds
- [7732](https://github.com/vegaprotocol/vega/issues/7732) - Fix panic when amending orders
- [7588](https://github.com/vegaprotocol/vega/issues/7588) - Fix margin calculations when missing exit price
- [7766](https://github.com/vegaprotocol/vega/issues/7766) - Fix orders from new parties not being included in the nearest MTM
- [7499](https://github.com/vegaprotocol/vega/issues/7499) - Implement transaction check functionality to wallet
- [7745](https://github.com/vegaprotocol/vega/issues/7745) - Use margin after the application of a bond penalty to assess LP solvency
- [7765](https://github.com/vegaprotocol/vega/issues/7765) - Assure pegged order won't get deployed with insufficient margin
- [7786](https://github.com/vegaprotocol/vega/issues/7786) - Fix validation of order amendments (check for negative pegged offset)
- [7750](https://github.com/vegaprotocol/vega/issues/7750) - Fix not all paths cleanly close network history index store.
- [7805](https://github.com/vegaprotocol/vega/issues/7805) - Fix re-announcing node in the same epoch kills data node.
- [7820](https://github.com/vegaprotocol/vega/issues/7820) - Remove the check for past date in limits engine
- [7822](https://github.com/vegaprotocol/vega/issues/7822) - Fix get last epoch query
- [7823](https://github.com/vegaprotocol/vega/issues/7823) - Fix validation of liquidity provisions shapes references

## 0.68.0

### 🚨 Breaking changes

- [7304](https://github.com/vegaprotocol/vega/issues/7304) - In the `datanode` `GraphQL` schema, move `fromEpoch` and `toEpoch` into a new `filter` for `epochRewardSummaries` query. Also add `assetIds` and `marketIds` to the same filter.
- [7419](https://github.com/vegaprotocol/vega/issues/7419) - Remove the deprecated headers with the `Grpc-Metadata-` prefix in `datanode` `API` and `REST` and `GraphQL` gateways.
- [6963](https://github.com/vegaprotocol/vega/issues/6963) - Remove the legacy fields from network API
- [7361](https://github.com/vegaprotocol/vega/issues/7361) - Network history loading and current order set tracking - database requires database to be dropped
- [6963](https://github.com/vegaprotocol/vega/issues/7382) - `IssueSignatures` is no longer a validator command and is now protected by the spam engine
- [7445](https://github.com/vegaprotocol/vega/issues/7445) - Added rate limiting to `GRPC`, `Rest` and `GraphQL` `APIs`
- [7614](https://github.com/vegaprotocol/vega/issues/7614) - Market parties added to snapshot state to ensure proper restoration
- [7542](https://github.com/vegaprotocol/vega/issues/7542) - Add optional slippage factors to market proposal and use them to cap slippage component of maintenance margin

### 🗑️ Deprecation

- [7385](https://github.com/vegaprotocol/vega/issues/7385) - Deprecating the `X-Vega-Connection` HTTP header in `datanode` `API` and `REST` and `GraphQL` gateways.

### 🛠 Improvements

- [7501](https://github.com/vegaprotocol/vega/issues/7501) - Make logs more clear
- [7555](https://github.com/vegaprotocol/vega/issues/7555) - Clean up code, add missing metrics and comments
- [7477](https://github.com/vegaprotocol/vega/issues/7477) - Improve `gRPC` service error handling and formatting
- [7386](https://github.com/vegaprotocol/vega/issues/7386) - Add indexed filtering by command type to block explorer
- [6962](https://github.com/vegaprotocol/vega/issues/6962) - Add a dedicated configuration for the wallet service
- [7434](https://github.com/vegaprotocol/vega/issues/7434) - Update design architecture diagram
- [7517](https://github.com/vegaprotocol/vega/issues/7517) - Archive and roll event buffer files
- [7429](https://github.com/vegaprotocol/vega/issues/7429) - Do not mark wallet and network as incompatible when the patch version doesn't match
- [6650](https://github.com/vegaprotocol/vega/issues/6650) - Add ability to filter rewards with `fromEpoch` and `toEpoch`
- [7429](https://github.com/vegaprotocol/vega/issues/7359) - `vega wallet` will not send in a transaction if it will result in a party becoming banned
- [7289](https://github.com/vegaprotocol/vega/issues/7289) - `positionsConnection` query added to `GraphQL`root query with filter for multiple parties and markets
- [7454](https://github.com/vegaprotocol/vega/issues/7454) - Retention policies for new types do not honour the `lite` or `archive` when added after `init`
- [7469](https://github.com/vegaprotocol/vega/issues/7469) - Sanitize `Prometheus` labels for `HTTP API` requests
- [7495](https://github.com/vegaprotocol/vega/issues/7495) - Upgrade `tendermint` to 0.34.25
- [7496](https://github.com/vegaprotocol/vega/issues/7496) - Enforce using priority `mempool` and max packet size in `tendermint config`
- [5987](https://github.com/vegaprotocol/vega/issues/5987) - Pick up the wallet changes when the service is started
- [7450](https://github.com/vegaprotocol/vega/issues/7450) - Positions API reporting close-out information and loss socialisation data.
- [7538](https://github.com/vegaprotocol/vega/issues/7538) - Add node information to the wallet response when sending the transaction
- [7550](https://github.com/vegaprotocol/vega/issues/7550) - Update feature tests to use specify explicitly linear and quadratic slippage factors
- [7558](https://github.com/vegaprotocol/vega/issues/7558) - Add `hypertable` for rewards
- [7509](https://github.com/vegaprotocol/vega/issues/7509) - Automatically reconcile account balance changes with transfer events after each integration test step
- [7564](https://github.com/vegaprotocol/vega/issues/7564) - Add logging when database migrations are run
- [7546](https://github.com/vegaprotocol/vega/issues/7546) - Visor automatically uses snapshot on core based on latest data node snapshot.
- [7576](https://github.com/vegaprotocol/vega/issues/7576) - include the application version in the block hash
- [7605](https://github.com/vegaprotocol/vega/issues/7605) - Return better error text when the wallet blocks a transaction due to spam rules
- [7591](https://github.com/vegaprotocol/vega/issues/7591) - Add metadata and links to app to the network configuration
- [7632](https://github.com/vegaprotocol/vega/issues/7632) - Make the wallet change events JSON friendly
- [7601](https://github.com/vegaprotocol/vega/issues/7601) - introduce the expired orders event for optimisation.
- [7655](https://github.com/vegaprotocol/vega/issues/7655) - Require initial margin level to be met on new orders

### 🐛 Fixes

- [7422](https://github.com/vegaprotocol/vega/issues/7422) - Fix missing `priceMonitoringParameters` and `liquidityMonitoringParameters` in `GraphQL` schema
- [7462](https://github.com/vegaprotocol/vega/issues/7462) - Fix `BlockExplorer` `API` not returning details on transactions.
- [7407](https://github.com/vegaprotocol/vega/issues/7407) - fix `ethereum` timestamp in stake linking in `graphql`
- [7494](https://github.com/vegaprotocol/vega/issues/7494) - fix memory leak in event bus stream subscriber when consumer is slow
- [7420](https://github.com/vegaprotocol/vega/issues/7420) - `clearFeeActivity` now clears fee activity
- [7420](https://github.com/vegaprotocol/vega/issues/7420) - set seed nonce for joining and leaving signatures during begin block
- [7420](https://github.com/vegaprotocol/vega/issues/7515) - protect `vegawallet` with recovers to shield against file system oddities
- [7399](https://github.com/vegaprotocol/vega/issues/7399) - Fix issue where market cache not working after restoring from network history
- [7410](https://github.com/vegaprotocol/vega/issues/7410) - Return underlying error when parsing a command failed in the wallet API version 2
- [7169](https://github.com/vegaprotocol/vega/issues/7169) - Fix migration, account for existing position data
- [7427](https://github.com/vegaprotocol/vega/issues/7427) - Fix nil pointer panic on settlement of restored markets.
- [7438](https://github.com/vegaprotocol/vega/issues/7438) - Update JSON-RPC documentation with all wallet errors
- [7451](https://github.com/vegaprotocol/vega/issues/7451) - Fix floating point consensus to use voting power rather than node count
- [7399](https://github.com/vegaprotocol/vega/issues/7399) - Revert previous fix
- [7399](https://github.com/vegaprotocol/vega/issues/7399) - Add option to filter out settled markets when listing markets in `API` requests
- [7559](https://github.com/vegaprotocol/vega/issues/7559) - Workaround `leveldb` issue and open `db` in write mode when listing using `vega tools snapshot`
- [7417](https://github.com/vegaprotocol/vega/issues/7417) - Missing entries in default data retention configuration for `datanode`
- [7504](https://github.com/vegaprotocol/vega/issues/7504) - Fixed panic in collateral engine when trying to clear a market
- [7468](https://github.com/vegaprotocol/vega/issues/7468) - `Datanode` network history load command only prompts when run from a terminal
- [7164](https://github.com/vegaprotocol/vega/issues/7164) - The command `vega wallet transaction send` now returns verbose errors
- [7514](https://github.com/vegaprotocol/vega/issues/7514) - Network names cannot contain `/`, `\` or start with a `.`
- [7519](https://github.com/vegaprotocol/vega/issues/7519) - Fix memory leak and increased CPU usage when streaming data.
- [7536](https://github.com/vegaprotocol/vega/issues/7536) - Ensure all errors are displayed when the wallet service cannot bind
- [7540](https://github.com/vegaprotocol/vega/issues/7540) - Prevent the double appending of the `http` scheme when ensuring port binding
- [7549](https://github.com/vegaprotocol/vega/issues/7549) - Switch proof-of-work ban error from an internal error to an application error on the wallet API
- [7543](https://github.com/vegaprotocol/vega/issues/7543) - Initiate post-auction close out only when all the parked orders get redeployed
- [7508](https://github.com/vegaprotocol/vega/issues/7508) - Assure transfer events always sent after margin recheck
- [7492](https://github.com/vegaprotocol/vega/issues/7492) - Send market depth events at the end of each block
- [7582](https://github.com/vegaprotocol/vega/issues/7582) - Validate transfer amount in `checkTx`
- [7582](https://github.com/vegaprotocol/vega/issues/7625) - Add validation to wallet's server configuration
- [7577](https://github.com/vegaprotocol/vega/issues/7577) - Use correct trade size when calculating pending open volume
- [7598](https://github.com/vegaprotocol/vega/issues/7598) - Set up log for rate limiter
- [7629](https://github.com/vegaprotocol/vega/issues/7629) - Handle error from `e.initialiseTree()` in the snapshot engine
- [7607](https://github.com/vegaprotocol/vega/issues/7607) - Fix handling of removed transfers
- [7622](https://github.com/vegaprotocol/vega/issues/7622) - Fix cleaning path for Visor when restarting data node
- [7638](https://github.com/vegaprotocol/vega/issues/7638) - Add missing fields to position update resolver
- [7647](https://github.com/vegaprotocol/vega/issues/7647) - Assure LP orders never trade on entry

## 0.67.2

### 🐛 Fixes

- [7387](https://github.com/vegaprotocol/vega/issues/7387) - Allow authorization headers in wallet service

## 0.67.1

### 🛠 Improvements

- [7374](https://github.com/vegaprotocol/vega/issues/7374) - Add `TLS` support to the `REST` `api`
- [7349](https://github.com/vegaprotocol/vega/issues/7349) - Add `Access-Control-Max-Age` header with configurable value for the in `core`, `datanode` and `blockexplorer` HTTP `APIs`
- [7381](https://github.com/vegaprotocol/vega/pull/7381) - Allow target stake to drop within auction once the time window elapses

### 🐛 Fixes

- [7366](https://github.com/vegaprotocol/vega/issues/7366) - Fix typos in the API descriptions
- [7335](https://github.com/vegaprotocol/vega/issues/7335) - Fix custom http headers not being returned - add configurable `CORS` headers to `core`, `datanode` and `blockexplorer` HTTP `APIs`

## 0.67.0

### 🚨 Breaking changes

- [6895](https://github.com/vegaprotocol/vega/issues/6895) - Move the authentication of wallet API version 2 to the transport layer (HTTP). This brings several breaking changes:
  - A unified HTTP response payload has been introduced for structured response and error handling for data coming from the HTTP layer.
  - the `/api/v2/methods` endpoints now uses the new HTTP response payload.
  - the `/api/v2/requests` endpoint can either return the HTTP or the JSON-RPC response payload depending on the situation.
  - the token has been moved out of the JSON-RPC requests, to HTTP `Authorization` header.
- [7293](https://github.com/vegaprotocol/vega/issues/7293) - Rename restricted keys to allowed keys
- [7211](https://github.com/vegaprotocol/vega/issues/7211) - Add sender and receiver balances in ledger entries
- [7255](https://github.com/vegaprotocol/vega/issues/7255) - Rename `dehistory` to network history

### 🛠 Improvements

- [7317](https://github.com/vegaprotocol/vega/issues/7317) - Add database schema docs
- [7279](https://github.com/vegaprotocol/vega/issues/7279) - Add `--archive` and `--lite` to `datanode init`
- [7302](https://github.com/vegaprotocol/vega/issues/7302) - Add withdrawal minimal amount
- [5487](https://github.com/vegaprotocol/vega/issues/5487) - Add `UPGRADING.md`
- [7358](https://github.com/vegaprotocol/vega/issues/7358) - Improve `datanode init` and `vega init` help text
- [7114](https://github.com/vegaprotocol/vega/issues/7114) - Expose user spam statistics via `API`
- [7316](https://github.com/vegaprotocol/vega/issues/7316) - Add a bunch of database indexes following audit of queries
- [7331](https://github.com/vegaprotocol/vega/issues/7331) - Control the decrease of the number of validators when network parameter is decreased
- [6754](https://github.com/vegaprotocol/vega/issues/6754) - Add `csv` export for ledger entries
- [7093](https://github.com/vegaprotocol/vega/issues/7093) - Pick up the long-living tokens after the wallet service is started
- [7328](https://github.com/vegaprotocol/vega/issues/7328) - Add missing documentation of JSON-RPC methods `admin.update_passphrase`

### 🐛 Fixes

- [7260](https://github.com/vegaprotocol/vega/issues/7260) - Fix bug where pagination `before` or `after` cursors were ignored if `first` or `last` not set
- [7281](https://github.com/vegaprotocol/vega/issues/7281) - Fix formatting of status enum for `dataSourceSpec` in `GraphQL`
- [7283](https://github.com/vegaprotocol/vega/issues/7283) - Fix validation of future product oracles signers
- [7306](https://github.com/vegaprotocol/vega/issues/7306) - Improve speed of querying deposits and withdrawals by party
- [7337](https://github.com/vegaprotocol/vega/issues/7337) - Add `UpdateAsset` change types to proposal terms `GraphQL` resolver
- [7278](https://github.com/vegaprotocol/vega/issues/7278) - Use `Informal systems` fork of Tendermint
- [7294](https://github.com/vegaprotocol/vega/issues/7294) - Submission of `OpenOracle` data is broken
- [7286](https://github.com/vegaprotocol/vega/issues/7286) - Fix serialisation of `oracle specs`
- [7327](https://github.com/vegaprotocol/vega/issues/7327) - Improve and add API info, remove unused `AccountField` enum in `GraphQL`
- [7345](https://github.com/vegaprotocol/vega/issues/7345) - Cache account lookup by id

## 0.66.1

- [7269](https://github.com/vegaprotocol/vega/pull/7269) - Fix wallet release pipeline

## 0.66.0

### 🚨 Breaking changes

- [6957](https://github.com/vegaprotocol/vega/issues/6957) - Remove `client.<get|request>_permissions` endpoints on the wallet.
- [7079](https://github.com/vegaprotocol/vega/issues/7079) - Remove deprecated `version` property from wallet API.
- [7067](https://github.com/vegaprotocol/vega/issues/7067) - Remove legacy technical commands on the wallet command line.
- [7069](https://github.com/vegaprotocol/vega/issues/7069) - Remove deprecated `vegawallet info` command line.
- [7010](https://github.com/vegaprotocol/vega/issues/7010) - Remove the deprecated `encodedTransaction` fields on wallet API endpoints.
- [7232](https://github.com/vegaprotocol/vega/issues/7232) - Rename `stakeToCcySiskas` network parameter to `stakeToCcyVolume`
- [7171](https://github.com/vegaprotocol/vega/issues/7171) - Change liquidity triggering ratio value type from float to string

### 🛠 Improvements

- [7216](https://github.com/vegaprotocol/vega/issues/7216) - Support filtering by market for `ordersConnection` under party queries.
- [7252](https://github.com/vegaprotocol/vega/issues/7252) - Add limits to `MarkPriceUpdateMaximumFrequency` network parameter
- [7169](https://github.com/vegaprotocol/vega/issues/7169) - Handle events to update PnL on trade, instead of waiting for MTM settlements.

### 🐛 Fixes

- [7207](https://github.com/vegaprotocol/vega/issues/7207) - Fix panic, return on error in pool configuration
- [7213](https://github.com/vegaprotocol/vega/issues/7213) - Implement separate `DB` for snapshots `metadata`
- [7220](https://github.com/vegaprotocol/vega/issues/7220) - Fix panic when LP is closed out
- [7235](https://github.com/vegaprotocol/vega/issues/7235) - Do not update existing markets when changing global default `LiquidityMonitoringParameters`
- [7029](https://github.com/vegaprotocol/vega/issues/7029) - Added admin `API` for Data Node to secure some `dehistory` commands
- [7239](https://github.com/vegaprotocol/vega/issues/7239) - Added upper and lower bounds for floating point engine updates
- [7253](https://github.com/vegaprotocol/vega/issues/7253) - improve the adjustment of delegator weight to avoid overflow
- [7075](https://github.com/vegaprotocol/vega/issues/7075) - Remove unused expiry field in withdrawal

## 0.65.1

### 🛠 Improvements

- [6574](https://github.com/vegaprotocol/vega/issues/6574) - Use same default for the probability of trading for floating point consensus as we do for the value between best bid and ask.

### 🐛 Fixes

- [7188](https://github.com/vegaprotocol/vega/issues/7188) - Reset liquidity score even if fees accrued in a period were 0.
- [7189](https://github.com/vegaprotocol/vega/issues/7189) - Include LP orders outside PM price range but within LP price in the liquidity score.
- [7195](https://github.com/vegaprotocol/vega/issues/7195) - Ignore oracle messages while market is in proposed state
- [7198](https://github.com/vegaprotocol/vega/issues/7198) - Reduce `RAM` usage when tendermint calls list snapshot
- [6996](https://github.com/vegaprotocol/vega/issues/6996) - Add Visor docs

## 0.65.0

### 🚨 Breaking changes

- [6955](https://github.com/vegaprotocol/vega/issues/6955) - Market definition extended with the new field for LP price range across the API.
- [6645](https://github.com/vegaprotocol/vega/issues/6645) - Set decimal number value to be used from oracle instead of from tradable instruments

### 🗑️ Deprecation

- [7068](https://github.com/vegaprotocol/vega/issues/7068) - Alias `vegawallet info` to `vegawallet describe`, before definitive renaming.

### 🛠 Improvements

- [7032](https://github.com/vegaprotocol/vega/issues/7032) - Make deposits and withdrawals `hypertables` and change `deposits_current` and `withdrawals_current` into views to improve resource usage
- [7136](https://github.com/vegaprotocol/vega/issues/7136) - Update ban duration to 30 minutes for spam
- [7026](https://github.com/vegaprotocol/vega/issues/7026) - Let decentralised history use the snapshot event from the core as an indication for snapshot rather than doing the calculation based on the interval network parameter.
- [7108](https://github.com/vegaprotocol/vega/issues/7108) - Return `ArgumentError` if candle id not supplied to `ListCandleData`
- [7098](https://github.com/vegaprotocol/vega/issues/7098) - Add an event when the core is taking a snapshot
- [7028](https://github.com/vegaprotocol/vega/issues/7028) - Add `JSON` output for `dehistory` commands; fix `config` override on command line
- [7122](https://github.com/vegaprotocol/vega/issues/7122) - Allow for tolerance in validator performance calculation
- [7104](https://github.com/vegaprotocol/vega/issues/7104) - Provide a better error message when party has insufficient balance of an asset
- [7143](https://github.com/vegaprotocol/vega/issues/7143) - Update `grpc-rest-bindings` for Oracle `API`
- [7027](https://github.com/vegaprotocol/vega/issues/7027) - `Dehistory` store does not clean up resources after a graceful shutdown
- [7157](https://github.com/vegaprotocol/vega/issues/7157) - Core waits for data node and shuts down gracefully during protocol upgrade
- [7113](https://github.com/vegaprotocol/vega/issues/7113) - Added API for epoch summaries of rewards distributed
- [6956](https://github.com/vegaprotocol/vega/issues/6956) - Include liquidity measure of deployed orders in the fees distribution
- [7168](https://github.com/vegaprotocol/vega/issues/7168) - Expose liquidity score on on market data `API`

### 🐛 Fixes

- [7040](https://github.com/vegaprotocol/vega/issues/7040) - Block explorer use different codes than 500 on error
- [7099](https://github.com/vegaprotocol/vega/issues/7099) - Remove undelegate method `IN_ANGER`
- [7021](https://github.com/vegaprotocol/vega/issues/7021) - MTM settlement on trading terminated fix.
- [7102](https://github.com/vegaprotocol/vega/issues/7102) - Ensure the `api-token init -f` wipes the tokens file
- [7106](https://github.com/vegaprotocol/vega/issues/7106) - Properties of oracle data sent in non-deterministic order
- [7000](https://github.com/vegaprotocol/vega/issues/7000) - Wallet honours proof of work difficulty increases
- [7029](https://github.com/vegaprotocol/vega/issues/7029) - Remove unsafe `GRPC` endpoint in data node
- [7116](https://github.com/vegaprotocol/vega/issues/7116) - Fix MTM trade price check when trading is terminated.
- [7173](https://github.com/vegaprotocol/vega/issues/7173) - Fix deterministic order of price bounds on market data events
- [7112](https://github.com/vegaprotocol/vega/issues/7112) - Restore order's original price when restoring from a snapshot
- [6955](https://github.com/vegaprotocol/vega/issues/6955) - Remove scaling by probability when implying LP volumes. Only change the LP order price if it’s outside the new “valid LP price range” - move it to the bound in that case.
- [7132](https://github.com/vegaprotocol/vega/issues/7132) - Make the recovery phrase import white space resistant
- [7150](https://github.com/vegaprotocol/vega/issues/7150) - Avoid taking 2 snapshots upon protocol upgrade block
- [7142](https://github.com/vegaprotocol/vega/issues/7142) - Do not recalculate margins based on potential positions when market is terminated.
- [7172](https://github.com/vegaprotocol/vega/issues/7172) - Make markets table a hyper table and update queries.

## 0.64.0

### 🗑️ Deprecation

- [7065](https://github.com/vegaprotocol/vega/issues/7065) - Scope technical commands on wallet command line
- [7066](https://github.com/vegaprotocol/vega/issues/7066) - Move network compatibility check to a dedicated wallet command line

### 🛠 Improvements

- [7052](https://github.com/vegaprotocol/vega/issues/7052) - Add a specific error message when trying to access administrative endpoints on wallet API
- [7064](https://github.com/vegaprotocol/vega/issues/7064) - Make `SQL` store tests run in temporary transactions instead of truncating all tables for each test
- [7053](https://github.com/vegaprotocol/vega/issues/7053) - Add info endpoint for the block explorer

### 🐛 Fixes

- [7011](https://github.com/vegaprotocol/vega/issues/7011) - Incorrect flagging of live orders when multiple updates in the same block
- [7037](https://github.com/vegaprotocol/vega/issues/7037) - Reinstate permissions endpoints on the wallet API
- [7034](https://github.com/vegaprotocol/vega/issues/7034) - Rename `network` to `name` in `admin.remove_network`
- [7031](https://github.com/vegaprotocol/vega/issues/7031) - `datanode` expects protocol upgrade event in the right sequence
- [7072](https://github.com/vegaprotocol/vega/issues/7072) - Check if event forwarding engine is started before reloading
- [7017](https://github.com/vegaprotocol/vega/issues/7017) - Fix issue with market update during opening auction

## 0.63.1

### 🛠 Improvements

- [7003](https://github.com/vegaprotocol/vega/pull/7003) - Expose bus event stream on the `REST` API
- [7044](https://github.com/vegaprotocol/vega/issues/7044) - Proof of work improvements
- [7041](https://github.com/vegaprotocol/vega/issues/7041) - Change witness vote count to be based on voting power
- [7073](https://github.com/vegaprotocol/vega/issues/7073) - Upgrade `btcd` library

## 0.63.0

### 🚨 Breaking changes

- [6898](https://github.com/vegaprotocol/vega/issues/6795) - allow `-snapshot.load-from-block-height=` to apply to `statesync` snapshots
- [6716](https://github.com/vegaprotocol/vega/issues/6716) - Use timestamp on all times fields
- [6887](https://github.com/vegaprotocol/vega/issues/6716) - `client.get_permissions` and `client.request_permissions` have been removed from Wallet service V2 with permissions now asked during `client.list_keys`
- [6725](https://github.com/vegaprotocol/vega/issues/6725) - Fix inconsistent use of node field on `GraphQL` connection edges
- [6746](https://github.com/vegaprotocol/vega/issues/6746) - The `validating_nodes` has been removed from `NodeData` and replaced with details of each node set

### 🛠 Improvements

- [6898](https://github.com/vegaprotocol/vega/issues/6898) - allow `-snapshot.load-from-block-height=` to apply to `statesync` snapshots
- [6871](https://github.com/vegaprotocol/vega/issues/6871) - Assure integration test framework throws an error when no watchers specified for a network parameter being set/updated
- [6795](https://github.com/vegaprotocol/vega/issues/6795) - max gas implementation
- [6641](https://github.com/vegaprotocol/vega/issues/6641) - network wide limits
- [6731](https://github.com/vegaprotocol/vega/issues/6731) - standardize on 'network' and '' for network party and no market identifiers
- [6792](https://github.com/vegaprotocol/vega/issues/6792) - Better handling of panics when moving time with `nullchain`, add endpoint to query whether `nullchain` is replaying
- [6753](https://github.com/vegaprotocol/vega/issues/6753) - Filter votes per party and/or proposal
- [6959](https://github.com/vegaprotocol/vega/issues/6959) - Fix listing transactions by block height in block explorer back end
- [6832](https://github.com/vegaprotocol/vega/issues/6832) - Add signature to transaction information returned by block explorer API
- [6884](https://github.com/vegaprotocol/vega/issues/6884) - Specify transaction as `JSON` rather than a base64 encoded string in `client_{sign|send}_transaction`
- [6975](https://github.com/vegaprotocol/vega/issues/6975) - Implement `admin.sign_transaction` in the wallet
- [6974](https://github.com/vegaprotocol/vega/issues/6974) - Make names in wallet admin `API` consistent
- [6642](https://github.com/vegaprotocol/vega/issues/6642) - Add methods to manage the wallet service and its connections on wallet API version 2
- [6853](https://github.com/vegaprotocol/vega/issues/6853) - Max gas and priority improvements
- [6782](https://github.com/vegaprotocol/vega/issues/6782) - Bump embedded `postgres` version to hopefully fix `CI` instability
- [6880](https://github.com/vegaprotocol/vega/issues/6880) - Omit transactions we can't decode in block explorer transaction list
- [6640](https://github.com/vegaprotocol/vega/issues/6640) - Mark to market to happen every N seconds.
- [6827](https://github.com/vegaprotocol/vega/issues/6827) - Add `LastTradedPrice` field in market data
- [6871](https://github.com/vegaprotocol/vega/issues/6871) - Assure integration test framework throws an error when no watchers specified for a network parameter being set/updated
- [6908](https://github.com/vegaprotocol/vega/issues/6871) - Update default retention policy
- [6827](https://github.com/vegaprotocol/vega/issues/6615) - Add filters to `ordersConnection`
- [6910](https://github.com/vegaprotocol/vega/issues/6910) - Separate settled position from position
- [6988](https://github.com/vegaprotocol/vega/issues/6988) - Handle 0 timestamps in `graphql` marshaller
- [6910](https://github.com/vegaprotocol/vega/issues/6910) - Separate settled position from position
- [6949](https://github.com/vegaprotocol/vega/issues/6949) - Mark positions to market at the end of the block.
- [6819](https://github.com/vegaprotocol/vega/issues/6819) - Support long-living token in wallet client API
- [6964](https://github.com/vegaprotocol/vega/issues/6964) - Add support for long living tokens with expiry
- [6991](https://github.com/vegaprotocol/vega/issues/6991) - Expose error field in explorer API
- [5769](https://github.com/vegaprotocol/vega/issues/5769) - Automatically resolve the host name in the client wallet API
- [6910](https://github.com/vegaprotocol/vega/issues/6910) - Separate settled position from position

### 🐛 Fixes

- [6758](https://github.com/vegaprotocol/vega/issues/6758) - Fix first and last block not returned on querying epoch
- [6924](https://github.com/vegaprotocol/vega/issues/6924) - Fix deterministic sorting when nodes have equal scores and we have to choose who is in the signer set
- [6812](https://github.com/vegaprotocol/vega/issues/6812) - Network name is derived solely from the filename to cause less confusion if the network `config` is renamed
- [6831](https://github.com/vegaprotocol/vega/issues/6831) - Fix settlement state in snapshots and market settlement.
- [6856](https://github.com/vegaprotocol/vega/issues/6856) - When creating liquidity provision, seed dummy orders in order to prevent broken references when querying the market later
- [6801](https://github.com/vegaprotocol/vega/issues/6801) - Fix internal data source validations
- [6766](https://github.com/vegaprotocol/vega/issues/6766) - Handle relative vega home path being passed in `postgres` snapshots
- [6885](https://github.com/vegaprotocol/vega/issues/6885) - Don't ignore 'bootstrap peers' `IPFS` configuration setting in `datanode`
- [6799](https://github.com/vegaprotocol/vega/issues/6799) - Move LP fees in transit to the network treasury
- [6781](https://github.com/vegaprotocol/vega/issues/6781) - Fix bug where only first 32 characters of the `IPFS` identity seed were used.
- [6824](https://github.com/vegaprotocol/vega/issues/6824) - Respect `VEGA_HOME` for embedded `postgres` log location
- [6843](https://github.com/vegaprotocol/vega/issues/6843) - Fix Visor runner keys
- [6934](https://github.com/vegaprotocol/vega/issues/6934) - from/to accounts for ledger entries in database were reversed
- [6826](https://github.com/vegaprotocol/vega/issues/6826) - Update `spam.pow.numberOfPastBlocks` range values
- [6332](https://github.com/vegaprotocol/vega/issues/6332) - Standardise `graphql` responses
- [6862](https://github.com/vegaprotocol/vega/issues/6862) - Add party in account update
- [6888](https://github.com/vegaprotocol/vega/issues/6888) - Errors on accepted transaction with an invalid state are correctly handled in the wallet API version 2
- [6899](https://github.com/vegaprotocol/vega/issues/6899) - Upgrade to tendermint 0.34.24
- [6894](https://github.com/vegaprotocol/vega/issues/6894) - Finer error code returned to the third-party application
- [6849](https://github.com/vegaprotocol/vega/issues/6849) - Ensure the positions are remove from the positions engine when they are closed
- [6767](https://github.com/vegaprotocol/vega/issues/6767) - Protocol upgrade rejected events fail to write in the database
- [6896](https://github.com/vegaprotocol/vega/issues/6896) - Fix timestamps in proposals (`GQL`)
- [6844](https://github.com/vegaprotocol/vega/issues/6844) - Use proper type in `GQL` for transfer types and some types rename
- [6783](https://github.com/vegaprotocol/vega/issues/6783) - Unstable `CI` tests for `dehistory`
- [6844](https://github.com/vegaprotocol/vega/issues/6844) - Unstable `CI` tests for `dehistory`
- [6844](https://github.com/vegaprotocol/vega/issues/6844) - Add API descriptions, remove unused ledger entries and fix typos
- [6960](https://github.com/vegaprotocol/vega/issues/6960) - Infer has traded from settlement engine rather than from an unsaved-to-snapshot flag
- [6941](https://github.com/vegaprotocol/vega/issues/6941) - Rename `admin.describe_network` parameter to `name`
- [6976](https://github.com/vegaprotocol/vega/issues/6976) - Recalculate margins on MTM anniversary even if there were no trades.
- [6977](https://github.com/vegaprotocol/vega/issues/6977) - Prior to final settlement, perform MTM on unsettled trades.
- [6569](https://github.com/vegaprotocol/vega/issues/6569) - Fix margin calculations during auctions.
- [7001](https://github.com/vegaprotocol/vega/issues/7001) - Set mark price on final settlement.

## 0.62.1

### 🛠 Improvements

- [6726](https://github.com/vegaprotocol/vega/issues/6726) - Talk to embedded `postgres` via a `UNIX` domain socket in tests.

### 🐛 Fixes

- [6759](https://github.com/vegaprotocol/vega/issues/6759) - Send events when liquidity provisions are `undeployed`
- [6764](https://github.com/vegaprotocol/vega/issues/6764) - If a trading terminated oracle changes after trading already terminated do not subscribe to it
- [6775](https://github.com/vegaprotocol/vega/issues/6775) - Fix oracle spec identifiers
- [6762](https://github.com/vegaprotocol/vega/issues/6762) - Fix one off transfer events serialization
- [6747](https://github.com/vegaprotocol/vega/issues/6747) - Ensure proposal with no participation does not get enacted
- [6757](https://github.com/vegaprotocol/vega/issues/6655) - Fix oracle spec resolvers in Gateway
- [6952](https://github.com/vegaprotocol/vega/issues/6757) - Fix signers resolvers in Gateway

## 0.62.0

### 🚨 Breaking changes

- [6598](https://github.com/vegaprotocol/vega/issues/6598) - Rework `vega tools snapshot` command to be more consistent with other CLI options

### 🛠 Improvements

- [6681](https://github.com/vegaprotocol/vega/issues/6681) - Add indexes to improve balance history query
- [6682](https://github.com/vegaprotocol/vega/issues/6682) - Add indexes to orders by reference query
- [6668](https://github.com/vegaprotocol/vega/issues/6668) - Add indexes to trades by buyer/seller
- [6628](https://github.com/vegaprotocol/vega/issues/6628) - Improve node health check in the wallet
- [6711](https://github.com/vegaprotocol/vega/issues/6711) - `Anti-whale ersatz` validators reward stake scores

### 🐛 Fixes

- [6701](https://github.com/vegaprotocol/vega/issues/6701) - Fix `GraphQL` `API` not returning `x-vega-*` headers
- [6563](https://github.com/vegaprotocol/vega/issues/6563) - Liquidity engine reads orders directly from the matching engine
- [6696](https://github.com/vegaprotocol/vega/issues/6696) - New nodes are now visible from the epoch they announced and not epoch they become active
- [6661](https://github.com/vegaprotocol/vega/issues/6661) - Scale price to asset decimal in estimate orders
- [6685](https://github.com/vegaprotocol/vega/issues/6685) - `vega announce_node` now returns a `txHash` when successful or errors from `CheckTx`
- [6687](https://github.com/vegaprotocol/vega/issues/6687) - Expose `admin.update_passphrase` in admin wallet API
- [6686](https://github.com/vegaprotocol/vega/issues/6686) - Expose `admin.rename_wallet` in admin wallet API
- [6496](https://github.com/vegaprotocol/vega/issues/6496) - Fix margin calculation for pegged and liquidity orders
- [6670](https://github.com/vegaprotocol/vega/issues/6670) - Add governance by `ID` endpoint to `REST` bindings
- [6679](https://github.com/vegaprotocol/vega/issues/6679) - Permit `GFN` pegged orders
- [6707](https://github.com/vegaprotocol/vega/issues/6707) - Fix order event for liquidity provisions
- [6699](https://github.com/vegaprotocol/vega/issues/6699) - `orders` and `orders_current` view uses a redundant union causing performance issues
- [6721](https://github.com/vegaprotocol/vega/issues/6721) - Visor fix if condition for `maxNumberOfFirstConnectionRetries`
- [6655](https://github.com/vegaprotocol/vega/issues/6655) - Fix market query by `ID`
- [6656](https://github.com/vegaprotocol/vega/issues/6656) - Fix data sources to handle opening with internal source
- [6722](https://github.com/vegaprotocol/vega/issues/6722) - Fix get market response to contain oracle id

## 0.61.0

### 🚨 Breaking changes

- [5674](https://github.com/vegaprotocol/vega/issues/5674) - Remove `V1` data node `API`
- [5714](https://github.com/vegaprotocol/vega/issues/5714) - Update data sourcing types

### 🛠 Improvements

- [6603](https://github.com/vegaprotocol/vega/issues/6603) - Put embedded `postgres` files in proper state directory
- [6552](https://github.com/vegaprotocol/vega/issues/6552) - Add `datanode` `API` for querying protocol upgrade proposals
- [6613](https://github.com/vegaprotocol/vega/issues/6613) - Add file buffering to datanode
- [6602](https://github.com/vegaprotocol/vega/issues/6602) - Panic if data node receives events in unexpected order
- [6595](https://github.com/vegaprotocol/vega/issues/6595) - Support for cross network parameter dependency and validation
- [6627](https://github.com/vegaprotocol/vega/issues/6627) - Fix order estimates
- [6604](https://github.com/vegaprotocol/vega/issues/6604) - Fix transfer funds documentations in `protos`
- [6463](https://github.com/vegaprotocol/vega/issues/6463) - Implement chain replay and snapshot restore for the `nullblockchain`
- [6652](https://github.com/vegaprotocol/vega/issues/6652) - Change protocol upgrade consensus do be based on voting power

### 🐛 Fixes

- [6356](https://github.com/vegaprotocol/vega/issues/6356) - When querying for proposals from `GQL` return votes.
- [6623](https://github.com/vegaprotocol/vega/issues/6623) - Fix `nil` pointer panic in `datanode` for race condition in `recvEventRequest`
- [6601](https://github.com/vegaprotocol/vega/issues/6601) - Removed resend event when the socket client fails
- [5715](https://github.com/vegaprotocol/vega/issues/5715) - Fix documentation for Oracle Submission elements
- [5770](https://github.com/vegaprotocol/vega/issues/5770) - Fix Nodes data query returns incorrect results

## 0.60.0

### 🚨 Breaking changes

- [6227](https://github.com/vegaprotocol/vega/issues/6227) - Datanode Decentralized History - datanode init command now requires the chain id as a parameter

### 🛠 Improvements

- [6530](https://github.com/vegaprotocol/vega/issues/6530) - Add command to rename a wallet
- [6531](https://github.com/vegaprotocol/vega/issues/6531) - Add command to update the passphrase of a wallet
- [6482](https://github.com/vegaprotocol/vega/issues/6482) - Improve `TransferType` mapping usage
- [6546](https://github.com/vegaprotocol/vega/issues/6546) - Add a separate README for datanode/api gRPC handling principles
- [6582](https://github.com/vegaprotocol/vega/issues/6582) - Match validation to the required ranges
- [6596](https://github.com/vegaprotocol/vega/issues/6596) - Add market risk parameter validation

### 🐛 Fixes

- [6410](https://github.com/vegaprotocol/vega/issues/6410) - Add input validation for the `EstimateFee` endpoint.
- [6556](https://github.com/vegaprotocol/vega/issues/6556) - Limit ledger entries filtering complexity and potential number of items.
- [6539](https://github.com/vegaprotocol/vega/issues/6539) - Fix total fee calculation in estimate order
- [6584](https://github.com/vegaprotocol/vega/issues/6584) - Simplify `ListBalanceChanges`, removing aggregation and forward filling for now
- [6583](https://github.com/vegaprotocol/vega/issues/6583) - Cancel wallet connection request if no wallet

## 0.59.0

### 🚨 Breaking changes

- [6505](https://github.com/vegaprotocol/vega/issues/6505) - Allow negative position decimal places for market
- [6477](https://github.com/vegaprotocol/vega/issues/6477) - Allow the user to specify a different passphrase when isolating a key
- [6549](https://github.com/vegaprotocol/vega/issues/6549) - Output from `nodewallet reload` is now more useful `json`
- [6458](https://github.com/vegaprotocol/vega/issues/6458) - Rename `GetMultiSigSigner...Bundles API` functions to `ListMultiSigSigner...Bundles` to be consistent with `v2 APIs`
- [6506](https://github.com/vegaprotocol/vega/issues/6506) - Swap places of PID and date in log files in the wallet service

### 🛠 Improvements

- [6080](https://github.com/vegaprotocol/vega/issues/6080) - Data-node handles upgrade block and ensures data is persisted before upgrade
- [6527](https://github.com/vegaprotocol/vega/issues/6527) - Add `last-block` sub-command to `datanode CLI`
- [6529](https://github.com/vegaprotocol/vega/issues/6529) - Added reason to transfer to explain why it was stopped or rejected
- [6513](https://github.com/vegaprotocol/vega/issues/6513) - Refactor `datanode` `api` for getting balance history

### 🐛 Fixes

- [6480](https://github.com/vegaprotocol/vega/issues/6480) - Wallet `openrpc.json` is now a valid OpenRPC file
- [6473](https://github.com/vegaprotocol/vega/issues/6473) - Infrastructure Fee Account returns error when asset is pending listing
- [5690](https://github.com/vegaprotocol/vega/issues/5690) - Markets query now excludes rejected markets
- [5479](https://github.com/vegaprotocol/vega/issues/5479) - Fix inconsistent naming in API error
- [6525](https://github.com/vegaprotocol/vega/issues/6525) - Round the right way when restoring the integer representation of cached price ranges from a snapshot
- [6011](https://github.com/vegaprotocol/vega/issues/6011) - Fix data node fails when `Postgres` starts slowly
- [6341](https://github.com/vegaprotocol/vega/issues/6341) - Embedded `Postgres` should only capture logs during testing
- [6511](https://github.com/vegaprotocol/vega/issues/6511) - Do not check writer interface for null when starting embedded `Postgres`
- [6510](https://github.com/vegaprotocol/vega/issues/6510) - Filter parties with 0 reward from reward payout event
- [6471](https://github.com/vegaprotocol/vega/issues/6471) - Fix potential nil reference when owner is system for ledger entries
- [6519](https://github.com/vegaprotocol/vega/issues/6519) - Fix errors in the ledger entries `GraphQL` query.
- [6515](https://github.com/vegaprotocol/vega/issues/6515) - Required properties in OpenRPC documentation are marked as such
- [6234](https://github.com/vegaprotocol/vega/issues/6234) - Fix response in query for oracle data spec by id
- [6294](https://github.com/vegaprotocol/vega/issues/6294) - Fix response for query for non-existing market
- [6508](https://github.com/vegaprotocol/vega/issues/6508) - Fix data node starts slowly when the database is not empty
- [6532](https://github.com/vegaprotocol/vega/issues/6532) - Add current totals to the vote events

## 0.58.0

### 🚨 Breaking changes

- [6271](https://github.com/vegaprotocol/vega/issues/6271) - Require signature from new Ethereum key to validate key rotation submission
- [6364](https://github.com/vegaprotocol/vega/issues/6364) - Rename `oracleSpecForSettlementPrice` to `oracleSpecForSettlementData`
- [6401](https://github.com/vegaprotocol/vega/issues/6401) - Fix estimate fees and margin `APis`
- [6428](https://github.com/vegaprotocol/vega/issues/6428) - Update the wallet connection decision for future work
- [6429](https://github.com/vegaprotocol/vega/issues/6429) - Rename pipeline to interactor for better understanding
- [6430](https://github.com/vegaprotocol/vega/issues/6430) - Split the transaction status interaction depending on success and failure

### 🛠 Improvements

- [6399](https://github.com/vegaprotocol/vega/issues/6399) - Add `init-db` and `unsafe-reset-all` commands to block explorer
- [6348](https://github.com/vegaprotocol/vega/issues/6348) - Reduce pool size to leave more available `Postgres` connections
- [6453](https://github.com/vegaprotocol/vega/issues/6453) - Add ability to write `pprofs` at intervals to core
- [6312](https://github.com/vegaprotocol/vega/issues/6312) - Add back amended balance tests and correct ordering
- [6320](https://github.com/vegaprotocol/vega/issues/6320) - Use `Account` type without internal `id` in `datanode`
- [6461](https://github.com/vegaprotocol/vega/issues/6461) - Occasionally close `postgres` pool connections
- [6435](https://github.com/vegaprotocol/vega/issues/6435) - Add `GetTransaction` `API` call for block explorer
- [6464](https://github.com/vegaprotocol/vega/issues/6464) - Improve block explorer performance when filtering by submitter
- [6211](https://github.com/vegaprotocol/vega/issues/6211) - Handle `BeginBlock` and `EndBlock` events
- [6361](https://github.com/vegaprotocol/vega/issues/6361) - Remove unnecessary logging in market
- [6378](https://github.com/vegaprotocol/vega/issues/6378) - Migrate remaining views of current data to tables with current data
- [6425](https://github.com/vegaprotocol/vega/issues/6425) - Introduce interaction for beginning and ending of request
- [6308](https://github.com/vegaprotocol/vega/issues/6308) - Support parallel requests in wallet API version 2
- [6426](https://github.com/vegaprotocol/vega/issues/6426) - Add a name field on interaction to know what they are when JSON
- [6427](https://github.com/vegaprotocol/vega/issues/6427) - Improve interactions documentation
- [6431](https://github.com/vegaprotocol/vega/issues/6431) - Pass a human-readable input data in Transaction Succeeded and Failed notifications
- [6448](https://github.com/vegaprotocol/vega/issues/6448) - Improve wallet interaction JSON conversion
- [6454](https://github.com/vegaprotocol/vega/issues/6454) - Improve test coverage for setting fees and rewarding LPs
- [6458](https://github.com/vegaprotocol/vega/issues/6458) - Return a context aware message in `RequestSuccessful` interaction
- [6451](https://github.com/vegaprotocol/vega/issues/6451) - Improve interaction error message
- [6432](https://github.com/vegaprotocol/vega/issues/6432) - Use optionals for order error and proposal error
- [6368](https://github.com/vegaprotocol/vega/pull/6368) - Add Ledger Entry API

### 🐛 Fixes

- [6444](https://github.com/vegaprotocol/vega/issues/6444) - Send a transaction error if the same node announces itself twice
- [6388](https://github.com/vegaprotocol/vega/issues/6388) - Do not transfer stake and delegations after a key rotation
- [6266](https://github.com/vegaprotocol/vega/issues/6266) - Do not take a snapshot at block height 1 and handle increase of interval appropriately
- [6338](https://github.com/vegaprotocol/vega/issues/6338) - Fix validation for update an new asset proposals
- [6357](https://github.com/vegaprotocol/vega/issues/6357) - Fix potential panic in `gql` resolvers
- [6391](https://github.com/vegaprotocol/vega/issues/6391) - Fix dropped connection between core and data node when large `(>1mb)` messages are sent.
- [6358](https://github.com/vegaprotocol/vega/issues/6358) - Do not show hidden files nor directories as wallet
- [6374](https://github.com/vegaprotocol/vega/issues/6374) - Fix panic with the metrics
- [6373](https://github.com/vegaprotocol/vega/issues/6373) - Fix panic with the metrics as well
- [6238](https://github.com/vegaprotocol/vega/issues/6238) - Return empty string for `multisig` bundle, not `0x` when asset doesn't have one
- [6236](https://github.com/vegaprotocol/vega/issues/6236) - Make `erc20ListAssetBundle` `nullable` in `GraphQL`
- [6395](https://github.com/vegaprotocol/vega/issues/6395) - Wallet selection doesn't lower case the wallet name during input verification
- [6408](https://github.com/vegaprotocol/vega/issues/6408) - Initialise observer in liquidity provision `sql` store
- [6406](https://github.com/vegaprotocol/vega/issues/6406) - Fix invalid tracking of cumulative volume and price
- [6387](https://github.com/vegaprotocol/vega/issues/6387) - Fix max open interest calculation
- [6416](https://github.com/vegaprotocol/vega/issues/6416) - Prevent submission of `erc20` address already used by another asset
- [6375](https://github.com/vegaprotocol/vega/issues/6375) - If there is one unit left over at the end of final market settlement - transfer it to the network treasury. if there is more than one, log all transfers and panic.
- [6456](https://github.com/vegaprotocol/vega/issues/6456) - Assure liquidity fee gets update when target stake drops (even in the absence of trades)
- [6459](https://github.com/vegaprotocol/vega/issues/6459) - Send lifecycle notifications after parameters validation
- [6420](https://github.com/vegaprotocol/vega/issues/6420) - Support cancellation of a request during a wallet interaction

## 0.57.0

### 🚨 Breaking changes

- [6291](https://github.com/vegaprotocol/vega/issues/6291) - Remove `Nodewallet.ETH` configuration and add flags to supply `clef` addresses when importing or generating accounts
- [6314](https://github.com/vegaprotocol/vega/issues/6314) - Rename session namespace to client in wallet API version 2

### 🛠 Improvements

- [6283](https://github.com/vegaprotocol/vega/issues/6283) - Add commit hash to version if is development version
- [6321](https://github.com/vegaprotocol/vega/issues/6321) - Get rid of the `HasChanged` check in snapshot engines
- [6126](https://github.com/vegaprotocol/vega/issues/6126) - Don't generate market depth subscription messages if nothing has changed

### 🐛 Fixes

- [6287](https://github.com/vegaprotocol/vega/issues/6287) - Fix GraphQL `proposals` API `proposalType` filter
- [6307](https://github.com/vegaprotocol/vega/issues/6307) - Emit an event with status rejected if a protocol upgrade proposal has no validator behind it
- [5305](https://github.com/vegaprotocol/vega/issues/5305) - Handle market updates changing price monitoring parameters correctly.

## 0.56.0

### 🚨 Breaking changes

- [6196](https://github.com/vegaprotocol/vega/pull/6196) - Remove unused network parameters network end of life and market freeze date
- [6155](https://github.com/vegaprotocol/vega/issues/6155) - Rename "Client" to "User" in wallet API version 2
- [5641](https://github.com/vegaprotocol/vega/issues/5641) - Rename `SettlementPriceDecimals` to `SettlementDataDecimals`

### 🛠 Improvements

- [6103](hhttps://github.com/vegaprotocol/vega/issues/6103) - Verify that order amendment has the desired effect on opening auction
- [6170](https://github.com/vegaprotocol/vega/pull/6170) - Order GraphQL schema (query and subscription types) alphabetically
- [6163](https://github.com/vegaprotocol/vega/issues/6163) - Add block explorer back end
- [6153](https://github.com/vegaprotocol/vega/issues/6153) - Display UI friendly logs when calling `session.send_transaction`
- [6063](https://github.com/vegaprotocol/vega/pull/6063) - Update average entry valuation calculation according to spec change.
- [6191](https://github.com/vegaprotocol/vega/pull/6191) - Remove the retry on node health check in the wallet API version 2
- [6221](https://github.com/vegaprotocol/vega/pull/6221) - Add documentation for new `GraphQL endpoints`
- [6498](https://github.com/vegaprotocol/vega/pull/6498) - Fix incorrectly encoded account id
- [5600](https://github.com/vegaprotocol/vega/issues/5600) - Migrate all wallet capabilities to V2 api
- [6077](https://github.com/vegaprotocol/vega/issues/6077) - Add proof-of-work to transaction when using `vegawallet command sign`
- [6203](https://github.com/vegaprotocol/vega/issues/6203) - Support automatic consent for transactions sent through the wallet API version 2
- [6203](https://github.com/vegaprotocol/vega/issues/6203) - Log node selection process on the wallet CLI
- [5925](https://github.com/vegaprotocol/vega/issues/5925) - Clean transfer response API, now ledger movements
- [6254](https://github.com/vegaprotocol/vega/issues/6254) - Reject Ethereum configuration update via proposals
- [5706](https://github.com/vegaprotocol/vega/issues/5076) - Datanode snapshot create and restore support

### 🐛 Fixes

- [6255](https://github.com/vegaprotocol/vega/issues/6255) - Fix `WebSocket` upgrading when setting headers in HTTP middleware.
- [6101](https://github.com/vegaprotocol/vega/issues/6101) - Fix Nodes API not returning new `ethereumAdress` after `EthereumKeyRotation` event.
- [6183](https://github.com/vegaprotocol/vega/issues/6183) - Shutdown blockchain before protocol services
- [6148](https://github.com/vegaprotocol/vega/issues/6148) - Fix API descriptions for typos
- [6187](https://github.com/vegaprotocol/vega/issues/6187) - Not hash message before signing if using clef for validator heartbeats
- [6138](https://github.com/vegaprotocol/vega/issues/6138) - Return more useful information when a transaction submitted to a node contains validation errors
- [6156](https://github.com/vegaprotocol/vega/issues/6156) - Return only delegations for the specific node in `graphql` node delegation query
- [6233](https://github.com/vegaprotocol/vega/issues/6233) - Fix `GetNodeSignatures` GRPC api
- [6175](https://github.com/vegaprotocol/vega/issues/6175) - Fix `datanode` updating node public key on key rotation
- [5948](https://github.com/vegaprotocol/vega/issues/5948) - Shutdown node gracefully when panics or `sigterm` during chain-replay
- [6109](https://github.com/vegaprotocol/vega/issues/6109) - Candle query returns unexpected data.
- [5988](https://github.com/vegaprotocol/vega/issues/5988) - Exclude tainted keys from `session.list_keys` endpoint
- [5164](https://github.com/vegaprotocol/vega/issues/5164) - Distribute LP fees on settlement
- [6212](https://github.com/vegaprotocol/vega/issues/6212) - Change the error for protocol upgrade request for block 0
- [6242](https://github.com/vegaprotocol/vega/issues/6242) - Allow migrate between wallet types during Ethereum key rotation reload
- [6202](https://github.com/vegaprotocol/vega/issues/6202) - Always update margins for parties on amend
- [6228](https://github.com/vegaprotocol/vega/issues/6228) - Reject protocol upgrade downgrades
- [6245](https://github.com/vegaprotocol/vega/issues/6245) - Recalculate equity values when virtual stake changes
- [6260](https://github.com/vegaprotocol/vega/issues/6260) - Prepend `chainID` to input data only when signing the transaction
- [6036](https://github.com/vegaprotocol/vega/issues/6036) - Fix `protobuf<->swagger` generation
- [6248](https://github.com/vegaprotocol/vega/issues/6245) - Candles connection is not returning any candle data
- [6037](https://github.com/vegaprotocol/vega/issues/6037) - Fix auction events.
- [6061](https://github.com/vegaprotocol/vega/issues/6061) - Attempt at stabilizing the tests on the broker in the core
- [6178](https://github.com/vegaprotocol/vega/issues/6178) - Historical balances fails with `scany` error
- [6193](https://github.com/vegaprotocol/vega/issues/6193) - Use Data field from transaction successfully sent but that were rejected
- [6230](https://github.com/vegaprotocol/vega/issues/6230) - Node Signature Connection should return a list or an appropriate error message
- [5998](https://github.com/vegaprotocol/vega/issues/5998) - Positions should be zero when markets are closed and settled
- [6297](https://github.com/vegaprotocol/vega/issues/6297) - Historic Balances fails if `MarketId` is used in `groupBy`

## 0.55.0

### 🚨 Breaking changes

- [5989](https://github.com/vegaprotocol/vega/issues/5989) - Remove liquidity commitment from market proposal
- [6031](https://github.com/vegaprotocol/vega/issues/6031) - Remove market name from `graphql` market type
- [6095](https://github.com/vegaprotocol/vega/issues/6095) - Rename taker fees to maker paid fees
- [5442](https://github.com/vegaprotocol/vega/issues/5442) - Default behaviour when starting to node is to use the latest local snapshot if it exists
- [6139](https://github.com/vegaprotocol/vega/issues/6139) - Return the key on `session.list_keys` endpoint on wallet API version 2

### 🛠 Improvements

- [5971](https://github.com/vegaprotocol/vega/issues/5971) - Add headers `X-Block-Height`, `X-Block-Timestamp` and `X-Vega-Connection` to all API responses
- [5694](https://github.com/vegaprotocol/vega/issues/5694) - Add field `settlementPriceDecimals` to GraphQL `Future` and `FutureProduct` types
- [6048](https://github.com/vegaprotocol/vega/issues/6048) - Upgrade `golangci-lint` to `1.49.0` and implement its suggestions
- [5807](https://github.com/vegaprotocol/vega/issues/5807) - Add Vega tools: `stream`, `snapshot` and `checkpoint`
- [5678](https://github.com/vegaprotocol/vega/issues/5678) - Add GraphQL endpoints for Ethereum bundles: `listAsset`, `updateAsset`, `addSigner` and `removeSigner`
- [5881](https://github.com/vegaprotocol/vega/issues/5881) - Return account subscription as a list
- [5766](https://github.com/vegaprotocol/vega/issues/5766) - Better notification for version update on the wallet
- [5841](https://github.com/vegaprotocol/vega/issues/5841) - Add transaction to request `multisigControl` signatures on demand
- [5937](https://github.com/vegaprotocol/vega/issues/5937) - Add more flexibility to market creation bonus
- [5932](https://github.com/vegaprotocol/vega/issues/5932) - Remove Name and Symbol from update asset proposal
- [5880](https://github.com/vegaprotocol/vega/issues/5880) - Send initial image with subscriptions to positions, orders & accounts
- [5878](https://github.com/vegaprotocol/vega/issues/5878) - Add option to return only live orders in `ListOrders` `API`
- [5937](https://github.com/vegaprotocol/vega/issues/5937) - Add more flexibility to market creation bonus
- [5708](https://github.com/vegaprotocol/vega/issues/5708) - Use market price when reporting average trade price
- [5949](https://github.com/vegaprotocol/vega/issues/5949) - Transfers processed in the order they were received
- [5966](https://github.com/vegaprotocol/vega/issues/5966) - Do not send transaction from wallet if `chainID` is empty
- [5675](https://github.com/vegaprotocol/vega/issues/5675) - Add transaction information to all database tables
- [6004](https://github.com/vegaprotocol/vega/issues/6004) - Probability of trading refactoring
- [5849](https://github.com/vegaprotocol/vega/issues/5849) - Use network parameter from creation time of the proposal for requirements
- [5846](https://github.com/vegaprotocol/vega/issues/5846) - Expose network parameter from creation time of the proposal through `APIs`.
- [5999](https://github.com/vegaprotocol/vega/issues/5999) - Recalculate margins after risk parameters are updated.
- [5682](https://github.com/vegaprotocol/vega/issues/5682) - Expose equity share weight in the API
- [5684](https://github.com/vegaprotocol/vega/issues/5684) - Added date range to a number of historic balances, deposits, withdrawals, orders and trades queries
- [6071](https://github.com/vegaprotocol/vega/issues/6071) - Allow for empty settlement asset in recurring transfer metric definition for market proposer bonus
- [6042](https://github.com/vegaprotocol/vega/issues/6042) - Set GraphQL query complexity limit
- [6106](https://github.com/vegaprotocol/vega/issues/6106) - Returned signed transaction in wallet API version 2 `session.send_transaction`
- [6105](https://github.com/vegaprotocol/vega/issues/6105) - Add `session.sign_transaction` endpoint on wallet API version 2
- [6042](https://github.com/vegaprotocol/vega/issues/5270) - Set GraphQL query complexity limit
- [5888](https://github.com/vegaprotocol/vega/issues/5888) - Add Liquidity Provision subscription to GraphQL
- [5961](https://github.com/vegaprotocol/vega/issues/5961) - Add batch market instructions command
- [5974](https://github.com/vegaprotocol/vega/issues/5974) - Flatten subscription in `Graphql`
- [6146](https://github.com/vegaprotocol/vega/issues/6146) - Add version command to Vega Visor
- [6671](https://github.com/vegaprotocol/vega/issues/6671) - Vega Visor allows to postpone first failure when Core node is slow to startup

### 🐛 Fixes

- [5934](https://github.com/vegaprotocol/vega/issues/5934) - Ensure wallet without permissions can be read
- [5950](https://github.com/vegaprotocol/vega/issues/5934) - Fix documentation for new wallet command
- [5687](https://github.com/vegaprotocol/vega/issues/5934) - Asset cache was returning stale data
- [6032](https://github.com/vegaprotocol/vega/issues/6032) - Risk factors store errors after update to a market
- [5986](https://github.com/vegaprotocol/vega/issues/5986) - Error string on failed transaction is sent in the plain, no need to decode
- [5860](https://github.com/vegaprotocol/vega/issues/5860) - Enacted but unlisted new assets are now included in checkpoints
- [6023](https://github.com/vegaprotocol/vega/issues/6023) - Tell the `datanode` when a genesis validator does not exist in a `checkpoint`
- [5963](https://github.com/vegaprotocol/vega/issues/5963) - Check other nodes during version check if the first one is unavailable
- [6002](https://github.com/vegaprotocol/vega/issues/6002) - Do not emit events for unmatched oracle data and unsubscribe market as soon as oracle data is received
- [6008](https://github.com/vegaprotocol/vega/issues/6008) - Fix equity like share and average trade value calculation with opening auctions
- [6040](https://github.com/vegaprotocol/vega/issues/6040) - Fix protocol upgrade transaction submission and small Visor improvements
- [5977](https://github.com/vegaprotocol/vega/issues/5977) - Fix missing block height and block time on stake linking API
- [6054](https://github.com/vegaprotocol/vega/issues/6054) - Fix panic on settlement
- [6060](https://github.com/vegaprotocol/vega/issues/6060) - Fix connection results should not be declared as mandatory in GQL schema.
- [6097](https://github.com/vegaprotocol/vega/issues/6067) - Fix incorrect asset (metric asset) used for checking market proposer eligibility
- [6099](https://github.com/vegaprotocol/vega/issues/6099) - Allow recurring transfers with the same to and from but with different asset
- [6067](https://github.com/vegaprotocol/vega/issues/6067) - Verify global reward is transferred to party address 0
- [6131](https://github.com/vegaprotocol/vega/issues/6131) - `nullblockchain` should call Tendermint Info `abci` to match real flow
- [6119](https://github.com/vegaprotocol/vega/issues/6119) - Correct order in which market event is emitted
- [5890](https://github.com/vegaprotocol/vega/issues/5890) - Margin breach during amend doesn't cancel order
- [6144](https://github.com/vegaprotocol/vega/issues/6144) - Price and Pegged Offset in orders are Decimals
- [6111](https://github.com/vegaprotocol/vega/issues/5890) - Handle candles transient failure and prevent subscription blocking
- [6204](https://github.com/vegaprotocol/vega/issues/6204) - Data Node add Ethereum Key Rotations subscriber and rest binding

## 0.54.0

### 🚨 Breaking changes

With this release a few breaking changes are introduced.
The Vega application is now a built-in application. This means that Tendermint doesn't need to be started separately any more.
The `vega node` command has been renamed `vega start`.
The `vega tm` command has been renamed `vega tendermint`.
The `Blockchain.Tendermint.ClientAddr` configuration field have been renamed `Blockchain.Tendermint.RPCAddr`.
The init command now also generate the configuration for tendermint, the flags `--no-tendermint`, `--tendermint-home` and `--tendermint-key` have been introduced

- [5579](https://github.com/vegaprotocol/vega/issues/5579) - Make vega a built-in Tendermint application
- [5249](https://github.com/vegaprotocol/vega/issues/5249) - Migrate to Tendermint version 0.35.8
- [5624](https://github.com/vegaprotocol/vega/issues/5624) - Get rid of `updateFrequency` in price monitoring definition
- [5601](https://github.com/vegaprotocol/vega/issues/5601) - Remove support for launching a proxy in front of console and token dApp
- [5872](https://github.com/vegaprotocol/vega/issues/5872) - Remove console and token dApp from networks
- [5802](https://github.com/vegaprotocol/vega/issues/5802) - Remove support for transaction version 1

### 🗑️ Deprecation

- [4655](https://github.com/vegaprotocol/vega/issues/4655) - Move Ethereum `RPC` endpoint configuration from `Nodewallet` section to `Ethereum` section

### 🛠 Improvements

- [5589](https://github.com/vegaprotocol/vega/issues/5589) - Used custom version of Clef
- [5541](https://github.com/vegaprotocol/vega/issues/5541) - Support permissions in wallets
- [5439](https://github.com/vegaprotocol/vega/issues/5439) - `vegwallet` returns better responses when a transaction fails
- [5465](https://github.com/vegaprotocol/vega/issues/5465) - Verify `bytecode` of smart-contracts on startup
- [5608](https://github.com/vegaprotocol/vega/issues/5608) - Ignore stale price monitoring trigger when market is already in auction
- [5673](https://github.com/vegaprotocol/vega/issues/5673) - Add support for `ethereum` key rotations to `datanode`
- [5639](https://github.com/vegaprotocol/vega/issues/5639) - Move all core code in the core directory
- [5613](https://github.com/vegaprotocol/vega/issues/5613) - Import the `datanode` in the vega repo
- [5660](https://github.com/vegaprotocol/vega/issues/5660) - Migrate subscription `apis` from `datanode v1 api` to `datanode v2 api`
- [5636](https://github.com/vegaprotocol/vega/issues/5636) - Assure no false positives in cucumber steps
- [5011](https://github.com/vegaprotocol/vega/issues/5011) - Import the `protos` repo in the vega repo
- [5774](https://github.com/vegaprotocol/vega/issues/5774) - Use `generics` for `ID` types
- [5785](https://github.com/vegaprotocol/vega/issues/5785) - Add support form `ERC20` bridge stopped and resumed events
- [5712](https://github.com/vegaprotocol/vega/issues/5712) - Configurable `graphql` endpoint
- [5689](https://github.com/vegaprotocol/vega/issues/5689) - Support `UpdateAsset` proposal in APIs
- [5685](https://github.com/vegaprotocol/vega/issues/5685) - Migrated `apis` from `datanode v1` to `datanode v2`
- [5760](https://github.com/vegaprotocol/vega/issues/5760) - Map all `GRPC` to `REST`
- [5804](https://github.com/vegaprotocol/vega/issues/5804) - Rollback Tendermint to version `0.34.20`
- [5503](https://github.com/vegaprotocol/vega/issues/5503) - Introduce wallet API version 2 based on JSON-RPC with new authentication workflow
- [5822](https://github.com/vegaprotocol/vega/issues/5822) - Rename `Graphql` enums
- [5618](https://github.com/vegaprotocol/vega/issues/5618) - Add wallet JSON-RPC documentation
- [5776](https://github.com/vegaprotocol/vega/issues/5776) - Add endpoint to get a single network parameter
- [5685](https://github.com/vegaprotocol/vega/issues/5685) - Migrated `apis` from `datanode v1` to `datanode v2`
- [5761](https://github.com/vegaprotocol/vega/issues/5761) - Transfers connection make direction optional
- [5762](https://github.com/vegaprotocol/vega/issues/5762) - Transfers connection add under `party` type
- [5685](https://github.com/vegaprotocol/vega/issues/5685) - Migrated `apis` from `datanode v1` to `datanode v2`
- [5705](https://github.com/vegaprotocol/vega/issues/5705) - Use enum for validator status
- [5685](https://github.com/vegaprotocol/vega/issues/5685) - Migrated `apis` from `datanode v1` to `datanode v2`
- [5834](https://github.com/vegaprotocol/vega/issues/5834) - Avoid saving proposals of terminated/cancelled/rejected/settled markets in checkpoint
- [5619](https://github.com/vegaprotocol/vega/issues/5619) - Add wallet HTTP API version 2 documentation
- [5823](https://github.com/vegaprotocol/vega/issues/5823) - Add endpoint to wallet HTTP API version 2 to list available RPC methods
- [5814](https://github.com/vegaprotocol/vega/issues/5815) - Add proposal validation date time to `graphql`
- [5865](https://github.com/vegaprotocol/vega/issues/5865) - Allow a validator to withdraw their protocol upgrade proposal
- [5803](https://github.com/vegaprotocol/vega/issues/5803) - Update cursor pagination to use new method from [5784](https://github.com/vegaprotocol/vega/pull/5784)
- [5862](https://github.com/vegaprotocol/vega/issues/5862) - Add base `URL` in `swagger`
- [5817](https://github.com/vegaprotocol/vega/issues/5817) - Add validation error on asset proposal when rejected
- [5816](https://github.com/vegaprotocol/vega/issues/5816) - Set proper status to rejected asset proposal
- [5893](https://github.com/vegaprotocol/vega/issues/5893) - Remove total supply from assets
- [5752](https://github.com/vegaprotocol/vega/issues/5752) - Remove URL and Hash from proposal rationale, add Title
- [5802](https://github.com/vegaprotocol/vega/issues/5802) - Introduce transaction version 3 that encode the chain ID in its input data to protect against transaction replay
- [5358](https://github.com/vegaprotocol/vega/issues/5358) - Port equity like shares update to new structure
- [5926](https://github.com/vegaprotocol/vega/issues/5926) - Check for liquidity auction at the end of a block instead of after every trade

### 🐛 Fixes

- [5571](https://github.com/vegaprotocol/vega/issues/5571) - Restore pending assets status correctly after snapshot restore
- [5857](https://github.com/vegaprotocol/vega/issues/5857) - Fix panic when calling `ListAssets` `grpc` end point with no arguments
- [5572](https://github.com/vegaprotocol/vega/issues/5572) - Add validation on `IDs` and public keys
- [5348](https://github.com/vegaprotocol/vega/issues/5348) - Restore markets from checkpoint proposal
- [5279](https://github.com/vegaprotocol/vega/issues/5279) - Fix loading of proposals from checkpoint
- [5598](https://github.com/vegaprotocol/vega/issues/5598) - Remove `currentTime` from topology engine to ease snapshot restoration
- [5836](https://github.com/vegaprotocol/vega/issues/5836) - Add missing `GetMarket` `GRPC` end point
- [5609](https://github.com/vegaprotocol/vega/issues/5609) - Set event forwarder last seen height after snapshot restore
- [5782](https://github.com/vegaprotocol/vega/issues/5782) - `Pagination` with a cursor was returning incorrect results
- [5629](https://github.com/vegaprotocol/vega/issues/5629) - Fixes for loading voting power from checkpoint with non genesis validators
- [5626](https://github.com/vegaprotocol/vega/issues/5626) - Update `protos`, remove optional types
- [5665](https://github.com/vegaprotocol/vega/issues/5665) - Binary version hash always contain `-modified` suffix
- [5633](https://github.com/vegaprotocol/vega/issues/5633) - Allow `minProposerEquityLikeShare` to accept 0
- [5672](https://github.com/vegaprotocol/vega/issues/5672) - Typo fixed in datanode `ethereum` address
- [5863](https://github.com/vegaprotocol/vega/issues/5863) - Fix panic when calling `VegaTime` on `v2 api`
- [5683](https://github.com/vegaprotocol/vega/issues/5683) - Made market mandatory in `GraphQL` for order
- [5789](https://github.com/vegaprotocol/vega/issues/5789) - Fix performance issue with position query
- [5677](https://github.com/vegaprotocol/vega/issues/5677) - Fixed trading mode status
- [5663](https://github.com/vegaprotocol/vega/issues/5663) - Fixed panic with de-registering positions
- [5781](https://github.com/vegaprotocol/vega/issues/5781) - Make enactment timestamp optional in proposal for `graphql`
- [5767](https://github.com/vegaprotocol/vega/issues/5767) - Fix typo in command validation
- [5900](https://github.com/vegaprotocol/vega/issues/5900) - Add missing `/api/v2/parties/{party_id}/stake` `REST` end point
- [5825](https://github.com/vegaprotocol/vega/issues/5825) - Fix panic in pegged orders when going into auction
- [5763](https://github.com/vegaprotocol/vega/issues/5763) - Transfers connection rename `pubkey` to `partyId`
- [5486](https://github.com/vegaprotocol/vega/issues/5486) - Fix amend order expiring
- [5809](https://github.com/vegaprotocol/vega/issues/5809) - Remove state variables when a market proposal is rejected
- [5329](https://github.com/vegaprotocol/vega/issues/5329) - Fix checks for market enactment and termination
- [5837](https://github.com/vegaprotocol/vega/issues/5837) - Allow a promotion due to increased slots and a swap to happen in the same epoch
- [5819](https://github.com/vegaprotocol/vega/issues/5819) - Add new asset proposal validation timestamp validation
- [5897](https://github.com/vegaprotocol/vega/issues/5897) - Return uptime of 0, rather than error, when querying for `NodeData` before end of first epoch
- [5811](https://github.com/vegaprotocol/vega/issues/5811) - Do not overwrite local changes when updating wallet through JSON-RPC API
- [5868](https://github.com/vegaprotocol/vega/issues/5868) - Clarify the error for insufficient token to submit proposal or vote
- [5867](https://github.com/vegaprotocol/vega/issues/5867) - Fix witness check for majority
- [5853](https://github.com/vegaprotocol/vega/issues/5853) - Do not ignore market update proposals when loading from checkpoint
- [5648](https://github.com/vegaprotocol/vega/issues/5648) - Ethereum key rotation - search validators by Vega pub key and listen to rotation events in core API
- [5648](https://github.com/vegaprotocol/vega/issues/5648) - Search validator by vega pub key and update the core validators API

## 0.53.0

### 🗑️ Deprecation

- [5513](https://github.com/vegaprotocol/vega/issues/5513) - Remove all checkpoint restore command

### 🛠 Improvements

- [5428](https://github.com/vegaprotocol/vega/pull/5428) - Update contributor information
- [5519](https://github.com/vegaprotocol/vega/pull/5519) - Add `--genesis-file` option to the `load_checkpoint` command
- [5538](https://github.com/vegaprotocol/vega/issues/5538) - Core side implementation of protocol upgrade
- [5525](https://github.com/vegaprotocol/vega/pull/5525) - Release `vegawallet` from the core
- [5524](https://github.com/vegaprotocol/vega/pull/5524) - Align `vegawallet` and core versions
- [5524](https://github.com/vegaprotocol/vega/pull/5549) - Add endpoint for getting the network's `chain-id`
- [5524](https://github.com/vegaprotocol/vega/pull/5552) - Handle tendermint demotion and `ersatz` slot reduction at the same time

### 🐛 Fixes

- [5476](https://github.com/vegaprotocol/vega/issues/5476) - Include settlement price in snapshot
- [5476](https://github.com/vegaprotocol/vega/issues/5314) - Fix validation of checkpoint file
- [5499](https://github.com/vegaprotocol/vega/issues/5499) - Add error from app specific validation to check transaction response
- [5508](https://github.com/vegaprotocol/vega/issues/5508) - Fix duplicated staking events
- [5514](https://github.com/vegaprotocol/vega/issues/5514) - Emit `rewardScore` event correctly after loading from checkpoint
- [5520](https://github.com/vegaprotocol/vega/issues/5520) - Do not fail silently when wallet fails to start
- [5521](https://github.com/vegaprotocol/vega/issues/5521) - Fix asset bundle and add asset status
- [5546](https://github.com/vegaprotocol/vega/issues/5546) - Fix collateral checkpoint to unlock locked reward account balance
- [5194](https://github.com/vegaprotocol/vega/issues/5194) - Fix market trading mode vs market state
- [5432](https://github.com/vegaprotocol/vega/issues/5431) - Do not accept transaction with unexpected public keys
- [5478](https://github.com/vegaprotocol/vega/issues/5478) - Assure uncross and fake uncross are in line with each other
- [5480](https://github.com/vegaprotocol/vega/issues/5480) - Assure indicative trades are in line with actual uncrossing trades
- [5556](https://github.com/vegaprotocol/vega/issues/5556) - Fix id generation seed
- [5361](https://github.com/vegaprotocol/vega/issues/5361) - Fix limits for proposals
- [5557](https://github.com/vegaprotocol/vega/issues/5427) - Fix oracle status at market settlement

## 0.52.0

### 🛠 Improvements

- [5421](https://github.com/vegaprotocol/vega/issues/5421) - Fix notary snapshot determinism when no signature are generated yet
- [5415](https://github.com/vegaprotocol/vega/issues/5415) - Regenerate smart contracts code
- [5434](https://github.com/vegaprotocol/vega/issues/5434) - Add health check for faucet
- [5412](https://github.com/vegaprotocol/vega/issues/5412) - Proof of work improvement to support history of changes to network parameters
- [5378](https://github.com/vegaprotocol/vega/issues/5278) - Allow new market proposals without LP

### 🐛 Fixes

- [5438](https://github.com/vegaprotocol/vega/issues/5438) - Evaluate all trades resulting from an aggressive orders in one call to price monitoring engine
- [5444](https://github.com/vegaprotocol/vega/issues/5444) - Merge both checkpoints and genesis asset on startup
- [5446](https://github.com/vegaprotocol/vega/issues/5446) - Cover liquidity monitoring acceptance criteria relating to aggressive order removing best bid or ask from the book
- [5457](https://github.com/vegaprotocol/vega/issues/5457) - Fix sorting of validators for demotion check
- [5460](https://github.com/vegaprotocol/vega/issues/5460) - Fix theoretical open interest calculation
- [5477](https://github.com/vegaprotocol/vega/issues/5477) - Pass a clone of the liquidity commitment offset to pegged orders
- [5468](https://github.com/vegaprotocol/vega/issues/5468) - Bring indicative trades inline with actual auction uncrossing trades in presence of wash trades
- [5419](https://github.com/vegaprotocol/vega/issues/5419) - Fix listeners ordering and state updates

## 0.51.1

### 🛠 Improvements

- [5395](https://github.com/vegaprotocol/vega/issues/5395) - Add `burn_nonce` bridge tool
- [5403](https://github.com/vegaprotocol/vega/issues/5403) - Allow spam free / proof of work free running of null blockchain
- [5175](https://github.com/vegaprotocol/vega/issues/5175) - Validation free transactions (including signature verification) for null blockchain
- [5371](https://github.com/vegaprotocol/vega/issues/5371) - Ensure threshold is not breached in ERC20 withdrawal
- [5358](https://github.com/vegaprotocol/vega/issues/5358) - Update equity shares following updated spec.

### 🐛 Fixes

- [5362](https://github.com/vegaprotocol/vega/issues/5362) - Liquidity and order book point to same underlying order after restore
- [5367](https://github.com/vegaprotocol/vega/issues/5367) - better serialisation for party orders in liquidity snapshot
- [5377](https://github.com/vegaprotocol/vega/issues/5377) - Serialise state var internal state
- [5388](https://github.com/vegaprotocol/vega/issues/5388) - State variable snapshot now works as intended
- [5388](https://github.com/vegaprotocol/vega/issues/5388) - Repopulate cached order-book after snapshot restore
- [5203](https://github.com/vegaprotocol/vega/issues/5203) - Market liquidity monitor parameters trump network parameters on market creation
- [5297](https://github.com/vegaprotocol/vega/issues/5297) - Assure min/max price always accurate
- [4223](https://github.com/vegaprotocol/vega/issues/4223) - Use uncrossing price for target stake calculation during auction
- [3047](https://github.com/vegaprotocol/vega/issues/3047) - Improve interaction between liquidity and price monitoring auctions
- [3570](https://github.com/vegaprotocol/vega/issues/3570) - Set extension trigger during opening auction with insufficient liquidity
- [3362](https://github.com/vegaprotocol/vega/issues/3362) - Stop non-persistent orders from triggering auctions
- [5388](https://github.com/vegaprotocol/vega/issues/5388) - Use `UnixNano()` to snapshot price monitor times
- [5237](https://github.com/vegaprotocol/vega/issues/5237) - Trigger state variable calculation first time indicative uncrossing price is available
- [5397](https://github.com/vegaprotocol/vega/issues/5397) - Bring indicative trades price inline with that of actual auction uncrossing trades

## 0.51.0

### 🚨 Breaking changes

- [5192](https://github.com/vegaprotocol/vega/issues/5192) - Require a rationale on proposals

### 🛠 Improvements

- [5318](https://github.com/vegaprotocol/vega/issues/5318) - Automatically dispatch reward pool into markets in recurring transfers
- [5333](https://github.com/vegaprotocol/vega/issues/5333) - Run snapshot generation for all providers in parallel
- [5343](https://github.com/vegaprotocol/vega/issues/5343) - Snapshot optimisation part II - get rid of `getHash`
- [5324](https://github.com/vegaprotocol/vega/issues/5324) - Send event when oracle data doesn't match
- [5140](https://github.com/vegaprotocol/vega/issues/5140) - Move limits (enabled market / assets from) to network parameters
- [5360](https://github.com/vegaprotocol/vega/issues/5360) - rewards test coverage

### 🐛 Fixes

- [5338](https://github.com/vegaprotocol/vega/issues/5338) - Checking a transaction should return proper success code
- [5277](https://github.com/vegaprotocol/vega/issues/5277) - Updating a market should default auction extension to 1
- [5284](https://github.com/vegaprotocol/vega/issues/5284) - price monitoring past prices are now included in the snapshot
- [5294](https://github.com/vegaprotocol/vega/issues/5294) - Parse timestamps oracle in market proposal validation
- [5292](https://github.com/vegaprotocol/vega/issues/5292) - Internal time oracle broadcasts timestamp without nanoseconds
- [5297](https://github.com/vegaprotocol/vega/issues/5297) - Assure min/max price always accurate
- [5286](https://github.com/vegaprotocol/vega/issues/5286) - Ensure liquidity fees are updated when updating the market
- [5322](https://github.com/vegaprotocol/vega/issues/5322) - Change vega pub key hashing in topology to fix key rotation submission.
- [5313](https://github.com/vegaprotocol/vega/issues/5313) - Future update was using oracle spec for settlement price as trading termination spec
- [5304](https://github.com/vegaprotocol/vega/issues/5304) - Fix bug causing trade events at auction end showing the wrong price.
- [5345](https://github.com/vegaprotocol/vega/issues/5345) - Fix issue with state variable transactions assumed gone missing
- [5351](https://github.com/vegaprotocol/vega/issues/5351) - Fix panic when node is interrupted before snapshot engine gets cleared and initialised
- [5972](https://github.com/vegaprotocol/vega/issues/5972) - Allow submitting a market update with termination oracle ticking before enactment of the update

## 0.50.2

### 🛠 Improvements

- [5001](https://github.com/vegaprotocol/vega/issues/5001) - Set and increment LP version field correctly
- [5001](https://github.com/vegaprotocol/vega/issues/5001) - Add integration test for LP versioning
- [3372](https://github.com/vegaprotocol/vega/issues/3372) - Add integration test making sure margin is released when an LP is cancelled.
- [5235](https://github.com/vegaprotocol/vega/issues/5235) - Use `BroadcastTxSync` instead of async for submitting transactions to `tendermint`
- [5268](https://github.com/vegaprotocol/vega/issues/5268) - Make validator heartbeat frequency a function of the epoch duration.
- [5271](https://github.com/vegaprotocol/vega/issues/5271) - Make generated hex IDs lower case
- [5273](https://github.com/vegaprotocol/vega/issues/5273) - Reward / Transfer to allow payout of reward in an arbitrary asset unrelated to the settlement and by market.
- [5207](https://github.com/vegaprotocol/vega/issues/5206) - Add integration tests to ensure price bounds and decimal places work as expected
- [5243](https://github.com/vegaprotocol/vega/issues/5243) - Update equity like share according to spec changes.
- [5249](https://github.com/vegaprotocol/vega/issues/5249) - Upgrade to tendermint 0.35.6

### 🐛 Fixes

- [4798](https://github.com/vegaprotocol/vega/issues/4978) - Set market pending timestamp to the time at which the market is created.
- [5222](https://github.com/vegaprotocol/vega/issues/5222) - Do not panic when admin server stops.
- [5103](https://github.com/vegaprotocol/vega/issues/5103) - Fix invalid http status set in faucet
- [5239](https://github.com/vegaprotocol/vega/issues/5239) - Always call `StartAggregate()` when signing validators joining and leaving even if not a validator
- [5128](https://github.com/vegaprotocol/vega/issues/5128) - Fix wrong http rate limit for faucet
- [5231](https://github.com/vegaprotocol/vega/issues/5231) - Fix pegged orders to be reset to the order pointer after snapshot loading
- [5247](https://github.com/vegaprotocol/vega/issues/5247) - Fix the check for overflow in scaling settlement price
- [5250](https://github.com/vegaprotocol/vega/issues/5250) - Fixed panic in loading validator checkpoint
- [5260](https://github.com/vegaprotocol/vega/issues/5260) - Process recurring transfer before rewards
- [5262](https://github.com/vegaprotocol/vega/issues/5262) - Allow recurring transfers to start during the current epoch
- [5267](https://github.com/vegaprotocol/vega/issues/5267) - Do not check commitment on `UpdateMarket` proposals

## 0.50.1

### 🐛 Fixes

- [5226](https://github.com/vegaprotocol/vega/issues/5226) - Add support for settlement price decimal place in governance

## 0.50.0

### 🚨 Breaking changes

- [5197](https://github.com/vegaprotocol/vega/issues/5197) - Scale settlement price based on oracle definition

### 🛠 Improvements

- [5055](https://github.com/vegaprotocol/vega/issues/5055) - Ensure at most 5 triggers are used in price monitoring settings
- [5100](https://github.com/vegaprotocol/vega/issues/5100) - add a new scenario into feature test, auction folder, leaving auction when liquidity provider provides a limit order
- [4919](https://github.com/vegaprotocol/vega/issues/4919) - Feature tests for 0011 check order allocate margin
- [4922](https://github.com/vegaprotocol/vega/issues/4922) - Feature tests for 0015 market insurance pool collateral
- [4926](https://github.com/vegaprotocol/vega/issues/4926) - Feature tests for 0019 margin calculator scenarios
- [5119](https://github.com/vegaprotocol/vega/issues/5119) - Add Ethereum key rotation support
- [5209](https://github.com/vegaprotocol/vega/issues/5209) - Add retries to floating point consensus engine to work around tendermint missing transactions
- [5219](https://github.com/vegaprotocol/vega/issues/5219) - Remove genesis sign command.

### 🐛 Fixes

- [5078](https://github.com/vegaprotocol/vega/issues/5078) - Unwrap properly position decimal place from payload
- [5076](https://github.com/vegaprotocol/vega/issues/5076) - Set last mark price to settlement price when market is settled
- [5038](https://github.com/vegaprotocol/vega/issues/5038) - Send proof-of-work when when announcing node
- [5034](https://github.com/vegaprotocol/vega/issues/5034) - Ensure to / from in transfers payloads are vega public keys
- [5111](https://github.com/vegaprotocol/vega/issues/5111) - Stop updating the market's initial configuration when an opening auction is extended
- [5066](https://github.com/vegaprotocol/vega/issues/5066) - Return an error if market decimal place > to asset decimal place
- [5095](https://github.com/vegaprotocol/vega/issues/5095) - Stabilise state sync restore and restore block height in the topology engine
- [5204](https://github.com/vegaprotocol/vega/issues/5204) - Mark a snapshot state change when liquidity provision state changes
- [4870](https://github.com/vegaprotocol/vega/issues/5870) - Add missing commands to the `TxError` event
- [5136](https://github.com/vegaprotocol/vega/issues/5136) - Fix banking snapshot for transfers, risk factor restoration, and `statevar` handling of settled markets
- [5088](https://github.com/vegaprotocol/vega/issues/5088) - Fixed MTM bug where settlement balance would not be zero when loss amount was 1.
- [5093](https://github.com/vegaprotocol/vega/issues/5093) - Fixed proof of engine end of block callback never called to clear up state
- [4996](https://github.com/vegaprotocol/vega/issues/4996) - Fix positions engines `vwBuys` and `vwSell` when amending, send events on `Update` and `UpdateNetwork`
- [5016](https://github.com/vegaprotocol/vega/issues/5016) - Target stake in asset decimal place in Market Data
- [5109](https://github.com/vegaprotocol/vega/issues/5109) - Fixed promotion of ersatz to tendermint validator
- [5110](https://github.com/vegaprotocol/vega/issues/5110) - Fixed wrong tick size used for calculating probability of trading
- [5144](https://github.com/vegaprotocol/vega/issues/5144) - Fixed the default voting power in case there is stake in the network
- [5124](https://github.com/vegaprotocol/vega/issues/5124) - Add proto serialization for update market proposal
- [5124](https://github.com/vegaprotocol/vega/issues/5124) - Ensure update market proposal compute a proper auction duration
- [5172](https://github.com/vegaprotocol/vega/issues/5172) - Add replay protection for validator commands
- [5181](https://github.com/vegaprotocol/vega/issues/5181) - Ensure Oracle specs handle numbers using `num.Decimal` and `num.Int`
- [5059](https://github.com/vegaprotocol/vega/issues/5059) - Validators without tendermint status vote in the witness and notary engine but their votes do not count
- [5190](https://github.com/vegaprotocol/vega/issues/5190) - Fix settlement at expiry to scale the settlement price from market decimals to asset decimals
- [5185](https://github.com/vegaprotocol/vega/issues/5185) - Fix MTM settlement where win transfers get truncated resulting in settlement balance not being zero after settlement.
- [4943](https://github.com/vegaprotocol/vega/issues/4943) - Fix bug where amending orders in opening auctions did not work as expected

## 0.49.8

### 🛠 Improvements

- [4814](https://github.com/vegaprotocol/vega/issues/4814) - Review fees tests
- [5067](https://github.com/vegaprotocol/vega/pull/5067) - Adding acceptance codes and tidy up tests
- [5052](https://github.com/vegaprotocol/vega/issues/5052) - Adding acceptance criteria tests for market decimal places
- [5138](https://github.com/vegaprotocol/vega/issues/5038) - Adding feature test for "0032-PRIM-price_monitoring.md"
- [4753](https://github.com/vegaprotocol/vega/issues/4753) - Adding feature test for oracle spec public key validation
- [4559](https://github.com/vegaprotocol/vega/issues/4559) - Small fixes to the amend order flow

### 🐛 Fixes

- [5064](https://github.com/vegaprotocol/vega/issues/5064) - Send order event on settlement
- [5068](https://github.com/vegaprotocol/vega/issues/5068) - Use settlement price if exists when received trading terminated event

## 0.49.7

### 🚨 Breaking changes

- [4985](https://github.com/vegaprotocol/vega/issues/4985) - Proof of work spam protection

### 🛠 Improvements

- [5007](https://github.com/vegaprotocol/vega/issues/5007) - Run approbation as part of the CI pipeline
- [5019](https://github.com/vegaprotocol/vega/issues/5019) - Label Price Monitoring tests
- [5022](https://github.com/vegaprotocol/vega/issues/5022) - CI: Run approbation for main/master/develop branches only
- [5017](https://github.com/vegaprotocol/vega/issues/5017) - Added access functions to `PositionState` type
- [5049](https://github.com/vegaprotocol/vega/issues/5049) - Liquidity Provision test coverage for 0034 spec
- [5022](https://github.com/vegaprotocol/vega/issues/5022) - CI: Run approbation for main/master/develop branches
  only
- [4916](https://github.com/vegaprotocol/vega/issues/4916) - Add acceptance criteria number in the existing feature tests to address acceptance criteria in `0008-TRAD-trading_workflow.md`
- [5061](https://github.com/vegaprotocol/vega/issues/5061) - Add a test scenario using log normal risk model into feature test "insurance-pool-balance-test.feature"

### 🐛 Fixes

- [5025](https://github.com/vegaprotocol/vega/issues/5025) - Witness snapshot breaking consensus
- [5046](https://github.com/vegaprotocol/vega/issues/5046) - Save all events in `ERC20` topology snapshot

## 0.49.4

### 🛠 Improvements

- [2585](https://github.com/vegaprotocol/vega/issues/2585) - Adding position state event to event bus
- [4952](https://github.com/vegaprotocol/vega/issues/4952) - Add checkpoints for staking and `multisig control`
- [4923](https://github.com/vegaprotocol/vega/issues/4923) - Add checkpoint state in the genesis file + add subcommand to do it.

### 🐛 Fixes

- [4983](https://github.com/vegaprotocol/vega/issues/4983) - Set correct event type for positions state event
- [4989](https://github.com/vegaprotocol/vega/issues/4989) - Fixing incorrect overflow logic
- [5036](https://github.com/vegaprotocol/vega/issues/5036) - Fix the `nullblockchain`
- [4981](https://github.com/vegaprotocol/vega/issues/4981) - Fix bug causing LP orders to uncross at auction end.

## 0.49.2

### 🛠 Improvements

- [4951](https://github.com/vegaprotocol/vega/issues/4951) - Add ability to stream events to a file
- [4953](https://github.com/vegaprotocol/vega/issues/4953) - Add block hash to statistics and to block height request
- [4961](https://github.com/vegaprotocol/vega/issues/4961) - Extend auction feature tests
- [4832](https://github.com/vegaprotocol/vega/issues/4832) - Add validation of update market proposals.
- [4971](https://github.com/vegaprotocol/vega/issues/4971) - Add acceptance criteria to auction tests
- [4833](https://github.com/vegaprotocol/vega/issues/4833) - Propagate market update to other engines

### 🐛 Fixes

- [4947](https://github.com/vegaprotocol/vega/issues/4947) - Fix time formatting problem that was breaking consensus on nodes in different time zones
- [4956](https://github.com/vegaprotocol/vega/issues/4956) - Fix concurrent write to price monitoring ref price cache
- [4987](https://github.com/vegaprotocol/vega/issues/4987) - Include the witness engine in snapshots
- [4957](https://github.com/vegaprotocol/vega/issues/4957) - Fix `vega announce_node` to work with `--home` and `--passphrase-file`
- [4964](https://github.com/vegaprotocol/vega/issues/4964) - Fix price monitoring snapshot
- [4974](https://github.com/vegaprotocol/vega/issues/4974) - Fix panic when checkpointing staking accounts if there are no events
- [4888](https://github.com/vegaprotocol/vega/issues/4888) - Fix memory leak when loading snapshots.
- [4993](https://github.com/vegaprotocol/vega/issues/4993) - Stop snapshots thinking we've loaded via `statesync` when we just lost connection to TM
- [4981](https://github.com/vegaprotocol/vega/issues/4981) - Fix bug causing LP orders to uncross at auction end.

## 0.49.1

### 🛠 Improvements

- [4895](https://github.com/vegaprotocol/vega/issues/4895) - Emit validators signature when a validator is added or remove from the set
- [4901](https://github.com/vegaprotocol/vega/issues/4901) - Update the decimal library
- [4906](https://github.com/vegaprotocol/vega/issues/4906) - Get rid of unnecessary `ToDecimal` conversions (no functional change)
- [4838](https://github.com/vegaprotocol/vega/issues/4838) - Implement governance vote based on equity-like share for market update

### 🐛 Fixes

- [4877](https://github.com/vegaprotocol/vega/issues/4877) - Fix topology and `erc20` topology snapshots
- [4890](https://github.com/vegaprotocol/vega/issues/4890) - epoch service now notifies other engines when it has restored from a snapshot
- [4879](https://github.com/vegaprotocol/vega/issues/4879) - Fixes for invalid data types in the `MarketData` proto message.
- [4881](https://github.com/vegaprotocol/vega/issues/4881) - Set tendermint validators' voting power when loading from snapshot
- [4915](https://github.com/vegaprotocol/vega/issues/4915) - Take full snapshot of collateral engine, always read epoch length from network parameters, use back-off on heartbeats
- [4882](https://github.com/vegaprotocol/vega/issues/4882) - Fixed tracking of liquidity fee received and added feature tests for the fee based rewards
- [4898](https://github.com/vegaprotocol/vega/issues/4898) - Add ranking score information to checkpoint and snapshot and emit an event when loaded
- [4932](https://github.com/vegaprotocol/vega/issues/4932) - Fix the string used for resource id of stake total supply to be stable to fix the replay of non validator node locally

## 0.49.0

### 🚨 Breaking changes

- [4900](https://github.com/vegaprotocol/vega/issues/4809) - Review LP fee tests, and move to VEGA repo
- [4844](https://github.com/vegaprotocol/vega/issues/4844) - Add endpoints for checking transactions raw transactions
- [4515](https://github.com/vegaprotocol/vega/issues/4615) - Add snapshot options description and check provided storage method
- [4581](https://github.com/vegaprotocol/vega/issues/4561) - Separate endpoints for liquidity provision submissions, amendment and cancellation
- [4390](https://github.com/vegaprotocol/vega/pull/4390) - Introduce node mode, `vega init` now require a mode: full or validator
- [4383](https://github.com/vegaprotocol/vega/pull/4383) - Rename flag `--tm-root` to `--tm-home`
- [4588](https://github.com/vegaprotocol/vega/pull/4588) - Remove the outdated `--network` flag on `vega genesis generate` and `vega genesis update`
- [4605](https://github.com/vegaprotocol/vega/pull/4605) - Use new format for `EthereumConfig` in network parameters.
- [4508](https://github.com/vegaprotocol/vega/pull/4508) - Disallow negative offset for pegged orders
- [4465](https://github.com/vegaprotocol/vega/pull/4465) - Update to tendermint `v0.35.0`
- [4594](https://github.com/vegaprotocol/vega/issues/4594) - Add support for decimal places specific to markets. This means market price values and position events can have different values. Positions will be expressed in asset decimal places, market specific data events will list prices in market precision.
- [4660](https://github.com/vegaprotocol/vega/pull/4660) - Add tendermint transaction hash to events
- [4670](https://github.com/vegaprotocol/vega/pull/4670) - Rework `freeform proposal` structure so that they align with other proposals
- [4681](https://github.com/vegaprotocol/vega/issues/4681) - Remove tick size from market
- [4698](https://github.com/vegaprotocol/vega/issues/4698) - Remove maturity field from future
- [4699](https://github.com/vegaprotocol/vega/issues/4699) - Remove trading mode one off from market proposal
- [4790](https://github.com/vegaprotocol/vega/issues/4790) - Fix core to work with `protos` generated by newer versions of `protoc-gen-xxx`
- [4856](https://github.com/vegaprotocol/vega/issues/4856) - Fractional orders and positions

### 🗑️ Deprecation

### 🛠 Improvements

- [4793](https://github.com/vegaprotocol/vega/issues/4793) - Add specific insurance pool balance test
- [4633](https://github.com/vegaprotocol/vega/pull/4633) - Add possibility to list snapshots from the vega command line
- [4640](https://github.com/vegaprotocol/vega/pull/4640) - Update feature tests related to liquidity provision following integration of probability of trading with floating point consensus
- [4558](https://github.com/vegaprotocol/vega/pull/4558) - Add MacOS install steps and information required to use `dockerisedvega.sh` script with private docker repository
- [4496](https://github.com/vegaprotocol/vega/pull/4496) - State variable engine for floating point consensus
- [4481](https://github.com/vegaprotocol/vega/pull/4481) - Add an example client application that uses the null-blockchain
- [4514](https://github.com/vegaprotocol/vega/pull/4514) - Add network limits service and events
- [4516](https://github.com/vegaprotocol/vega/pull/4516) - Add a command to cleanup all vega node state
- [4531](https://github.com/vegaprotocol/vega/pull/4531) - Remove Float from network parameters, use `num.Decimal` instead
- [4537](https://github.com/vegaprotocol/vega/pull/4537) - Send staking asset total supply through consensus
- [4540](https://github.com/vegaprotocol/vega/pull/4540) - Require Go minimum version 1.17
- [4530](https://github.com/vegaprotocol/vega/pull/4530) - Integrate risk factors with floating point consensus engine
- [4485](https://github.com/vegaprotocol/vega/pull/4485) - Change snapshot interval default to 1000 blocks
- [4505](https://github.com/vegaprotocol/vega/pull/4505) - Fast forward epochs when loading from checkpoint to trigger payouts for the skipped time
- [4554](https://github.com/vegaprotocol/vega/pull/4554) - Integrate price ranges with floating point consensus engine
- [4544](https://github.com/vegaprotocol/vega/pull/4544) - Ensure validators are started with the right set of keys
- [4569](https://github.com/vegaprotocol/vega/pull/4569) - Move to `ghcr.io` docker container registry
- [4571](https://github.com/vegaprotocol/vega/pull/4571) - Update `CHANGELOG.md` for `0.47.x`
- [4577](https://github.com/vegaprotocol/vega/pull/4577) - Update `CHANGELOG.md` for `0.45.6` patch
- [4573](https://github.com/vegaprotocol/vega/pull/4573) - Remove execution configuration duplication from configuration root
- [4555](https://github.com/vegaprotocol/vega/issues/4555) - Probability of trading integrated into floating point consensus engine
- [4592](https://github.com/vegaprotocol/vega/pull/4592) - Update instructions on how to use docker without `sudo`
- [4491](https://github.com/vegaprotocol/vega/issues/4491) - Measure validator performance and use to penalise rewards
- [4599](https://github.com/vegaprotocol/vega/pull/4599) - Allow raw private keys for bridges functions
- [4588](https://github.com/vegaprotocol/vega/pull/4588) - Add `--update` and `--replace` flags on `vega genesis new validator`
- [4522](https://github.com/vegaprotocol/vega/pull/4522) - Add `--network-url` option to `vega tm`
- [4580](https://github.com/vegaprotocol/vega/pull/4580) - Add transfer command support (one off transfers)
- [4636](https://github.com/vegaprotocol/vega/pull/4636) - Update the Core Team DoD and issue templates
- [4629](https://github.com/vegaprotocol/vega/pull/4629) - Update `CHANGELOG.md` to include `0.47.5` changes
- [4580](https://github.com/vegaprotocol/vega/pull/4580) - Add transfer command support (recurring transfers)
- [4643](https://github.com/vegaprotocol/vega/issues/4643) - Add noise to floating point consensus variables in QA
- [4639](https://github.com/vegaprotocol/vega/pull/4639) - Add cancel transfer command
- [4750](https://github.com/vegaprotocol/vega/pull/4750) - Fix null blockchain by forcing it to always be a non-validator node
- [4754](https://github.com/vegaprotocol/vega/pull/4754) - Fix null blockchain properly this time
- [4754](https://github.com/vegaprotocol/vega/pull/4754) - Remove old id generator fields from execution engine's snapshot
- [4830](https://github.com/vegaprotocol/vega/pull/4830) - Reward refactoring for network treasury
- [4647](https://github.com/vegaprotocol/vega/pull/4647) - Added endpoint `SubmitRawTransaction` to provide support for different transaction request message versions
- [4653](https://github.com/vegaprotocol/vega/issues/4653) - Replace asset insurance pool with network treasury
- [4638](https://github.com/vegaprotocol/vega/pull/4638) - CI add option to specify connected changes in other repos
- [4650](https://github.com/vegaprotocol/vega/pull/4650) - Restore code from rebase and ensure node retries connection with application
- [4570](https://github.com/vegaprotocol/vega/pull/4570) - Internalize Ethereum Event Forwarder
- [4663](https://github.com/vegaprotocol/vega/issues/4663) - CI set `qa` build tag when running system tests
- [4709](https://github.com/vegaprotocol/vega/issues/4709) - Make `BlockNr` part of event interface
- [4657](https://github.com/vegaprotocol/vega/pull/4657) - Rename `min_lp_stake` to quantum + use it in liquidity provisions
- [4672](https://github.com/vegaprotocol/vega/issues/4672) - Update Jenkinsfile
- [4712](https://github.com/vegaprotocol/vega/issues/4712) - Check smart contract hash on startup to ensure the correct version is being used
- [4594](https://github.com/vegaprotocol/vega/issues/4594) - Add integration test ensuring positions plug-in calculates P&L accurately.
- [4689](https://github.com/vegaprotocol/vega/issues/4689) - Validators joining and leaving the network
- [4680](https://github.com/vegaprotocol/vega/issues/4680) - Add `totalTokenSupplyStake` to the snapshots
- [4645](https://github.com/vegaprotocol/vega/pull/4645) - Add transfers snapshots
- [4707](https://github.com/vegaprotocol/vega/pull/4707) - Serialize timestamp in time update message as number of nano seconds instead of seconds
- [4595](https://github.com/vegaprotocol/vega/pull/4595) - Add internal oracle supplying vega time data for time-triggered events
- [4737](https://github.com/vegaprotocol/vega/pull/4737) - Use a deterministic generator for order ids, set new order ids to the transaction hash of the Submit transaction
- [4741](https://github.com/vegaprotocol/vega/pull/4741) - Hash again list of hash from engines
- [4751](https://github.com/vegaprotocol/vega/pull/4751) - Make trade ids unique using the deterministic id generator
- [4766](https://github.com/vegaprotocol/vega/issues/4766) - Added feature tests and integration steps for transfers
- [4771](https://github.com/vegaprotocol/vega/issues/4771) - Small fixes and conformance update for transfers
- [4785](https://github.com/vegaprotocol/vega/issues/4785) - Implement feature tests given the acceptance criteria for transfers
- [4784](https://github.com/vegaprotocol/vega/issues/4784) - Moving feature tests from specs internal to verified folder
- [4797](https://github.com/vegaprotocol/vega/issues/4784) - Update `CODEOWNERS` for research to review verified feature files
- [4801](https://github.com/vegaprotocol/vega/issues/4801) - added acceptance criteria codes to feature tests for Settlement at expiry spec
- [4823](https://github.com/vegaprotocol/vega/issues/4823) - simplified performance score
- [4805](https://github.com/vegaprotocol/vega/issues/4805) - Add command line tool to sign for the asset pool method `set_bridge_address`
- [4839](https://github.com/vegaprotocol/vega/issues/4839) - Send governance events when restoring proposals on checkpoint reload.
- [4829](https://github.com/vegaprotocol/vega/issues/4829) - Fix margins calculations for positions with a size of 0 but with a non zero potential sell or buy
- [4826](https://github.com/vegaprotocol/vega/issues/4826) - Tidying up feature tests in verified folder
- [4843](https://github.com/vegaprotocol/vega/issues/4843) - Make snapshot engine aware of local storage old versions, and manage them accordingly to stop growing disk usage.
- [4863](https://github.com/vegaprotocol/vega/issues/4863) - Improve replay protection
- [4867](https://github.com/vegaprotocol/vega/issues/4867) - Optimise replay protection
- [4865](https://github.com/vegaprotocol/vega/issues/4865) - Fix: issue with project board automation action and update commit checker action
- [4674](https://github.com/vegaprotocol/vega/issues/4674) - Add Ethereum events reconciliation for `multisig control`
- [4886](https://github.com/vegaprotocol/vega/pull/4886) - Add more integration tests around order amends and fees.
- [4885](https://github.com/vegaprotocol/vega/pull/4885) - Update amend orders scenario to have fees transfers in int tests

### 🐛 Fixes

- [4842](https://github.com/vegaprotocol/vega/pull/4842) - Fix margin balance not being released after close-out.
- [4798](https://github.com/vegaprotocol/vega/pull/4798) - Fix panic in loading topology from snapshot
- [4521](https://github.com/vegaprotocol/vega/pull/4521) - Better error when trying to use the null-blockchain with an ERC20 asset
- [4692](https://github.com/vegaprotocol/vega/pull/4692) - Set statistics block height after a snapshot reload
- [4702](https://github.com/vegaprotocol/vega/pull/4702) - User tree importer and exporter to transfer snapshots via `statesync`
- [4516](https://github.com/vegaprotocol/vega/pull/4516) - Fix release number title typo - 0.46.1 > 0.46.2
- [4524](https://github.com/vegaprotocol/vega/pull/4524) - Updated `vega verify genesis` to understand new `app_state` layout
- [4515](https://github.com/vegaprotocol/vega/pull/4515) - Set log level in snapshot engine
- [4721](https://github.com/vegaprotocol/vega/pull/4721) - Save checkpoint with `UnixNano` when taking a snapshot
- [4728](https://github.com/vegaprotocol/vega/pull/4728) - Fix restoring markets from snapshot by handling generated providers properly
- [4742](https://github.com/vegaprotocol/vega/pull/4742) - `corestate` endpoints are now populated after a snapshot restore
- [4847](https://github.com/vegaprotocol/vega/pull/4847) - save state of the `feesplitter` in the execution snapshot
- [4782](https://github.com/vegaprotocol/vega/pull/4782) - Fix restoring markets from snapshot in an auction with orders
- [4522](https://github.com/vegaprotocol/vega/pull/4522) - Set transfer responses event when paying rewards
- [4566](https://github.com/vegaprotocol/vega/pull/4566) - Withdrawal fails should return a status rejected rather than cancelled
- [4582](https://github.com/vegaprotocol/vega/pull/4582) - Deposits stayed in memory indefinitely, and withdrawal keys were not being sorted to ensure determinism.
- [4588](https://github.com/vegaprotocol/vega/pull/4588) - Fail when missing tendermint home and public key in `nodewallet import` command
- [4623](https://github.com/vegaprotocol/vega/pull/4623) - Bug fix for `--snapshot.db-path` parameter not being used if it is set
- [4634](https://github.com/vegaprotocol/vega/pull/4634) - Bug fix for `--snapshot.max-retries` parameter not working correctly
- [4775](https://github.com/vegaprotocol/vega/pull/4775) - Restore all market fields when restoring from a snapshot
- [4845](https://github.com/vegaprotocol/vega/pull/4845) - Fix restoring rejected markets by signalling to the generated providers that their parent is dead
- [4651](https://github.com/vegaprotocol/vega/pull/4651) - An array of fixes in the snapshot code path
- [4658](https://github.com/vegaprotocol/vega/pull/4658) - Allow replaying a chain from zero when old snapshots exist
- [4659](https://github.com/vegaprotocol/vega/pull/4659) - Fix liquidity provision commands decode
- [4665](https://github.com/vegaprotocol/vega/pull/4665) - Remove all references to `TxV2`
- [4686](https://github.com/vegaprotocol/vega/pull/4686) - Fix commit hash problem when checkpoint and snapshot overlap. Ensure the snapshot contains the correct checkpoint state.
- [4691](https://github.com/vegaprotocol/vega/pull/4691) - Handle undelegate stake with no balances gracefully
- [4716](https://github.com/vegaprotocol/vega/pull/4716) - Fix protobuf conversion in orders
- [4861](https://github.com/vegaprotocol/vega/pull/4861) - Set a protocol version and properly send it to `Tendermint` in all cases
- [4732](https://github.com/vegaprotocol/vega/pull/4732) - `TimeUpdate` is now first event sent
- [4714](https://github.com/vegaprotocol/vega/pull/4714) - Ensure EEF doesn't process the current block multiple times
- [4700](https://github.com/vegaprotocol/vega/pull/4700) - Ensure verification of type between oracle spec binding and oracle spec
- [4738](https://github.com/vegaprotocol/vega/pull/4738) - Add vesting contract as part of the Ethereum event forwarder
- [4747](https://github.com/vegaprotocol/vega/pull/4747) - Dispatch network parameter updates at the same block when loaded from checkpoint
- [4732](https://github.com/vegaprotocol/vega/pull/4732) - Revert tendermint to version 0.34.14
- [4756](https://github.com/vegaprotocol/vega/pull/4756) - Fix for markets loaded from snapshot not terminated by their oracle
- [4776](https://github.com/vegaprotocol/vega/pull/4776) - Add testing for auction state changes and remove unnecessary market state change
- [4590](https://github.com/vegaprotocol/vega/pull/4590) - Added verification of uint market data in integration test
- [4749](https://github.com/vegaprotocol/vega/pull/4794) - Fixed issue where LP orders did not get redeployed
- [4820](https://github.com/vegaprotocol/vega/pull/4820) - Snapshot fixes for market + update market tracker on trades
- [4854](https://github.com/vegaprotocol/vega/pull/4854) - Snapshot fixes for the `statevar` engine
- [3919](https://github.com/vegaprotocol/vega/pull/3919) - Fixed panic in `maybeInvalidateDuringAuction`
- [4849](https://github.com/vegaprotocol/vega/pull/4849) - Fixed liquidity auction trigger for certain cancel & replace amends.

## 0.47.6

_2022-02-01_

### 🐛 Fixes

- [4691](https://github.com/vegaprotocol/vega/pull/4691) - Handle undelegate stake with no balances gracefully

## 0.47.5

_2022-01-20_

### 🐛 Fixes

- [4617](https://github.com/vegaprotocol/vega/pull/4617) - Bug fix for incorrectly reporting auto delegation

## 0.47.4

_2022-01-05_

### 🐛 Fixes

- [4563](https://github.com/vegaprotocol/vega/pull/4563) - Send an epoch event when loaded from checkpoint

## 0.47.3

_2021-12-24_

### 🐛 Fixes

- [4529](https://github.com/vegaprotocol/vega/pull/4529) - Non determinism in checkpoint fixed

## 0.47.2

_2021-12-17_

### 🐛 Fixes

- [4500](https://github.com/vegaprotocol/vega/pull/4500) - Set minimum for validator power to avoid accidentally removing them
- [4503](https://github.com/vegaprotocol/vega/pull/4503) - Limit delegation epochs in core API
- [4504](https://github.com/vegaprotocol/vega/pull/4504) - Fix premature ending of epoch when loading from checkpoint

## 0.47.1

_2021-11-24_

### 🐛 Fixes

- [4488](https://github.com/vegaprotocol/vega/pull/4488) - Disable snapshots
- [4536](https://github.com/vegaprotocol/vega/pull/4536) - Fixed non determinism in topology checkpoint
- [4550](https://github.com/vegaprotocol/vega/pull/4550) - Do not validate assets when loading checkpoint from non-validators

## 0.47.0

_2021-11-24_

### 🛠 Improvements

- [4480](https://github.com/vegaprotocol/vega/pull/4480) - Update `CHANGELOG.md` since GH Action implemented
- [4439](https://github.com/vegaprotocol/vega/pull/4439) - Create `release_ticket.md` issue template
- [4456](https://github.com/vegaprotocol/vega/pull/4456) - Return 400 on bad mint amounts sent via the faucet
- [4434](https://github.com/vegaprotocol/vega/pull/4434) - Add free form governance net parameters to `allKeys` map
- [4436](https://github.com/vegaprotocol/vega/pull/4436) - Add ability for the null-blockchain to deliver transactions
- [4455](https://github.com/vegaprotocol/vega/pull/4455) - Introduce API to allow time-forwarding in the null-blockchain
- [4422](https://github.com/vegaprotocol/vega/pull/4422) - Add support for validator key rotation
- [4463](https://github.com/vegaprotocol/vega/pull/4463) - Remove the need for an Ethereum connection when using the null-blockchain
- [4477](https://github.com/vegaprotocol/vega/pull/4477) - Allow reloading of null-blockchain configuration while core is running
- [4468](https://github.com/vegaprotocol/vega/pull/4468) - Change validator weights to be based on validator score
- [4484](https://github.com/vegaprotocol/vega/pull/4484) - Add checkpoint validator key rotation
- [4459](https://github.com/vegaprotocol/vega/pull/4459) - Add network parameters overwrite from checkpoints
- [4070](https://github.com/vegaprotocol/vega/pull/4070) - Add calls to enable state-sync via tendermint
- [4465](https://github.com/vegaprotocol/vega/pull/4465) - Add events tags to the `ResponseDeliverTx`

### 🐛 Fixes

- [4435](https://github.com/vegaprotocol/vega/pull/4435) - Fix non determinism in deposits snapshot
- [4418](https://github.com/vegaprotocol/vega/pull/4418) - Add some logging + height/version handling fixes
- [4461](https://github.com/vegaprotocol/vega/pull/4461) - Fix problem where chain id was not present on event bus during checkpoint loading
- [4475](https://github.com/vegaprotocol/vega/pull/4475) - Fix rewards checkpoint not assigned to its correct place

## 0.46.2

_2021-11-24_

### 🐛 Fixes

- [4445](https://github.com/vegaprotocol/vega/pull/4445) - Limit the number of iterations for reward calculation for delegator and fix for division by zero

## 0.46.1

_2021-11-22_

### 🛠 Improvements

- [4437](https://github.com/vegaprotocol/vega/pull/4437) - Turn snapshots off for `v0.46.1` only

## 0.46.0

_2021-11-22_

### 🛠 Improvements

- [4431](https://github.com/vegaprotocol/vega/pull/4431) - Update Vega wallet to version 0.10.0
- [4406](https://github.com/vegaprotocol/vega/pull/4406) - Add changelog and project board Github actions and update linked PR action version
- [4328](https://github.com/vegaprotocol/vega/pull/4328) - Unwrap the timestamps in reward payout event
- [4330](https://github.com/vegaprotocol/vega/pull/4330) - Remove badger related code from the codebase
- [4336](https://github.com/vegaprotocol/vega/pull/4336) - Add oracle snapshot
- [4299](https://github.com/vegaprotocol/vega/pull/4299) - Add liquidity snapshot
- [4196](https://github.com/vegaprotocol/vega/pull/4196) - Experiment at removing the snapshot details from the engine
- [4338](https://github.com/vegaprotocol/vega/pull/4338) - Adding more error messages
- [4317](https://github.com/vegaprotocol/vega/pull/4317) - Extend integration tests with global check for net deposits
- [3616](https://github.com/vegaprotocol/vega/pull/3616) - Add tests to show margins not being released
- [4171](https://github.com/vegaprotocol/vega/pull/4171) - Add trading fees feature test
- [4348](https://github.com/vegaprotocol/vega/pull/4348) - Updating return codes
- [4346](https://github.com/vegaprotocol/vega/pull/4346) - Implement liquidity supplied snapshot
- [4351](https://github.com/vegaprotocol/vega/pull/4351) - Add target liquidity engine
- [4362](https://github.com/vegaprotocol/vega/pull/4362) - Remove staking of cache at the beginning of the epoch for spam protection
- [4364](https://github.com/vegaprotocol/vega/pull/4364) - Change spam error messages to debug and enabled reloading of configuration
- [4353](https://github.com/vegaprotocol/vega/pull/4353) - remove usage of `vegatime.Now` over the codebase
- [4382](https://github.com/vegaprotocol/vega/pull/4382) - Add Prometheus metrics on snapshots
- [4190](https://github.com/vegaprotocol/vega/pull/4190) - Add markets snapshot
- [4389](https://github.com/vegaprotocol/vega/pull/4389) - Update issue templates #4389
- [4392](https://github.com/vegaprotocol/vega/pull/4392) - Update `GETTING_STARTED.md` documentation
- [4391](https://github.com/vegaprotocol/vega/pull/4391) - Refactor delegation
- [4423](https://github.com/vegaprotocol/vega/pull/4423) - Add CLI options to start node with a null-blockchain
- [4400](https://github.com/vegaprotocol/vega/pull/4400) - Add transaction hash to `SubmitTransactionResponse`
- [4394](https://github.com/vegaprotocol/vega/pull/4394) - Add step to clear all events in integration tests
- [4403](https://github.com/vegaprotocol/vega/pull/4403) - Fully remove expiry from withdrawals #4403
- [4396](https://github.com/vegaprotocol/vega/pull/4396) - Add free form governance proposals
- [4413](https://github.com/vegaprotocol/vega/pull/4413) - Deploy to Devnet with Jenkins and remove drone
- [4429](https://github.com/vegaprotocol/vega/pull/4429) - Release version `v0.46.0`
- [4442](https://github.com/vegaprotocol/vega/pull/4442) - Reduce the number of iterations in reward calculation
- [4409](https://github.com/vegaprotocol/vega/pull/4409) - Include chain id in bus messages
- [4464](https://github.com/vegaprotocol/vega/pull/4466) - Update validator power in tendermint based on their staking

### 🐛 Fixes

- [4325](https://github.com/vegaprotocol/vega/pull/4325) - Remove state from the witness snapshot and infer it from votes
- [4334](https://github.com/vegaprotocol/vega/pull/4334) - Fix notary implementation
- [4343](https://github.com/vegaprotocol/vega/pull/4343) - Fix non deterministic test by using same `idGenerator`
- [4352](https://github.com/vegaprotocol/vega/pull/4352) - Remove usage of `time.Now()` in the auction state
- [4380](https://github.com/vegaprotocol/vega/pull/4380) - Implement Uint for network parameters and use it for monies values
- [4369](https://github.com/vegaprotocol/vega/pull/4369) - Fix orders still being accepted after market in trading terminated state
- [4395](https://github.com/vegaprotocol/vega/pull/4395) - Fix drone pipeline
- [4398](https://github.com/vegaprotocol/vega/pull/4398) - Fix to set proper status on withdrawal errors
- [4421](https://github.com/vegaprotocol/vega/issues/4421) - Fix to missing pending rewards in LNL checkpoint
- [4419](https://github.com/vegaprotocol/vega/pull/4419) - Fix snapshot cleanup, improve logging when specified block height could not be reloaded.
- [4444](https://github.com/vegaprotocol/vega/pull/4444) - Fix division by zero when all validator scores are 0
- [4467](https://github.com/vegaprotocol/vega/pull/4467) - Fix reward account balance not being saved/loaded to/from checkpoint
- [4474](https://github.com/vegaprotocol/vega/pull/4474) - Wire rewards checkpoint to checkpoint engine and store infrastructure fee accounts in collateral checkpoint

## 0.45.6

_2021-11-16_

### 🐛 Fixes

- [4506](https://github.com/vegaprotocol/vega/pull/4506) - Wire network parameters to time service to flush out pending changes

## 0.45.5

_2021-11-16_

### 🐛 Fixes

- [4403](https://github.com/vegaprotocol/vega/pull/4403) - Fully remove expiry from withdrawals and release version `v0.45.5`

## 0.45.4

_2021-11-05_

### 🐛 Fixes

- [4372](https://github.com/vegaprotocol/vega/pull/4372) - Fix, if all association is nominated, allow association to be unnominated and nominated again in the same epoch

## 0.45.3

_2021-11-04_

### 🐛 Fixes

- [4362](https://github.com/vegaprotocol/vega/pull/4362) - Remove staking of cache at the beginning of the epoch for spam protection

## 0.45.2

_2021-10-27_

### 🛠 Improvements

- [4308](https://github.com/vegaprotocol/vega/pull/4308) - Add Visual Studio Code configuration
- [4319](https://github.com/vegaprotocol/vega/pull/4319) - Add snapshot node topology
- [4321](https://github.com/vegaprotocol/vega/pull/4321) - Release version `v0.45.2` #4321

### 🐛 Fixes

- [4320](https://github.com/vegaprotocol/vega/pull/4320) - Implement retries for notary transactions
- [4312](https://github.com/vegaprotocol/vega/pull/4312) - Implement retries for witness transactions

## 0.45.1

_2021-10-23_

### 🛠 Improvements

- [4246](https://github.com/vegaprotocol/vega/pull/4246) - Add replay protection snapshot
- [4245](https://github.com/vegaprotocol/vega/pull/4245) - Add ABCI snapshot
- [4260](https://github.com/vegaprotocol/vega/pull/4260) - Reconcile delegation more frequently
- [4255](https://github.com/vegaprotocol/vega/pull/4255) - Add staking snapshot
- [4278](https://github.com/vegaprotocol/vega/pull/4278) - Add timestamps to rewards
- [4265](https://github.com/vegaprotocol/vega/pull/4265) - Add witness snapshot
- [4287](https://github.com/vegaprotocol/vega/pull/4287) - Add stake verifier snapshot
- [4292](https://github.com/vegaprotocol/vega/pull/4292) - Update the vega wallet version

### 🐛 Fixes

- [4280](https://github.com/vegaprotocol/vega/pull/4280) - Make event forwarder hashing result more random
- [4270](https://github.com/vegaprotocol/vega/pull/4270) - Prevent overflow with pending delegation
- [4274](https://github.com/vegaprotocol/vega/pull/4274) - Ensure sufficient balances when nominating multiple nodes
- [4286](https://github.com/vegaprotocol/vega/pull/4286) - Checkpoints fixes

## 0.45.0

_2021-10-19_

### 🛠 Improvements

- [4188](https://github.com/vegaprotocol/vega/pull/4188) - Add rewards snapshot
- [4191](https://github.com/vegaprotocol/vega/pull/4191) - Add limit snapshot
- [4192](https://github.com/vegaprotocol/vega/pull/4192) - Ask for passphrase confirmation on init and generate commands when applicable
- [4201](https://github.com/vegaprotocol/vega/pull/4201) - Implement spam snapshot
- [4214](https://github.com/vegaprotocol/vega/pull/4214) - Add golangci-lint to CI
- [4199](https://github.com/vegaprotocol/vega/pull/4199) - Add ERC20 logic signing
- [4211](https://github.com/vegaprotocol/vega/pull/4211) - Implement snapshot for notary
- [4219](https://github.com/vegaprotocol/vega/pull/4219) - Enable linters
- [4218](https://github.com/vegaprotocol/vega/pull/4218) - Run system-tests in separate build
- [4227](https://github.com/vegaprotocol/vega/pull/4227) - Ignore system-tests failures for non PR builds
- [4232](https://github.com/vegaprotocol/vega/pull/4232) - golangci-lint increase timeout
- [4229](https://github.com/vegaprotocol/vega/pull/4229) - Ensure the vega and Ethereum wallet are not nil before accessing
- [4230](https://github.com/vegaprotocol/vega/pull/4230) - Replay protection snapshot
- [4242](https://github.com/vegaprotocol/vega/pull/4242) - Set timeout for system-tests steps
- [4215](https://github.com/vegaprotocol/vega/pull/4215) - Improve handling of expected trades
- [4224](https://github.com/vegaprotocol/vega/pull/4224) - Make evt forward mode deterministic
- [4168](https://github.com/vegaprotocol/vega/pull/4168) - Update code still using uint64
- [4240](https://github.com/vegaprotocol/vega/pull/4240) - Add command to list and describe Vega paths

### 🐛 Fixes

- [4228](https://github.com/vegaprotocol/vega/pull/4228) - Fix readme updates
- [4210](https://github.com/vegaprotocol/vega/pull/4210) - Add min validators network parameter and bug fix for overflow reward

## 0.44.2

_2021-10-11_

### 🐛 Fixes

- [4195](https://github.com/vegaprotocol/vega/pull/4195) - Fix rewards payout with delay

## 0.44.1

_2021-10-08_

### 🐛 Fixes

- [4183](https://github.com/vegaprotocol/vega/pull/4183) - Fix `undelegateNow` to use the passed amount instead of 0
- [4184](https://github.com/vegaprotocol/vega/pull/4184) - Remove 0 balance events from checkpoint of delegations
- [4185](https://github.com/vegaprotocol/vega/pull/4185) - Fix event sent on reward pool creation + fix owner

## 0.44.0

_2021-10-07_

### 🛠 Improvements

- [4159](https://github.com/vegaprotocol/vega/pull/4159) - Clean-up and separate checkpoints and snapshots
- [4172](https://github.com/vegaprotocol/vega/pull/4172) - Added assetActions to banking snapshot
- [4173](https://github.com/vegaprotocol/vega/pull/4173) - Add tools and linting
- [4161](https://github.com/vegaprotocol/vega/pull/4161) - Assets snapshot implemented
- [4142](https://github.com/vegaprotocol/vega/pull/4142) - Add clef wallet
- [4160](https://github.com/vegaprotocol/vega/pull/4160) - Snapshot positions engine
- [4170](https://github.com/vegaprotocol/vega/pull/4170) - Update to latest proto and go mod tidy
- [4157](https://github.com/vegaprotocol/vega/pull/4157) - Adding IDGenerator types
- [4166](https://github.com/vegaprotocol/vega/pull/4166) - Banking snapshot
- [4133](https://github.com/vegaprotocol/vega/pull/4133) - Matching engine snapshots
- [4162](https://github.com/vegaprotocol/vega/pull/4162) - Add fields to validators genesis
- [4154](https://github.com/vegaprotocol/vega/pull/4154) - Port code to use last version of proto (layout change)
- [4141](https://github.com/vegaprotocol/vega/pull/4141) - Collateral snapshots
- [4131](https://github.com/vegaprotocol/vega/pull/4131) - Snapshot epoch engine
- [4143](https://github.com/vegaprotocol/vega/pull/4143) - Add delegation snapshot
- [4114](https://github.com/vegaprotocol/vega/pull/4114) - Document default file location
- [4130](https://github.com/vegaprotocol/vega/pull/4130) - Update proto dependencies to latest
- [4134](https://github.com/vegaprotocol/vega/pull/4134) - Checkpoints and snapshots are 2 different things
- [4121](https://github.com/vegaprotocol/vega/pull/4121) - Additional test scenarios for delegation & rewards
- [4111](https://github.com/vegaprotocol/vega/pull/4111) - Simplify nodewallet integration
- [4110](https://github.com/vegaprotocol/vega/pull/4110) - Auto delegation
- [4123](https://github.com/vegaprotocol/vega/pull/4123) - Add auto delegation to checkpoint
- [4120](https://github.com/vegaprotocol/vega/pull/4120) - Snapshot preparation
- [4060](https://github.com/vegaprotocol/vega/pull/4060) - Edge case scenarios delegation

### 🐛 Fixes

- [4156](https://github.com/vegaprotocol/vega/pull/4156) - Fix filename for checkpoints
- [4158](https://github.com/vegaprotocol/vega/pull/4158) - Remove delay in reward/delegation calculation
- [4150](https://github.com/vegaprotocol/vega/pull/4150) - De-duplicate stake linkings
- [4137](https://github.com/vegaprotocol/vega/pull/4137) - Add missing key to all network parameters key map
- [4132](https://github.com/vegaprotocol/vega/pull/4132) - Send delegation events
- [4128](https://github.com/vegaprotocol/vega/pull/4128) - Simplify checkpointing for network parameters and start fixing collateral checkpoint
- [4124](https://github.com/vegaprotocol/vega/pull/4124) - Fixed non-deterministic checkpoint and added auto delegation to checkpoint
- [4118](https://github.com/vegaprotocol/vega/pull/4118) - Fixed epoch issue

## 0.43.0

_2021-09-22_

### 🛠 Improvements

- [4051](https://github.com/vegaprotocol/vega/pull/4051) - New type to handle signed versions of the uint256 values we already support
- [4090](https://github.com/vegaprotocol/vega/pull/4090) - Update the proto repository dependencies
- [4023](https://github.com/vegaprotocol/vega/pull/4023) - Implement the spam protection engine
- [4063](https://github.com/vegaprotocol/vega/pull/4063) - Migrate to XDG structure
- [4075](https://github.com/vegaprotocol/vega/pull/4075) - Prefix checkpoint files with time and interval for automated tests
- [4050](https://github.com/vegaprotocol/vega/pull/4050) - Extend delegation feature test scenarios
- [4056](https://github.com/vegaprotocol/vega/pull/4056) - Improve message for genesis error with topology
- [4017](https://github.com/vegaprotocol/vega/pull/4017) - Migrate wallet to XGD file structure
- [4024](https://github.com/vegaprotocol/vega/pull/4024) - Extend delegation rewards feature test scenarios
- [4035](https://github.com/vegaprotocol/vega/pull/4035) - Implement multisig control signatures
- [4083](https://github.com/vegaprotocol/vega/pull/4083) - Remove expiry support for withdrawals
- [4068](https://github.com/vegaprotocol/vega/pull/4068) - Allow proposal votes to happen during the validation period
- [4088](https://github.com/vegaprotocol/vega/pull/4088) - Implements the simple JSON oracle source
- [4105](https://github.com/vegaprotocol/vega/pull/4105) - Add more hashes to the app state hash
- [4107](https://github.com/vegaprotocol/vega/pull/4107) - Remove the trading proxy service
- [4101](https://github.com/vegaprotocol/vega/pull/4101) - Remove dependency to the Ethereum client from the Ethereum wallet

### 🐛 Fixes

- [4053](https://github.com/vegaprotocol/vega/pull/4053) - Fix readme explanation for log levels
- [4054](https://github.com/vegaprotocol/vega/pull/4054) - Capture errors with Ethereum iterator and continue
- [4040](https://github.com/vegaprotocol/vega/pull/4040) - Fix bug where the withdrawal signature uses uint64
- [4042](https://github.com/vegaprotocol/vega/pull/4042) - Extended delegation rewards feature test scenario edits
- [4034](https://github.com/vegaprotocol/vega/pull/4034) - Update integration tests now TxErr events are not sent in the execution package
- [4106](https://github.com/vegaprotocol/vega/pull/4106) - Fix a panic when reloading checkpoints
- [4115](https://github.com/vegaprotocol/vega/pull/4115) - Use block height in checkpoint file names

## 0.42.0

_2021-09-10_

### 🛠 Improvements

- [3862](https://github.com/vegaprotocol/vega/pull/3862) - Collateral snapshot: Add checkpoints where needed, update processor (ABCI app) to write checkpoint data to file.
- [3926](https://github.com/vegaprotocol/vega/pull/3926) - Add epoch to delegation balance events and changes to the delegation / reward engines
- [3963](https://github.com/vegaprotocol/vega/pull/3963) - Load tendermint logger configuration
- [3958](https://github.com/vegaprotocol/vega/pull/3958) - Update istake ABI and run abigen
- [3933](https://github.com/vegaprotocol/vega/pull/3933) - Remove redundant API from Validator node
- [3971](https://github.com/vegaprotocol/vega/pull/3971) - Reinstate wallet subcommand tests
- [3961](https://github.com/vegaprotocol/vega/pull/3961) - Implemented feature test for delegation
- [3977](https://github.com/vegaprotocol/vega/pull/3977) - Add undelegate, delegate and register snapshot errors
- [3976](https://github.com/vegaprotocol/vega/pull/3976) - Add network parameter for competition level
- [3975](https://github.com/vegaprotocol/vega/pull/3975) - Add parties stake api
- [3978](https://github.com/vegaprotocol/vega/pull/3978) - Update dependencies
- [3980](https://github.com/vegaprotocol/vega/pull/3980) - Update protobuf dependencies
- [3910](https://github.com/vegaprotocol/vega/pull/3910) - Change all price, amounts, balances from uint64 to string
- [3969](https://github.com/vegaprotocol/vega/pull/3969) - Bump dlv and geth to latest versions
- [3925](https://github.com/vegaprotocol/vega/pull/3925) - Add command to sign a subset of network parameters
- [3981](https://github.com/vegaprotocol/vega/pull/3981) - Remove the `wallet-pubkey` flag on genesis sign command
- [3987](https://github.com/vegaprotocol/vega/pull/3987) - Add genesis verify command to verify signature against local genesis file
- [3984](https://github.com/vegaprotocol/vega/pull/3984) - Update the mainnet addresses in genesis generation command
- [3983](https://github.com/vegaprotocol/vega/pull/3983) - Added action field to epoch events
- [3988](https://github.com/vegaprotocol/vega/pull/3988) - Update the go-ethereum dependency
- [3991](https://github.com/vegaprotocol/vega/pull/3991) - Remove hardcoded address to the Ethereum node
- [3990](https://github.com/vegaprotocol/vega/pull/3990) - Network bootstrapping
- [3992](https://github.com/vegaprotocol/vega/pull/3992) - Check big int conversion from string in ERC20 code
- [3993](https://github.com/vegaprotocol/vega/pull/3993) - Use the vega public key as node id
- [3955](https://github.com/vegaprotocol/vega/pull/3955) - Use staking accounts in governance
- [4004](https://github.com/vegaprotocol/vega/pull/4004) - Broker configuration: change IP to address Address
- [4005](https://github.com/vegaprotocol/vega/pull/4005) - Add a simple subcommand to the vega binary to ease submitting transactions
- [3997](https://github.com/vegaprotocol/vega/pull/3997) - Do not require Ethereum client when starting the nodewallet
- [4009](https://github.com/vegaprotocol/vega/pull/4009) - Add delegation core APIs
- [4014](https://github.com/vegaprotocol/vega/pull/4014) - Implement delegation and epoch for Limited Network Life
- [3914](https://github.com/vegaprotocol/vega/pull/3914) - Implement staking event verification
- [3940](https://github.com/vegaprotocol/vega/pull/3940) - Remove validator signature from configuration and add network parameters
- [3938](https://github.com/vegaprotocol/vega/pull/3938) - Add more logging informations on the witness vote failures
- [3932](https://github.com/vegaprotocol/vega/pull/3932) - Adding asset details to reward events
- [3706](https://github.com/vegaprotocol/vega/pull/3706) - Remove startup markets workaround
- [3905](https://github.com/vegaprotocol/vega/pull/3905) - Add vega genesis new validator sub-command
- [3895](https://github.com/vegaprotocol/vega/pull/3895) - Add command to create a new genesis block with app_state
- [3900](https://github.com/vegaprotocol/vega/pull/3900) - Create reward engine
- [4847](https://github.com/vegaprotocol/vega/pull/3847) - Modified staking account to be backed by governance token account balance
- [3907](https://github.com/vegaprotocol/vega/pull/3907) - Tune system tests
- [3904](https://github.com/vegaprotocol/vega/pull/3904) - Update Jenkins file to run all System Tests
- [3795](https://github.com/vegaprotocol/vega/pull/3795) - Add capability to sent events to a socket stream
- [3832](https://github.com/vegaprotocol/vega/pull/3832) - Update the genesis topology map
- [3891](https://github.com/vegaprotocol/vega/pull/3891) - Verify transaction version 2 signature
- [3813](https://github.com/vegaprotocol/vega/pull/3813) - Implementing epoch time
- [4031](https://github.com/vegaprotocol/vega/pull/4031) - Send error events in processor through wrapper

### 🐛 Fixes

- [3950](https://github.com/vegaprotocol/vega/pull/3950) - `LoadGenesis` returns nil if checkpoint entry is empty
- [3960](https://github.com/vegaprotocol/vega/pull/3960) - Unstaking events are not seen by all validator nodes in DV
- [3973](https://github.com/vegaprotocol/vega/pull/3973) - Set ABCI client so it is possible to submit a transaction
- [3986](https://github.com/vegaprotocol/vega/pull/3986) - Emit Party event when stake link is accepted
- [3979](https://github.com/vegaprotocol/vega/pull/3979) - Add more delegation / reward scenarios and steps and a bug fix in emitted events
- [4007](https://github.com/vegaprotocol/vega/pull/4007) - Changed delegation balance event to use string
- [4006](https://github.com/vegaprotocol/vega/pull/4006) - Sort proposals by timestamp
- [4012](https://github.com/vegaprotocol/vega/pull/4012) - Fix panic with vega watch
- [3937](https://github.com/vegaprotocol/vega/pull/3937) - Include `TX_ERROR` events for type ALL subscribers
- [3930](https://github.com/vegaprotocol/vega/pull/3930) - Added missing function and updated readme with details
- [3918](https://github.com/vegaprotocol/vega/pull/3918) - Fix the build by updating the module version for the vegawallet
- [3901](https://github.com/vegaprotocol/vega/pull/3901) - Emit a `TxErrEvent` if withdraw submission is invalid
- [3874](https://github.com/vegaprotocol/vega/pull/3874) - Fix binary version
- [3884](https://github.com/vegaprotocol/vega/pull/3884) - Always async transaction
- [3877](https://github.com/vegaprotocol/vega/pull/3877) - Use a custom http client for the tendermint client

## 0.41.0

_2021-08-06_

### 🛠 Improvements

- [#3743](https://github.com/vegaprotocol/vega/pull/3743) - Refactor: Rename traders to parties
- [#3758](https://github.com/vegaprotocol/vega/pull/3758) - Refactor: Cleanup naming in the types package
- [#3789](https://github.com/vegaprotocol/vega/pull/3789) - Update ed25519-voi
- [#3589](https://github.com/vegaprotocol/vega/pull/3589) - Update tendermint to a newer version
- [#3591](https://github.com/vegaprotocol/vega/pull/3591) - Implemented market terminated, settled and suspended states via the oracle trigger
- [#3798](https://github.com/vegaprotocol/vega/pull/3798) - Update godog version to 11
- [#3793](https://github.com/vegaprotocol/vega/pull/3793) - Send Commander commands in a goroutine
- [#3805](https://github.com/vegaprotocol/vega/pull/3805) - Checkpoint engine hash and checkpoint creation
- [#3785](https://github.com/vegaprotocol/vega/pull/3785) - Implement delegation commands
- [#3714](https://github.com/vegaprotocol/vega/pull/3714) - Move protobufs into an external repository
- [#3719](https://github.com/vegaprotocol/vega/pull/3719) - Replace vega wallet with call to the vegawallet
- [#3762](https://github.com/vegaprotocol/vega/pull/3762) - Refactor: Cleanup markets in domains types
- [#3822](https://github.com/vegaprotocol/vega/pull/3822) - Testing: vega integration add subfolders for features
- [#3794](https://github.com/vegaprotocol/vega/pull/3794) - Implement rewards transfer
- [#3839](https://github.com/vegaprotocol/vega/pull/3839) - Implement a delegation engine
- [#3842](https://github.com/vegaprotocol/vega/pull/3842) - Imports need reformatting for core code base
- [#3849](https://github.com/vegaprotocol/vega/pull/3849) - Add limits engine + genesis loading
- [#3836](https://github.com/vegaprotocol/vega/pull/3836) - Add a first version of the accounting engine
- [#3859](https://github.com/vegaprotocol/vega/pull/3859) - Enable CGO in CI

### 🐛 Fixes

- [#3751](https://github.com/vegaprotocol/vega/pull/3751) - `Unparam` linting fixes
- [#3776](https://github.com/vegaprotocol/vega/pull/3776) - Ensure expired/settled markets are correctly recorded in app state
- [#3774](https://github.com/vegaprotocol/vega/pull/3774) - Change liquidity fees distribution to general account and not margin account of liquidity provider
- [#3801](https://github.com/vegaprotocol/vega/pull/3801) - Testing: Fixed setup of oracle spec step in integration
- [#3828](https://github.com/vegaprotocol/vega/pull/3828) - 🔥 Check if application context has been cancelled before writing to channel
- [#3838](https://github.com/vegaprotocol/vega/pull/3838) - 🔥 Fix panic on division by 0 with party voting and withdrawing funds

## 0.40.0

_2021-07-12_

### 🛠 Improvements

- [#3718](https://github.com/vegaprotocol/vega/pull/3718) - Run `unparam` over the codebase
- [#3705](https://github.com/vegaprotocol/vega/pull/3705) - Return theoretical target stake when in auction
- [#3703](https://github.com/vegaprotocol/vega/pull/3703) - Remove inefficient metrics calls
- [#3693](https://github.com/vegaprotocol/vega/pull/3693) - Calculation without Decimal in the liquidity target package
- [#3696](https://github.com/vegaprotocol/vega/pull/3696) - Remove some uint <-> Decimal conversion
- [#3689](https://github.com/vegaprotocol/vega/pull/3689) - Do not rely on proto conversion for `GetAsset`
- [#3676](https://github.com/vegaprotocol/vega/pull/3676) - Ad the `tm` subcommand
- [#3569](https://github.com/vegaprotocol/vega/pull/3569) - Migrate from uint64 to uint256 for all balances, amount, prices in the core
- [#3594](https://github.com/vegaprotocol/vega/pull/3594) - Improve probability of trading calculations
- [#3752](https://github.com/vegaprotocol/vega/pull/3752) - Update oracle engine to send events at the end of the block
- [#3745](https://github.com/vegaprotocol/vega/pull/3745) - Add loss socialization for final settlement

### 🐛 Fixes

- [#3722](https://github.com/vegaprotocol/vega/pull/3722) - Added sign to settle return values to allow to determine correctly win/loss
- [#3720](https://github.com/vegaprotocol/vega/pull/3720) - Tidy up max open interest calculations
- [#3704](https://github.com/vegaprotocol/vega/pull/3704) - Fix settlement with network orders
- [#3686](https://github.com/vegaprotocol/vega/pull/3686) -Fixes in the positions engine following migration to uint256
- [#3684](https://github.com/vegaprotocol/vega/pull/3684) - Fix the position engine hash state following migration to uint256
- [#3467](https://github.com/vegaprotocol/vega/pull/3647) - Ensure LP orders are not submitted during auction
- [#3736](https://github.com/vegaprotocol/vega/pull/3736) - Correcting event types and adding panics to catch mistakes

## 0.39.0

_2021-06-30_

### 🛠 Improvements

- [#3642](https://github.com/vegaprotocol/vega/pull/3642) - Refactor integration tests
- [#3637](https://github.com/vegaprotocol/vega/pull/3637) - Rewrite pegged / liquidity order control flow
- [#3635](https://github.com/vegaprotocol/vega/pull/3635) - Unified error system and strict parsing in feature tests
- [#3632](https://github.com/vegaprotocol/vega/pull/3632) - Add documentation on market instantiation in feature tests
- [#3599](https://github.com/vegaprotocol/vega/pull/3599) - Return better errors when replay protection happen

### 🐛 Fixes

- [#3640](https://github.com/vegaprotocol/vega/pull/3640) - Fix send on closed channel using timer (event bus)
- [#3638](https://github.com/vegaprotocol/vega/pull/3638) - Fix decimal instantiation in bond slashing
- [#3621](https://github.com/vegaprotocol/vega/pull/3621) - Remove pegged order from pegged list if order is aggressive and trade
- [#3612](https://github.com/vegaprotocol/vega/pull/3612) - Clean code in the wallet package

## 0.38.0

_2021-06-11_

### 🛠 Improvements

- [#3546](https://github.com/vegaprotocol/vega/pull/3546) - Add Auction Extension trigger field to market data
- [#3538](https://github.com/vegaprotocol/vega/pull/3538) - Testing: Add block time handling & block time variance
- [#3596](https://github.com/vegaprotocol/vega/pull/3596) - Enable replay protection
- [#3497](https://github.com/vegaprotocol/vega/pull/3497) - Implement new transaction format
- [#3461](https://github.com/vegaprotocol/vega/pull/3461) - Implement new commands validation

### 🐛 Fixes

- [#3528](https://github.com/vegaprotocol/vega/pull/3528) - Stop liquidity auctions from extending infinitely
- [#3567](https://github.com/vegaprotocol/vega/pull/3567) - Fix handling of Liquidity Commitments at price bounds
- [#3568](https://github.com/vegaprotocol/vega/pull/3568) - Fix potential nil pointer when fetching proposals
- [#3554](https://github.com/vegaprotocol/vega/pull/3554) - Fix package import for domain types
- [#3549](https://github.com/vegaprotocol/vega/pull/3549) - Remove Oracle prefix from files in the Oracle package
- [#3541](https://github.com/vegaprotocol/vega/pull/3541) - Ensure all votes have weight initialised to 0
- [#3539](https://github.com/vegaprotocol/vega/pull/3541) - Address flaky tests
- [#3540](https://github.com/vegaprotocol/vega/pull/3540) - Rename auction state methods
- [#3533](https://github.com/vegaprotocol/vega/pull/3533) - Refactor auction end logic to its own file
- [#3532](https://github.com/vegaprotocol/vega/pull/3532) - Fix Average Entry valuation during opening auctions
- [#3523](https://github.com/vegaprotocol/vega/pull/3523) - Improve nil pointer checks on proposal submissions
- [#3591](https://github.com/vegaprotocol/vega/pull/3591) - Avoid slice out of access bond in trades store

## 0.37.0

_2021-05-26_

### 🛠 Improvements

- [#3479](https://github.com/vegaprotocol/vega/pull/3479) - Add test coverage for auction interactions
- [#3494](https://github.com/vegaprotocol/vega/pull/3494) - Add `error_details` field to rejected proposals
- [#3491](https://github.com/vegaprotocol/vega/pull/3491) - Market Data no longer returns an error when no market data exists, as this is a valid situation
- [#3461](https://github.com/vegaprotocol/vega/pull/3461) - Optimise transaction format & improve validation
- [#3489](https://github.com/vegaprotocol/vega/pull/3489) - Run `buf breaking` at build time
- [#3487](https://github.com/vegaprotocol/vega/pull/3487) - Refactor `prepare*` command validation
- [#3516](https://github.com/vegaprotocol/vega/pull/3516) - New tests for distressed LP + use margin for bond slashing as fallback
- [#4921](https://github.com/vegaprotocol/vega/issues/4921) - Add comment to document behaviour on margin account in feature test (liquidity-provision-bond-account.feature)

### 🐛 Fixes

- [#3513](https://github.com/vegaprotocol/vega/pull/3513) - Fix reprice of pegged orders on every liquidity update
- [#3457](https://github.com/vegaprotocol/vega/pull/3457) - Fix probability of trading calculation for liquidity orders
- [#3515](https://github.com/vegaprotocol/vega/pull/3515) - Fixes for the resolve close out LP parties flow
- [#3513](https://github.com/vegaprotocol/vega/pull/3513) - Fix redeployment of LP orders
- [#3514](https://github.com/vegaprotocol/vega/pull/3513) - Fix price monitoring bounds

## 0.36.0

_2021-05-13_

### 🛠 Improvements

- [#3408](https://github.com/vegaprotocol/vega/pull/3408) - Add more information on token proportion/weight on proposal votes APIs
- [#3360](https://github.com/vegaprotocol/vega/pull/3360) - :fire: REST: Move deposits endpoint to `/parties/[partyId]/deposits`
- [#3431](https://github.com/vegaprotocol/vega/pull/3431) - Improve caching of values when exiting auctions
- [#3459](https://github.com/vegaprotocol/vega/pull/3459) - Add extra validation for Order, Vote, Withdrawal and LP transactions
- [#3433](https://github.com/vegaprotocol/vega/pull/3433) - Reject non-persistent orders that fall outside price monitoring bounds
- [#3443](https://github.com/vegaprotocol/vega/pull/3443) - Party is no longer required when submitting an order amendment
- [#3446](https://github.com/vegaprotocol/vega/pull/3443) - Party is no longer required when submitting an order cancellation
- [#3449](https://github.com/vegaprotocol/vega/pull/3449) - Party is no longer required when submitting an withdrawal request

### 🐛 Fixes

- [#3451](https://github.com/vegaprotocol/vega/pull/3451) - Remove float usage in liquidity engine
- [#3447](https://github.com/vegaprotocol/vega/pull/3447) - Clean up order submission code
- [#3436](https://github.com/vegaprotocol/vega/pull/3436) - Break up internal proposal definitions
- [#3452](https://github.com/vegaprotocol/vega/pull/3452) - Tidy up LP implementation internally
- [#3458](https://github.com/vegaprotocol/vega/pull/3458) - Fix spelling errors in GraphQL docs
- [#3434](https://github.com/vegaprotocol/vega/pull/3434) - Improve test coverage around Liquidity Provisions on auction close
- [#3411](https://github.com/vegaprotocol/vega/pull/3411) - Fix settlement tests
- [#3418](https://github.com/vegaprotocol/vega/pull/3418) - Rename External Resource Checker to Witness
- [#3419](https://github.com/vegaprotocol/vega/pull/3419) - Fix blank IDs on oracle specs in genesis markets
- [#3412](https://github.com/vegaprotocol/vega/pull/3412) - Refactor internal Vote Submission type to be separate from Vote type
- [#3421](https://github.com/vegaprotocol/vega/pull/3421) - Improve test coverage around order uncrossing
- [#3425](https://github.com/vegaprotocol/vega/pull/3425) - Remove debug steps from feature tests
- [#3430](https://github.com/vegaprotocol/vega/pull/3430) - Remove `LiquidityPoolBalance` from configuration
- [#3468](https://github.com/vegaprotocol/vega/pull/3468) - Increase rate limit that was causing mempools to fill up unnecessarily
- [#3438](https://github.com/vegaprotocol/vega/pull/3438) - Split protobuf definitions
- [#3450](https://github.com/vegaprotocol/vega/pull/3450) - Do not emit amendments from liquidity engine

## 0.35.0

_2021-04-21_

### 🛠 Improvements

- [#3341](https://github.com/vegaprotocol/vega/pull/3341) - Add logging for transactions rejected for having no accounts
- [#3339](https://github.com/vegaprotocol/vega/pull/3339) - Reimplement amending LPs not to be cancel and replace
- [#3371](https://github.com/vegaprotocol/vega/pull/3371) - Optimise calculation of cumulative price levels
- [#3339](https://github.com/vegaprotocol/vega/pull/3339) - Reuse LP orders IDs when they are re-created
- [#3385](https://github.com/vegaprotocol/vega/pull/3385) - Track the time spent in auction via Prometheus metrics
- [#3376](https://github.com/vegaprotocol/vega/pull/3376) - Implement a simple benchmarking framework for the core trading
- [#3371](https://github.com/vegaprotocol/vega/pull/3371) - Optimize indicative price and volume calculation

### 🐛 Fixes

- [#3356](https://github.com/vegaprotocol/vega/pull/3356) - Auctions are extended if exiting auction would leave either side of the book empty
- [#3348](https://github.com/vegaprotocol/vega/pull/3348) - Correctly set time when liquidity engine is created
- [#3321](https://github.com/vegaprotocol/vega/pull/3321) - Fix bond account use on LP submission
- [#3369](https://github.com/vegaprotocol/vega/pull/3369) - Reimplement amending LPs not to be cancel and replace
- [#3358](https://github.com/vegaprotocol/vega/pull/3358) - Improve event bus stability
- [#3363](https://github.com/vegaprotocol/vega/pull/3363) - Fix behaviour when leaving auctions
- [#3321](https://github.com/vegaprotocol/vega/pull/3321) - Do not slash bond accounts on LP submission
- [#3350](https://github.com/vegaprotocol/vega/pull/3350) - Fix equity like share in the market data
- [#3363](https://github.com/vegaprotocol/vega/pull/3363) - Ensure leaving an auction cannot trigger another auction / auction leave
- [#3369](https://github.com/vegaprotocol/vega/pull/3369) - Fix LP order deployments
- [#3366](https://github.com/vegaprotocol/vega/pull/3366) - Set the fee paid in uncrossing auction trades
- [#3364](https://github.com/vegaprotocol/vega/pull/3364) - Improve / fix positions tracking
- [#3358](https://github.com/vegaprotocol/vega/pull/3358) - Fix event bus by deep cloning all messages
- [#3374](https://github.com/vegaprotocol/vega/pull/3374) - Check trades in integration tests

## 0.34.1

_2021-04-08_

### 🐛 Fixes

- [#3324](https://github.com/vegaprotocol/vega/pull/3324) - CI: Fix multi-architecture build

## 0.34.0

_2021-04-07_

### 🛠 Improvements

- [#3302](https://github.com/vegaprotocol/vega/pull/3302) - Add reference to LP in orders created by LP
- [#3183](https://github.com/vegaprotocol/vega/pull/3183) - All orders from LP - including rejected orders - are now sent through the event bus
- [#3248](https://github.com/vegaprotocol/vega/pull/3248) - Store and propagate bond penalty
- [#3266](https://github.com/vegaprotocol/vega/pull/3266) - Add network parameters to control auction duration & extension
- [#3264](https://github.com/vegaprotocol/vega/pull/3264) - Add Liquidity Provision ID to orders created by LP commitments
- [#3126](https://github.com/vegaprotocol/vega/pull/3126) - Add transfer for bond slashing
- [#3281](https://github.com/vegaprotocol/vega/pull/3281) - Update scripts to go 1.16.2
- [#3280](https://github.com/vegaprotocol/vega/pull/3280) - Update to go 1.16.2
- [#3235](https://github.com/vegaprotocol/vega/pull/3235) - Extend unit test coverage for products
- [#3219](https://github.com/vegaprotocol/vega/pull/3219) - Remove `liquidityFee` network parameter
- [#3217](https://github.com/vegaprotocol/vega/pull/3217) - Add an event bus event when a market closes
- [#3214](https://github.com/vegaprotocol/vega/pull/3214) - Add arbitrary data signing wallet endpoint
- [#3316](https://github.com/vegaprotocol/vega/pull/3316) - Add tests for traders closing their own position
- [#3270](https://github.com/vegaprotocol/vega/pull/3270) - _Feature test refactor_: Add Liquidity Provision feature tests
- [#3289](https://github.com/vegaprotocol/vega/pull/3289) - _Feature test refactor_: Remove unused steps
- [#3275](https://github.com/vegaprotocol/vega/pull/3275) - _Feature test refactor_: Refactor order cancellation steps
- [#3230](https://github.com/vegaprotocol/vega/pull/3230) - _Feature test refactor_: Refactor trader amends step
- [#3226](https://github.com/vegaprotocol/vega/pull/3226) - _Feature test refactor_: Refactor features with invalid order specs
- [#3200](https://github.com/vegaprotocol/vega/pull/3200) - _Feature test refactor_: Add step to end opening auction
- [#3201](https://github.com/vegaprotocol/vega/pull/3201) - _Feature test refactor_: Add step to amend order by reference
- [#3204](https://github.com/vegaprotocol/vega/pull/3204) - _Feature test refactor_: Add step to place pegged orders
- [#3207](https://github.com/vegaprotocol/vega/pull/3207) - _Feature test refactor_: Add step to create Liquidity Provision
- [#3212](https://github.com/vegaprotocol/vega/pull/3212) - _Feature test refactor_: Remove unused settlement price step
- [#3203](https://github.com/vegaprotocol/vega/pull/3203) - _Feature test refactor_: Rework Submit Order step
- [#3251](https://github.com/vegaprotocol/vega/pull/3251) - _Feature test refactor_: Split market declaration
- [#3314](https://github.com/vegaprotocol/vega/pull/3314) - _Feature test refactor_: Apply naming convention to assertions
- [#3295](https://github.com/vegaprotocol/vega/pull/3295) - Refactor governance engine tests
- [#3298](https://github.com/vegaprotocol/vega/pull/3298) - Add order book caching
- [#3307](https://github.com/vegaprotocol/vega/pull/3307) - Use `UpdateNetworkParams` to validate network parameter updates
- [#3308](https://github.com/vegaprotocol/vega/pull/3308) - Add probability of trading

### 🐛 Fixes

- [#3249](https://github.com/vegaprotocol/vega/pull/3249) - GraphQL: `LiquidityProvision` is no longer missing from the `EventBus` union
- [#3253](https://github.com/vegaprotocol/vega/pull/3253) - Verify all properties on oracle specs
- [#3224](https://github.com/vegaprotocol/vega/pull/3224) - Check for wash trades when FOK orders uncross
- [#3257](https://github.com/vegaprotocol/vega/pull/3257) - Order Status is now only `Active` when it is submitted to the book
- [#3285](https://github.com/vegaprotocol/vega/pull/3285) - LP provisions are now properly stopped when a market is rejected
- [#3290](https://github.com/vegaprotocol/vega/pull/3290) - Update Market Value Proxy at the end of each block
- [#3267](https://github.com/vegaprotocol/vega/pull/3267) - Ensure Liquidity Auctions are not left if it would result in an empty book
- [#3286](https://github.com/vegaprotocol/vega/pull/3286) - Reduce some log levels
- [#3263](https://github.com/vegaprotocol/vega/pull/3263) - Fix incorrect context object in Liquidity Provisions
- [#3283](https://github.com/vegaprotocol/vega/pull/3283) - Remove debug code
- [#3198](https://github.com/vegaprotocol/vega/pull/3198) - chore: Add spell checking to build pipeline
- [#3303](https://github.com/vegaprotocol/vega/pull/3303) - Reduce market depth updates when nothing changes
- [#3310](https://github.com/vegaprotocol/vega/pull/3310) - Fees are no longer paid to inactive LPs
- [#3305](https://github.com/vegaprotocol/vega/pull/3305) - Fix validation of governance proposal terms
- [#3311](https://github.com/vegaprotocol/vega/pull/3311) - `targetStake` is now an unsigned integer
- [#3313](https://github.com/vegaprotocol/vega/pull/3313) - Fix invalid account wrapping

## 0.33.0

_2021-02-16_

As per the previous release notes, this release brings a lot of fixes, most of which aren't exciting new features but improve either the code quality or the developer experience. This release is pretty hefty, as the last few updates have been patch releases. It represents a lot of heavy testing and bug fixing on Liquidity Commitment orders. Alongside that, the feature test suite (we use [godog](https://github.com/cucumber/godog)) has seen some serious attention so that we can specify more complex scenarios easily.

### 🛠 Improvements

- [#3094](https://github.com/vegaprotocol/vega/pull/3094) - :fire: GraphQL: Use `ID` scalar for IDs, ensure capitalisation is correct (`marketID` -> `marketId`)
- [#3093](https://github.com/vegaprotocol/vega/pull/3093) - :fire: GraphQL: Add LP Commitment field to market proposal
- [#3061](https://github.com/vegaprotocol/vega/pull/3061) - GraphQL: Add market proposal to markets created via governance
- [#3060](https://github.com/vegaprotocol/vega/pull/3060) - Add maximum LP shape size limit network parameter
- [#3089](https://github.com/vegaprotocol/vega/pull/3089) - Add `OracleSpec` to market
- [#3148](https://github.com/vegaprotocol/vega/pull/3148) - Add GraphQL endpoints for oracle spec
- [#3179](https://github.com/vegaprotocol/vega/pull/3179) - Add metrics logging for LPs
- [#3127](https://github.com/vegaprotocol/vega/pull/3127) - Add validation for Oracle Specs on market proposals
- [#3129](https://github.com/vegaprotocol/vega/pull/3129) - Update transfers to use `uint256`
- [#3091](https://github.com/vegaprotocol/vega/pull/3091) - Refactor: Standardise how `InAuction` is detected in the core
- [#3133](https://github.com/vegaprotocol/vega/pull/3133) - Remove `log.error` when TX rate limit is hit
- [#3140](https://github.com/vegaprotocol/vega/pull/3140) - Remove `log.error` when cancel all orders fails
- [#3072](https://github.com/vegaprotocol/vega/pull/3072) - Re-enable disabled static analysis
- [#3068](https://github.com/vegaprotocol/vega/pull/3068) - Add `dlv` to docker container
- [#3067](https://github.com/vegaprotocol/vega/pull/3067) - Add more LP unit tests
- [#3066](https://github.com/vegaprotocol/vega/pull/3066) - Remove `devnet` specific wallet initialisation
- [#3041](https://github.com/vegaprotocol/vega/pull/3041) - Remove obsolete `InitialMarkPrice` network parameter
- [#3035](https://github.com/vegaprotocol/vega/pull/3035) - Documentation fixed for infrastructure fee field
- [#3034](https://github.com/vegaprotocol/vega/pull/3034) - Add `buf` to get tools script
- [#3032](https://github.com/vegaprotocol/vega/pull/3032) - Move documentation generation to [`vegaprotocol/api`](https://github.com/vegaprotocol/api) repository
- [#3030](https://github.com/vegaprotocol/vega/pull/3030) - Add more debug logging in execution engine
- [#3114](https://github.com/vegaprotocol/vega/pull/3114) - _Feature test refactor_: Standardise market definitions
- [#3122](https://github.com/vegaprotocol/vega/pull/3122) - _Feature test refactor_: Remove unused trading modes
- [#3124](https://github.com/vegaprotocol/vega/pull/3124) - _Feature test refactor_: Move submit order step to separate package
- [#3141](https://github.com/vegaprotocol/vega/pull/3141) - _Feature test refactor_: Move oracle data step to separate package
- [#3142](https://github.com/vegaprotocol/vega/pull/3142) - _Feature test refactor_: Move market steps to separate package
- [#3143](https://github.com/vegaprotocol/vega/pull/3143) - _Feature test refactor_: Move confirmed trades step to separate package
- [#3144](https://github.com/vegaprotocol/vega/pull/3144) - _Feature test refactor_: Move cancelled trades step to separate package
- [#3145](https://github.com/vegaprotocol/vega/pull/3145) - _Feature test refactor_: Move traders step to separate package
- [#3146](https://github.com/vegaprotocol/vega/pull/3146) - _Feature test refactor_: Create new step to verify margin accounts for a market
- [#3153](https://github.com/vegaprotocol/vega/pull/3153) - _Feature test refactor_: Create step to verify one account of each type per asset
- [#3152](https://github.com/vegaprotocol/vega/pull/3152) - _Feature test refactor_: Create step to deposit collateral
- [#3151](https://github.com/vegaprotocol/vega/pull/3151) - _Feature test refactor_: Create step to withdraw collateral
- [#3149](https://github.com/vegaprotocol/vega/pull/3149) - _Feature test refactor_: Merge deposit & verification steps
- [#3154](https://github.com/vegaprotocol/vega/pull/3154) - _Feature test refactor_: Create step to verify settlement balance for market
- [#3156](https://github.com/vegaprotocol/vega/pull/3156) - _Feature test refactor_: Rewrite margin levels step
- [#3178](https://github.com/vegaprotocol/vega/pull/3178) - _Feature test refactor_: Unify error handling steps
- [#3157](https://github.com/vegaprotocol/vega/pull/3157) - _Feature test refactor_: Various small fixes
- [#3101](https://github.com/vegaprotocol/vega/pull/3101) - _Feature test refactor_: Remove outdated feature tests
- [#3092](https://github.com/vegaprotocol/vega/pull/3092) - _Feature test refactor_: Add steps to test handling of LPs during auction
- [#3071](https://github.com/vegaprotocol/vega/pull/3071) - _Feature test refactor_: Fix typo

### 🐛 Fixes

- [#3018](https://github.com/vegaprotocol/vega/pull/3018) - Fix crash caused by distressed traders with LPs
- [#3029](https://github.com/vegaprotocol/vega/pull/3029) - API: LP orders were missing their reference data
- [#3031](https://github.com/vegaprotocol/vega/pull/3031) - Parties with cancelled LPs no longer receive fees
- [#3033](https://github.com/vegaprotocol/vega/pull/3033) - Improve handling of genesis block errors
- [#3036](https://github.com/vegaprotocol/vega/pull/3036) - Equity share is now correct when submitting initial order
- [#3048](https://github.com/vegaprotocol/vega/pull/3048) - LP submission now checks margin engine is started
- [#3070](https://github.com/vegaprotocol/vega/pull/3070) - Rewrite amending LPs
- [#3053](https://github.com/vegaprotocol/vega/pull/3053) - Rewrite cancel all order implementation
- [#3050](https://github.com/vegaprotocol/vega/pull/3050) - GraphQL: Order in `LiquidityOrder` is now nullable
- [#3056](https://github.com/vegaprotocol/vega/pull/3056) - Move `vegastream` to a separate repository
- [#3057](https://github.com/vegaprotocol/vega/pull/3057) - Ignore error if Tendermint stats is temporarily unavailable
- [#3058](https://github.com/vegaprotocol/vega/pull/3058) - Fix governance to use total supply rather than total deposited into network
- [#3062](https://github.com/vegaprotocol/vega/pull/3070) - Opening Auction no longer set to null on a market when auction completes
- [#3051](https://github.com/vegaprotocol/vega/pull/3051) - Rewrite LP refresh mechanism
- [#3080](https://github.com/vegaprotocol/vega/pull/3080) - Auctions now leave auction when `maximumDuration` is exceeded
- [#3075](https://github.com/vegaprotocol/vega/pull/3075) - Bond account is now correctly cleared when LPs are cancelled
- [#3074](https://github.com/vegaprotocol/vega/pull/3074) - Switch error reporting mechanism to stream error
- [#3069](https://github.com/vegaprotocol/vega/pull/3069) - Switch more error reporting mechanisms to stream error
- [#3081](https://github.com/vegaprotocol/vega/pull/3081) - Fix fee check for LP orders
- [#3087](https://github.com/vegaprotocol/vega/pull/3087) - GraphQL schema grammar & spelling fixes
- [#3185](https://github.com/vegaprotocol/vega/pull/3185) - LP orders are now accessed deterministically
- [#3131](https://github.com/vegaprotocol/vega/pull/3131) - GRPC api now shuts down gracefully
- [#3110](https://github.com/vegaprotocol/vega/pull/3110) - LP Bond is now returned if a market is rejected
- [#3115](https://github.com/vegaprotocol/vega/pull/3115) - Parties with closed out LPs can now submit new LPs
- [#3123](https://github.com/vegaprotocol/vega/pull/3123) - New market proposals with invalid Oracle definitions no longer crash core
- [#3131](https://github.com/vegaprotocol/vega/pull/3131) - GRPC api now shuts down gracefully
- [#3137](https://github.com/vegaprotocol/vega/pull/3137) - Pegged orders that fail to reprice correctly are now properly removed from the Market Depth API
- [#3168](https://github.com/vegaprotocol/vega/pull/3168) - Fix `intoProto` for `OracleSpecBinding`
- [#3106](https://github.com/vegaprotocol/vega/pull/3106) - Target Stake is now used as the Market Value Proxy during opening auction
- [#3103](https://github.com/vegaprotocol/vega/pull/3103) - Ensure all filled and partially filled orders are remove from the Market Depth API
- [#3095](https://github.com/vegaprotocol/vega/pull/3095) - GraphQL: Fix missing data in proposal subscription
- [#3085](https://github.com/vegaprotocol/vega/pull/3085) - Minor tidy-up of errors reported by `goland`

## 0.32.0

_2021-02-23_

More fixes, primarily related to liquidity provisioning (still disabled in this release) and asset withdrawals, which will soon be enabled in the UI.

Two minor breaking changes in the GraphQL API are included - one fixing a typo, the other changing the content of date fields on the withdrawal object - they're now date formatted.

### 🛠 Improvements

- [#3004](https://github.com/vegaprotocol/vega/pull/3004) - Incorporate `buf.yaml` tidy up submitted by `bufdev` on api-clients repo
- [#3002](https://github.com/vegaprotocol/vega/pull/3002) -🔥GraphQL: Withdrawal fields `expiry`, `createdAt` & `updatedAt` are now `RFC3339Nano` date formatted
- [#3000](https://github.com/vegaprotocol/vega/pull/3002) -🔥GraphQL: Fix typo in `prepareVote` mutation - `propopsalId` is now `proposalId`
- [#2957](https://github.com/vegaprotocol/vega/pull/2957) - REST: Add missing prepare endpoints (`PrepareProposal`, `PrepareVote`, `PrepareLiquiditySubmission`)

### 🐛 Fixes

- [#3011](https://github.com/vegaprotocol/vega/pull/3011) - Liquidity fees are distributed in to margin accounts, not general accounts
- [#2991](https://github.com/vegaprotocol/vega/pull/2991) - Liquidity Provisions are now rejected if there is not enough collateral
- [#2990](https://github.com/vegaprotocol/vega/pull/2990) - Fix a lock caused by GraphQL subscribers unsubscribing from certain endpoints
- [#2996](https://github.com/vegaprotocol/vega/pull/2986) - Liquidity Provisions are now parked when repricing fails
- [#2951](https://github.com/vegaprotocol/vega/pull/2951) - Store reference prices when parking pegs for auction
- [#2982](https://github.com/vegaprotocol/vega/pull/2982) - Fix withdrawal data availability before it is verified
- [#2981](https://github.com/vegaprotocol/vega/pull/2981) - Fix sending multisig bundle for withdrawals before threshold is reached
- [#2964](https://github.com/vegaprotocol/vega/pull/2964) - Extend auctions if uncrossing price is unreasonable
- [#2961](https://github.com/vegaprotocol/vega/pull/2961) - GraphQL: Fix incorrect market in bond account resolver
- [#2958](https://github.com/vegaprotocol/vega/pull/2958) - Create `third_party` folder to avoid excluding vendor protobuf files in build
- [#3009](https://github.com/vegaprotocol/vega/pull/3009) - Remove LP commitments when a trader is closed out
- [#3012](https://github.com/vegaprotocol/vega/pull/3012) - Remove LP commitments when a trader reduces their commitment to 0

## 0.31.0

_2021-02-09_

Many of the fixes below relate to Liquidity Commitments, which are still disabled in testnet, and Data Sourcing, which is also not enabled. Data Sourcing (a.k.a Oracles) is one of the last remaining pieces we need to complete settlement at instrument expiry, and Liquidity Commitment will be enabled when the functionality has been stabilised.

This release does improve protocol documentation, with all missing fields filled in and the explanations for Pegged Orders expanded. Two crashers have been fixed, although the first is already live as hotfix on testnet, and the other is in functionality that is not yet enabled.

This release also makes some major API changes:

- `api.TradingClient` -> `api.v1.TradingServiceClient`
- `api.TradingDataClient` -> `api.v1.TradingDataServiceClient`
- Fields have changed from camel-case to snake-cased (e.g. `someFieldName` is now `some_field_name`)
- All API calls now have request and response messages whose names match the API call name (e.g. `GetSomething` now has a request called `GetSomethingRequest` and a response called `GetSomethingResponse`)
- See [#2879](https://github.com/vegaprotocol/vega/pull/2879) for details

### 🛠 Improvements

- [#2879](https://github.com/vegaprotocol/vega/pull/2879) - 🔥Update all the protobuf files with Buf recommendations
- [#2847](https://github.com/vegaprotocol/vega/pull/2847) - Improve proto documentation, in particular for pegged orders
- [#2905](https://github.com/vegaprotocol/vega/pull/2905) - Update `vega verify` command to verify genesis block files
- [#2851](https://github.com/vegaprotocol/vega/pull/2851) - Enable distribution of liquidity fees to liquidity providers
- [#2871](https://github.com/vegaprotocol/vega/pull/2871) - Add `submitOracleData` command
- [#2887](https://github.com/vegaprotocol/vega/pull/2887) - Add Open Oracle data processing & data normalisation
- [#2915](https://github.com/vegaprotocol/vega/pull/2915) - Add Liquidity Commitments to API responses

### 🐛 Fixes

- [#2913](https://github.com/vegaprotocol/vega/pull/2913) - Fix market lifecycle events not being published through event bus API
- [#2906](https://github.com/vegaprotocol/vega/pull/2906) - Add new process for calculating margins for orders during auction
- [#2887](https://github.com/vegaprotocol/vega/pull/2887) - Liquidity Commitment fix-a-thon
- [#2879](https://github.com/vegaprotocol/vega/pull/2879) - Apply `Buf` lint recommendations
- [#2872](https://github.com/vegaprotocol/vega/pull/2872) - Improve field names in fee distribution package
- [#2867](https://github.com/vegaprotocol/vega/pull/2867) - Fix GraphQL bug: deposits `creditedAt` incorrectly showed `createdAt` time, not credit time
- [#2858](https://github.com/vegaprotocol/vega/pull/2858) - Fix crasher caused by parking pegged orders for auction
- [#2852](https://github.com/vegaprotocol/vega/pull/2852) - Remove unused binaries from CI builds
- [#2850](https://github.com/vegaprotocol/vega/pull/2850) - Fix bug that caused fees to be charged for pegged orders
- [#2893](https://github.com/vegaprotocol/vega/pull/2893) - Remove unused dependency in repricing
- [#2929](https://github.com/vegaprotocol/vega/pull/2929) - Refactor GraphQL resolver for withdrawals
- [#2939](https://github.com/vegaprotocol/vega/pull/2939) - Fix crasher caused by incorrectly loading Fee account for transfers

## 0.30.0

_2021-01-19_

This release enables (or more accurately, re-enables previously disabled) pegged orders, meaning they're finally here :tada:

The Ethereum bridge also received some work - in particular the number of confirmations we wait for on Ethereum is now controlled by a governance parameter. Being a governance parameter, that means that the value can be changed by a governance vote. Slightly related: You can now fetch active governance proposals via REST.

:one: We also switch to [Buf](https://buf.build/) for our protobuf workflow. This was one of the pre-requisites for opening up our api clients build process, and making the protobuf files open source. More on that soon!

:two: This fixes an issue on testnet where votes were not registered when voting on open governance proposals. The required number of Ropsten `VOTE` tokens was being calculated incorrectly on testnet, leading to all votes quietly being ignored. In 0.30.0, voting works as expected again.

### ✨ New

- [#2732](https://github.com/vegaprotocol/vega/pull/2732) Add REST endpoint to fetch all proposals (`/governance/proposals`)
- [#2735](https://github.com/vegaprotocol/vega/pull/2735) Add `FeeSplitter` to correctly split fee portion of an aggressive order
- [#2745](https://github.com/vegaprotocol/vega/pull/2745) Add transfer bus events for withdrawals and deposits
- [#2754](https://github.com/vegaprotocol/vega/pull/2754) Add New Market bus event
- [#2778](https://github.com/vegaprotocol/vega/pull/2778) Switch to [Buf](https://buf.build/) :one:
- [#2785](https://github.com/vegaprotocol/vega/pull/2785) Add configurable required confirmations for bridge transactions
- [#2791](https://github.com/vegaprotocol/vega/pull/2791) Add Supplied State to market data
- [#2793](https://github.com/vegaprotocol/vega/pull/2793) 🔥Rename `marketState` to `marketTradingMode`, add new `marketState` enum (`ACTIVE`, `SUSPENDED` or `PENDING`)
- [#2833](https://github.com/vegaprotocol/vega/pull/2833) Add fees estimate for pegged orders
- [#2838](https://github.com/vegaprotocol/vega/pull/2838) Add bond and fee transfers

### 🛠 Improvements

- [#2835](https://github.com/vegaprotocol/vega/pull/2835) Fix voting for proposals :two:
- [#2830](https://github.com/vegaprotocol/vega/pull/2830) Refactor pegged order repricing
- [#2827](https://github.com/vegaprotocol/vega/pull/2827) Refactor expiring orders lists
- [#2821](https://github.com/vegaprotocol/vega/pull/2821) Handle liquidity commitments on market proposals
- [#2816](https://github.com/vegaprotocol/vega/pull/2816) Add changing liquidity commitment when not enough stake
- [#2805](https://github.com/vegaprotocol/vega/pull/2805) Fix read nodes lagging if they receive votes but not a bridge event
- [#2804](https://github.com/vegaprotocol/vega/pull/2804) Fix various minor bridge confirmation bugs
- [#2800](https://github.com/vegaprotocol/vega/pull/2800) Fix removing pegged orders that are rejected when unparked
- [#2799](https://github.com/vegaprotocol/vega/pull/2799) Fix crasher when proposing an update to network parameters
- [#2797](https://github.com/vegaprotocol/vega/pull/2797) Update target stake to include mark price
- [#2783](https://github.com/vegaprotocol/vega/pull/2783) Fix price monitoring integration tests
- [#2780](https://github.com/vegaprotocol/vega/pull/2780) Add more unit tests for pegged order price amends
- [#2774](https://github.com/vegaprotocol/vega/pull/2774) Fix cancelling all orders
- [#2768](https://github.com/vegaprotocol/vega/pull/2768) Fix GraphQL: Allow `marketId` to be null when it is invalid
- [#2767](https://github.com/vegaprotocol/vega/pull/2767) Fix parked pegged orders to have a price of 0 explicitly
- [#2766](https://github.com/vegaprotocol/vega/pull/2766) Disallow GFN to GTC/GTT amends
- [#2765](https://github.com/vegaprotocol/vega/pull/2765) Fix New Market bus event being sent more than once
- [#2763](https://github.com/vegaprotocol/vega/pull/2763) Add rounding to pegged order mid prices that land on non integer values
- [#2795](https://github.com/vegaprotocol/vega/pull/2795) Fix typos in GraphQL schema documentation
- [#2762](https://github.com/vegaprotocol/vega/pull/2762) Fix more typos in GraphQL schema documentation
- [#2758](https://github.com/vegaprotocol/vega/pull/2758) Fix error handling when amending some pegged order types
- [#2757](https://github.com/vegaprotocol/vega/pull/2757) Remove order from pegged list when it becomes inactive
- [#2756](https://github.com/vegaprotocol/vega/pull/2756) Add more panics to the core
- [#2750](https://github.com/vegaprotocol/vega/pull/2750) Remove expiring orders when amending to non GTT
- [#2671](https://github.com/vegaprotocol/vega/pull/2671) Add extra integration tests for uncrossing at auction end
- [#2746](https://github.com/vegaprotocol/vega/pull/2746) Fix potential divide by 0 in position calculation
- [#2743](https://github.com/vegaprotocol/vega/pull/2743) Add check for pegged orders impacted by order expiry
- [#2737](https://github.com/vegaprotocol/vega/pull/2737) Remove the ability to amend a pegged order's price
- [#2724](https://github.com/vegaprotocol/vega/pull/2724) Add price monitoring tests for order amendment
- [#2723](https://github.com/vegaprotocol/vega/pull/2723) Fix fee monitoring values during auction
- [#2721](https://github.com/vegaprotocol/vega/pull/2721) Fix incorrect reference when amending pegged orders
- [#2717](https://github.com/vegaprotocol/vega/pull/2717) Fix incorrect error codes for IOC and FOK orders during auction
- [#2715](https://github.com/vegaprotocol/vega/pull/2715) Update price monitoring to use reference price when syncing with risk model
- [#2711](https://github.com/vegaprotocol/vega/pull/2711) Refactor governance event subscription

## 0.29.0

_2020-12-07_

Note that you'll see a lot of changes related to **Pegged Orders** and **Liquidity Commitments**. These are still in testing, so these two types cannot currently be used in _Testnet_.

### ✨ New

- [#2534](https://github.com/vegaprotocol/vega/pull/2534) Implements amends for pegged orders
- [#2493](https://github.com/vegaprotocol/vega/pull/2493) Calculate market target stake
- [#2649](https://github.com/vegaprotocol/vega/pull/2649) Add REST governance endpoints
- [#2429](https://github.com/vegaprotocol/vega/pull/2429) Replace inappropriate wording in the codebase
- [#2617](https://github.com/vegaprotocol/vega/pull/2617) Implements proposal to update network parameters
- [#2622](https://github.com/vegaprotocol/vega/pull/2622) Integrate the liquidity engine into the market
- [#2683](https://github.com/vegaprotocol/vega/pull/2683) Use the Ethereum block log index to de-duplicate Ethereum transactions
- [#2674](https://github.com/vegaprotocol/vega/pull/2674) Update ERC20 token and bridges ABIs / codegen
- [#2690](https://github.com/vegaprotocol/vega/pull/2690) Add instruction to debug integration tests with DLV
- [#2680](https://github.com/vegaprotocol/vega/pull/2680) Add price monitoring bounds to the market data API

### 🛠 Improvements

- [#2589](https://github.com/vegaprotocol/vega/pull/2589) Fix cancellation of pegged orders
- [#2659](https://github.com/vegaprotocol/vega/pull/2659) Fix panic in execution engine when GFN order are submit at auction start
- [#2661](https://github.com/vegaprotocol/vega/pull/2661) Handle missing error conversion in GraphQL API
- [#2621](https://github.com/vegaprotocol/vega/pull/2621) Fix pegged order creating duplicated order events
- [#2666](https://github.com/vegaprotocol/vega/pull/2666) Prevent the node to DDOS the Ethereum node when lots of deposits happen
- [#2653](https://github.com/vegaprotocol/vega/pull/2653) Fix indicative price and volume calculation
- [#2649](https://github.com/vegaprotocol/vega/pull/2649) Fix a typo in market price monitoring parameters API
- [#2650](https://github.com/vegaprotocol/vega/pull/2650) Change governance minimum proposer balance to be a minimum amount of token instead of a factor of the total supply
- [#2675](https://github.com/vegaprotocol/vega/pull/2675) Fix an GraphQL enum conversion
- [#2691](https://github.com/vegaprotocol/vega/pull/2691) Fix spelling in a network parameter
- [#2696](https://github.com/vegaprotocol/vega/pull/2696) Fix panic when uncrossing auction
- [#2984](https://github.com/vegaprotocol/vega/pull/2698) Fix price monitoring by feeding it the uncrossing price at end of opening auction
- [#2705](https://github.com/vegaprotocol/vega/pull/2705) Fix a bug related to order being sorted by creating time in the matching engine price levels

## 0.28.0

_2020-11-25_

Vega release logs contain a 🔥 emoji to denote breaking API changes. 🔥🔥 is a new combination denoting something that may significantly change your experience - from this release forward, transactions from keys that have no collateral on the network will _always_ be rejected. As there are no transactions that don't either require collateral themselves, or an action to have been taken that already required collateral, we are now rejecting these as soon as possible.

We've also added support for synchronously submitting transactions. This can make error states easier to catch. Along with this you can now subscribe to error events in the event bus.

Also: Note that you'll see a lot of changes related to **Pegged Orders** and **Liquidity Commitments**. These are still in testing, so these two types cannot currently be used in _Testnet_.

### ✨ New

- [#2634](https://github.com/vegaprotocol/vega/pull/2634) Avoid caching transactions before they are rate/balance limited
- [#2626](https://github.com/vegaprotocol/vega/pull/2626) Add a transaction submit type to GraphQL
- [#2624](https://github.com/vegaprotocol/vega/pull/2624) Add mutexes to assets maps
- [#2593](https://github.com/vegaprotocol/vega/pull/2503) 🔥🔥 Reject transactions
- [#2453](https://github.com/vegaprotocol/vega/pull/2453) 🔥 Remove `baseName` field from markets
- [#2536](https://github.com/vegaprotocol/vega/pull/2536) Add Liquidity Measurement engine
- [#2539](https://github.com/vegaprotocol/vega/pull/2539) Add Liquidity Provisioning Commitment handling to markets
- [#2540](https://github.com/vegaprotocol/vega/pull/2540) Add support for amending pegged orders
- [#2549](https://github.com/vegaprotocol/vega/pull/2549) Add calculation for liquidity order sizes
- [#2553](https://github.com/vegaprotocol/vega/pull/2553) Allow pegged orders to have a price of 0
- [#2555](https://github.com/vegaprotocol/vega/pull/2555) Update Event stream votes to contain proposal ID
- [#2556](https://github.com/vegaprotocol/vega/pull/2556) Update Event stream to contain error events
- [#2560](https://github.com/vegaprotocol/vega/pull/2560) Add Pegged Order details to GraphQL
- [#2607](https://github.com/vegaprotocol/vega/pull/2807) Add support for parking orders during auction

### 🛠 Improvements

- [#2634](https://github.com/vegaprotocol/vega/pull/2634) Avoid caching transactions before they are rate/balance limited
- [#2626](https://github.com/vegaprotocol/vega/pull/2626) Add a transaction submit type to GraphQL
- [#2624](https://github.com/vegaprotocol/vega/pull/2624) Add mutexes to assets maps
- [#2623](https://github.com/vegaprotocol/vega/pull/2623) Fix concurrent map access in assets
- [#2608](https://github.com/vegaprotocol/vega/pull/2608) Add sync/async equivalents for `submitTX`
- [#2618](https://github.com/vegaprotocol/vega/pull/2618) Disable storing API-related data on validator nodes
- [#2615](https://github.com/vegaprotocol/vega/pull/2618) Expand static checks
- [#2613](https://github.com/vegaprotocol/vega/pull/2613) Remove unused internal `cancelOrderById` function
- [#2530](https://github.com/vegaprotocol/vega/pull/2530) Governance asset for the network is now set in the genesis block
- [#2533](https://github.com/vegaprotocol/vega/pull/2533) More efficiently close channels in subscriptions
- [#2554](https://github.com/vegaprotocol/vega/pull/2554) Fix mid-price to 0 when best bid and average are unavailable and pegged order price is 0
- [#2565](https://github.com/vegaprotocol/vega/pull/2565) Cancelled pegged orders now have the correct status
- [#2568](https://github.com/vegaprotocol/vega/pull/2568) Prevent pegged orders from being repriced
- [#2570](https://github.com/vegaprotocol/vega/pull/2570) Expose probability of trading
- [#2576](https://github.com/vegaprotocol/vega/pull/2576) Use static best bid/ask price for pegged order repricing
- [#2581](https://github.com/vegaprotocol/vega/pull/2581) Fix order of messages when cancelling a pegged order
- [#2586](https://github.com/vegaprotocol/vega/pull/2586) Fix blank `txHash` in deposit API types
- [#2591](https://github.com/vegaprotocol/vega/pull/2591) Pegged orders are now cancelled when all orders are cancelled
- [#2609](https://github.com/vegaprotocol/vega/pull/2609) Improve expiry of pegged orders
- [#2610](https://github.com/vegaprotocol/vega/pull/2609) Improve removal of liquidity commitment orders when manual orders satisfy liquidity provisioning commitments

## 0.27.0

_2020-10-30_

This release contains a fix (read: large reduction in memory use) around auction modes with particularly large order books that caused slow block times when handling orders placed during an opening auction. It also contains a lot of internal work related to the liquidity provision mechanics.

### ✨ New

- [#2498](https://github.com/vegaprotocol/vega/pull/2498) Automatically create a bond account for liquidity providers
- [#2596](https://github.com/vegaprotocol/vega/pull/2496) Create liquidity measurement API
- [#2490](https://github.com/vegaprotocol/vega/pull/2490) GraphQL: Add Withdrawal and Deposit events to event bus
- [#2476](https://github.com/vegaprotocol/vega/pull/2476) 🔥`MarketData` now uses RFC339 formatted times, not seconds
- [#2473](https://github.com/vegaprotocol/vega/pull/2473) Add network parameters related to target stake calculation
- [#2506](https://github.com/vegaprotocol/vega/pull/2506) Network parameters can now contain JSON configuration

### 🛠 Improvements

- [#2521](https://github.com/vegaprotocol/vega/pull/2521) Optimise memory usage when building cumulative price levels
- [#2520](https://github.com/vegaprotocol/vega/pull/2520) Fix indicative price calculation
- [#2517](https://github.com/vegaprotocol/vega/pull/2517) Improve command line for rate limiting in faucet & wallet
- [#2510](https://github.com/vegaprotocol/vega/pull/2510) Remove reference to external risk model
- [#2509](https://github.com/vegaprotocol/vega/pull/2509) Fix panic when loading an invalid genesis configuration
- [#2502](https://github.com/vegaprotocol/vega/pull/2502) Fix pointer when using amend in place
- [#2487](https://github.com/vegaprotocol/vega/pull/2487) Remove context from struct that didn't need it
- [#2485](https://github.com/vegaprotocol/vega/pull/2485) Refactor event bus event transmission
- [#2481](https://github.com/vegaprotocol/vega/pull/2481) Add `LiquidityProvisionSubmission` transaction
- [#2480](https://github.com/vegaprotocol/vega/pull/2480) Remove unused code
- [#2479](https://github.com/vegaprotocol/vega/pull/2479) Improve validation of external resources
- [#1936](https://github.com/vegaprotocol/vega/pull/1936) Upgrade to Tendermint 0.33.8

## 0.26.1

_2020-10-23_

Fixes a number of issues discovered during the testing of 0.26.0.

### 🛠 Improvements

- [#2463](https://github.com/vegaprotocol/vega/pull/2463) Further reliability fixes for the event bus
- [#2469](https://github.com/vegaprotocol/vega/pull/2469) Fix incorrect error returned when a trader places an order in an asset that they have no account for (was `InvalidPartyID`, now `InsufficientAssetBalance`)
- [#2458](https://github.com/vegaprotocol/vega/pull/2458) REST: Fix a crasher when a market is proposed without specifying auction times

## 0.26.0

_2020-10-20_

The events API added in 0.25.0 had some reliability issues when a large volume of events were being emitted. This release addresses that in two ways:

- The gRPC event stream now takes a parameter that sets a batch size. A client will receive the events when the batch limit is hit.
- GraphQL is now limited to one event type per subscription, and we also removed the ALL event type as an option. This was due to the GraphQL gateway layer taking too long to process the full event stream, leading to sporadic disconnections.

These two fixes combined make both the gRPC and GraphQL streams much more reliable under reasonably heavy load. Let us know if you see any other issues. The release also adds some performance improvements to the way the core processes Tendermint events, some documentation improvements, and some additional debug tools.

### ✨ New

- [#2319](https://github.com/vegaprotocol/vega/pull/2319) Add fee estimate API endpoints to remaining APIs
- [#2321](https://github.com/vegaprotocol/vega/pull/2321) 🔥 Change `estimateFee` to `estimateOrder` in GraphQL
- [#2327](https://github.com/vegaprotocol/vega/pull/2327) 🔥 GraphQL: Event bus API - remove ALL type & limit subscription to one event type
- [#2343](https://github.com/vegaprotocol/vega/pull/2343) 🔥 Add batching support to stream subscribers

### 🛠 Improvements

- [#2229](https://github.com/vegaprotocol/vega/pull/2229) Add Price Monitoring module
- [#2246](https://github.com/vegaprotocol/vega/pull/2246) Add new market depth subscription methods
- [#2298](https://github.com/vegaprotocol/vega/pull/2298) Improve error messages for Good For Auction/Good For Normal rejections
- [#2301](https://github.com/vegaprotocol/vega/pull/2301) Add validation for GFA/GFN orders
- [#2307](https://github.com/vegaprotocol/vega/pull/2307) Implement app state hash
- [#2312](https://github.com/vegaprotocol/vega/pull/2312) Add validation for market proposal risk parameters
- [#2313](https://github.com/vegaprotocol/vega/pull/2313) Add transaction replay protection
- [#2314](https://github.com/vegaprotocol/vega/pull/2314) GraphQL: Improve response when market does not exist
- [#2315](https://github.com/vegaprotocol/vega/pull/2315) GraphQL: Improve response when party does not exist
- [#2316](https://github.com/vegaprotocol/vega/pull/2316) Documentation: Improve documentation for fee estimate endpoint
- [#2318](https://github.com/vegaprotocol/vega/pull/2318) Documentation: Improve documentation for governance data endpoints
- [#2324](https://github.com/vegaprotocol/vega/pull/2324) Cache transactions already seen by `checkTX`
- [#2328](https://github.com/vegaprotocol/vega/pull/2328) Add test covering context cancellation mid data-sending
- [#2331](https://github.com/vegaprotocol/vega/pull/2331) Internal refactor of network parameter storage
- [#2334](https://github.com/vegaprotocol/vega/pull/2334) Rewrite `vegastream` to use the event bus
- [#2333](https://github.com/vegaprotocol/vega/pull/2333) Fix context for events, add block hash and event id
- [#2335](https://github.com/vegaprotocol/vega/pull/2335) Add ABCI event recorder
- [#2341](https://github.com/vegaprotocol/vega/pull/2341) Ensure event slices cannot be empty
- [#2345](https://github.com/vegaprotocol/vega/pull/2345) Handle filled orders in the market depth service before new orders are added
- [#2346](https://github.com/vegaprotocol/vega/pull/2346) CI: Add missing environment variables
- [#2348](https://github.com/vegaprotocol/vega/pull/2348) Use cached transactions in `checkTX`
- [#2349](https://github.com/vegaprotocol/vega/pull/2349) Optimise accounts map accesses
- [#2351](https://github.com/vegaprotocol/vega/pull/2351) Fix sequence ID related to market `OnChainTimeUpdate`
- [#2355](https://github.com/vegaprotocol/vega/pull/2355) Update coding style doc with info on log levels
- [#2358](https://github.com/vegaprotocol/vega/pull/2358) Add documentation and comments for `events.proto`
- [#2359](https://github.com/vegaprotocol/vega/pull/2359) Fix out of bounds index crash
- [#2364](https://github.com/vegaprotocol/vega/pull/2364) Add mutex to protect map access
- [#2366](https://github.com/vegaprotocol/vega/pull/2366) Auctions: Reject IOC/FOK orders
- [#2368](https://github.com/vegaprotocol/vega/pull/2370) Tidy up genesis market instantiation
- [#2369](https://github.com/vegaprotocol/vega/pull/2369) Optimise event bus to reduce CPU usage
- [#2370](https://github.com/vegaprotocol/vega/pull/2370) Event stream: Send batches instead of single events
- [#2376](https://github.com/vegaprotocol/vega/pull/2376) GraphQL: Remove verbose logging
- [#2377](https://github.com/vegaprotocol/vega/pull/2377) Update tendermint stats less frequently for Vega stats API endpoint
- [#2381](https://github.com/vegaprotocol/vega/pull/2381) Event stream: Reduce CPU load, depending on batch size
- [#2382](https://github.com/vegaprotocol/vega/pull/2382) GraphQL: Make event stream batch size mandatory
- [#2401](https://github.com/vegaprotocol/vega/pull/2401) Event stream: Fix CPU spinning after stream close
- [#2404](https://github.com/vegaprotocol/vega/pull/2404) Auctions: Add fix for crash during auction exit
- [#2419](https://github.com/vegaprotocol/vega/pull/2419) Make the price level wash trade check configurable
- [#2432](https://github.com/vegaprotocol/vega/pull/2432) Use `EmitDefaults` on `jsonpb.Marshaler`
- [#2431](https://github.com/vegaprotocol/vega/pull/2431) GraphQL: Add price monitoring
- [#2433](https://github.com/vegaprotocol/vega/pull/2433) Validate amend orders with GFN and GFA
- [#2436](https://github.com/vegaprotocol/vega/pull/2436) Return a permission denied error for a non-allowlisted public key
- [#2437](https://github.com/vegaprotocol/vega/pull/2437) Undo accidental code removal
- [#2438](https://github.com/vegaprotocol/vega/pull/2438) GraphQL: Fix a resolver error when markets are in auction mode
- [#2441](https://github.com/vegaprotocol/vega/pull/2441) GraphQL: Remove unnecessary validations
- [#2442](https://github.com/vegaprotocol/vega/pull/2442) GraphQL: Update library; improve error responses
- [#2447](https://github.com/vegaprotocol/vega/pull/2447) REST: Fix HTTP verb for network parameters query
- [#2443](https://github.com/vegaprotocol/vega/pull/2443) Auctions: Add check for opening auction duration during market creation

## 0.25.1

_2020-10-14_

This release backports two fixes from the forthcoming 0.26.0 release.

### 🛠 Improvements

- [#2354](https://github.com/vegaprotocol/vega/pull/2354) Update `OrderEvent` to copy by value
- [#2379](https://github.com/vegaprotocol/vega/pull/2379) Add missing `/governance/prepare/vote` REST endpoint

## 0.25.0

_2020-09-24_

This release adds the event bus API, allowing for much greater introspection in to the operation of a node. We've also re-enabled the order amends API, as well as a long list of fixes.

### ✨ New

- [#2281](https://github.com/vegaprotocol/vega/pull/2281) Enable opening auctions
- [#2205](https://github.com/vegaprotocol/vega/pull/2205) Add GraphQL event stream API
- [#2219](https://github.com/vegaprotocol/vega/pull/2219) Add deposits API
- [#2222](https://github.com/vegaprotocol/vega/pull/2222) Initial asset list is now loaded from genesis configuration, not external configuration
- [#2238](https://github.com/vegaprotocol/vega/pull/2238) Re-enable order amend API
- [#2249](https://github.com/vegaprotocol/vega/pull/2249) Re-enable TX rate limit by party ID
- [#2240](https://github.com/vegaprotocol/vega/pull/2240) Add time to position responses

### 🛠 Improvements

- [#2211](https://github.com/vegaprotocol/vega/pull/2211) 🔥 GraphQL: Field case change `proposalId` -> `proposalID`
- [#2218](https://github.com/vegaprotocol/vega/pull/2218) 🔥 GraphQL: Withdrawals now return a `Party`, not a party ID
- [#2202](https://github.com/vegaprotocol/vega/pull/2202) Fix time validation for proposals when all times are the same
- [#2206](https://github.com/vegaprotocol/vega/pull/2206) Reduce log noise from statistics endpoint
- [#2207](https://github.com/vegaprotocol/vega/pull/2207) Automatically reload node configuration
- [#2209](https://github.com/vegaprotocol/vega/pull/2209) GraphQL: fix proposal rejection enum
- [#2210](https://github.com/vegaprotocol/vega/pull/2210) Refactor order service to not require blockchain client
- [#2213](https://github.com/vegaprotocol/vega/pull/2213) Improve error clarity for invalid proposals
- [#2216](https://github.com/vegaprotocol/vega/pulls/2216) Ensure all GRPC endpoints use real time, not Vega time
- [#2231](https://github.com/vegaprotocol/vega/pull/2231) Refactor processor to no longer require collateral
- [#2232](https://github.com/vegaprotocol/vega/pull/2232) Clean up logs that dumped raw bytes
- [#2233](https://github.com/vegaprotocol/vega/pull/2233) Remove generate method from execution engine
- [#2234](https://github.com/vegaprotocol/vega/pull/2234) Remove `authEnabled` setting
- [#2236](https://github.com/vegaprotocol/vega/pull/2236) Simply order amendment logging
- [#2237](https://github.com/vegaprotocol/vega/pull/2237) Clarify fees attribution in transfers
- [#2239](https://github.com/vegaprotocol/vega/pull/2239) Ensure margin is released immediately, not on next mark to market
- [#2241](https://github.com/vegaprotocol/vega/pull/2241) Load log level in processor app
- [#2245](https://github.com/vegaprotocol/vega/pull/2245) Fix a concurrent map access in positions API
- [#2247](https://github.com/vegaprotocol/vega/pull/2247) Improve logging on a TX with an invalid signature
- [#2252](https://github.com/vegaprotocol/vega/pull/2252) Fix incorrect order count in Market Depth API
- [#2254](https://github.com/vegaprotocol/vega/pull/2254) Fix concurrent map access in Market Depth API
- [#2269](https://github.com/vegaprotocol/vega/pull/2269) GraphQL: Fix party filtering for event bus API
- [#2266](https://github.com/vegaprotocol/vega/pull/2266) Refactor transaction codec
- [#2275](https://github.com/vegaprotocol/vega/pull/2275) Prevent opening auctions from closing early
- [#2262](https://github.com/vegaprotocol/vega/pull/2262) Clear potential position properly when an order is cancelled for self trading
- [#2286](https://github.com/vegaprotocol/vega/pull/2286) Add sequence ID to event bus events
- [#2288](https://github.com/vegaprotocol/vega/pull/2288) Fix auction events not appearing in GraphQL event bus
- [#2294](https://github.com/vegaprotocol/vega/pull/2294) Fixing incorrect order iteration in auctions
- [#2285](https://github.com/vegaprotocol/vega/pull/2285) Check auction times
- [#2283](https://github.com/vegaprotocol/vega/pull/2283) Better handling of 0 `expiresAt`

## 0.24.0

_2020-09-04_

One new API endpoint allows cancelling multiple orders simultaneously, either all orders by market, a single order in a specific market, or just all open orders.

Other than that it's mainly bugfixes, many of which fix subtly incorrect API output.

### ✨ New

- [#2107](https://github.com/vegaprotocol/vega/pull/2107) Support for cancelling multiple orders at once
- [#2186](https://github.com/vegaprotocol/vega/pull/2186) Add per-party rate-limit of 50 requests over 3 blocks

### 🛠 Improvements

- [#2177](https://github.com/vegaprotocol/vega/pull/2177) GraphQL: Add Governance proposal metadata
- [#2098](https://github.com/vegaprotocol/vega/pull/2098) Fix crashed in event bus
- [#2041](https://github.com/vegaprotocol/vega/pull/2041) Fix a rounding error in the output of Positions API
- [#1934](https://github.com/vegaprotocol/vega/pull/1934) Improve API documentation
- [#2110](https://github.com/vegaprotocol/vega/pull/2110) Send Infrastructure fees to the correct account
- [#2117](https://github.com/vegaprotocol/vega/pull/2117) Prevent creation of withdrawal requests for more than the available balance
- [#2136](https://github.com/vegaprotocol/vega/pull/2136) gRPC: Fetch all accounts for a market did not return all accounts
- [#2151](https://github.com/vegaprotocol/vega/pull/2151) Prevent wasteful event bus subscriptions
- [#2167](https://github.com/vegaprotocol/vega/pull/2167) Ensure events in the event bus maintain their order
- [#2178](https://github.com/vegaprotocol/vega/pull/2178) Fix API returning incorrectly formatted orders when a party has no collateral

## 0.23.1

_2020-08-27_

This release backports a fix from the forthcoming 0.24.0 release that fixes a GraphQL issue with the new `Asset` type. When fetching the Assets from the top level, all the details came through. When fetching them as a nested property, only the ID was filled in. This is now fixed.

### 🛠 Improvements

- [#2140](https://github.com/vegaprotocol/vega/pull/2140) GraphQL fix for fetching assets as nested properties

## 0.23.0

_2020-08-10_

This release contains a lot of groundwork for Fees and Auction mode.

**Fees** are incurred on every trade on Vega. Those fees are divided between up to three recipient types, but traders will only see one collective fee charged. The fees reward liquidity providers, infrastructure providers and market makers.

- The liquidity portion of the fee is paid to market makers for providing liquidity, and is transferred to the market-maker fee pool for the market.
- The infrastructure portion of the fee, which is paid to validators as a reward for running the infrastructure of the network, is transferred to the infrastructure fee pool for that asset. It is then periodically distributed to the validators.
- The maker portion of the fee is transferred to the non-aggressive, or passive party in the trade (the maker, as opposed to the taker).

**Auction mode** is not enabled in this release, but the work is nearly complete for Opening Auctions on new markets.

💥 Please note, **this release disables order amends**. The team uncovered an issue in the Market Depth API output that is caused by order amends, so rather than give incorrect output, we've temporarily disabled the amendment of orders. They will return when the Market Depth API is fixed. For now, _amends will return an error_.

### ✨ New

- 💥 [#2092](https://github.com/vegaprotocol/vega/pull/2092) Disable order amends
- [#2027](https://github.com/vegaprotocol/vega/pull/2027) Add built in asset faucet endpoint
- [#2075](https://github.com/vegaprotocol/vega/pull/2075), [#2086](https://github.com/vegaprotocol/vega/pull/2086), [#2083](https://github.com/vegaprotocol/vega/pull/2083), [#2078](https://github.com/vegaprotocol/vega/pull/2078) Add time & size limits to faucet requests
- [#2068](https://github.com/vegaprotocol/vega/pull/2068) Add REST endpoint to fetch governance proposals by Party
- [#2058](https://github.com/vegaprotocol/vega/pull/2058) Add REST endpoints for fees
- [#2047](https://github.com/vegaprotocol/vega/pull/2047) Add `prepareWithdraw` endpoint

### 🛠 Improvements

- [#2061](https://github.com/vegaprotocol/vega/pull/2061) Fix Network orders being left as active
- [#2034](https://github.com/vegaprotocol/vega/pull/2034) Send `KeepAlive` messages on GraphQL subscriptions
- [#2031](https://github.com/vegaprotocol/vega/pull/2031) Add proto fields required for auctions
- [#2025](https://github.com/vegaprotocol/vega/pull/2025) Add auction mode (currently never triggered)
- [#2013](https://github.com/vegaprotocol/vega/pull/2013) Add Opening Auctions support to market framework
- [#2010](https://github.com/vegaprotocol/vega/pull/2010) Add documentation for Order Errors to proto source files
- [#2003](https://github.com/vegaprotocol/vega/pull/2003) Add fees support
- [#2004](https://github.com/vegaprotocol/vega/pull/2004) Remove @deprecated field from GraphQL input types (as it’s invalid)
- [#2000](https://github.com/vegaprotocol/vega/pull/2000) Fix `rejectionReason` for trades stopped for self trading
- [#1990](https://github.com/vegaprotocol/vega/pull/1990) Remove specified `tickSize` from market
- [#2066](https://github.com/vegaprotocol/vega/pull/2066) Fix validation of proposal timestamps to ensure that datestamps specify events in the correct order
- [#2043](https://github.com/vegaprotocol/vega/pull/2043) Track Event Queue events to avoid processing events from other chains twice

## 0.22.0

### 🐛 Bugfixes

- [#2096](https://github.com/vegaprotocol/vega/pull/2096) Fix concurrent map access in event forward

_2020-07-20_

This release primarily focuses on setting up Vega nodes to deal correctly with events sourced from other chains, working towards bridging assets from Ethereum. This includes responding to asset events from Ethereum, and support for validator nodes notarising asset movements and proposals.

It also contains a lot of bug fixes and improvements, primarily around an internal refactor to using an event bus to communicate between packages. Also included are some corrections for order statuses that were incorrectly being reported or left outdated on the APIs.

### ✨ New

- [#1825](https://github.com/vegaprotocol/vega/pull/1825) Add new Notary package for tracking multisig decisions for governance
- [#1837](https://github.com/vegaprotocol/vega/pull/1837) Add support for two-step governance processes such as asset proposals
- [#1856](https://github.com/vegaprotocol/vega/pull/1856) Implement handling of external chain events from the Event Queue
- [#1927](https://github.com/vegaprotocol/vega/pull/1927) Support ERC20 deposits
- [#1987](https://github.com/vegaprotocol/vega/pull/1987) Add `OpenInterest` field to markets
- [#1949](https://github.com/vegaprotocol/vega/pull/1949) Add `RejectionReason` field to rejected governance proposals

### 🛠 Improvements

- 💥 [#1988](https://github.com/vegaprotocol/vega/pull/1988) REST: Update orders endpoints to use POST, not PUT or DELETE
- 💥 [#1957](https://github.com/vegaprotocol/vega/pull/1957) GraphQL: Some endpoints returned a nullable array of Strings. Now they return an array of nullable strings
- 💥 [#1928](https://github.com/vegaprotocol/vega/pull/1928) GraphQL & GRPC: Remove broken `open` parameter from Orders endpoints. It returned ambiguous results
- 💥 [#1858](https://github.com/vegaprotocol/vega/pull/1858) Fix outdated order details for orders amended by cancel-and-replace
- 💥 [#1849](https://github.com/vegaprotocol/vega/pull/1849) Fix incorrect status on partially filled trades that would have matched with another order by the same user. Was `stopped`, now `rejected`
- 💥 [#1883](https://github.com/vegaprotocol/vega/pull/1883) REST & GraphQL: Market name is now based on the instrument name rather than being set separately
- [#1699](https://github.com/vegaprotocol/vega/pull/1699) Migrate Margin package to event bus
- [#1853](https://github.com/vegaprotocol/vega/pull/1853) Migrate Market package to event bus
- [#1844](https://github.com/vegaprotocol/vega/pull/1844) Migrate Governance package to event
- [#1877](https://github.com/vegaprotocol/vega/pull/1877) Migrate Position package to event
- [#1838](https://github.com/vegaprotocol/vega/pull/1838) GraphQL: Orders now include their `version` and `updatedAt`, which are useful when dealing with amended orders
- [#1841](https://github.com/vegaprotocol/vega/pull/1841) Fix: `expiresAt` on orders was validated at submission time, this has been moved to post-chain validation
- [#1849](https://github.com/vegaprotocol/vega/pull/1849) Improve Order documentation for `Status` and `TimeInForce`
- [#1861](https://github.com/vegaprotocol/vega/pull/1861) Remove single mutex in event bus
- [#1866](https://github.com/vegaprotocol/vega/pull/1866) Add mutexes for event bus access
- [#1889](https://github.com/vegaprotocol/vega/pull/1889) Improve event broker performance
- [#1891](https://github.com/vegaprotocol/vega/pull/1891) Fix context for event subscribers
- [#1889](https://github.com/vegaprotocol/vega/pull/1889) Address event bus performance issues
- [#1892](https://github.com/vegaprotocol/vega/pull/1892) Improve handling for new chain connection proposal
- [#1903](https://github.com/vegaprotocol/vega/pull/1903) Fix regressions in Candles API introduced by event bus
- [#1940](https://github.com/vegaprotocol/vega/pull/1940) Add new asset proposals to GraphQL API
- [#1943](https://github.com/vegaprotocol/vega/pull/1943) Validate list of allowed assets

## 0.21.0

_2020-06-18_

A follow-on from 0.20.1, this release includes a fix for the GraphQL API returning inconsistent values for the `side` field on orders, leading to Vega Console failing to submit orders. As a bonus there is another GraphQL improvement, and two fixes that return more correct values for filled network orders and expired orders.

### 🛠 Improvements

- 💥 [#1820](https://github.com/vegaprotocol/vega/pull/1820) GraphQL: Non existent parties no longer return a GraphQL error
- 💥 [#1784](https://github.com/vegaprotocol/vega/pull/1784) GraphQL: Update schema and fix enum mappings from Proto
- 💥 [#1761](https://github.com/vegaprotocol/vega/pull/1761) Governance: Improve processing of Proposals
- [#1822](https://github.com/vegaprotocol/vega/pull/1822) Remove duplicate updates to `createdAt`
- [#1818](https://github.com/vegaprotocol/vega/pull/1818) Trades: Replace buffer with events
- [#1812](https://github.com/vegaprotocol/vega/pull/1812) Governance: Improve logging
- [#1810](https://github.com/vegaprotocol/vega/pull/1810) Execution: Set order status for fully filled network orders to be `FILLED`
- [#1803](https://github.com/vegaprotocol/vega/pull/1803) Matching: Set `updatedAt` when orders expire
- [#1780](https://github.com/vegaprotocol/vega/pull/1780) APIs: Reject `NETWORK` orders
- [#1792](https://github.com/vegaprotocol/vega/pull/1792) Update Golang to 1.14 and tendermint to 0.33.5

## 0.20.1

_2020-06-18_

This release fixes one small bug that was causing many closed streams, which was a problem for API clients.

## 🛠 Improvements

- [#1813](https://github.com/vegaprotocol/vega/pull/1813) Set `PartyEvent` type to party event

## 0.20.0

_2020-06-15_

This release contains a lot of fixes to APIs, and a minor new addition to the statistics endpoint. Potentially breaking changes are now labelled with 💥. If you have implemented a client that fetches candles, places orders or amends orders, please check below.

### ✨ Features

- [#1730](https://github.com/vegaprotocol/vega/pull/1730) `ChainID` added to statistics endpoint
- 💥 [#1734](https://github.com/vegaprotocol/vega/pull/1734) Start adding `TraceID` to core events

### 🛠 Improvements

- 💥 [#1721](https://github.com/vegaprotocol/vega/pull/1721) Improve API responses for `GetProposalById`
- 💥 [#1724](https://github.com/vegaprotocol/vega/pull/1724) New Order: Type no longer defaults to LIMIT orders
- 💥 [#1728](https://github.com/vegaprotocol/vega/pull/1728) `PrepareAmend` no longer accepts expiry time
- 💥 [#1760](https://github.com/vegaprotocol/vega/pull/1760) Add proto enum zero value "unspecified" to Side
- 💥 [#1764](https://github.com/vegaprotocol/vega/pull/1764) Candles: Interval no longer defaults to 1 minute
- 💥 [#1773](https://github.com/vegaprotocol/vega/pull/1773) Add proto enum zero value "unspecified" to `Order.Status`
- 💥 [#1776](https://github.com/vegaprotocol/vega/pull/1776) Add prefixes to enums, add proto zero value "unspecified" to `Trade.Type`
- 💥 [#1781](https://github.com/vegaprotocol/vega/pull/1781) Add prefix and UNSPECIFIED to `ChainStatus`, `AccountType`, `TransferType`
- [#1714](https://github.com/vegaprotocol/vega/pull/1714) Extend governance error handling
- [#1726](https://github.com/vegaprotocol/vega/pull/1726) Mark Price was not always correctly updated on a partial fill
- [#1734](https://github.com/vegaprotocol/vega/pull/1734) Feature/1577 hash context propagation
- [#1741](https://github.com/vegaprotocol/vega/pull/1741) Fix incorrect timestamps for proposals retrieved by GraphQL
- [#1743](https://github.com/vegaprotocol/vega/pull/1743) Orders amended to be GTT now return GTT in the response
- [#1745](https://github.com/vegaprotocol/vega/pull/1745) Votes blob is now base64 encoded
- [#1747](https://github.com/vegaprotocol/vega/pull/1747) Markets created from proposals now have the same ID as the proposal that created them
- [#1750](https://github.com/vegaprotocol/vega/pull/1750) Added datetime to governance votes
- [#1751](https://github.com/vegaprotocol/vega/pull/1751) Fix a bug in governance vote counting
- [#1752](https://github.com/vegaprotocol/vega/pull/1752) Fix incorrect validation on new orders
- [#1757](https://github.com/vegaprotocol/vega/pull/1757) Fix incorrect party ID validation on new orders
- [#1758](https://github.com/vegaprotocol/vega/pull/1758) Fix issue where markets created via governance were not tradable
- [#1763](https://github.com/vegaprotocol/vega/pull/1763) Expiration settlement date for market changed to 30/10/2020-22:59:59
- [#1777](https://github.com/vegaprotocol/vega/pull/1777) Create `README.md`
- [#1764](https://github.com/vegaprotocol/vega/pull/1764) Add proto enum zero value "unspecified" to Interval
- [#1767](https://github.com/vegaprotocol/vega/pull/1767) Feature/1692 order event
- [#1787](https://github.com/vegaprotocol/vega/pull/1787) Feature/1697 account event
- [#1788](https://github.com/vegaprotocol/vega/pull/1788) Check for unspecified Vote value
- [#1794](https://github.com/vegaprotocol/vega/pull/1794) Feature/1696 party event

## 0.19.0

_2020-05-26_

This release fixes a handful of bugs, primarily around order amends and new market governance proposals.

### ✨ Features

- [#1658](https://github.com/vegaprotocol/vega/pull/1658) Add timestamps to proposal API responses
- [#1656](https://github.com/vegaprotocol/vega/pull/1656) Add margin checks to amends
- [#1679](https://github.com/vegaprotocol/vega/pull/1679) Add topology package to map Validator nodes to Vega keypairs

### 🛠 Improvements

- [#1718](https://github.com/vegaprotocol/vega/pull/1718) Fix a case where a party can cancel another party's orders
- [#1662](https://github.com/vegaprotocol/vega/pull/1662) Start moving to event-based architecture internally
- [#1684](https://github.com/vegaprotocol/vega/pull/1684) Fix order expiry handling when `expiresAt` is amended
- [#1686](https://github.com/vegaprotocol/vega/pull/1686) Fix participation stake to have a maximum of 100%
- [#1607](https://github.com/vegaprotocol/vega/pull/1607) Update `gqlgen` dependency to 0.11.3
- [#1711](https://github.com/vegaprotocol/vega/pull/1711) Remove ID from market proposal input
- [#1712](https://github.com/vegaprotocol/vega/pull/1712) `prepareProposal` no longer returns an ID on market proposals
- [#1707](https://github.com/vegaprotocol/vega/pull/1707) Allow overriding default governance parameters via `ldflags`.
- [#1715](https://github.com/vegaprotocol/vega/pull/1715) Compile testing binary with short-lived governance periods

## 0.18.1

_2020-05-13_

### 🛠 Improvements

- [#1649](https://github.com/vegaprotocol/vega/pull/1649)
  Fix github artefact upload CI configuration

## 0.18.0

_2020-05-12_

From this release forward, compiled binaries for multiple platforms will be attached to the release on GitHub.

### ✨ Features

- [#1636](https://github.com/vegaprotocol/vega/pull/1636)
  Add a default GraphQL query complexity limit of 5. Currently configured to 17 on testnet to support Console.
- [#1656](https://github.com/vegaprotocol/vega/pull/1656)
  Add GraphQL queries for governance proposals
- [#1596](https://github.com/vegaprotocol/vega/pull/1596)
  Add builds for multiple architectures to GitHub releases

### 🛠 Improvements

- [#1630](https://github.com/vegaprotocol/vega/pull/1630)
  Fix amends triggering multiple updates to the same order
- [#1564](https://github.com/vegaprotocol/vega/pull/1564)
  Hex encode keys

## 0.17.0

_2020-04-21_

### ✨ Features

- [#1458](https://github.com/vegaprotocol/vega/issues/1458) Add root GraphQL Orders query.
- [#1457](https://github.com/vegaprotocol/vega/issues/1457) Add GraphQL query to list all known parties.
- [#1455](https://github.com/vegaprotocol/vega/issues/1455) Remove party list from stats endpoint.
- [#1448](https://github.com/vegaprotocol/vega/issues/1448) Add `updatedAt` field to orders.

### 🛠 Improvements

- [#1102](https://github.com/vegaprotocol/vega/issues/1102) Return full Market details in nested GraphQL queries.
- [#1466](https://github.com/vegaprotocol/vega/issues/1466) Flush orders before trades. This fixes a rare scenario where a trade can be available through the API, but not the order that triggered it.
- [#1491](https://github.com/vegaprotocol/vega/issues/1491) Fix `OrdersByMarket` and `OrdersByParty` 'Open' parameter.
- [#1472](https://github.com/vegaprotocol/vega/issues/1472) Fix Orders by the same party matching.

### Upcoming changes

This release contains the initial partial implementation of Governance. This will be finished and documented in 0.18.0.

## 0.16.2

_2020-04-16_

### 🛠 Improvements

- [#1545](https://github.com/vegaprotocol/vega/pull/1545) Improve error handling in `Prepare*Order` requests

## 0.16.1

_2020-04-15_

### 🛠 Improvements

- [!651](https://gitlab.com/vega-protocol/trading-core/-/merge_requests/651) Prevent bad ED25519 key length causing node panic.

## 0.16.0

_2020-03-02_

### ✨ Features

- The new authentication service is in place. The existing authentication service is now deprecated and will be removed in the next release.

### 🛠 Improvements

- [!609](https://gitlab.com/vega-protocol/trading-core/-/merge_requests/609) Show trades resulting from Orders created by the network (for example close outs) in the API.
- [!604](https://gitlab.com/vega-protocol/trading-core/-/merge_requests/604) Add `lastMarketPrice` settlement.
- [!614](https://gitlab.com/vega-protocol/trading-core/-/merge_requests/614) Fix casing of Order parameter `timeInForce`.
- [!615](https://gitlab.com/vega-protocol/trading-core/-/merge_requests/615) Add new order statuses, `Rejected` and `PartiallyFilled`.
- [!622](https://gitlab.com/vega-protocol/trading-core/-/merge_requests/622) GraphQL: Change Buyer and Seller properties on Trades from string to Party.
- [!599](https://gitlab.com/vega-protocol/trading-core/-/merge_requests/599) Pin Market IDs to fixed values.
- [!603](https://gitlab.com/vega-protocol/trading-core/-/merge_requests/603), [!611](https://gitlab.com/vega-protocol/trading-core/-/merge_requests/611) Remove `NotifyTraderAccount` from API documentation.
- [!624](https://gitlab.com/vega-protocol/trading-core/-/merge_requests/624) Add protobuf validators to API requests.
- [!595](https://gitlab.com/vega-protocol/trading-core/-/merge_requests/595), [!621](https://gitlab.com/vega-protocol/trading-core/-/merge_requests/621), [!623](https://gitlab.com/vega-protocol/trading-core/-/merge_requests/623) Fix a flaky integration test.
- [!601](https://gitlab.com/vega-protocol/trading-core/-/merge_requests/601) Improve matching engine coverage.
- [!612](https://gitlab.com/vega-protocol/trading-core/-/merge_requests/612) Improve collateral engine test coverage.<|MERGE_RESOLUTION|>--- conflicted
+++ resolved
@@ -291,11 +291,8 @@
 - [9705](https://github.com/vegaprotocol/vega/issues/9705) - Ensure vote events are sent in the same order.
 - [9714](https://github.com/vegaprotocol/vega/issues/9714) - Missing data from the fee stats
 - [9722](https://github.com/vegaprotocol/vega/issues/9722) - Add missing wiring for activity streak `gRPC`
-<<<<<<< HEAD
 - [9734](https://github.com/vegaprotocol/vega/issues/9734) - Fix creation of new account types for existing assets during migration
-=======
 - [9731](https://github.com/vegaprotocol/vega/issues/9731) - Allow team rewards to apply to all teams.
->>>>>>> 4536d338
 
 ## 0.72.1
 
