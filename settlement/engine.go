package settlement

import (
	"context"
	"errors"
	"sync"
	"time"

	"code.vegaprotocol.io/vega/events"
	"code.vegaprotocol.io/vega/logging"
	"code.vegaprotocol.io/vega/metrics"
	"code.vegaprotocol.io/vega/types"
	"code.vegaprotocol.io/vega/types/num"
)

// MarketPosition ...
//go:generate go run github.com/golang/mock/mockgen -destination mocks/market_position_mock.go -package mocks code.vegaprotocol.io/vega/settlement MarketPosition
type MarketPosition interface {
	Party() string
	Size() int64
	Buy() int64
	Sell() int64
	Price() *num.Uint
	VWBuy() *num.Uint
	VWSell() *num.Uint
	ClearPotentials()
}

// Product ...
//go:generate go run github.com/golang/mock/mockgen -destination mocks/settlement_product_mock.go -package mocks code.vegaprotocol.io/vega/settlement Product
type Product interface {
	Settle(entryPrice *num.Uint, netPosition int64) (*types.FinancialAmount, error)
	GetAsset() string
}

// Broker - the event bus broker, send events here
type Broker interface {
	SendBatch(events []events.Event)
}

// Engine - the main type (of course)
type Engine struct {
	Config
	log *logging.Logger

	market      string
	product     Product
	pos         map[string]*pos
	mu          *sync.Mutex
	trades      map[string][]*pos
	broker      Broker
	currentTime time.Time
}

func (e *Engine) OnTick(t time.Time) {
	e.currentTime = t
}

// New instantiates a new instance of the settlement engine
func New(log *logging.Logger, conf Config, product Product, market string, broker Broker) *Engine {
	// setup logger
	log = log.Named(namedLogger)
	log.SetLevel(conf.Level.Get())

	return &Engine{
		Config:  conf,
		log:     log,
		market:  market,
		product: product,
		pos:     map[string]*pos{},
		mu:      &sync.Mutex{},
		trades:  map[string][]*pos{},
		broker:  broker,
	}
}

// ReloadConf update the internal configuration of the settlement engined
func (e *Engine) ReloadConf(cfg Config) {
	e.log.Info("reloading configuration")
	if e.log.GetLevel() != cfg.Level.Get() {
		e.log.Info("updating log level",
			logging.String("old", e.log.GetLevel().String()),
			logging.String("new", cfg.Level.String()),
		)
		e.log.SetLevel(cfg.Level.Get())
	}

	e.Config = cfg
}

// Update merely adds positions to the settlement engine, and won't be useful for a MTM settlement
// this function is mainly used for testing, and should be used with extreme caution as a result
// perhaps the tests should be refactored to use the Settle call to create positions first
func (e *Engine) Update(positions []events.MarketPosition) {
	e.mu.Lock()
	for _, p := range positions {
		party := p.Party()
		if ps, ok := e.pos[party]; ok {
			// ATM, this can't possibly return an error, hence we're ignoring it
			_ = ps.update(p)
		} else {
			e.pos[party] = newPos(p)
		}
	}
	e.mu.Unlock()
}

// Settle run settlement over all the positions
func (e *Engine) Settle(t time.Time, lastMarkPrice *num.Uint) ([]*types.Transfer, error) {
	e.log.Debugf("Settling market, closed at %s", t.Format(time.RFC3339))
	positions, err := e.settleAll(lastMarkPrice)
	if err != nil {
		e.log.Error(
			"Something went wrong trying to settle positions",
			logging.Error(err),
		)
		return nil, err
	}
	return positions, nil
}

// AddTrade - this call is required to get the correct MTM settlement values
// each change in position has to be calculated using the exact price of the trade
func (e *Engine) AddTrade(trade *types.Trade) {
	e.mu.Lock()
	var (
		buyerSize, sellerSize int64
	)
	// checking the len of cd shouldn't be required here, but it is needed in the second if
	// in case the buyer and seller are one and the same...
	if cd, ok := e.trades[trade.Buyer]; !ok || len(cd) == 0 {
		e.trades[trade.Buyer] = []*pos{}
		// check if the buyer already has a known position
		if pos, ok := e.pos[trade.Buyer]; ok {
			buyerSize = pos.size
		}
	} else {
		buyerSize = cd[len(cd)-1].newSize
	}
	if cd, ok := e.trades[trade.Seller]; !ok || len(cd) == 0 {
		e.trades[trade.Seller] = []*pos{}
		// check if seller has a known position
		if pos, ok := e.pos[trade.Seller]; ok {
			sellerSize = pos.size
		}
	} else {
		sellerSize = cd[len(cd)-1].newSize
	}
	size := int64(trade.Size)
	// the traders both need to get a MTM settlement on the traded volume
	// and this MTM part has to be based on the _actual_ trade value
	price := trade.Price.Clone()
	e.trades[trade.Buyer] = append(e.trades[trade.Buyer], &pos{
		price:   price,
		size:    size,
		newSize: buyerSize + size,
	})
	e.trades[trade.Seller] = append(e.trades[trade.Seller], &pos{
		price:   price.Clone(),
		size:    -size,
		newSize: sellerSize - size,
	})
	e.mu.Unlock()
}

func (e *Engine) getMtmTransfer(mtmShare *num.Uint, neg bool, mpos events.MarketPosition, owner string) *mtmTransfer {
	if mtmShare.IsZero() {
		return &mtmTransfer{
			MarketPosition: mpos,
			transfer:       nil,
		}
	}
<<<<<<< HEAD

	settle := &types.Transfer{
		Owner: owner,
		Amount: &types.FinancialAmount{
			Amount: mtmShare,
			Asset:  e.product.GetAsset(),
		},
	}

=======
	settle := &types.Transfer{
		Owner: owner,
		Amount: &types.FinancialAmount{
			Amount: mtmShare,
			Asset:  e.product.GetAsset(),
		},
	}

>>>>>>> 88d3b981
	if !neg {
		settle.Type = types.TransferType_TRANSFER_TYPE_MTM_WIN
	} else {
		settle.Type = types.TransferType_TRANSFER_TYPE_MTM_LOSS
	}
	return &mtmTransfer{
		MarketPosition: mpos,
		transfer:       settle,
	}
}

func (e *Engine) SettleMTM(ctx context.Context, markPrice *num.Uint, positions []events.MarketPosition) []events.Transfer {
	timer := metrics.NewTimeCounter("-", "settlement", "SettleOrder")
	e.mu.Lock()
	tCap := e.transferCap(positions)
	transfers := make([]events.Transfer, 0, tCap)
	// roughly half of the transfers should be wins, half losses
	wins := make([]events.Transfer, 0, tCap/2)
	trades := e.trades
	e.trades = map[string][]*pos{} // remove here, once we've processed it all here, we're done
	evts := make([]events.Event, 0, len(positions))

	// Process any network trades first
	traded, hasTraded := trades[types.NetworkParty]
	if hasTraded {
		// don't create an event for the network. Its position is irrelevant

		mtmShare, neg := calcMTM(markPrice, markPrice, 0, traded)
		// MarketPosition stub for network
		netMPos := &npos{
			price: markPrice.Clone(),
		}

		mtmTransfer := e.getMtmTransfer(mtmShare.Clone(), neg, netMPos, types.NetworkParty)

		if mtmShare.IsZero() || !neg {
			wins = append(wins, mtmTransfer)
		} else {
			transfers = append(transfers, mtmTransfer)
		}
	}

	for _, evt := range positions {
		party := evt.Party()
		// get the current position, and all (if any) position changes because of trades
		current := e.getCurrentPosition(party, evt)
		// we don't care if this is a nil value
		traded, hasTraded = trades[party]
		tradeset := make([]events.TradeSettlement, 0, len(traded))
		for _, t := range traded {
			tradeset = append(tradeset, t)
		}
		// create (and add position to buffer)
		evts = append(evts, events.NewSettlePositionEvent(ctx, party, e.market, evt.Price(), tradeset, e.currentTime.UnixNano()))
		// no changes in position, and the MTM price hasn't changed, we don't need to do anything
		if !hasTraded && current.price.EQ(markPrice) {
			// no changes in position and markPrice hasn't changed -> nothing needs to be marked
			continue
		}
		// calculate MTM value, we need the signed mark-price, the OLD open position/volume
		// the new position is either the same, or accounted for by the traded var (added trades)
		// and the old mark price at which the trader held the position
		// the trades slice contains all trade positions (position changes for the trader)
		// at their exact trade price, so we can MTM that volume correctly, too
		mtmShare, neg := calcMTM(markPrice, current.price, current.size, traded)
		// we've marked this trader to market, their position can now reflect this
		_ = current.update(evt)
		current.price = markPrice
		// we don't want to accidentally MTM a trader who closed out completely when they open
		// a new position at a later point, so remove if size == 0
		if current.size == 0 {
			// broke this up into its own func for symmetry
			e.rmPosition(party)
		}

		mtmTransfer := e.getMtmTransfer(mtmShare.Clone(), neg, current, current.Party())

		if mtmShare.IsZero() || !neg {
			wins = append(wins, mtmTransfer)
		} else {
			transfers = append(transfers, mtmTransfer)
		}
	}
	// append wins after loss transfers
	transfers = append(transfers, wins...)
	// whatever was added to the buffer is now ready to be flushed
	e.mu.Unlock()
	e.broker.SendBatch(evts)
	timer.EngineTimeCounterAdd()
	return transfers
}

// RemoveDistressed - remove whatever settlement data we have for distressed traders
// they are being closed out, and shouldn't be part of any MTM settlement or closing settlement
func (e *Engine) RemoveDistressed(ctx context.Context, evts []events.Margin) {
	devts := make([]events.Event, 0, len(evts))
	e.mu.Lock()
	for _, v := range evts {
		key := v.Party()
		margin := num.Sum(v.MarginBalance(), v.GeneralBalance())
		devts = append(devts, events.NewSettleDistressed(ctx, key, e.market, v.Price(), margin, e.currentTime.UnixNano()))
		delete(e.pos, key)
		delete(e.trades, key)
	}
	e.mu.Unlock()
	e.broker.SendBatch(devts)
}

func (e *Engine) getSettlementProduct(lastMarkPrice *num.Uint) (Product, error) {
	switch e.Config.FinalSettlement.Get() {
	case FinalSettlementOracle:
		return e.product, nil
	case FinalSettlementMarkPrice:
		return &lastMarkPriceSettlement{lastMarkPrice, e.product.GetAsset()}, nil
	default:
		// can't happen at this point but...
		return nil, errors.New("invalid configuration: unknow final settlement")
	}
}

// simplified settle call
func (e *Engine) settleAll(lastMarkPrice *num.Uint) ([]*types.Transfer, error) {
	e.mu.Lock()

	settleProd, err := e.getSettlementProduct(lastMarkPrice)
	if err != nil {
		return nil, err
	}

	// there should be as many positions as there are traders (obviously)
	aggregated := make([]*types.Transfer, 0, len(e.pos))
	// traders who are in profit should be appended (collect first).
	// The split won't always be 50-50, but it's a reasonable approximation
	owed := make([]*types.Transfer, 0, len(e.pos)/2)
	for party, pos := range e.pos {
		// this is possible now, with the Mark to Market stuff, it's possible we've settled any and all positions for a given trader
		if pos.size == 0 {
			continue
		}
		e.log.Debug("Settling position for trader", logging.String("trader-id", party))
		// @TODO - there was something here... the final amount had to be oracle - market or something
		// check with Tamlyn why that was, because we're only handling open positions here...
		amt, err := settleProd.Settle(pos.price, pos.size)
		// for now, product.Settle returns the total value, we need to only settle the delta between a traders current position
		// and the final price coming from the oracle, so oracle_price - mark_price * volume (check with Tamlyn whether this should be absolute or not)
		if err != nil {
			e.log.Error(
				"Failed to settle position for trader",
				logging.String("trader-id", party),
				logging.Error(err),
			)
			e.mu.Unlock()
			return nil, err
		}
		settlePos := &types.Transfer{
			Owner:  party,
			Amount: amt,
		}
		e.log.Debug(
			"Settled position for trader",
			logging.String("trader-id", party),
			logging.String("amount", amt.Amount.String()),
		)
		// size was negative, this is a loss transfer
		if pos.size < 0 {
			// trader is winning...
			settlePos.Type = types.TransferType_TRANSFER_TYPE_LOSS
			aggregated = append(aggregated, settlePos)
		} else {
			// bad name again, but SELL means trader is owed money
			settlePos.Type = types.TransferType_TRANSFER_TYPE_WIN
			owed = append(owed, settlePos)
		}
	}
	// append the traders in profit to the end
	aggregated = append(aggregated, owed...)
	e.mu.Unlock()
	return aggregated, nil
}

// this doesn't need the mutex wrap because it's an internal call and the function that is being
// called already locks the positions map
func (e *Engine) getCurrentPosition(party string, evt events.MarketPosition) *pos {
	p, ok := e.pos[party]
	if !ok {
		p = newPos(evt)
		e.pos[party] = p
	}
	return p
}

func (e *Engine) rmPosition(party string) {
	delete(e.pos, party)
}

// just get the max len as cap
func (e *Engine) transferCap(evts []events.MarketPosition) int {
	curLen, evtLen := len(e.pos), len(evts)
	if curLen >= evtLen {
		return curLen
	}
	return evtLen
}

//party.PREV_OPEN_VOLUME * (product.value(current_price) - product.value(prev_mark_price)) + SUM(from i=1 to new_trades.length)( new_trade(i).volume(party) * (product.value(current_price) - new_trade(i).price ) )
// the sum bit is a worry, we do not have all the trades available at this point...

// calcMTM only handles futures ATM. The formula is simple:
// amount =  prev_vol * (current_price - prev_mark_price) + SUM(new_trade := range trades)( new_trade(i).volume(party)*(current_price - new_trade(i).price )
// given that the new trades price will equal new mark price,  the sum(trades) bit will probably == 0 for nicenet
// the size here is the _new_ position size, the price is the OLD price!!
func calcMTM(markPrice, price *num.Uint, size int64, trades []*pos) (*num.Uint, bool) {
	delta, sign := num.Zero().Delta(markPrice, price)
	// this shouldn't be possible I don't think, but just in case
	if size < 0 {
		size = -size
		// swap sign
		sign = !sign
	}
	mtmShare := delta.Mul(delta, num.NewUint(uint64(size)))
	for _, c := range trades {
		delta, neg := num.Zero().Delta(markPrice, c.price)
		size := num.NewUint(uint64(c.size))
		if c.size < 0 {
			size = size.SetUint64(uint64(-c.size))
			neg = !neg
		}
		add := delta.Mul(delta, size)
		if mtmShare.IsZero() {
			mtmShare.Set(add)
			sign = neg
		} else if neg == sign {
			// both mtmShare and add are the same sign
			mtmShare = mtmShare.Add(mtmShare, add)
		} else if mtmShare.GTE(add) {
			// regardless of sign, we just have to subtract
			mtmShare = mtmShare.Sub(mtmShare, add)
		} else {
			// add > mtmShare, we don't care about signs here
			// just subtract mtmShare and switch signs
			mtmShare = add.Sub(add, mtmShare)
			sign = neg
		}
	}
	return mtmShare, sign
}

type lastMarkPriceSettlement struct {
	markPrice *num.Uint
	asset     string
}

func (l *lastMarkPriceSettlement) Settle(entryPrice *num.Uint, netPosition int64) (*types.FinancialAmount, error) {
	if netPosition < 0 {
		netPosition *= -1
	}
	amt := num.Zero().Sub(l.markPrice, entryPrice)
	amt = amt.Mul(amt, num.NewUint(uint64(netPosition)))
	return &types.FinancialAmount{
		Asset:  l.asset,
		Amount: amt,
	}, nil
}

func (l *lastMarkPriceSettlement) GetAsset() string {
	return l.asset
}<|MERGE_RESOLUTION|>--- conflicted
+++ resolved
@@ -170,8 +170,6 @@
 			transfer:       nil,
 		}
 	}
-<<<<<<< HEAD
-
 	settle := &types.Transfer{
 		Owner: owner,
 		Amount: &types.FinancialAmount{
@@ -180,16 +178,6 @@
 		},
 	}
 
-=======
-	settle := &types.Transfer{
-		Owner: owner,
-		Amount: &types.FinancialAmount{
-			Amount: mtmShare,
-			Asset:  e.product.GetAsset(),
-		},
-	}
-
->>>>>>> 88d3b981
 	if !neg {
 		settle.Type = types.TransferType_TRANSFER_TYPE_MTM_WIN
 	} else {
