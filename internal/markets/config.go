package markets

import "vega/internal/logging"

// namedLogger is the identifier for package and should ideally match the package name
// this is simply emitted as a hierarchical label e.g. 'api.grpc'.
const namedLogger = "markets"

type Config struct {
	log   *logging.Logger
	Level logging.Level
}

func NewConfig(logger *logging.Logger) *Config {
	logger = logger.Named(namedLogger)
	return &Config{
		log:   logger,
		Level: logging.InfoLevel,
	}
}

// GetLogger returns a pointer to the current underlying logger for this package.
func (c *Config) GetLogger() *logging.Logger {
	return c.log
}

// UpdateLogger will set any new values on the underlying logging core. Useful when configs are
// hot reloaded at run time. Currently we only check and refresh the logging level.
func (c *Config) UpdateLogger() {
<<<<<<< HEAD
	c.log.SetLevel(c.Level, true)
}
=======
	c.log.SetLevel(c.Level.ZapLevel())
}
>>>>>>> 0f1386a9
<|MERGE_RESOLUTION|>--- conflicted
+++ resolved
@@ -27,10 +27,5 @@
 // UpdateLogger will set any new values on the underlying logging core. Useful when configs are
 // hot reloaded at run time. Currently we only check and refresh the logging level.
 func (c *Config) UpdateLogger() {
-<<<<<<< HEAD
 	c.log.SetLevel(c.Level, true)
-}
-=======
-	c.log.SetLevel(c.Level.ZapLevel())
-}
->>>>>>> 0f1386a9
+}