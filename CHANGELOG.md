--- conflicted
+++ resolved
@@ -17,11 +17,8 @@
 
 ### 🐛 Fixes
 
-<<<<<<< HEAD
 - [10946](https://github.com/vegaprotocol/vega/issues/10945) - Save dispatch strategy for recurring governance transfer in the database.
-=======
 - [10943](https://github.com/vegaprotocol/vega/issues/10943) - Fix error message format when node vote is sent again.
->>>>>>> 248c3e8a
 
 ## 0.75.0
 
