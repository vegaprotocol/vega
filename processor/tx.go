--- conflicted
+++ resolved
@@ -37,14 +37,7 @@
 // The hash is the first TxHeaderLen bytes.
 func (tx *Tx) Hash() []byte { return tx.tx.InputData[:TxHashLen] }
 
-<<<<<<< HEAD
-=======
-// Payload returns the payload of the transaction, this is all the bytes,
-// excluding the prefix and the command.
-func (tx *Tx) Payload() []byte { return tx.tx.InputData[TxHeaderLen:] }
-
 // PubKey returns the Tx's public key.
->>>>>>> 05fbe593
 func (tx *Tx) PubKey() []byte { return tx.tx.GetPubKey() }
 
 // BlockHeight returns the target block for which the Tx has been broadcasted.
