--- conflicted
+++ resolved
@@ -4265,11 +4265,7 @@
 	}
 	// switching to isolated or changing the margin factor
 	if marginMode == types.MarginModeIsolatedMargin {
-<<<<<<< HEAD
-		risk, err := m.risk.SwitchToIsolatedMargin(margins, marketObservablae, increment, m.matching.GetOrdersPerParty(party), m.getMarginFactor(party), auctionPrice)
-=======
 		risk, err := m.risk.SwitchToIsolatedMargin(margins, marketObservablae, increment, m.matching.GetOrdersPerParty(party), marginFactor, auctionPrice)
->>>>>>> b57dcad9
 		if err != nil {
 			return err
 		}
