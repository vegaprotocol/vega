syntax = "proto3";

package vega;
option go_package = "msg";

enum Side { Buy = 0; Sell = 1; }

message Market {
    string name = 1;
}

message Order {
    enum Type { GTC = 0; GTT = 1; ENE = 2; FOK = 3; }
    enum Status { Active = 0; Expired = 1; Cancelled = 2; Stopped = 3; Filled = 4; }
    string id = 1;
    string market = 2;
    string party = 3;
    Side side = 4;
    uint64 price = 5;
    uint64 size = 6;
    uint64 remaining = 7;
    Type type = 8;
    uint64 timestamp = 9;
    Status status = 10;
    string expirationDatetime = 11;
    uint64 expirationTimestamp = 12;
    string reference = 13;
}

message OrderCancellation {
    Order order = 1;
}

message OrderConfirmation {
    Order order = 1;
    repeated Trade trades = 2;
    repeated Order passiveOrdersAffected = 3;
}

enum OrderError {
    NONE = 0;
    INVALID_MARKET_ID = 1;
    INVALID_ORDER_ID = 2;
    ORDER_OUT_OF_SEQUENCE = 3;
    INVALID_REMAINING_SIZE = 4;
    NON_EMPTY_NEW_ORDER_ID = 5;
    ORDER_REMOVAL_FAILURE = 6;
    INVALID_EXPIRATION_DATETIME = 7;
    INVALID_ORDER_REFERENCE = 8;
    EDIT_NOT_ALLOWED = 9;
    ORDER_AMEND_FAILURE = 10;
    ORDER_NOT_FOUND = 11;
}

message Trade {
    string id = 1;
    string market = 2;
    uint64 price = 3;
    uint64 size = 4;
    string buyer = 5;
    string seller = 6;
    Side aggressor = 7;
    uint64 timestamp = 8;
}

message TradeSet {
    repeated Trade trades = 1;
}

message MarketData {
    uint64 bestBid = 1;
    uint64 bestOffer = 2;
    uint64 lastTradedPrice = 3;
}

message Candle {
    string date = 1;
    uint64 high = 2;
    uint64 low = 3;
    uint64 open = 4;
    uint64 close = 5;
    uint64 volume = 6;
    uint64 openBlockNumber = 7;
    uint64 closeBlockNumber = 8;
}

message Candles {
    repeated Candle candles = 1;
}

message PriceLevel {
    uint64 price = 1;
    uint64 numberOfOrders = 2;
    uint64 volume = 3;
    uint64 cumulativeVolume = 4;
}

message MarketDepth {
    string   name = 1;
    repeated PriceLevel buy = 2;
    repeated PriceLevel sell = 3;
}

message MarketPosition {
    string market = 1;
    int64 realisedVolume = 2;
    int64 realisedPNL  = 3;
    int64 unrealisedVolume = 4;
    int64 unrealisedPNL = 5;
    uint64 averageEntryPrice = 6;
    int64 minimumMargin = 7;
}

message Statistics {
    uint64 blockHeight = 1;
    uint64 backlogLength = 2;
    uint64 totalPeers = 3;
    string genesisTime = 4;
    string currentTime = 5;
    AppStatus status = 6;
    uint64 txPerBlock = 7;
    uint64 averageTxBytes = 8;
    uint64 averageOrdersPerBlock = 9;
    uint64 tradesPerSecond = 10;
    uint64 ordersPerSecond = 11;
    Trade  lastTrade = 12;
    Order  lastOrder = 13;
    uint64 totalMarkets = 14;
    uint64 totalParties = 15;
    string appVersionHash = 16;
    string appVersion = 17;
    string vegaTime = 18;
<<<<<<< HEAD
=======
    repeated string Parties = 19;
>>>>>>> 28726405
}

enum AppStatus {
    CHAIN_NOT_FOUND = 0;
    CHAIN_ERROR = 1;
    CHAIN_REPLAYING = 2;
    APP_CONNECTED = 3;
    APP_ERROR = 4;
    APP_DISCONNECTED = 5;
}

message Amendment {
    string id = 1;
    string party = 2;
    uint64 price = 3;
    uint64 size = 4;
    string expirationDatetime = 5;
    uint64 expirationTimestamp = 6;
}<|MERGE_RESOLUTION|>--- conflicted
+++ resolved
@@ -130,10 +130,7 @@
     string appVersionHash = 16;
     string appVersion = 17;
     string vegaTime = 18;
-<<<<<<< HEAD
-=======
     repeated string Parties = 19;
->>>>>>> 28726405
 }
 
 enum AppStatus {
