syntax = "proto3";

package vega;
<<<<<<< HEAD
import "github.com/mwitkow/go-proto-validators/validator.proto";
option go_package = "proto";
=======
option go_package = "code.vegaprotocol.io/vega/proto";

>>>>>>> d6e45c0e
enum Side { Buy = 0; Sell = 1; }

enum Interval { I1M = 0; I5M = 1; I15M = 2; I1H = 3; I6H = 4; I1D = 5; }

message Market {
    string name = 1;
}

message Party {
    string name = 1 [(validator.field) = {msg_exists : true}];
    repeated MarketPosition positions = 2;
}

message RiskFactor {
    string market = 1;
    double short = 2;
   	double long = 3;
}

message Order {
  enum Type {
    GTC = 0;
    GTT = 1;
    ENE = 2;
    FOK = 3;
  }

  enum Status {
    Active = 0;
    Expired = 1;
    Cancelled = 2;
    Stopped = 3;
    Filled = 4;
  }

  string id = 1;
  string market = 2;
  string party = 3;
  Side side = 4;
  uint64 price = 5;
  uint64 size = 6;
  uint64 remaining = 7;
  Type type = 8;
  uint64 timestamp = 9;
  Status status = 10;
  string expirationDatetime = 11;
  uint64 expirationTimestamp = 12;
  string reference = 13;
}

message OrderCancellationConfirmation {
    Order order = 1;
}

message OrderConfirmation {
    Order order = 1;
    repeated Trade trades = 2;
    repeated Order passiveOrdersAffected = 3;
}

enum OrderError {
    NONE = 0;
    INVALID_MARKET_ID = 1;
    INVALID_ORDER_ID = 2;
    ORDER_OUT_OF_SEQUENCE = 3;
    INVALID_REMAINING_SIZE = 4;
    TIME_FAILURE = 5;
    ORDER_REMOVAL_FAILURE = 6;
    INVALID_EXPIRATION_DATETIME = 7;
    INVALID_ORDER_REFERENCE = 8;
    EDIT_NOT_ALLOWED = 9;
    ORDER_AMEND_FAILURE = 10;
    ORDER_NOT_FOUND = 11;
}

message Trade {
    string id = 1;
    string market = 2;
    uint64 price = 3;
    uint64 size = 4;
    string buyer = 5;
    string seller = 6;
    Side aggressor = 7;
    string buyOrder = 8;
    string sellOrder = 9;
    uint64 timestamp = 10;
}

message TradeSet {
    repeated Trade trades = 1;
}

message MarketData {
    uint64 bestBid = 1;
    uint64 bestOffer = 2;
    uint64 lastTradedPrice = 3;
}

message Candle {
    uint64 timestamp = 1;
    string datetime = 2;
    uint64 high = 3;
    uint64 low = 4;
    uint64 open = 5;
    uint64 close = 6;
    uint64 volume = 7;
    Interval interval = 8;
}

message PriceLevel {
    uint64 price = 1;
    uint64 numberOfOrders = 2;
    uint64 volume = 3;
    uint64 cumulativeVolume = 4;
}

message MarketDepth {
    string   name = 1;
    repeated PriceLevel buy = 2;
    repeated PriceLevel sell = 3;
}

message MarketPosition {
    string market = 1;
    int64 realisedVolume = 2;
    int64 realisedPNL  = 3;
    int64 unrealisedVolume = 4;
    int64 unrealisedPNL = 5;
    uint64 averageEntryPrice = 6;
    int64 minimumMargin = 7;
}

message Statistics {
    uint64 blockHeight = 1;
    uint64 backlogLength = 2;
    uint64 totalPeers = 3;
    string genesisTime = 4;
    string currentTime = 5;
    string vegaTime = 6;
    ChainStatus status = 7;
    uint64 txPerBlock = 8;
    uint64 averageTxBytes = 9;
    uint64 averageOrdersPerBlock = 10;
    uint64 tradesPerSecond = 11;
    uint64 ordersPerSecond = 12;
    uint64 totalMarkets = 13;
    uint64 totalParties = 14;
    string appVersionHash = 15;
    string appVersion = 16;
    repeated string Parties = 17;
    uint64 totalAmendOrder = 18;
    uint64 totalCancelOrder = 19;
    uint64 totalCreateOrder = 20;
    uint64 totalOrders = 21;
    uint64 totalTrades = 22;
}

enum ChainStatus {
    DISCONNECTED = 0;
    REPLAYING = 1;
    CONNECTED = 2;
}

<<<<<<< HEAD
message Amendment {
    string id = 1 [(validator.field) = {msg_exists : true}];
    string party = 2 [(validator.field) = {msg_exists : true}];
=======
message OrderAmendment {
    string id = 1;
    string party = 2;
>>>>>>> d6e45c0e
    uint64 price = 3;
    uint64 size = 4 [(validator.field) = {int_gt: 0}];
    string expirationDatetime = 5;
    uint64 expirationTimestamp = 6;
}

message OrderSubmission {
  string id = 1;
  string marketId = 2;
  string party = 3;
  uint64 price = 4;
  uint64 size = 5;
  Side side = 6;
  Order.Type type = 7;
  string expirationDatetime = 8;
}

message OrderCancellation {
  string id = 1;
  string marketId = 2;
  string party = 3;
}<|MERGE_RESOLUTION|>--- conflicted
+++ resolved
@@ -1,13 +1,10 @@
 syntax = "proto3";
 
 package vega;
-<<<<<<< HEAD
-import "github.com/mwitkow/go-proto-validators/validator.proto";
-option go_package = "proto";
-=======
 option go_package = "code.vegaprotocol.io/vega/proto";
 
->>>>>>> d6e45c0e
+import "github.com/mwitkow/go-proto-validators/validator.proto";
+
 enum Side { Buy = 0; Sell = 1; }
 
 enum Interval { I1M = 0; I5M = 1; I15M = 2; I1H = 3; I6H = 4; I1D = 5; }
@@ -171,15 +168,9 @@
     CONNECTED = 2;
 }
 
-<<<<<<< HEAD
-message Amendment {
+message OrderAmendment {
     string id = 1 [(validator.field) = {msg_exists : true}];
     string party = 2 [(validator.field) = {msg_exists : true}];
-=======
-message OrderAmendment {
-    string id = 1;
-    string party = 2;
->>>>>>> d6e45c0e
     uint64 price = 3;
     uint64 size = 4 [(validator.field) = {int_gt: 0}];
     string expirationDatetime = 5;
