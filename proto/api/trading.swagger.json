{
  "swagger": "2.0",
  "info": {
    "title": "api/trading.proto",
    "version": "version not set"
  },
  "schemes": [
    "http",
    "https"
  ],
  "consumes": [
    "application/json"
  ],
  "produces": [
    "application/json"
  ],
  "paths": {
    "/assets": {
      "get": {
        "summary": "Get a list of all assets on Vega",
        "operationId": "Assets",
        "responses": {
          "200": {
            "description": "A successful response.",
            "schema": {
              "$ref": "#/definitions/apiAssetsResponse"
            }
          }
        },
        "tags": [
          "trading_data"
        ]
      }
    },
    "/assets/{ID}": {
      "get": {
        "summary": "Get an asset by its identifier",
        "operationId": "AssetByID",
        "responses": {
          "200": {
            "description": "A successful response.",
            "schema": {
              "$ref": "#/definitions/apiAssetByIDResponse"
            }
          }
        },
        "parameters": [
          {
            "name": "ID",
            "description": "Asset identifier, required field",
            "in": "path",
            "required": true,
            "type": "string"
          }
        ],
        "tags": [
          "trading_data"
        ]
      }
    },
    "/assets/{asset}/infrastructureFeeAccount": {
      "get": {
        "summary": "Get a list of infrastructure fees accounts filter eventually by assets",
        "operationId": "FeeInfrastructureAccounts",
        "responses": {
          "200": {
            "description": "A successful response.",
            "schema": {
              "$ref": "#/definitions/apiFeeInfrastructureAccountsResponse"
            }
          }
        },
        "parameters": [
          {
            "name": "asset",
            "description": "Asset identifier, required field\n- Set to an empty string to return all accounts\n- Set to an asset ID to return a single infrastructure fee account for a given asset",
            "in": "path",
            "required": true,
            "type": "string"
          }
        ],
        "tags": [
          "trading_data"
        ]
      }
    },
    "/deposits/party/{partyID}": {
      "get": {
        "summary": "Get deposits for a party",
        "operationId": "Deposits",
        "responses": {
          "200": {
            "description": "A successful response.",
            "schema": {
              "$ref": "#/definitions/apiDepositsResponse"
            }
          }
        },
        "parameters": [
          {
            "name": "partyID",
            "description": "The party to get the deposits for",
            "in": "path",
            "required": true,
            "type": "string"
          }
        ],
        "tags": [
          "trading_data"
        ]
      }
    },
    "/deposits/{ID}": {
      "get": {
        "summary": "Get a deposit by its identifier",
        "operationId": "Deposit",
        "responses": {
          "200": {
            "description": "A successful response.",
            "schema": {
              "$ref": "#/definitions/apiDepositResponse"
            }
          }
        },
        "parameters": [
          {
            "name": "ID",
            "description": "The identifier of the deposit",
            "in": "path",
            "required": true,
            "type": "string"
          }
        ],
        "tags": [
          "trading_data"
        ]
      }
    },
    "/governance/asset/proposals": {
      "get": {
        "summary": "Get governance data (proposals and votes) for proposals aiming to create new assets",
        "operationId": "GetNewAssetProposals",
        "responses": {
          "200": {
            "description": "A successful response.",
            "schema": {
              "$ref": "#/definitions/apiGetNewAssetProposalsResponse"
            }
          }
        },
        "parameters": [
          {
            "name": "selectInState.value",
            "description": "Proposal state value.\n\n - STATE_UNSPECIFIED: Default value, always invalid\n - STATE_FAILED: Proposal enactment has failed - even though proposal has passed, its execution could not be performed\n - STATE_OPEN: Proposal is open for voting\n - STATE_PASSED: Proposal has gained enough support to be executed\n - STATE_REJECTED: Proposal wasn't accepted (proposal terms failed validation due to wrong configuration or failing to meet network requirements)\n - STATE_DECLINED: Proposal didn't get enough votes (either failing to gain required participation or majority level)\n - STATE_ENACTED: Proposal enacted\n - STATE_WAITING_FOR_NODE_VOTE: Waiting for node validation of the proposal",
            "in": "query",
            "required": false,
            "type": "string",
            "enum": [
              "STATE_UNSPECIFIED",
              "STATE_FAILED",
              "STATE_OPEN",
              "STATE_PASSED",
              "STATE_REJECTED",
              "STATE_DECLINED",
              "STATE_ENACTED",
              "STATE_WAITING_FOR_NODE_VOTE"
            ],
            "default": "STATE_UNSPECIFIED"
          }
        ],
        "tags": [
          "trading_data"
        ]
      }
    },
    "/governance/market/proposals": {
      "get": {
        "summary": "Get governance data (proposals and votes) for proposals that aim creating new markets",
        "operationId": "GetNewMarketProposals",
        "responses": {
          "200": {
            "description": "A successful response.",
            "schema": {
              "$ref": "#/definitions/apiGetNewMarketProposalsResponse"
            }
          }
        },
        "parameters": [
          {
            "name": "selectInState.value",
            "description": "Proposal state value.\n\n - STATE_UNSPECIFIED: Default value, always invalid\n - STATE_FAILED: Proposal enactment has failed - even though proposal has passed, its execution could not be performed\n - STATE_OPEN: Proposal is open for voting\n - STATE_PASSED: Proposal has gained enough support to be executed\n - STATE_REJECTED: Proposal wasn't accepted (proposal terms failed validation due to wrong configuration or failing to meet network requirements)\n - STATE_DECLINED: Proposal didn't get enough votes (either failing to gain required participation or majority level)\n - STATE_ENACTED: Proposal enacted\n - STATE_WAITING_FOR_NODE_VOTE: Waiting for node validation of the proposal",
            "in": "query",
            "required": false,
            "type": "string",
            "enum": [
              "STATE_UNSPECIFIED",
              "STATE_FAILED",
              "STATE_OPEN",
              "STATE_PASSED",
              "STATE_REJECTED",
              "STATE_DECLINED",
              "STATE_ENACTED",
              "STATE_WAITING_FOR_NODE_VOTE"
            ],
            "default": "STATE_UNSPECIFIED"
          }
        ],
        "tags": [
          "trading_data"
        ]
      }
    },
    "/governance/prepare/proposal": {
      "post": {
        "summary": "Prepare a governance proposal",
        "operationId": "PrepareProposal",
        "responses": {
          "200": {
            "description": "A successful response.",
            "schema": {
              "$ref": "#/definitions/apiPrepareProposalResponse"
            }
          }
        },
        "parameters": [
          {
            "name": "body",
            "in": "body",
            "required": true,
            "schema": {
              "$ref": "#/definitions/apiPrepareProposalRequest"
            }
          }
        ],
        "tags": [
          "trading"
        ]
      }
    },
    "/governance/prepare/vote": {
      "post": {
        "summary": "Prepare a governance vote",
        "operationId": "PrepareVote",
        "responses": {
          "200": {
            "description": "A successful response.",
            "schema": {
              "$ref": "#/definitions/apiPrepareVoteResponse"
            }
          }
        },
        "parameters": [
          {
            "name": "body",
            "in": "body",
            "required": true,
            "schema": {
              "$ref": "#/definitions/apiPrepareVoteRequest"
            }
          }
        ],
        "tags": [
          "trading"
        ]
      }
    },
    "/governance/proposal/reference/{reference}": {
      "get": {
        "summary": "Get governance data (proposals and votes) for a proposal located by reference",
        "operationId": "GetProposalByReference",
        "responses": {
          "200": {
            "description": "A successful response.",
            "schema": {
              "$ref": "#/definitions/apiGetProposalByReferenceResponse"
            }
          }
        },
        "parameters": [
          {
            "name": "reference",
            "description": "Proposal reference. Required field",
            "in": "path",
            "required": true,
            "type": "string"
          }
        ],
        "tags": [
          "trading_data"
        ]
      }
    },
    "/governance/proposal/{proposalID}": {
      "get": {
        "summary": "Get governance data (proposals and votes) for a proposal located by ID",
        "operationId": "GetProposalByID",
        "responses": {
          "200": {
            "description": "A successful response.",
            "schema": {
              "$ref": "#/definitions/apiGetProposalByIDResponse"
            }
          }
        },
        "parameters": [
          {
            "name": "proposalID",
            "description": "Proposal identifier, required field",
            "in": "path",
            "required": true,
            "type": "string"
          }
        ],
        "tags": [
          "trading_data"
        ]
      }
    },
    "/governance/proposals": {
      "get": {
        "summary": "Get governance data (proposals and votes) for all proposals",
        "operationId": "GetProposals",
        "responses": {
          "200": {
            "description": "A successful response.",
            "schema": {
              "$ref": "#/definitions/apiGetProposalsResponse"
            }
          }
        },
        "parameters": [
          {
            "name": "selectInState.value",
            "description": "Proposal state value.\n\n - STATE_UNSPECIFIED: Default value, always invalid\n - STATE_FAILED: Proposal enactment has failed - even though proposal has passed, its execution could not be performed\n - STATE_OPEN: Proposal is open for voting\n - STATE_PASSED: Proposal has gained enough support to be executed\n - STATE_REJECTED: Proposal wasn't accepted (proposal terms failed validation due to wrong configuration or failing to meet network requirements)\n - STATE_DECLINED: Proposal didn't get enough votes (either failing to gain required participation or majority level)\n - STATE_ENACTED: Proposal enacted\n - STATE_WAITING_FOR_NODE_VOTE: Waiting for node validation of the proposal",
            "in": "query",
            "required": false,
            "type": "string",
            "enum": [
              "STATE_UNSPECIFIED",
              "STATE_FAILED",
              "STATE_OPEN",
              "STATE_PASSED",
              "STATE_REJECTED",
              "STATE_DECLINED",
              "STATE_ENACTED",
              "STATE_WAITING_FOR_NODE_VOTE"
            ],
            "default": "STATE_UNSPECIFIED"
          }
        ],
        "tags": [
          "trading_data"
        ]
      }
    },
    "/liquidity-provisions": {
      "get": {
        "summary": "Prepare a liquidity provision request",
        "operationId": "PrepareLiquidityProvision2",
        "responses": {
          "200": {
            "description": "A successful response.",
            "schema": {
              "$ref": "#/definitions/apiPrepareLiquidityProvisionResponse"
            }
          }
        },
        "parameters": [
          {
            "name": "submission.marketID",
            "description": "Market identifier for the order, required field.",
            "in": "query",
            "required": false,
            "type": "string"
          },
          {
            "name": "submission.commitmentAmount",
            "description": "Specified as a unitless number that represents the amount of settlement asset of the market.",
            "in": "query",
            "required": false,
            "type": "string",
            "format": "uint64"
          },
          {
            "name": "submission.fee",
            "description": "Nominated liquidity fee factor, which is an input to the calculation of taker fees on the market, as per seeting fees and rewarding liquidity providers.",
            "in": "query",
            "required": false,
            "type": "string"
          }
        ],
        "tags": [
          "trading"
        ]
      }
    },
    "/liquidity-provisions/prepare/submit": {
      "post": {
        "summary": "Prepare a liquidity provision request",
        "operationId": "PrepareLiquidityProvision",
        "responses": {
          "200": {
            "description": "A successful response.",
            "schema": {
              "$ref": "#/definitions/apiPrepareLiquidityProvisionResponse"
            }
          }
        },
        "parameters": [
          {
            "name": "body",
            "in": "body",
            "required": true,
            "schema": {
              "$ref": "#/definitions/apiPrepareLiquidityProvisionRequest"
            }
          }
        ],
        "tags": [
          "trading"
        ]
      }
    },
    "/markets": {
      "get": {
        "summary": "Get a list of Markets",
        "operationId": "Markets",
        "responses": {
          "200": {
            "description": "A successful response.",
            "schema": {
              "$ref": "#/definitions/apiMarketsResponse"
            }
          }
        },
        "tags": [
          "trading_data"
        ]
      }
    },
    "/markets-data": {
      "get": {
        "summary": "Get a list of Market Data",
        "operationId": "MarketsData",
        "responses": {
          "200": {
            "description": "A successful response.",
            "schema": {
              "$ref": "#/definitions/apiMarketsDataResponse"
            }
          }
        },
        "tags": [
          "trading_data"
        ]
      }
    },
    "/markets-data/{marketID}": {
      "get": {
        "summary": "Get Market Data by Market ID",
        "operationId": "MarketDataByID",
        "responses": {
          "200": {
            "description": "A successful response.",
            "schema": {
              "$ref": "#/definitions/apiMarketDataByIDResponse"
            }
          }
        },
        "parameters": [
          {
            "name": "marketID",
            "description": "Market identifier",
            "in": "path",
            "required": true,
            "type": "string"
          }
        ],
        "tags": [
          "trading_data"
        ]
      }
    },
    "/markets/{marketID}": {
      "get": {
        "summary": "Get a Market by ID",
        "operationId": "MarketByID",
        "responses": {
          "200": {
            "description": "A successful response.",
            "schema": {
              "$ref": "#/definitions/apiMarketByIDResponse"
            }
          }
        },
        "parameters": [
          {
            "name": "marketID",
            "description": "Market identifier, required field",
            "in": "path",
            "required": true,
            "type": "string"
          }
        ],
        "tags": [
          "trading_data"
        ]
      }
    },
    "/markets/{marketID}/accounts": {
      "get": {
        "summary": "Get a list of Accounts by Market",
        "operationId": "MarketAccounts",
        "responses": {
          "200": {
            "description": "A successful response.",
            "schema": {
              "$ref": "#/definitions/apiMarketAccountsResponse"
            }
          }
        },
        "parameters": [
          {
            "name": "marketID",
            "description": "Market identifier",
            "in": "path",
            "required": true,
            "type": "string"
          },
          {
            "name": "asset",
            "description": "Asset identifier.",
            "in": "query",
            "required": false,
            "type": "string"
          }
        ],
        "tags": [
          "trading_data"
        ]
      }
    },
    "/markets/{marketID}/candles": {
      "get": {
        "summary": "Get a list of Candles by Market",
        "operationId": "Candles",
        "responses": {
          "200": {
            "description": "A successful response.",
            "schema": {
              "$ref": "#/definitions/apiCandlesResponse"
            }
          }
        },
        "parameters": [
          {
            "name": "marketID",
            "description": "Market identifier, required field.",
            "in": "path",
            "required": true,
            "type": "string"
          },
          {
            "name": "sinceTimestamp",
            "description": "Timestamp to retrieve candles since, in nanoseconds since the epoch,\nrequired field - See [`VegaTimeResponse`](#api.VegaTimeResponse).`timestamp`.",
            "in": "query",
            "required": false,
            "type": "string",
            "format": "int64"
          },
          {
            "name": "interval",
            "description": "Time interval for the candles, required field.\n\n - INTERVAL_UNSPECIFIED: Default value, always invalid\n - INTERVAL_I1M: 1 minute.\n - INTERVAL_I5M: 5 minutes.\n - INTERVAL_I15M: 15 minutes.\n - INTERVAL_I1H: 1 hour.\n - INTERVAL_I6H: 6 hours.\n - INTERVAL_I1D: 1 day.",
            "in": "query",
            "required": false,
            "type": "string",
            "enum": [
              "INTERVAL_UNSPECIFIED",
              "INTERVAL_I1M",
              "INTERVAL_I5M",
              "INTERVAL_I15M",
              "INTERVAL_I1H",
              "INTERVAL_I6H",
              "INTERVAL_I1D"
            ],
            "default": "INTERVAL_UNSPECIFIED"
          }
        ],
        "tags": [
          "trading_data"
        ]
      }
    },
    "/markets/{marketID}/depth": {
      "get": {
        "summary": "Get Market Depth",
        "operationId": "MarketDepth",
        "responses": {
          "200": {
            "description": "A successful response.",
            "schema": {
              "$ref": "#/definitions/apiMarketDepthResponse"
            }
          }
        },
        "parameters": [
          {
            "name": "marketID",
            "description": "Market identifier, required field",
            "in": "path",
            "required": true,
            "type": "string"
          },
          {
            "name": "maxDepth",
            "description": "Max depth limits the number of levels returned. Default is 0, which returns all levels.",
            "in": "query",
            "required": false,
            "type": "string",
            "format": "uint64"
          }
        ],
        "tags": [
          "trading_data"
        ]
      }
    },
    "/markets/{marketID}/orders": {
      "get": {
        "summary": "Get a list of Orders by Market",
        "operationId": "OrdersByMarket",
        "responses": {
          "200": {
            "description": "A successful response.",
            "schema": {
              "$ref": "#/definitions/apiOrdersByMarketResponse"
            }
          }
        },
        "parameters": [
          {
            "name": "marketID",
            "description": "Market identifier, required field",
            "in": "path",
            "required": true,
            "type": "string"
          },
          {
            "name": "pagination.skip",
            "description": "Skip the number of records specified, default is 0.",
            "in": "query",
            "required": false,
            "type": "string",
            "format": "uint64"
          },
          {
            "name": "pagination.limit",
            "description": "Limit the number of returned records to the value specified, default is 50.",
            "in": "query",
            "required": false,
            "type": "string",
            "format": "uint64"
          },
          {
            "name": "pagination.descending",
            "description": "Descending reverses the order of the records returned,\ndefault is true, if false the results will be returned in ascending order.",
            "in": "query",
            "required": false,
            "type": "boolean",
            "format": "boolean"
          }
        ],
        "tags": [
          "trading_data"
        ]
      }
    },
    "/markets/{marketID}/orders/{orderID}": {
      "get": {
        "summary": "Get an Order by Market and Order ID",
        "operationId": "OrderByMarketAndID",
        "responses": {
          "200": {
            "description": "A successful response.",
            "schema": {
              "$ref": "#/definitions/apiOrderByMarketAndIdResponse"
            }
          }
        },
        "parameters": [
          {
            "name": "marketID",
            "description": "Market identifier, required field",
            "in": "path",
            "required": true,
            "type": "string"
          },
          {
            "name": "orderID",
            "description": "Order identifier, required field",
            "in": "path",
            "required": true,
            "type": "string"
          }
        ],
        "tags": [
          "trading_data"
        ]
      }
    },
    "/markets/{marketID}/trades": {
      "get": {
        "summary": "Get a list of Trades by Market",
        "operationId": "TradesByMarket",
        "responses": {
          "200": {
            "description": "A successful response.",
            "schema": {
              "$ref": "#/definitions/apiTradesByMarketResponse"
            }
          }
        },
        "parameters": [
          {
            "name": "marketID",
            "description": "Market identifier, required field",
            "in": "path",
            "required": true,
            "type": "string"
          },
          {
            "name": "pagination.skip",
            "description": "Skip the number of records specified, default is 0.",
            "in": "query",
            "required": false,
            "type": "string",
            "format": "uint64"
          },
          {
            "name": "pagination.limit",
            "description": "Limit the number of returned records to the value specified, default is 50.",
            "in": "query",
            "required": false,
            "type": "string",
            "format": "uint64"
          },
          {
            "name": "pagination.descending",
            "description": "Descending reverses the order of the records returned,\ndefault is true, if false the results will be returned in ascending order.",
            "in": "query",
            "required": false,
            "type": "boolean",
            "format": "boolean"
          }
        ],
        "tags": [
          "trading_data"
        ]
      }
    },
    "/markets/{marketID}/trades/latest": {
      "get": {
        "summary": "Get latest Trade",
        "operationId": "LastTrade",
        "responses": {
          "200": {
            "description": "A successful response.",
            "schema": {
              "$ref": "#/definitions/apiLastTradeResponse"
            }
          }
        },
        "parameters": [
          {
            "name": "marketID",
            "description": "Market identifier, required field",
            "in": "path",
            "required": true,
            "type": "string"
          }
        ],
        "tags": [
          "trading_data"
        ]
      }
    },
    "/network/parameters": {
      "get": {
        "summary": "Get the network parameters",
        "operationId": "NetworkParameters",
        "responses": {
          "200": {
            "description": "A successful response.",
            "schema": {
              "$ref": "#/definitions/apiNetworkParametersResponse"
            }
          }
        },
        "tags": [
          "trading_data"
        ]
      }
    },
    "/orders/fee/estimate": {
      "post": {
        "summary": "Get an estimate for the fee to be paid for a given order",
        "operationId": "EstimateFee",
        "responses": {
          "200": {
            "description": "A successful response.",
            "schema": {
              "$ref": "#/definitions/apiEstimateFeeResponse"
            }
          }
        },
        "parameters": [
          {
            "name": "body",
            "in": "body",
            "required": true,
            "schema": {
              "$ref": "#/definitions/apiEstimateFeeRequest"
            }
          }
        ],
        "tags": [
          "trading_data"
        ]
      }
    },
    "/orders/margins/estimate": {
      "post": {
        "summary": "Get an estimate for the margin required for a new order",
        "operationId": "EstimateMargin",
        "responses": {
          "200": {
            "description": "A successful response.",
            "schema": {
              "$ref": "#/definitions/apiEstimateMarginResponse"
            }
          }
        },
        "parameters": [
          {
            "name": "body",
            "in": "body",
            "required": true,
            "schema": {
              "$ref": "#/definitions/apiEstimateMarginRequest"
            }
          }
        ],
        "tags": [
          "trading_data"
        ]
      }
    },
    "/orders/prepare/amend": {
      "post": {
        "summary": "Prepare an amend order request",
        "operationId": "PrepareAmendOrder",
        "responses": {
          "200": {
            "description": "A successful response.",
            "schema": {
              "$ref": "#/definitions/apiPrepareAmendOrderResponse"
            }
          }
        },
        "parameters": [
          {
            "name": "body",
            "in": "body",
            "required": true,
            "schema": {
              "$ref": "#/definitions/apiAmendOrderRequest"
            }
          }
        ],
        "tags": [
          "trading"
        ]
      }
    },
    "/orders/prepare/cancel": {
      "post": {
        "summary": "Prepare a cancel order request",
        "operationId": "PrepareCancelOrder",
        "responses": {
          "200": {
            "description": "A successful response.",
            "schema": {
              "$ref": "#/definitions/apiPrepareCancelOrderResponse"
            }
          }
        },
        "parameters": [
          {
            "name": "body",
            "in": "body",
            "required": true,
            "schema": {
              "$ref": "#/definitions/apiCancelOrderRequest"
            }
          }
        ],
        "tags": [
          "trading"
        ]
      }
    },
    "/orders/prepare/submit": {
      "post": {
        "summary": "Prepare a submit order request",
        "operationId": "PrepareSubmitOrder",
        "responses": {
          "200": {
            "description": "A successful response.",
            "schema": {
              "$ref": "#/definitions/apiPrepareSubmitOrderResponse"
            }
          }
        },
        "parameters": [
          {
            "name": "body",
            "in": "body",
            "required": true,
            "schema": {
              "$ref": "#/definitions/apiSubmitOrderRequest"
            }
          }
        ],
        "tags": [
          "trading"
        ]
      }
    },
    "/orders/{orderID}/trades": {
      "get": {
        "summary": "Get a list of Trades by Order",
        "operationId": "TradesByOrder",
        "responses": {
          "200": {
            "description": "A successful response.",
            "schema": {
              "$ref": "#/definitions/apiTradesByOrderResponse"
            }
          }
        },
        "parameters": [
          {
            "name": "orderID",
            "description": "Order identifier, required field",
            "in": "path",
            "required": true,
            "type": "string"
          }
        ],
        "tags": [
          "trading_data"
        ]
      }
    },
    "/orders/{orderID}/versions": {
      "get": {
        "summary": "Get all versions of the order by its orderID",
        "operationId": "OrderVersionsByID",
        "responses": {
          "200": {
            "description": "A successful response.",
            "schema": {
              "$ref": "#/definitions/apiOrderVersionsResponse"
            }
          }
        },
        "parameters": [
          {
            "name": "orderID",
            "description": "Order identifier, required field",
            "in": "path",
            "required": true,
            "type": "string"
          },
          {
            "name": "pagination.skip",
            "description": "Skip the number of records specified, default is 0.",
            "in": "query",
            "required": false,
            "type": "string",
            "format": "uint64"
          },
          {
            "name": "pagination.limit",
            "description": "Limit the number of returned records to the value specified, default is 50.",
            "in": "query",
            "required": false,
            "type": "string",
            "format": "uint64"
          },
          {
            "name": "pagination.descending",
            "description": "Descending reverses the order of the records returned,\ndefault is true, if false the results will be returned in ascending order.",
            "in": "query",
            "required": false,
            "type": "boolean",
            "format": "boolean"
          }
        ],
        "tags": [
          "trading_data"
        ]
      }
    },
    "/orders/{reference}": {
      "get": {
        "summary": "Get an Order by Pending Order reference (UUID)",
        "operationId": "OrderByReference",
        "responses": {
          "200": {
            "description": "A successful response.",
            "schema": {
              "$ref": "#/definitions/apiOrderByReferenceResponse"
            }
          }
        },
        "parameters": [
          {
            "name": "reference",
            "description": "Unique reference, required field",
            "in": "path",
            "required": true,
            "type": "string"
          }
        ],
        "tags": [
          "trading_data"
        ]
      }
    },
    "/parties": {
      "get": {
        "summary": "Get a list of Parties",
        "operationId": "Parties",
        "responses": {
          "200": {
            "description": "A successful response.",
            "schema": {
              "$ref": "#/definitions/apiPartiesResponse"
            }
          }
        },
        "tags": [
          "trading_data"
        ]
      }
    },
    "/parties/prepare/withdraw": {
      "post": {
        "summary": "Request a withdrawal",
        "operationId": "PrepareWithdraw",
        "responses": {
          "200": {
            "description": "A successful response.",
            "schema": {
              "$ref": "#/definitions/apiPrepareWithdrawResponse"
            }
          }
        },
        "parameters": [
          {
            "name": "body",
            "in": "body",
            "required": true,
            "schema": {
              "$ref": "#/definitions/apiPrepareWithdrawRequest"
            }
          }
        ],
        "tags": [
          "trading"
        ]
      }
    },
    "/parties/{partyID}": {
      "get": {
        "summary": "Get a Party by ID",
        "operationId": "PartyByID",
        "responses": {
          "200": {
            "description": "A successful response.",
            "schema": {
              "$ref": "#/definitions/apiPartyByIDResponse"
            }
          }
        },
        "parameters": [
          {
            "name": "partyID",
            "description": "Party identifier, required field",
            "in": "path",
            "required": true,
            "type": "string"
          }
        ],
        "tags": [
          "trading_data"
        ]
      }
    },
    "/parties/{partyID}/accounts": {
      "get": {
        "summary": "Get a list of Accounts by Party",
        "operationId": "PartyAccounts",
        "responses": {
          "200": {
            "description": "A successful response.",
            "schema": {
              "$ref": "#/definitions/apiPartyAccountsResponse"
            }
          }
        },
        "parameters": [
          {
            "name": "partyID",
            "description": "Party identifier",
            "in": "path",
            "required": true,
            "type": "string"
          },
          {
            "name": "marketID",
            "description": "Market identifier.",
            "in": "query",
            "required": false,
            "type": "string"
          },
          {
            "name": "type",
            "description": "Account type, required field.\n\n - ACCOUNT_TYPE_UNSPECIFIED: Default value\n - ACCOUNT_TYPE_INSURANCE: Insurance pool accounts contain insurance pool funds for a market\n - ACCOUNT_TYPE_SETTLEMENT: Settlement accounts exist only during settlement or mark-to-market\n - ACCOUNT_TYPE_MARGIN: Margin accounts contain margin funds for a party and each party will\nhave multiple margin accounts, one for each market they have traded in\n\nMargin account funds will alter as margin requirements on positions change\n - ACCOUNT_TYPE_GENERAL: General accounts contains general funds for a party. A party will\nhave multiple general accounts, one for each asset they want\nto trade with\n\nGeneral accounts are where funds are initially deposited or withdrawn from,\nit is also the account where funds are taken to fulfil fees and initial margin requirements\n - ACCOUNT_TYPE_FEES_INFRASTRUCTURE: Infrastructure accounts contain fees earned by providing infrastructure on Vega\n - ACCOUNT_TYPE_FEES_LIQUIDITY: Liquidity accounts contain fees earned by providing liquidity on Vega markets\n - ACCOUNT_TYPE_FEES_MAKER: This account is created to hold fees earned by placing orders that sit on the book\nand are then matched with an incoming order to create a trade - These fees reward traders\nwho provide the best priced liquidity that actually allows trading to take place\n - ACCOUNT_TYPE_LOCK_WITHDRAW: This account is created to lock funds to be withdrawn by parties\n - ACCOUNT_TYPE_BOND: This account is created to maintain liquidity providers funds commitments\n - ACCOUNT_TYPE_EXTERNAL: External account represents an external source (deposit/withdrawal)",
            "in": "query",
            "required": false,
            "type": "string",
            "enum": [
              "ACCOUNT_TYPE_UNSPECIFIED",
              "ACCOUNT_TYPE_INSURANCE",
              "ACCOUNT_TYPE_SETTLEMENT",
              "ACCOUNT_TYPE_MARGIN",
              "ACCOUNT_TYPE_GENERAL",
              "ACCOUNT_TYPE_FEES_INFRASTRUCTURE",
              "ACCOUNT_TYPE_FEES_LIQUIDITY",
              "ACCOUNT_TYPE_FEES_MAKER",
              "ACCOUNT_TYPE_LOCK_WITHDRAW",
              "ACCOUNT_TYPE_BOND",
              "ACCOUNT_TYPE_EXTERNAL"
            ],
            "default": "ACCOUNT_TYPE_UNSPECIFIED"
          },
          {
            "name": "asset",
            "description": "Asset identifier.",
            "in": "query",
            "required": false,
            "type": "string"
          }
        ],
        "tags": [
          "trading_data"
        ]
      }
    },
    "/parties/{partyID}/markets/{marketID}/margin": {
      "get": {
        "summary": "Get Margin Levels by Party ID",
        "operationId": "MarginLevels",
        "responses": {
          "200": {
            "description": "A successful response.",
            "schema": {
              "$ref": "#/definitions/apiMarginLevelsResponse"
            }
          }
        },
        "parameters": [
          {
            "name": "partyID",
            "description": "Party identifier, required field",
            "in": "path",
            "required": true,
            "type": "string"
          },
          {
            "name": "marketID",
            "description": "Market identifier",
            "in": "path",
            "required": true,
            "type": "string"
          }
        ],
        "tags": [
          "trading_data"
        ]
      }
    },
    "/parties/{partyID}/orders": {
      "get": {
        "summary": "Get a list of Orders by Party",
        "operationId": "OrdersByParty",
        "responses": {
          "200": {
            "description": "A successful response.",
            "schema": {
              "$ref": "#/definitions/apiOrdersByPartyResponse"
            }
          }
        },
        "parameters": [
          {
            "name": "partyID",
            "description": "Party identifier, required field",
            "in": "path",
            "required": true,
            "type": "string"
          },
          {
            "name": "pagination.skip",
            "description": "Skip the number of records specified, default is 0.",
            "in": "query",
            "required": false,
            "type": "string",
            "format": "uint64"
          },
          {
            "name": "pagination.limit",
            "description": "Limit the number of returned records to the value specified, default is 50.",
            "in": "query",
            "required": false,
            "type": "string",
            "format": "uint64"
          },
          {
            "name": "pagination.descending",
            "description": "Descending reverses the order of the records returned,\ndefault is true, if false the results will be returned in ascending order.",
            "in": "query",
            "required": false,
            "type": "boolean",
            "format": "boolean"
          }
        ],
        "tags": [
          "trading_data"
        ]
      }
    },
    "/parties/{partyID}/positions": {
      "get": {
        "summary": "Get a list of Positions by Party",
        "operationId": "PositionsByParty",
        "responses": {
          "200": {
            "description": "A successful response.",
            "schema": {
              "$ref": "#/definitions/apiPositionsByPartyResponse"
            }
          }
        },
        "parameters": [
          {
            "name": "partyID",
            "description": "Party identifier, required field",
            "in": "path",
            "required": true,
            "type": "string"
          },
          {
            "name": "marketID",
            "description": "Market identifier.",
            "in": "query",
            "required": false,
            "type": "string"
          }
        ],
        "tags": [
          "trading_data"
        ]
      }
    },
    "/parties/{partyID}/proposals": {
      "get": {
        "summary": "Get governance data (proposals and votes) for proposals by party authoring them",
        "operationId": "GetProposalsByParty",
        "responses": {
          "200": {
            "description": "A successful response.",
            "schema": {
              "$ref": "#/definitions/apiGetProposalsByPartyResponse"
            }
          }
        },
        "parameters": [
          {
            "name": "partyID",
            "description": "Party identifier, required field",
            "in": "path",
            "required": true,
            "type": "string"
          },
          {
            "name": "selectInState.value",
            "description": "Proposal state value.\n\n - STATE_UNSPECIFIED: Default value, always invalid\n - STATE_FAILED: Proposal enactment has failed - even though proposal has passed, its execution could not be performed\n - STATE_OPEN: Proposal is open for voting\n - STATE_PASSED: Proposal has gained enough support to be executed\n - STATE_REJECTED: Proposal wasn't accepted (proposal terms failed validation due to wrong configuration or failing to meet network requirements)\n - STATE_DECLINED: Proposal didn't get enough votes (either failing to gain required participation or majority level)\n - STATE_ENACTED: Proposal enacted\n - STATE_WAITING_FOR_NODE_VOTE: Waiting for node validation of the proposal",
            "in": "query",
            "required": false,
            "type": "string",
            "enum": [
              "STATE_UNSPECIFIED",
              "STATE_FAILED",
              "STATE_OPEN",
              "STATE_PASSED",
              "STATE_REJECTED",
              "STATE_DECLINED",
              "STATE_ENACTED",
              "STATE_WAITING_FOR_NODE_VOTE"
            ],
            "default": "STATE_UNSPECIFIED"
          }
        ],
        "tags": [
          "trading_data"
        ]
      }
    },
    "/parties/{partyID}/trades": {
      "get": {
        "summary": "Get a list of Trades by Party",
        "operationId": "TradesByParty",
        "responses": {
          "200": {
            "description": "A successful response.",
            "schema": {
              "$ref": "#/definitions/apiTradesByPartyResponse"
            }
          }
        },
        "parameters": [
          {
            "name": "partyID",
            "description": "Party identifier. Required field",
            "in": "path",
            "required": true,
            "type": "string"
          },
          {
            "name": "marketID",
            "description": "Market identifier.",
            "in": "query",
            "required": false,
            "type": "string"
          },
          {
            "name": "pagination.skip",
            "description": "Skip the number of records specified, default is 0.",
            "in": "query",
            "required": false,
            "type": "string",
            "format": "uint64"
          },
          {
            "name": "pagination.limit",
            "description": "Limit the number of returned records to the value specified, default is 50.",
            "in": "query",
            "required": false,
            "type": "string",
            "format": "uint64"
          },
          {
            "name": "pagination.descending",
            "description": "Descending reverses the order of the records returned,\ndefault is true, if false the results will be returned in ascending order.",
            "in": "query",
            "required": false,
            "type": "boolean",
            "format": "boolean"
          }
        ],
        "tags": [
          "trading_data"
        ]
      }
    },
    "/parties/{partyID}/votes": {
      "get": {
        "summary": "Get votes by party casting them",
        "operationId": "GetVotesByParty",
        "responses": {
          "200": {
            "description": "A successful response.",
            "schema": {
              "$ref": "#/definitions/apiGetVotesByPartyResponse"
            }
          }
        },
        "parameters": [
          {
            "name": "partyID",
            "description": "Party identifier, required field",
            "in": "path",
            "required": true,
            "type": "string"
          }
        ],
        "tags": [
          "trading_data"
        ]
      }
    },
    "/statistics": {
      "get": {
        "summary": "Get Statistics on Vega",
        "operationId": "Statistics",
        "responses": {
          "200": {
            "description": "A successful response.",
            "schema": {
              "$ref": "#/definitions/vegaStatistics"
            }
          }
        },
        "tags": [
          "trading_data"
        ]
      }
    },
    "/time": {
      "get": {
        "summary": "Get Time",
        "operationId": "GetVegaTime",
        "responses": {
          "200": {
            "description": "A successful response.",
            "schema": {
              "$ref": "#/definitions/apiVegaTimeResponse"
            }
          }
        },
        "tags": [
          "trading_data"
        ]
      }
    },
    "/transaction": {
      "post": {
        "summary": "Submit a signed transaction",
        "operationId": "SubmitTransaction",
        "responses": {
          "200": {
            "description": "A successful response.",
            "schema": {
              "$ref": "#/definitions/apiSubmitTransactionResponse"
            }
          }
        },
        "parameters": [
          {
            "name": "body",
            "in": "body",
            "required": true,
            "schema": {
              "$ref": "#/definitions/apiSubmitTransactionRequest"
            }
          }
        ],
        "tags": [
          "trading"
        ]
      }
    },
    "/withdrawals/party/{partyID}": {
      "get": {
        "summary": "Get withdrawals for a party",
        "operationId": "Withdrawals",
        "responses": {
          "200": {
            "description": "A successful response.",
            "schema": {
              "$ref": "#/definitions/apiWithdrawalsResponse"
            }
          }
        },
        "parameters": [
          {
            "name": "partyID",
            "description": "The party to get the withdrawals for",
            "in": "path",
            "required": true,
            "type": "string"
          }
        ],
        "tags": [
          "trading_data"
        ]
      }
    },
    "/withdrawals/{ID}": {
      "get": {
        "summary": "Get a withdrawal by its identifier",
        "operationId": "Withdrawal",
        "responses": {
          "200": {
            "description": "A successful response.",
            "schema": {
              "$ref": "#/definitions/apiWithdrawalResponse"
            }
          }
        },
        "parameters": [
          {
            "name": "ID",
            "description": "The identifier of the withdrawal",
            "in": "path",
            "required": true,
            "type": "string"
          }
        ],
        "tags": [
          "trading_data"
        ]
      }
    },
    "/withdrawals/{withdrawalID}/approval/erc20": {
      "get": {
        "summary": "Get the bundle approval for an ERC20 withdrawal,\nthese data are being used to bundle the call to the smart contract on the ethereum bridge",
        "operationId": "ERC20WithdrawalApproval",
        "responses": {
          "200": {
            "description": "A successful response.",
            "schema": {
              "$ref": "#/definitions/apiERC20WithdrawalApprovalResponse"
            }
          }
        },
        "parameters": [
          {
            "name": "withdrawalID",
            "description": "The identifier of the withdrawal",
            "in": "path",
            "required": true,
            "type": "string"
          }
        ],
        "tags": [
          "trading_data"
        ]
      }
    }
  },
  "definitions": {
    "MarketTradingMode": {
      "type": "string",
      "enum": [
        "TRADING_MODE_UNSPECIFIED",
        "TRADING_MODE_CONTINUOUS",
        "TRADING_MODE_BATCH_AUCTION",
        "TRADING_MODE_OPENING_AUCTION",
        "TRADING_MODE_MONITORING_AUCTION"
      ],
      "default": "TRADING_MODE_UNSPECIFIED",
      "description": "- TRADING_MODE_UNSPECIFIED: Default value, this is invalid\n - TRADING_MODE_CONTINUOUS: Normal trading\n - TRADING_MODE_BATCH_AUCTION: Auction trading (FBA)\n - TRADING_MODE_OPENING_AUCTION: Opening auction\n - TRADING_MODE_MONITORING_AUCTION: Auction triggered by monitoring",
      "title": "The trading mode the market is currently running, also referred to as 'market state'"
    },
    "OrderTimeInForce": {
      "type": "string",
      "enum": [
        "TIF_UNSPECIFIED",
        "TIF_GTC",
        "TIF_GTT",
        "TIF_IOC",
        "TIF_FOK",
        "TIF_GFA",
        "TIF_GFN"
      ],
      "default": "TIF_UNSPECIFIED",
      "description": "- TIF_UNSPECIFIED: Default value for TimeInForce, can be valid for an amend\n - TIF_GTC: Good until cancelled\n - TIF_GTT: Good until specified time\n - TIF_IOC: Immediate or cancel\n - TIF_FOK: Fill or kill\n - TIF_GFA: Good for auction\n - TIF_GFN: Good for normal",
      "title": "Time In Force for an order\nSee [What order types are available to trade on Vega?](https://docs.testnet.vega.xyz/docs/trading-questions/#what-order-types-are-available-to-trade-on-vega) for more detail"
    },
    "VoteValue": {
      "type": "string",
      "enum": [
        "VALUE_UNSPECIFIED",
        "VALUE_NO",
        "VALUE_YES"
      ],
      "default": "VALUE_UNSPECIFIED",
      "description": "- VALUE_UNSPECIFIED: Default value, always invalid\n - VALUE_NO: A vote against the proposal\n - VALUE_YES: A vote in favour of the proposal",
      "title": "Vote value"
    },
    "apiAmendOrderRequest": {
      "type": "object",
      "properties": {
        "amendment": {
          "$ref": "#/definitions/vegaOrderAmendment",
          "title": "An order amendment"
        }
      },
      "title": "Request to amend an existing order"
    },
    "apiAssetByIDResponse": {
      "type": "object",
      "properties": {
        "asset": {
          "$ref": "#/definitions/vegaAsset",
          "title": "An asset record, if found"
        }
      },
      "title": "Response for an asset given an asset identifier"
    },
    "apiAssetsResponse": {
      "type": "object",
      "properties": {
        "assets": {
          "type": "array",
          "items": {
            "$ref": "#/definitions/vegaAsset"
          },
          "title": "A list of 0 or more assets"
        }
      },
      "title": "Response for a list of all assets enabled on Vega"
    },
    "apiCancelOrderRequest": {
      "type": "object",
      "properties": {
        "cancellation": {
          "$ref": "#/definitions/vegaOrderCancellation",
          "title": "An order cancellation"
        }
      },
      "title": "Request to cancel an existing order"
    },
    "apiCandlesResponse": {
      "type": "object",
      "properties": {
        "candles": {
          "type": "array",
          "items": {
            "$ref": "#/definitions/vegaCandle"
          },
          "title": "A list of 0 or more candles"
        }
      },
      "title": "Response for a list of candles for a market at an interval"
    },
    "apiDepositResponse": {
      "type": "object",
      "properties": {
        "deposit": {
          "$ref": "#/definitions/vegaDeposit",
          "title": "The deposit matching the identifier from the request"
        }
      },
      "title": "A response for a deposit"
    },
    "apiDepositsResponse": {
      "type": "object",
      "properties": {
        "deposits": {
          "type": "array",
          "items": {
            "$ref": "#/definitions/vegaDeposit"
          },
          "title": "The list of deposits for the specified party"
        }
      },
      "title": "The response for a list of deposits"
    },
    "apiERC20WithdrawalApprovalResponse": {
      "type": "object",
      "properties": {
        "assetSource": {
          "type": "string",
          "title": "The address of asset on ethereum"
        },
        "amount": {
          "type": "string",
          "title": "The amount to be withdrawn"
        },
        "expiry": {
          "type": "string",
          "format": "int64",
          "title": "The expiry / until what time the request is valid"
        },
        "nonce": {
          "type": "string",
          "title": "The nonce, which is actually the internal reference for the withdrawal"
        },
        "signatures": {
          "type": "string",
          "title": "The signatures bundle as hex encoded data, forward by 0x\ne.g: 0x + sig1 + sig2 + ... + sixN"
        }
      },
      "title": "The response with all information required to bundle the call to finalise the withdrawal on the erc20 bridge\nfunction withdraw_asset(address asset_source, uint256 asset_id, uint256 amount, uint256 expiry, uint256 nonce, bytes memory signatures)"
    },
    "apiEstimateFeeRequest": {
      "type": "object",
      "properties": {
        "order": {
          "$ref": "#/definitions/vegaOrder",
          "title": "Order to estimate fees for\nthe following fields in the order are required:\nMarketID (used to specify the fee factors)\nPrice (the price at which the order could trade)\nSize (the size at which the order could eventually trade)"
        }
      },
      "title": "Request to fetch the estimated fee if an order were to trade immediately"
    },
    "apiEstimateFeeResponse": {
      "type": "object",
      "properties": {
        "fee": {
          "$ref": "#/definitions/vegaFee",
          "title": "Summary of the estimated fees for this order if it were to trade now"
        }
      },
      "title": "Response to a EstimateFeeRequest, containing the estimated fees for a given order"
    },
    "apiEstimateMarginRequest": {
      "type": "object",
      "properties": {
        "order": {
          "$ref": "#/definitions/vegaOrder",
          "title": "Order to estimate fees for"
        }
      },
      "title": "Request to fetch the estimated MarginLevels if an order were to trade immediately"
    },
    "apiEstimateMarginResponse": {
      "type": "object",
      "properties": {
        "marginLevels": {
          "$ref": "#/definitions/vegaMarginLevels",
          "title": "Summary of the estimated margins for this order if it were to trade now"
        }
      },
      "title": "Response to a EstimateMarginRequest, containing the estimated marginLevels for a given order"
    },
    "apiFeeInfrastructureAccountsResponse": {
      "type": "object",
      "properties": {
        "accounts": {
          "type": "array",
          "items": {
            "$ref": "#/definitions/vegaAccount"
          },
          "title": "A list of 0 or more infrastructure fee accounts"
        }
      },
      "title": "Response for a list of infrastructure fee accounts"
    },
    "apiGetNetworkParametersProposalsResponse": {
      "type": "object",
      "properties": {
        "data": {
          "type": "array",
          "items": {
            "$ref": "#/definitions/vegaGovernanceData"
          },
          "title": "A list of 0 or more governance data"
        }
      },
      "title": "Response for a list of network parameter proposals"
    },
    "apiGetNewAssetProposalsResponse": {
      "type": "object",
      "properties": {
        "data": {
          "type": "array",
          "items": {
            "$ref": "#/definitions/vegaGovernanceData"
          },
          "title": "A list of 0 or more governance data"
        }
      },
      "title": "Response for a list of new asset proposals"
    },
    "apiGetNewMarketProposalsResponse": {
      "type": "object",
      "properties": {
        "data": {
          "type": "array",
          "items": {
            "$ref": "#/definitions/vegaGovernanceData"
          },
          "title": "A list of 0 or more governance data"
        }
      },
      "title": "Response for a list of new market proposals"
    },
    "apiGetNodeSignaturesAggregateResponse": {
      "type": "object",
      "properties": {
        "signatures": {
          "type": "array",
          "items": {
            "$ref": "#/definitions/vegaNodeSignature"
          },
          "title": "A list of 0 or more signatures"
        }
      },
      "title": "Response to specify the identifier of the resource we want to retrieve aggregated signatures for"
    },
    "apiGetProposalByIDResponse": {
      "type": "object",
      "properties": {
        "data": {
          "$ref": "#/definitions/vegaGovernanceData",
          "title": "Governance data, if found"
        }
      },
      "title": "Response for a governance proposal given a proposal identifier"
    },
    "apiGetProposalByReferenceResponse": {
      "type": "object",
      "properties": {
        "data": {
          "$ref": "#/definitions/vegaGovernanceData",
          "title": "Governance data, if found"
        }
      },
      "title": "Response for a governance proposal given a proposal reference"
    },
    "apiGetProposalsByPartyResponse": {
      "type": "object",
      "properties": {
        "data": {
          "type": "array",
          "items": {
            "$ref": "#/definitions/vegaGovernanceData"
          },
          "title": "A list of 0 or more governance data"
        }
      },
      "title": "Response for a list of proposals for a party"
    },
    "apiGetProposalsResponse": {
      "type": "object",
      "properties": {
        "data": {
          "type": "array",
          "items": {
            "$ref": "#/definitions/vegaGovernanceData"
          },
          "title": "A list of 0 or more governance data"
        }
      },
      "title": "Response for a list of proposals"
    },
    "apiGetUpdateMarketProposalsResponse": {
      "type": "object",
      "properties": {
        "data": {
          "type": "array",
          "items": {
            "$ref": "#/definitions/vegaGovernanceData"
          },
          "title": "A list of 0 or more governance data"
        }
      },
      "title": "Response for a list of update market proposals"
    },
    "apiGetVotesByPartyResponse": {
      "type": "object",
      "properties": {
        "votes": {
          "type": "array",
          "items": {
            "$ref": "#/definitions/vegaVote"
          },
          "title": "A list of 0 or more votes"
        }
      },
      "title": "Response for a list of votes for a party"
    },
    "apiLastTradeResponse": {
      "type": "object",
      "properties": {
        "trade": {
          "$ref": "#/definitions/vegaTrade",
          "title": "A trade, if found"
        }
      },
      "title": "Response for the latest trade that occurred on Vega for a given market"
    },
    "apiLiquidityProvisionsResponse": {
      "type": "object",
      "properties": {
        "liquidityProvisions": {
          "type": "array",
          "items": {
            "$ref": "#/definitions/vegaLiquidityProvision"
          }
        }
      },
      "title": "A response containing all of the Vega liquidity provision orders"
    },
    "apiMarginLevelsResponse": {
      "type": "object",
      "properties": {
        "marginLevels": {
          "type": "array",
          "items": {
            "$ref": "#/definitions/vegaMarginLevels"
          },
          "title": "A list of 0 or more margin levels"
        }
      },
      "title": "Response for margin levels for a party"
    },
    "apiMarketAccountsResponse": {
      "type": "object",
      "properties": {
        "accounts": {
          "type": "array",
          "items": {
            "$ref": "#/definitions/vegaAccount"
          },
          "title": "A list of 0 or more accounts"
        }
      },
      "title": "Response for a list of accounts for a market"
    },
    "apiMarketByIDResponse": {
      "type": "object",
      "properties": {
        "market": {
          "$ref": "#/definitions/vegaMarket",
          "title": "A market, if found"
        }
      },
      "title": "Response for a market given a market identifier"
    },
    "apiMarketDataByIDResponse": {
      "type": "object",
      "properties": {
        "marketData": {
          "$ref": "#/definitions/vegaMarketData",
          "title": "Market data, if found"
        }
      },
      "title": "Response for market data for a market"
    },
    "apiMarketDepthResponse": {
      "type": "object",
      "properties": {
        "marketID": {
          "type": "string",
          "title": "Market identifier"
        },
        "buy": {
          "type": "array",
          "items": {
            "$ref": "#/definitions/vegaPriceLevel"
          },
          "title": "Zero or more price levels for the buy side of the market depth data"
        },
        "sell": {
          "type": "array",
          "items": {
            "$ref": "#/definitions/vegaPriceLevel"
          },
          "title": "Zero or more price levels for the sell side of the market depth data"
        },
        "lastTrade": {
          "$ref": "#/definitions/vegaTrade",
          "title": "Last trade recorded on Vega at the time of retrieving the `MarketDepthResponse`"
        },
        "sequenceNumber": {
          "type": "string",
          "format": "uint64",
          "title": "Sequence number incremented after each update"
        }
      },
      "title": "Response for the market depth/order book price levels on a market"
    },
    "apiMarketsDataResponse": {
      "type": "object",
      "properties": {
        "marketsData": {
          "type": "array",
          "items": {
            "$ref": "#/definitions/vegaMarketData"
          },
          "title": "A list of 0 or more market data"
        }
      },
      "title": "Response for market data"
    },
    "apiMarketsResponse": {
      "type": "object",
      "properties": {
        "markets": {
          "type": "array",
          "items": {
            "$ref": "#/definitions/vegaMarket"
          },
          "title": "A list of 0 or more markets"
        }
      },
      "title": "Response for a list of markets on Vega"
    },
    "apiNetworkParametersResponse": {
      "type": "object",
      "properties": {
        "networkParameters": {
          "type": "array",
          "items": {
            "$ref": "#/definitions/vegaNetworkParameter"
          }
        }
      },
      "title": "A response containing all of the vega network parameters"
    },
    "apiObserveEventsResponse": {
      "type": "object",
      "properties": {
        "events": {
          "type": "array",
          "items": {
            "$ref": "#/definitions/vegaBusEvent"
          },
          "title": "One or more events"
        }
      },
      "title": "Response to a subscribed stream of events from the Vega event bus"
    },
    "apiOptionalProposalState": {
      "type": "object",
      "properties": {
        "value": {
          "$ref": "#/definitions/vegaProposalState",
          "title": "Proposal state value"
        }
      },
      "title": "Optional proposal state"
    },
    "apiOrderByMarketAndIdResponse": {
      "type": "object",
      "properties": {
        "order": {
          "$ref": "#/definitions/vegaOrder",
          "title": "An order, if found"
        }
      },
      "title": "Response for an order on a market given an order identifier"
    },
    "apiOrderByReferenceResponse": {
      "type": "object",
      "properties": {
        "order": {
          "$ref": "#/definitions/vegaOrder",
          "title": "An order, if found"
        }
      },
      "title": "Response for an order given an order reference"
    },
    "apiOrderVersionsResponse": {
      "type": "object",
      "properties": {
        "orders": {
          "type": "array",
          "items": {
            "$ref": "#/definitions/vegaOrder"
          },
          "title": "A list of 0 or more orders (list will contain the same order but with different versions, if it has been amended)"
        }
      },
      "title": "Response to a request for a list of all versions of an order"
    },
    "apiOrdersByMarketResponse": {
      "type": "object",
      "properties": {
        "orders": {
          "type": "array",
          "items": {
            "$ref": "#/definitions/vegaOrder"
          },
          "title": "A list of 0 or more orders"
        }
      },
      "title": "Response for a list of orders for a market"
    },
    "apiOrdersByPartyResponse": {
      "type": "object",
      "properties": {
        "orders": {
          "type": "array",
          "items": {
            "$ref": "#/definitions/vegaOrder"
          },
          "title": "A list of 0 or more orders"
        }
      },
      "title": "Response for a list of orders for a party"
    },
    "apiOrdersStream": {
      "type": "object",
      "properties": {
        "orders": {
          "type": "array",
          "items": {
            "$ref": "#/definitions/vegaOrder"
          },
          "title": "A list of 0 or more orders"
        }
      },
      "title": "A stream of orders"
    },
    "apiPagination": {
      "type": "object",
      "properties": {
        "skip": {
          "type": "string",
          "format": "uint64",
          "title": "Skip the number of records specified, default is 0"
        },
        "limit": {
          "type": "string",
          "format": "uint64",
          "title": "Limit the number of returned records to the value specified, default is 50"
        },
        "descending": {
          "type": "boolean",
          "format": "boolean",
          "title": "Descending reverses the order of the records returned,\ndefault is true, if false the results will be returned in ascending order"
        }
      },
      "title": "Pagination controls"
    },
    "apiPartiesResponse": {
      "type": "object",
      "properties": {
        "parties": {
          "type": "array",
          "items": {
            "$ref": "#/definitions/vegaParty"
          },
          "title": "A list of 0 or more parties"
        }
      },
      "title": "Response to a request for a list of parties"
    },
    "apiPartyAccountsResponse": {
      "type": "object",
      "properties": {
        "accounts": {
          "type": "array",
          "items": {
            "$ref": "#/definitions/vegaAccount"
          },
          "title": "A list of 0 or more accounts"
        }
      },
      "title": "Response for a list of accounts for a party"
    },
    "apiPartyByIDResponse": {
      "type": "object",
      "properties": {
        "party": {
          "$ref": "#/definitions/vegaParty",
          "title": "A party, if found"
        }
      },
      "title": "Response for a party given a party identifier"
    },
    "apiPositionsByPartyResponse": {
      "type": "object",
      "properties": {
        "positions": {
          "type": "array",
          "items": {
            "$ref": "#/definitions/vegaPosition"
          },
          "title": "A list of 0 or more positions"
        }
      },
      "title": "Response for a list of positions for a party"
    },
    "apiPrepareAmendOrderResponse": {
      "type": "object",
      "properties": {
        "blob": {
          "type": "string",
          "format": "byte",
          "description": "Blob is an encoded representation of the order amendment ready to sign using the Vega Wallet and then submit as a transaction."
        }
      },
      "title": "Response for preparing an order amendment"
    },
    "apiPrepareCancelOrderResponse": {
      "type": "object",
      "properties": {
        "blob": {
          "type": "string",
          "format": "byte",
          "title": "Blob is an encoded representation of the order cancellation ready to sign using the Vega Wallet and then submit as a transaction"
        }
      },
      "title": "Response for preparing an order cancellation"
    },
    "apiPrepareLiquidityProvisionRequest": {
      "type": "object",
      "properties": {
        "submission": {
          "$ref": "#/definitions/vegaLiquidityProvisionSubmission",
          "title": "Submission, required field"
        }
      },
      "title": "Request to prepare liquiditity provision"
    },
    "apiPrepareLiquidityProvisionResponse": {
      "type": "object",
      "properties": {
        "blob": {
          "type": "string",
          "format": "byte",
          "title": "A blob is an encoded representation of the liquidity provision message ready to sign using the Vega Wallet and then submit as a transaction"
        }
      },
      "title": "Response to a liquidity provision request"
    },
    "apiPrepareProposalRequest": {
      "type": "object",
      "properties": {
        "partyID": {
          "type": "string",
          "title": "Party identifier, required field"
        },
        "reference": {
          "type": "string",
          "title": "Unique reference"
        },
        "proposal": {
          "$ref": "#/definitions/vegaProposalTerms",
          "title": "Proposal terms, required field"
        }
      },
      "title": "Request to prepare a governance proposal"
    },
    "apiPrepareProposalResponse": {
      "type": "object",
      "properties": {
        "blob": {
          "type": "string",
          "format": "byte",
          "title": "A blob is an encoded representation of the proposal ready to sign using the Vega Wallet and then submit as a transaction"
        },
        "pendingProposal": {
          "$ref": "#/definitions/vegaProposal",
          "title": "A copy of the prepared proposal"
        }
      },
      "title": "Response to prepare a governance proposal"
    },
    "apiPrepareSubmitOrderResponse": {
      "type": "object",
      "properties": {
        "blob": {
          "type": "string",
          "format": "byte",
          "title": "Blob is an encoded representation of the order submission ready to sign using the Vega Wallet and then submit as a transaction"
        },
        "submitID": {
          "type": "string",
          "title": "Submission identifier (order reference)"
        }
      },
      "title": "Response for preparing an order submission"
    },
    "apiPrepareVoteRequest": {
      "type": "object",
      "properties": {
        "vote": {
          "$ref": "#/definitions/vegaVote",
          "title": "Vote, required field"
        }
      },
      "title": "Request to prepare a governance vote"
    },
    "apiPrepareVoteResponse": {
      "type": "object",
      "properties": {
        "blob": {
          "type": "string",
          "format": "byte",
          "title": "A blob is an encoded representation of the vote ready to sign using the Vega Wallet and then submit as a transaction"
        },
        "vote": {
          "$ref": "#/definitions/vegaVote",
          "title": "A copy of the prepared vote"
        }
      },
      "title": "Response to prepare a governance vote"
    },
    "apiPrepareWithdrawRequest": {
      "type": "object",
      "properties": {
        "withdraw": {
          "$ref": "#/definitions/vegaWithdrawSubmission",
          "title": "An asset withdrawal"
        }
      },
      "title": "Request for preparing a withdrawal"
    },
    "apiPrepareWithdrawResponse": {
      "type": "object",
      "properties": {
        "blob": {
          "type": "string",
          "format": "byte",
          "title": "Blob is an encoded representation of the withdrawal ready to sign using the Vega Wallet and then submit as a transaction"
        }
      },
      "title": "Response for preparing a withdrawal"
    },
    "apiPropagateChainEventResponse": {
      "type": "object",
      "properties": {
        "success": {
          "type": "boolean",
          "format": "boolean",
          "title": "Success will be true if the event was accepted by the node,\n**Important** - success does not mean that the event is confirmed by consensus"
        }
      },
      "title": "Response for a new event sent by the blockchain queue to be propagated on Vega"
    },
    "apiSubmitOrderRequest": {
      "type": "object",
      "properties": {
        "submission": {
          "$ref": "#/definitions/vegaOrderSubmission",
          "title": "An order submission"
        }
      },
      "title": "Request to submit a new order"
    },
    "apiSubmitTransactionRequest": {
      "type": "object",
      "properties": {
        "tx": {
          "$ref": "#/definitions/vegaSignedBundle",
          "title": "A bundle of signed payload and signature, to form a transaction that will be submitted to the Vega blockchain"
        },
        "type": {
          "$ref": "#/definitions/apiSubmitTransactionRequestType",
          "title": "Type of transaction request, for example ASYNC, meaning the transaction will be submitted and not block on a response"
        }
      },
      "title": "Request for submitting a transaction on Vega"
    },
    "apiSubmitTransactionRequestType": {
      "type": "string",
      "enum": [
        "TYPE_UNSPECIFIED",
        "TYPE_ASYNC",
        "TYPE_SYNC",
        "TYPE_COMMIT"
      ],
      "default": "TYPE_UNSPECIFIED",
      "description": "- TYPE_ASYNC: The transaction will be submitted without waiting for response\n - TYPE_SYNC: The transaction will be submitted, and blocking until the\ntendermint mempool return a response\n - TYPE_COMMIT: The transaction will submitted, and blocking until the tendermint\nnetwork will have committed it into a block",
      "title": "Blockchain transaction type"
    },
    "apiSubmitTransactionResponse": {
      "type": "object",
      "properties": {
        "success": {
          "type": "boolean",
          "format": "boolean",
          "title": "Success will be true if the transaction was accepted by the node,\n**Important** - success does not mean that the event is confirmed by consensus"
        }
      },
      "title": "Response for submitting a transaction on Vega"
    },
    "apiTradesByMarketResponse": {
      "type": "object",
      "properties": {
        "trades": {
          "type": "array",
          "items": {
            "$ref": "#/definitions/vegaTrade"
          },
          "title": "A list of 0 or more trades"
        }
      },
      "title": "Response for a list of trades on a market"
    },
    "apiTradesByOrderResponse": {
      "type": "object",
      "properties": {
        "trades": {
          "type": "array",
          "items": {
            "$ref": "#/definitions/vegaTrade"
          },
          "title": "A list of 0 or more trades"
        }
      },
      "title": "Response for a list of trades related to an order"
    },
    "apiTradesByPartyResponse": {
      "type": "object",
      "properties": {
        "trades": {
          "type": "array",
          "items": {
            "$ref": "#/definitions/vegaTrade"
          },
          "title": "A list of 0 or more trades"
        }
      },
      "title": "Response for a list of trades relating to a party"
    },
    "apiTradesStream": {
      "type": "object",
      "properties": {
        "trades": {
          "type": "array",
          "items": {
            "$ref": "#/definitions/vegaTrade"
          },
          "title": "A list of 0 or more trades"
        }
      },
      "title": "A stream of trades"
    },
    "apiVegaTimeResponse": {
      "type": "object",
      "properties": {
        "timestamp": {
          "type": "string",
          "format": "int64",
          "title": "Timestamp representation of current VegaTime as represented in\nNanoseconds since the epoch, for example `1580473859111222333` corresponds to `2020-01-31T12:30:59.111222333Z`"
        }
      },
      "title": "Response for the current consensus coordinated time on the Vega network, referred to as \"VegaTime\""
    },
    "apiWithdrawalResponse": {
      "type": "object",
      "properties": {
        "withdrawal": {
          "$ref": "#/definitions/vegaWithdrawal",
          "title": "The withdrawal matching the identifier from the request"
        }
      },
      "title": "A response for a withdrawal"
    },
    "apiWithdrawalsResponse": {
      "type": "object",
      "properties": {
        "withdrawals": {
          "type": "array",
          "items": {
            "$ref": "#/definitions/vegaWithdrawal"
          },
          "title": "The list of withdrawals for the specified party"
        }
      },
      "title": "The response for a list of withdrawals"
    },
    "protobufAny": {
      "type": "object",
      "properties": {
        "type_url": {
          "type": "string"
        },
        "value": {
          "type": "string",
          "format": "byte"
        }
      }
    },
    "runtimeStreamError": {
      "type": "object",
      "properties": {
        "grpc_code": {
          "type": "integer",
          "format": "int32"
        },
        "http_code": {
          "type": "integer",
          "format": "int32"
        },
        "message": {
          "type": "string"
        },
        "http_status": {
          "type": "string"
        },
        "details": {
          "type": "array",
          "items": {
            "$ref": "#/definitions/protobufAny"
          }
        }
      }
    },
    "vegaAccount": {
      "type": "object",
      "properties": {
        "id": {
          "type": "string",
          "title": "Unique account identifier (used internally by Vega)"
        },
        "owner": {
          "type": "string",
          "title": "The party that the account belongs to, special values include `network`, which represents the Vega network and is\nmost commonly seen during liquidation of distressed trading positions"
        },
        "balance": {
          "type": "string",
          "format": "uint64",
          "title": "Balance of the asset, the balance is an integer, for example `123456` is a correctly\nformatted price of `1.23456` assuming market configured to 5 decimal places\nand importantly balances cannot be negative"
        },
        "asset": {
          "type": "string",
          "title": "Asset identifier for the account"
        },
        "marketID": {
          "type": "string",
          "title": "Market identifier for the account, if [`AccountType`](#vega.AccountType).`ACCOUNT_TYPE_GENERAL` this will be empty"
        },
        "type": {
          "$ref": "#/definitions/vegaAccountType",
          "title": "The account type related to this account"
        }
      },
      "title": "Represents an account for an asset on Vega for a particular owner or party"
    },
    "vegaAccountType": {
      "type": "string",
      "enum": [
        "ACCOUNT_TYPE_UNSPECIFIED",
        "ACCOUNT_TYPE_INSURANCE",
        "ACCOUNT_TYPE_SETTLEMENT",
        "ACCOUNT_TYPE_MARGIN",
        "ACCOUNT_TYPE_GENERAL",
        "ACCOUNT_TYPE_FEES_INFRASTRUCTURE",
        "ACCOUNT_TYPE_FEES_LIQUIDITY",
        "ACCOUNT_TYPE_FEES_MAKER",
        "ACCOUNT_TYPE_LOCK_WITHDRAW",
        "ACCOUNT_TYPE_BOND",
        "ACCOUNT_TYPE_EXTERNAL"
      ],
      "default": "ACCOUNT_TYPE_UNSPECIFIED",
      "description": "- ACCOUNT_TYPE_UNSPECIFIED: Default value\n - ACCOUNT_TYPE_INSURANCE: Insurance pool accounts contain insurance pool funds for a market\n - ACCOUNT_TYPE_SETTLEMENT: Settlement accounts exist only during settlement or mark-to-market\n - ACCOUNT_TYPE_MARGIN: Margin accounts contain margin funds for a party and each party will\nhave multiple margin accounts, one for each market they have traded in\n\nMargin account funds will alter as margin requirements on positions change\n - ACCOUNT_TYPE_GENERAL: General accounts contains general funds for a party. A party will\nhave multiple general accounts, one for each asset they want\nto trade with\n\nGeneral accounts are where funds are initially deposited or withdrawn from,\nit is also the account where funds are taken to fulfil fees and initial margin requirements\n - ACCOUNT_TYPE_FEES_INFRASTRUCTURE: Infrastructure accounts contain fees earned by providing infrastructure on Vega\n - ACCOUNT_TYPE_FEES_LIQUIDITY: Liquidity accounts contain fees earned by providing liquidity on Vega markets\n - ACCOUNT_TYPE_FEES_MAKER: This account is created to hold fees earned by placing orders that sit on the book\nand are then matched with an incoming order to create a trade - These fees reward traders\nwho provide the best priced liquidity that actually allows trading to take place\n - ACCOUNT_TYPE_LOCK_WITHDRAW: This account is created to lock funds to be withdrawn by parties\n - ACCOUNT_TYPE_BOND: This account is created to maintain liquidity providers funds commitments\n - ACCOUNT_TYPE_EXTERNAL: External account represents an external source (deposit/withdrawal)",
      "title": "Various collateral/account types as used by Vega"
    },
    "vegaAddValidator": {
      "type": "object",
      "properties": {
        "id": {
          "$ref": "#/definitions/vegaIdentifier",
          "title": "The identifier of the validator"
        }
      },
      "title": "A message to notify when a new validator is being added to the Vega network"
    },
    "vegaAsset": {
      "type": "object",
      "properties": {
        "ID": {
          "type": "string",
          "title": "Internal identifier of the asset"
        },
        "name": {
          "type": "string",
          "title": "Name of the asset (e.g: Great British Pound)"
        },
        "symbol": {
          "type": "string",
          "title": "Symbol of the asset (e.g: GBP)"
        },
        "totalSupply": {
          "type": "string",
          "title": "Total circulating supply for the asset"
        },
        "decimals": {
          "type": "string",
          "format": "uint64",
          "title": "Number of decimals / precision handled by this asset"
        },
        "source": {
          "$ref": "#/definitions/vegaAssetSource",
          "title": "The definition of the external source for this asset"
        }
      },
      "title": "The Vega representation of an external asset"
    },
    "vegaAssetSource": {
      "type": "object",
      "properties": {
        "builtinAsset": {
          "$ref": "#/definitions/vegaBuiltinAsset",
          "title": "A built-in asset"
        },
        "erc20": {
          "$ref": "#/definitions/vegaERC20",
          "title": "An Ethereum ERC20 asset"
        }
      },
      "title": "Asset source definition"
    },
    "vegaAuctionDuration": {
      "type": "object",
      "properties": {
        "duration": {
          "type": "string",
          "format": "int64",
          "title": "Duration of the auction in seconds"
        },
        "volume": {
          "type": "string",
          "format": "uint64",
          "title": "Target uncrossing trading volume"
        }
      },
      "title": "An auction duration is used to configure 3 auction periods:\n1. `duration \u003e 0`, `volume == 0`:\n  The auction will last for at least N seconds\n2. `duration == 0`, `volume \u003e 0`:\n  The auction will end once we can close with given traded volume\n3. `duration \u003e 0`, `volume \u003e 0`:\n  The auction will take at least N seconds, but can end sooner if we can trade a certain volume"
    },
    "vegaAuctionEvent": {
      "type": "object",
      "properties": {
        "marketID": {
          "type": "string",
          "title": "Market identifier for the event"
        },
        "openingAuction": {
          "type": "boolean",
          "format": "boolean",
          "title": "True if the event indicates an auction opening and False otherwise"
        },
        "leave": {
          "type": "boolean",
          "format": "boolean",
          "title": "True if the event indicates leaving auction mode and False otherwise"
        },
        "start": {
          "type": "string",
          "format": "int64",
          "title": "Timestamp containing the start time for an auction"
        },
        "end": {
          "type": "string",
          "format": "int64",
          "title": "Timestamp containing the end time for an auction"
        },
        "trigger": {
          "$ref": "#/definitions/vegaAuctionTrigger",
          "title": "the reason this market is/was in auction"
        }
      },
      "title": "An auction event indicating a change in auction state, for example starting or ending an auction"
    },
    "vegaAuctionTrigger": {
      "type": "string",
      "enum": [
        "AUCTION_TRIGGER_UNSPECIFIED",
        "AUCTION_TRIGGER_BATCH",
        "AUCTION_TRIGGER_OPENING",
        "AUCTION_TRIGGER_PRICE",
        "AUCTION_TRIGGER_LIQUIDITY"
      ],
      "default": "AUCTION_TRIGGER_UNSPECIFIED",
      "description": "- AUCTION_TRIGGER_UNSPECIFIED: Default value for AuctionTrigger, no auction triggered\n - AUCTION_TRIGGER_BATCH: Batch auction\n - AUCTION_TRIGGER_OPENING: Opening auction\n - AUCTION_TRIGGER_PRICE: Price monitoring trigger\n - AUCTION_TRIGGER_LIQUIDITY: Liquidity monitoring trigger",
      "title": "Auction triggers indicate what condition triggered an auction (if market is in auction mode)"
    },
    "vegaBTCDeposit": {
      "type": "object",
      "properties": {
        "vegaAssetID": {
          "type": "string",
          "title": "The Vega network internal identifier of the asset"
        },
        "sourceBTCAddress": {
          "type": "string",
          "title": "The BTC wallet initiating the deposit"
        },
        "targetPartyId": {
          "type": "string",
          "title": "The Vega party identifier (pub-key) which is the target of the deposit"
        }
      },
      "title": "A Bitcoin deposit into Vega"
    },
    "vegaBTCEvent": {
      "type": "object",
      "properties": {
        "index": {
          "type": "string",
          "format": "uint64",
          "title": "The index of the transaction"
        },
        "block": {
          "type": "string",
          "format": "uint64",
          "title": "The block in which the transaction happened"
        },
        "deposit": {
          "$ref": "#/definitions/vegaBTCDeposit",
          "title": "Deposit BTC asset"
        },
        "withdrawal": {
          "$ref": "#/definitions/vegaBTCWithdrawal",
          "title": "Withdraw BTC asset"
        }
      },
      "title": "An event from the Bitcoin network"
    },
    "vegaBTCWithdrawal": {
      "type": "object",
      "properties": {
        "vegaAssetID": {
          "type": "string",
          "title": "The vega network internal identifier of the asset"
        },
        "sourcePartyId": {
          "type": "string",
          "title": "The party identifier (pub-key) initiating the withdrawal"
        },
        "targetBTCAddress": {
          "type": "string",
          "title": "Target Bitcoin wallet address"
        },
        "referenceNonce": {
          "type": "string",
          "title": "The nonce reference of the transaction"
        }
      },
      "title": "A Bitcoin withdrawal from Vega"
    },
    "vegaBitcoinAddress": {
      "type": "object",
      "properties": {
        "address": {
          "type": "string",
          "title": "A Bitcoin address"
        }
      },
      "title": "Used as a wrapper for a Bitcoin address (wallet)"
    },
    "vegaBuiltinAsset": {
      "type": "object",
      "properties": {
        "name": {
          "type": "string",
          "title": "Name of the asset (e.g: Great British Pound)"
        },
        "symbol": {
          "type": "string",
          "title": "Symbol of the asset (e.g: GBP)"
        },
        "totalSupply": {
          "type": "string",
          "title": "Total circulating supply for the asset"
        },
        "decimals": {
          "type": "string",
          "format": "uint64",
          "title": "Number of decimal / precision handled by this asset"
        },
        "maxFaucetAmountMint": {
          "type": "string",
          "title": "Maximum amount that can be requested by a party through the built-in asset faucet at a time"
        }
      },
      "title": "A Vega internal asset"
    },
    "vegaBuiltinAssetDeposit": {
      "type": "object",
      "properties": {
        "vegaAssetID": {
          "type": "string",
          "title": "A Vega network internal asset identifier"
        },
        "partyID": {
          "type": "string",
          "title": "A Vega party identifier (pub-key)"
        },
        "amount": {
          "type": "string",
          "format": "uint64",
          "title": "The amount to be deposited"
        }
      },
      "title": "A deposit for a Vega built-in asset"
    },
    "vegaBuiltinAssetEvent": {
      "type": "object",
      "properties": {
        "deposit": {
          "$ref": "#/definitions/vegaBuiltinAssetDeposit",
          "title": "Built-in asset deposit"
        },
        "withdrawal": {
          "$ref": "#/definitions/vegaBuiltinAssetWithdrawal",
          "title": "Built-in asset withdrawal"
        }
      },
      "title": "An event related to a Vega built-in asset"
    },
    "vegaBuiltinAssetWithdrawal": {
      "type": "object",
      "properties": {
        "vegaAssetID": {
          "type": "string",
          "title": "A Vega network internal asset identifier"
        },
        "partyID": {
          "type": "string",
          "title": "A Vega network party identifier (pub-key)"
        },
        "amount": {
          "type": "string",
          "format": "uint64",
          "title": "The amount to be withdrawn"
        }
      },
      "title": "A withdrawal for a Vega built-in asset"
    },
    "vegaBusEvent": {
      "type": "object",
      "properties": {
        "ID": {
          "type": "string",
          "title": "A unique event identifier for the message"
        },
        "block": {
          "type": "string",
          "title": "The batch (or block) of transactions that the events relate to"
        },
        "type": {
          "$ref": "#/definitions/vegaBusEventType",
          "title": "The type of bus event (one of the list below)"
        },
        "timeUpdate": {
          "$ref": "#/definitions/vegaTimeUpdate",
          "title": "Time update events - See [TimeUpdate](#vega.TimeUpdate)"
        },
        "transferResponses": {
          "$ref": "#/definitions/vegaTransferResponses",
          "title": "Transfer responses update events - See [TransferResponses](#vega.TransferResponses)"
        },
        "positionResolution": {
          "$ref": "#/definitions/vegaPositionResolution",
          "title": "Position resolution events - See [PositionResolution](#vega.PositionResolution)"
        },
        "order": {
          "$ref": "#/definitions/vegaOrder",
          "title": "Order events"
        },
        "account": {
          "$ref": "#/definitions/vegaAccount",
          "title": "Account events"
        },
        "party": {
          "$ref": "#/definitions/vegaParty",
          "title": "Party events"
        },
        "trade": {
          "$ref": "#/definitions/vegaTrade",
          "title": "Trade events"
        },
        "marginLevels": {
          "$ref": "#/definitions/vegaMarginLevels",
          "title": "Margin level update events"
        },
        "proposal": {
          "$ref": "#/definitions/vegaProposal",
          "title": "Proposal events (for governance)"
        },
        "vote": {
          "$ref": "#/definitions/vegaVote",
          "title": "Vote events (for governance)"
        },
        "marketData": {
          "$ref": "#/definitions/vegaMarketData",
          "title": "Market data events"
        },
        "nodeSignature": {
          "$ref": "#/definitions/vegaNodeSignature",
          "title": "Node signature events"
        },
        "lossSocialization": {
          "$ref": "#/definitions/vegaLossSocialization",
          "title": "Loss socialization events - See [LossSocialization](#vega.LossSocialization)"
        },
        "settlePosition": {
          "$ref": "#/definitions/vegaSettlePosition",
          "title": "Position settlement events - See [SettlePosition](#vega.SettlePosition)"
        },
        "settleDistressed": {
          "$ref": "#/definitions/vegaSettleDistressed",
          "title": "Position distressed events - See [SettleDistressed](#vega.SettleDistressed)"
        },
        "marketCreated": {
          "$ref": "#/definitions/vegaMarket",
          "title": "Market created events"
        },
        "asset": {
          "$ref": "#/definitions/vegaAsset",
          "title": "Asset events"
        },
        "marketTick": {
          "$ref": "#/definitions/vegaMarketTick",
          "title": "Market tick events - See [MarketTick](#vega.MarketTick)"
        },
        "withdrawal": {
          "$ref": "#/definitions/vegaWithdrawal",
          "title": "Withdrawal events"
        },
        "deposit": {
          "$ref": "#/definitions/vegaDeposit",
          "title": "Deposit events"
        },
        "auction": {
          "$ref": "#/definitions/vegaAuctionEvent",
          "title": "Auction events - See [AuctionEvent](#vega.AuctionEvent)"
        },
        "riskFactor": {
          "$ref": "#/definitions/vegaRiskFactor",
          "title": "Risk factor events"
        },
        "networkParameter": {
          "$ref": "#/definitions/vegaNetworkParameter",
          "title": "Network parameter events"
        },
        "liquidityProvision": {
          "$ref": "#/definitions/vegaLiquidityProvision",
          "title": "LiquidityProvision  events"
        },
        "marketUpdated": {
          "$ref": "#/definitions/vegaMarket",
          "title": "Market created events"
        },
        "market": {
          "$ref": "#/definitions/vegaMarketEvent",
          "title": "Market tick events - See [MarketEvent](#vega.MarketEvent)"
        },
        "txErrEvent": {
          "$ref": "#/definitions/vegaTxErrorEvent",
          "title": "Transaction error events, not included in the ALL event type"
        }
      },
      "title": "A bus event is a container for event bus events emitted by Vega"
    },
    "vegaBusEventType": {
      "type": "string",
      "enum": [
        "BUS_EVENT_TYPE_UNSPECIFIED",
        "BUS_EVENT_TYPE_ALL",
        "BUS_EVENT_TYPE_TIME_UPDATE",
        "BUS_EVENT_TYPE_TRANSFER_RESPONSES",
        "BUS_EVENT_TYPE_POSITION_RESOLUTION",
        "BUS_EVENT_TYPE_ORDER",
        "BUS_EVENT_TYPE_ACCOUNT",
        "BUS_EVENT_TYPE_PARTY",
        "BUS_EVENT_TYPE_TRADE",
        "BUS_EVENT_TYPE_MARGIN_LEVELS",
        "BUS_EVENT_TYPE_PROPOSAL",
        "BUS_EVENT_TYPE_VOTE",
        "BUS_EVENT_TYPE_MARKET_DATA",
        "BUS_EVENT_TYPE_NODE_SIGNATURE",
        "BUS_EVENT_TYPE_LOSS_SOCIALIZATION",
        "BUS_EVENT_TYPE_SETTLE_POSITION",
        "BUS_EVENT_TYPE_SETTLE_DISTRESSED",
        "BUS_EVENT_TYPE_MARKET_CREATED",
        "BUS_EVENT_TYPE_ASSET",
        "BUS_EVENT_TYPE_MARKET_TICK",
        "BUS_EVENT_TYPE_WITHDRAWAL",
        "BUS_EVENT_TYPE_DEPOSIT",
        "BUS_EVENT_TYPE_AUCTION",
        "BUS_EVENT_TYPE_RISK_FACTOR",
        "BUS_EVENT_TYPE_NETWORK_PARAMETER",
        "BUS_EVENT_TYPE_LIQUIDITY_PROVISION",
        "BUS_EVENT_TYPE_MARKET_UPDATED",
        "BUS_EVENT_TYPE_MARKET",
        "BUS_EVENT_TYPE_TX_ERROR"
      ],
      "default": "BUS_EVENT_TYPE_UNSPECIFIED",
      "description": "- BUS_EVENT_TYPE_UNSPECIFIED: Default value, always invalid\n - BUS_EVENT_TYPE_ALL: Events of ALL event types, used when filtering stream from event bus\n - BUS_EVENT_TYPE_TIME_UPDATE: Event for blockchain time updates\n - BUS_EVENT_TYPE_TRANSFER_RESPONSES: Event for when a transfer happens internally, contains the transfer information\n - BUS_EVENT_TYPE_POSITION_RESOLUTION: Event indicating position resolution has occurred\n - BUS_EVENT_TYPE_ORDER: Event for order updates, both new and existing orders\n - BUS_EVENT_TYPE_ACCOUNT: Event for account updates\n - BUS_EVENT_TYPE_PARTY: Event for party updates\n - BUS_EVENT_TYPE_TRADE: Event indicating a new trade has occurred\n - BUS_EVENT_TYPE_MARGIN_LEVELS: Event indicating margin levels have changed for a party\n - BUS_EVENT_TYPE_PROPOSAL: Event for proposal updates (for governance)\n - BUS_EVENT_TYPE_VOTE: Event indicating a new vote has occurred (for governance)\n - BUS_EVENT_TYPE_MARKET_DATA: Event for market data updates\n - BUS_EVENT_TYPE_NODE_SIGNATURE: Event for a new signature for a Vega node\n - BUS_EVENT_TYPE_LOSS_SOCIALIZATION: Event indicating loss socialisation occurred for a party\n - BUS_EVENT_TYPE_SETTLE_POSITION: Event for when a position is being settled\n - BUS_EVENT_TYPE_SETTLE_DISTRESSED: Event for when a position is distressed\n - BUS_EVENT_TYPE_MARKET_CREATED: Event indicating a new market was created\n - BUS_EVENT_TYPE_ASSET: Event for when an asset is added to Vega\n - BUS_EVENT_TYPE_MARKET_TICK: Event indicating a market tick event\n - BUS_EVENT_TYPE_WITHDRAWAL: Event for when a withdrawal occurs\n - BUS_EVENT_TYPE_DEPOSIT: Event for when a deposit occurs\n - BUS_EVENT_TYPE_AUCTION: Event indicating a change in auction state, for example starting or ending an auction\n - BUS_EVENT_TYPE_RISK_FACTOR: Event indicating a risk factor has been updated\n - BUS_EVENT_TYPE_NETWORK_PARAMETER: Event indicating a network parameter has been added or updated\n - BUS_EVENT_TYPE_LIQUIDITY_PROVISION: Event indicating a liquidity provision has been created or updated\n - BUS_EVENT_TYPE_MARKET_UPDATED: Event indicating a new market was created\n - BUS_EVENT_TYPE_MARKET: Event indicating a market related event, for example when a market opens\n - BUS_EVENT_TYPE_TX_ERROR: Event used to report failed transactions back to a user, this is excluded from the ALL type",
      "title": "An (event) bus event type is used to specify a type of event\nIt has 2 styles of event:\nSingle values (e.g. BUS_EVENT_TYPE_ORDER) where they represent one data item\nGroup values (e.g. BUS_EVENT_TYPE_AUCTION) where they represent a group of data items"
    },
    "vegaCandle": {
      "type": "object",
      "properties": {
        "timestamp": {
          "type": "string",
          "format": "int64",
          "title": "Timestamp for the point in time when the candle was initially created/opened, in nanoseconds since the epoch\n- See [`VegaTimeResponse`](#api.VegaTimeResponse).`timestamp`"
        },
        "datetime": {
          "type": "string",
          "title": "An ISO-8601 datetime with nanosecond precision for when the candle was last updated"
        },
        "high": {
          "type": "string",
          "format": "uint64",
          "title": "Highest price for trading during the candle interval"
        },
        "low": {
          "type": "string",
          "format": "uint64",
          "title": "Lowest price for trading during the candle interval"
        },
        "open": {
          "type": "string",
          "format": "uint64",
          "title": "Open trade price"
        },
        "close": {
          "type": "string",
          "format": "uint64",
          "title": "Closing trade price"
        },
        "volume": {
          "type": "string",
          "format": "uint64",
          "title": "Total trading volume during the candle interval"
        },
        "interval": {
          "$ref": "#/definitions/vegaInterval",
          "title": "Time interval for the candle - See [`Interval`](#vega.Interval)"
        }
      },
      "title": "Represents the high, low, open, and closing prices for an interval of trading,\nreferred to commonly as a candlestick or candle"
    },
    "vegaChainEvent": {
      "type": "object",
      "properties": {
        "txID": {
          "type": "string",
          "title": "The identifier of the transaction in which the events happened, usually a hash"
        },
        "nonce": {
          "type": "string",
          "format": "uint64",
          "title": "Arbitrary one-time integer used to prevent replay attacks"
        },
        "builtin": {
          "$ref": "#/definitions/vegaBuiltinAssetEvent",
          "title": "Built-in asset event"
        },
        "erc20": {
          "$ref": "#/definitions/vegaERC20Event",
          "title": "Ethereum ERC20 event"
        },
        "btc": {
          "$ref": "#/definitions/vegaBTCEvent",
          "title": "Bitcoin BTC event"
        },
        "validator": {
          "$ref": "#/definitions/vegaValidatorEvent",
          "title": "Validator event"
        }
      },
      "title": "An event forwarded to the Vega network to provide information on events happening on other networks"
    },
    "vegaChainStatus": {
      "type": "string",
      "enum": [
        "CHAIN_STATUS_UNSPECIFIED",
        "CHAIN_STATUS_DISCONNECTED",
        "CHAIN_STATUS_REPLAYING",
        "CHAIN_STATUS_CONNECTED"
      ],
      "default": "CHAIN_STATUS_UNSPECIFIED",
      "description": "- CHAIN_STATUS_UNSPECIFIED: Default value, always invalid\n - CHAIN_STATUS_DISCONNECTED: Blockchain is disconnected\n - CHAIN_STATUS_REPLAYING: Blockchain is replaying historic transactions\n - CHAIN_STATUS_CONNECTED: Blockchain is connected and receiving transactions",
      "title": "The Vega blockchain status as reported by the node the caller is connected to"
    },
    "vegaContinuousTrading": {
      "type": "object",
      "properties": {
        "tickSize": {
          "type": "string",
          "title": "Tick size"
        }
      },
      "title": "Continuous trading"
    },
    "vegaDeposit": {
      "type": "object",
      "properties": {
        "id": {
          "type": "string",
          "title": "Unique identifier for the deposit"
        },
        "status": {
          "$ref": "#/definitions/vegaDepositStatus",
          "title": "Status of the deposit"
        },
        "partyID": {
          "type": "string",
          "title": "Party identifier of the user initiating the deposit"
        },
        "asset": {
          "type": "string",
          "title": "The Vega asset targeted by this deposit"
        },
        "amount": {
          "type": "string",
          "title": "The amount to be deposited"
        },
        "txHash": {
          "type": "string",
          "title": "The hash of the transaction from the foreign chain"
        },
        "creditedTimestamp": {
          "type": "string",
          "format": "int64",
          "title": "Timestamp for when the Vega account was updated with the deposit"
        },
        "createdTimestamp": {
          "type": "string",
          "format": "int64",
          "title": "Timestamp for when the deposit was created on the Vega network"
        }
      },
      "title": "A deposit on to the Vega network"
    },
    "vegaDepositStatus": {
      "type": "string",
      "enum": [
        "DEPOSIT_STATUS_UNSPECIFIED",
        "DEPOSIT_STATUS_OPEN",
        "DEPOSIT_STATUS_CANCELLED",
        "DEPOSIT_STATUS_FINALIZED"
      ],
      "default": "DEPOSIT_STATUS_UNSPECIFIED",
      "description": "- DEPOSIT_STATUS_UNSPECIFIED: Default value, always invalid\n - DEPOSIT_STATUS_OPEN: The deposit is being processed by the network\n - DEPOSIT_STATUS_CANCELLED: The deposit has been cancelled by the network\n - DEPOSIT_STATUS_FINALIZED: The deposit has been finalised and accounts have been updated",
      "title": "The status of the deposit"
    },
    "vegaDiscreteTrading": {
      "type": "object",
      "properties": {
        "durationNs": {
          "type": "string",
          "format": "int64",
          "title": "Duration in nanoseconds, maximum 1 month (2592000000000000 ns)"
        },
        "tickSize": {
          "type": "string",
          "title": "Tick size"
        }
      },
      "title": "Discrete trading"
    },
    "vegaERC20": {
      "type": "object",
      "properties": {
        "contractAddress": {
          "type": "string",
          "title": "The address of the contract for the token, on the ethereum network"
        }
      },
      "title": "An ERC20 token based asset, living on the ethereum network"
    },
    "vegaERC20AssetDelist": {
      "type": "object",
      "properties": {
        "vegaAssetID": {
          "type": "string",
          "title": "The Vega network internal identifier of the asset"
        }
      },
      "title": "An asset deny-listing for an ERC20 token"
    },
    "vegaERC20AssetList": {
      "type": "object",
      "properties": {
        "vegaAssetID": {
          "type": "string",
          "title": "The Vega network internal identifier of the asset"
        }
      },
      "title": "An asset allow-listing for an ERC20 token"
    },
    "vegaERC20Deposit": {
      "type": "object",
      "properties": {
        "vegaAssetID": {
          "type": "string",
          "title": "The vega network internal identifier of the asset"
        },
        "sourceEthereumAddress": {
          "type": "string",
          "title": "The Ethereum wallet that initiated the deposit"
        },
        "targetPartyID": {
          "type": "string",
          "title": "The Vega party identifier (pub-key) which is the target of the deposit"
        },
        "amount": {
          "type": "string",
          "title": "The amount to be deposited"
        }
      },
      "title": "An asset deposit for an ERC20 token"
    },
    "vegaERC20Event": {
      "type": "object",
      "properties": {
        "index": {
          "type": "string",
          "format": "uint64",
          "title": "Index of the transaction"
        },
        "block": {
          "type": "string",
          "format": "uint64",
          "title": "The block in which the transaction was added"
        },
        "assetList": {
          "$ref": "#/definitions/vegaERC20AssetList",
          "title": "List an ERC20 asset"
        },
        "assetDelist": {
          "$ref": "#/definitions/vegaERC20AssetDelist",
          "title": "De-list an ERC20 asset"
        },
        "deposit": {
          "$ref": "#/definitions/vegaERC20Deposit",
          "title": "Deposit ERC20 asset"
        },
        "withdrawal": {
          "$ref": "#/definitions/vegaERC20Withdrawal",
          "title": "Withdraw ERC20 asset"
        }
      },
      "title": "An event related to an ERC20 token"
    },
    "vegaERC20Withdrawal": {
      "type": "object",
      "properties": {
        "vegaAssetID": {
          "type": "string",
          "title": "The Vega network internal identifier of the asset"
        },
        "targetEthereumAddress": {
          "type": "string",
          "title": "The target Ethereum wallet address"
        },
        "referenceNonce": {
          "type": "string",
          "title": "The reference nonce used for the transaction"
        }
      },
      "title": "An asset withdrawal for an ERC20 token"
    },
    "vegaErc20WithdrawExt": {
      "type": "object",
      "properties": {
        "receiverAddress": {
          "type": "string",
          "title": "The address into which the bridge will release the funds"
        }
      },
      "title": "An extension of data required for the withdraw submissions"
    },
    "vegaEthereumAddress": {
      "type": "object",
      "properties": {
        "address": {
          "type": "string",
          "title": "An Ethereum address"
        }
      },
      "title": "Used as a wrapper for an Ethereum address (wallet/contract)"
    },
    "vegaEthereumEvent": {
      "type": "object",
      "properties": {
        "contractID": {
          "type": "string",
          "title": "Ethereum contract identifier"
        },
        "event": {
          "type": "string",
          "title": "Event"
        },
        "value": {
          "type": "string",
          "format": "uint64",
          "title": "Value"
        }
      },
      "title": "Ethereum event (for oracles)"
    },
    "vegaFee": {
      "type": "object",
      "properties": {
        "makerFee": {
          "type": "string",
          "format": "uint64",
          "title": "Fee amount paid to the non-aggressive party of the trade"
        },
        "infrastructureFee": {
          "type": "string",
          "format": "uint64",
          "title": "Fee amount paid for maintaining the Vega infrastructure"
        },
        "liquidityFee": {
          "type": "string",
          "format": "uint64",
          "title": "Fee amount paid to market makers"
        }
      },
      "title": "Represents any fees paid by a party, resulting from a trade"
    },
    "vegaFeeFactors": {
      "type": "object",
      "properties": {
        "makerFee": {
          "type": "string",
          "title": "Maker fee"
        },
        "infrastructureFee": {
          "type": "string",
          "title": "Infrastructure fee"
        },
        "liquidityFee": {
          "type": "string",
          "title": "Liquidity fee"
        }
      },
      "title": "Fee factors definition"
    },
    "vegaFees": {
      "type": "object",
      "properties": {
        "factors": {
          "$ref": "#/definitions/vegaFeeFactors",
          "title": "Fee factors"
        }
      },
      "title": "Fees definition"
    },
    "vegaFuture": {
      "type": "object",
      "properties": {
        "maturity": {
          "type": "string",
          "title": "The maturity for the future"
        },
        "settlementAsset": {
          "type": "string",
          "title": "The asset for the future"
        },
        "quoteName": {
          "type": "string",
          "title": "Quote name of the instrument"
        },
        "ethereumEvent": {
          "$ref": "#/definitions/vegaEthereumEvent",
          "title": "Ethereum events"
        }
      },
      "title": "Future product definition"
    },
    "vegaFutureProduct": {
      "type": "object",
      "properties": {
        "maturity": {
          "type": "string",
          "title": "Future product maturity (ISO8601/RFC3339 timestamp)"
        },
        "settlementAsset": {
          "type": "string",
          "title": "Product settlement asset identifier"
        },
        "quoteName": {
          "type": "string",
          "title": "Product quote name"
        }
      },
      "title": "Future product configuration"
    },
    "vegaGovernanceData": {
      "type": "object",
      "properties": {
        "proposal": {
          "$ref": "#/definitions/vegaProposal",
          "title": "The governance proposal"
        },
        "yes": {
          "type": "array",
          "items": {
            "$ref": "#/definitions/vegaVote"
          },
          "title": "All \"yes\" votes in favour of the proposal above"
        },
        "no": {
          "type": "array",
          "items": {
            "$ref": "#/definitions/vegaVote"
          },
          "title": "All \"no\" votes against the proposal above"
        },
        "yesParty": {
          "type": "object",
          "additionalProperties": {
            "$ref": "#/definitions/vegaVote"
          },
          "title": "All latest YES votes by party (guaranteed to be unique),\nwhere key (string) is the party ID (public key) and\nvalue (Vote) is the vote cast by the given party"
        },
        "noParty": {
          "type": "object",
          "additionalProperties": {
            "$ref": "#/definitions/vegaVote"
          },
          "title": "All latest NO votes by party (guaranteed to be unique),\nwhere key (string) is the party ID (public key) and\nvalue (Vote) is the vote cast by the given party"
        }
      },
      "title": "Governance data"
    },
    "vegaIdentifier": {
      "type": "object",
      "properties": {
        "ethereumAddress": {
          "$ref": "#/definitions/vegaEthereumAddress",
          "title": "Ethereum network"
        },
        "bitcoinAddress": {
          "$ref": "#/definitions/vegaBitcoinAddress",
          "title": "Bitcoin network"
        }
      },
      "title": "Used as a wrapper type on any possible network address supported by Vega"
    },
    "vegaInstrument": {
      "type": "object",
      "properties": {
        "id": {
          "type": "string",
          "title": "Instrument identifier"
        },
        "code": {
          "type": "string",
          "title": "Code for the instrument"
        },
        "name": {
          "type": "string",
          "title": "Name of the instrument"
        },
        "metadata": {
          "$ref": "#/definitions/vegaInstrumentMetadata",
          "title": "A collection of instrument meta-data"
        },
        "initialMarkPrice": {
          "type": "string",
          "format": "uint64",
          "title": "An initial mark price for the instrument"
        },
        "future": {
          "$ref": "#/definitions/vegaFuture",
          "title": "Future"
        }
      },
      "title": "Instrument definition"
    },
    "vegaInstrumentConfiguration": {
      "type": "object",
      "properties": {
        "name": {
          "type": "string",
          "title": "Instrument name"
        },
        "code": {
          "type": "string",
          "title": "Instrument code"
        },
        "future": {
          "$ref": "#/definitions/vegaFutureProduct",
          "title": "Future"
        }
      },
      "title": "Instrument configuration"
    },
    "vegaInstrumentMetadata": {
      "type": "object",
      "properties": {
        "tags": {
          "type": "array",
          "items": {
            "type": "string"
          },
          "title": "A list of 0 or more tags"
        }
      },
      "title": "Instrument metadata definition"
    },
    "vegaInterval": {
      "type": "string",
      "enum": [
        "INTERVAL_UNSPECIFIED",
        "INTERVAL_I1M",
        "INTERVAL_I5M",
        "INTERVAL_I15M",
        "INTERVAL_I1H",
        "INTERVAL_I6H",
        "INTERVAL_I1D"
      ],
      "default": "INTERVAL_UNSPECIFIED",
      "description": "- INTERVAL_UNSPECIFIED: Default value, always invalid\n - INTERVAL_I1M: 1 minute.\n - INTERVAL_I5M: 5 minutes.\n - INTERVAL_I15M: 15 minutes.\n - INTERVAL_I1H: 1 hour.\n - INTERVAL_I6H: 6 hours.\n - INTERVAL_I1D: 1 day.",
      "title": "Represents a set of time intervals that are used when querying for candle-stick data"
    },
    "vegaLedgerEntry": {
      "type": "object",
      "properties": {
        "fromAccount": {
          "type": "string",
          "title": "One or more accounts to transfer from"
        },
        "toAccount": {
          "type": "string",
          "title": "One or more accounts to transfer to"
        },
        "amount": {
          "type": "string",
          "format": "uint64",
          "title": "An amount to transfer"
        },
        "reference": {
          "type": "string",
          "title": "A reference for auditing purposes"
        },
        "type": {
          "type": "string",
          "title": "Type of ledger entry"
        },
        "timestamp": {
          "type": "string",
          "format": "int64",
          "title": "Timestamp for the time the ledger entry was created, in nanoseconds since the epoch\n- See [`VegaTimeResponse`](#api.VegaTimeResponse).`timestamp`"
        }
      },
      "title": "Represents a ledger entry on Vega"
    },
    "vegaLiquidityOrder": {
      "type": "object",
      "properties": {
        "reference": {
          "$ref": "#/definitions/vegaPeggedReference",
          "title": "The pegged reference point for the order"
        },
        "proportion": {
          "type": "integer",
          "format": "int64",
          "title": "The relative proportion of the commitment to be allocated at a price level"
        },
        "offset": {
          "type": "string",
          "format": "int64",
          "title": "The offset/amount of units away for the order"
        }
      },
      "title": "Represents a liquidity order"
    },
    "vegaLiquidityOrderReference": {
      "type": "object",
      "properties": {
        "orderID": {
          "type": "string",
          "title": "Unique identifier of the pegged order generated by the core to fulfil this liquidity order"
        },
        "liquidityOrder": {
          "$ref": "#/definitions/vegaLiquidityOrder",
          "title": "The liquidity order from the original submission"
        }
      },
      "title": "A pair of a liquidity order and the id of the generated order by the core"
    },
    "vegaLiquidityProviderFeeShare": {
      "type": "object",
      "properties": {
        "party": {
          "type": "string",
          "title": "The liquidity provider party id"
        },
        "EquityLikeShare": {
          "type": "string",
          "title": "The share own by this liquidity provider (float)"
        },
        "averageEntryValuation": {
          "type": "string",
          "title": "The average entry valuation of the liquidity provider for the market"
        }
      },
      "title": "The equity like share of liquidity fee for each liquidity provider"
    },
    "vegaLiquidityProvision": {
      "type": "object",
      "properties": {
        "id": {
          "type": "string",
          "title": "Unique identifier"
        },
        "partyID": {
          "type": "string",
          "title": "Unique party identifier for the creator of the provision"
        },
        "createdAt": {
          "type": "string",
          "format": "int64",
          "title": "Timestamp for when the order was created at, in nanoseconds since the epoch\n- See [`VegaTimeResponse`](#api.VegaTimeResponse).`timestamp`"
        },
        "updatedAt": {
          "type": "string",
          "format": "int64",
          "title": "Timestamp for when the order was updated at, in nanoseconds since the epoch\n- See [`VegaTimeResponse`](#api.VegaTimeResponse).`timestamp`"
        },
        "marketID": {
          "type": "string",
          "title": "Market identifier for the order, required field"
        },
        "commitmentAmount": {
          "type": "string",
          "format": "uint64",
          "title": "Specified as a unitless number that represents the amount of settlement asset of the market"
        },
        "fee": {
          "type": "string",
          "title": "Nominated liquidity fee factor, which is an input to the calculation of taker fees on the market, as per seeting fees and rewarding liquidity providers"
        },
        "sells": {
          "type": "array",
          "items": {
            "$ref": "#/definitions/vegaLiquidityOrderReference"
          },
          "title": "A set of liquidity sell orders to meet the liquidity provision obligation"
        },
        "buys": {
          "type": "array",
          "items": {
            "$ref": "#/definitions/vegaLiquidityOrderReference"
          },
          "title": "A set of liquidity buy orders to meet the liquidity provision obligation"
        },
        "version": {
          "type": "string",
          "title": "Version of this liquidity provision order"
        },
        "status": {
          "$ref": "#/definitions/vegaLiquidityProvisionStatus",
          "title": "Status of this liquidity provision order"
        }
      },
      "title": "An Liquidity provider commitment"
    },
    "vegaLiquidityProvisionStatus": {
      "type": "string",
      "enum": [
        "LIQUIDITY_PROVISION_STATUS_UNSPECIFIED",
        "LIQUIDITY_PROVISION_STATUS_ACTIVE",
        "LIQUIDITY_PROVISION_STATUS_STOPPED",
        "LIQUIDITY_PROVISION_STATUS_CANCELLED",
        "LIQUIDITY_PROVISION_STATUS_REJECTED",
        "LIQUIDITY_PROVISION_STATUS_UNDEPLOYED"
      ],
      "default": "LIQUIDITY_PROVISION_STATUS_UNSPECIFIED",
<<<<<<< HEAD
      "description": "- LIQUIDITY_PROVISION_STATUS_UNSPECIFIED: The default value\n - LIQUIDITY_PROVISION_STATUS_ACTIVE: The liquidity provision is active\n - LIQUIDITY_PROVISION_STATUS_STOPPED: The liquidity provision was stopped by the network\n - LIQUIDITY_PROVISION_STATUS_CANCELLED: The liquidity provision was cancelled by the MM.\n - LIQUIDITY_PROVISION_STATUS_REJECTED: The liquidity provision was invalid and got rejected.\n - LIQUIDITY_PROVISION_STATUS_UNDEPLOYED: The liquidity provision is valid and accepted by network, but oreders aren't deployed",
      "title": "the status of a liquidity provision order"
=======
      "description": "- LIQUIDITY_PROVISION_STATUS_UNSPECIFIED: The default value\n - LIQUIDITY_PROVISION_STATUS_ACTIVE: The liquidity provision is active\n - LIQUIDITY_PROVISION_STATUS_STOPPED: The liquidity provision was stopped by the network\n - LIQUIDITY_PROVISION_STATUS_CANCELLED: The liquidity provision was cancelled by the liquidity provider\n - LIQUIDITY_PROVISION_STATUS_REJECTED: The liquidity provision was invalid and got rejected",
      "title": "Status of a liquidity provision order"
>>>>>>> 9d2655e0
    },
    "vegaLiquidityProvisionSubmission": {
      "type": "object",
      "properties": {
        "marketID": {
          "type": "string",
          "title": "Market identifier for the order, required field"
        },
        "commitmentAmount": {
          "type": "string",
          "format": "uint64",
          "title": "Specified as a unitless number that represents the amount of settlement asset of the market"
        },
        "fee": {
          "type": "string",
          "title": "Nominated liquidity fee factor, which is an input to the calculation of taker fees on the market, as per seeting fees and rewarding liquidity providers"
        },
        "Sells": {
          "type": "array",
          "items": {
            "$ref": "#/definitions/vegaLiquidityOrder"
          },
          "title": "A set of liquidity sell orders to meet the liquidity provision obligation"
        },
        "Buys": {
          "type": "array",
          "items": {
            "$ref": "#/definitions/vegaLiquidityOrder"
          },
          "title": "A set of liquidity buy orders to meet the liquidity provision obligation"
        }
      }
    },
    "vegaLogNormalModelParams": {
      "type": "object",
      "properties": {
        "mu": {
          "type": "number",
          "format": "double",
          "title": "Mu param"
        },
        "r": {
          "type": "number",
          "format": "double",
          "title": "R param"
        },
        "sigma": {
          "type": "number",
          "format": "double",
          "title": "Sigma param"
        }
      },
      "title": "Risk model parameters for log normal"
    },
    "vegaLogNormalRiskModel": {
      "type": "object",
      "properties": {
        "riskAversionParameter": {
          "type": "number",
          "format": "double",
          "title": "Risk Aversion Parameter"
        },
        "tau": {
          "type": "number",
          "format": "double",
          "title": "Tau"
        },
        "params": {
          "$ref": "#/definitions/vegaLogNormalModelParams",
          "title": "Risk model parameters for log normal"
        }
      },
      "title": "Risk model for log normal"
    },
    "vegaLossSocialization": {
      "type": "object",
      "properties": {
        "marketID": {
          "type": "string",
          "title": "Market identifier for the event"
        },
        "partyID": {
          "type": "string",
          "title": "Party identifier (public key) for the event"
        },
        "amount": {
          "type": "string",
          "format": "int64",
          "title": "Amount distributed"
        }
      },
      "title": "A loss socialization event contains details on the amount of wins unable to be distributed"
    },
    "vegaMarginCalculator": {
      "type": "object",
      "properties": {
        "scalingFactors": {
          "$ref": "#/definitions/vegaScalingFactors",
          "title": "Scaling factors for margin calculation"
        }
      },
      "title": "Margin Calculator definition"
    },
    "vegaMarginLevels": {
      "type": "object",
      "properties": {
        "maintenanceMargin": {
          "type": "string",
          "format": "uint64",
          "title": "Maintenance margin value"
        },
        "searchLevel": {
          "type": "string",
          "format": "uint64",
          "title": "Search level value"
        },
        "initialMargin": {
          "type": "string",
          "format": "uint64",
          "title": "Initial margin value"
        },
        "collateralReleaseLevel": {
          "type": "string",
          "format": "uint64",
          "title": "Collateral release level value"
        },
        "partyID": {
          "type": "string",
          "title": "Party identifier"
        },
        "marketID": {
          "type": "string",
          "title": "Market identifier"
        },
        "asset": {
          "type": "string",
          "title": "Asset identifier"
        },
        "timestamp": {
          "type": "string",
          "format": "int64",
          "title": "Timestamp for the time the ledger entry was created, in nanoseconds since the epoch\n- See [`VegaTimeResponse`](#api.VegaTimeResponse).`timestamp`"
        }
      },
      "title": "Represents the margin levels for a party on a market at a given time"
    },
    "vegaMarket": {
      "type": "object",
      "properties": {
        "id": {
          "type": "string",
          "title": "Unique identifier"
        },
        "tradableInstrument": {
          "$ref": "#/definitions/vegaTradableInstrument",
          "title": "Tradable instrument configuration"
        },
        "decimalPlaces": {
          "type": "string",
          "format": "uint64",
          "title": "Number of decimal places that a price must be shifted by in order to get a\ncorrect price denominated in the currency of the market, for example:\n`realPrice = price / 10^decimalPlaces`"
        },
        "fees": {
          "$ref": "#/definitions/vegaFees",
          "title": "Fees configuration"
        },
        "openingAuction": {
          "$ref": "#/definitions/vegaAuctionDuration",
          "title": "Auction duration specifies how long the opening auction will run (minimum\nduration and optionally a minimum traded volume)"
        },
        "continuous": {
          "$ref": "#/definitions/vegaContinuousTrading",
          "title": "Continuous"
        },
        "discrete": {
          "$ref": "#/definitions/vegaDiscreteTrading",
          "title": "Discrete"
        },
        "priceMonitoringSettings": {
          "$ref": "#/definitions/vegaPriceMonitoringSettings",
          "title": "PriceMonitoringSettings for the market"
        },
        "targetStakeParameters": {
          "$ref": "#/definitions/vegaTargetStakeParameters",
          "title": "TargetStakeParameters for the market"
        },
        "tradingMode": {
          "$ref": "#/definitions/MarketTradingMode",
          "title": "Current mode of execution of the market"
        },
        "state": {
          "$ref": "#/definitions/vegaMarketState",
          "title": "Current state of the market"
        }
      },
      "title": "Market definition"
    },
    "vegaMarketData": {
      "type": "object",
      "properties": {
        "markPrice": {
          "type": "string",
          "format": "uint64",
          "title": "Mark price, as an integer, for example `123456` is a correctly\nformatted price of `1.23456` assuming market configured to 5 decimal places"
        },
        "bestBidPrice": {
          "type": "string",
          "format": "uint64",
          "title": "Highest price level on an order book for buy orders, as an integer, for example `123456` is a correctly\nformatted price of `1.23456` assuming market configured to 5 decimal places"
        },
        "bestBidVolume": {
          "type": "string",
          "format": "uint64",
          "title": "Aggregated volume being bid at the best bid price"
        },
        "bestOfferPrice": {
          "type": "string",
          "format": "uint64",
          "title": "Lowest price level on an order book for offer orders"
        },
        "bestOfferVolume": {
          "type": "string",
          "format": "uint64",
          "title": "Aggregated volume being offered at the best offer price, as an integer, for example `123456` is a correctly\n // formatted price of `1.23456` assuming market configured to 5 decimal places"
        },
        "bestStaticBidPrice": {
          "type": "string",
          "format": "uint64",
          "title": "Highest price on the order book for buy orders not including pegged orders"
        },
        "bestStaticBidVolume": {
          "type": "string",
          "format": "uint64",
          "title": "Total volume at the best static bid price excluding pegged orders"
        },
        "bestStaticOfferPrice": {
          "type": "string",
          "format": "uint64",
          "title": "Lowest price on the order book for sell orders not including pegged orders"
        },
        "bestStaticOfferVolume": {
          "type": "string",
          "format": "uint64",
          "title": "Total volume at the best static offer price excluding pegged orders"
        },
        "midPrice": {
          "type": "string",
          "format": "uint64",
          "title": "Arithmetic average of the best bid price and best offer price, as an integer, for example `123456` is a correctly\nformatted price of `1.23456` assuming market configured to 5 decimal places"
        },
        "staticMidPrice": {
          "type": "string",
          "format": "uint64",
          "title": "Arithmetic average of the best static bid price and best static offer price"
        },
        "market": {
          "type": "string",
          "title": "Market identifier for the data"
        },
        "timestamp": {
          "type": "string",
          "format": "int64",
          "title": "Timestamp at which this mark price was relevant, in nanoseconds since the epoch\n- See [`VegaTimeResponse`](#api.VegaTimeResponse).`timestamp`"
        },
        "openInterest": {
          "type": "string",
          "format": "uint64",
          "title": "The sum of the size of all positions greater than 0 on the market"
        },
        "auctionEnd": {
          "type": "string",
          "format": "int64",
          "title": "Time in seconds until the end of the auction (0 if currently not in auction period)"
        },
        "auctionStart": {
          "type": "string",
          "format": "int64",
          "title": "Time until next auction (used in FBA's) - currently always 0"
        },
        "indicativePrice": {
          "type": "string",
          "format": "uint64",
          "title": "Indicative price (zero if not in auction)"
        },
        "indicativeVolume": {
          "type": "string",
          "format": "uint64",
          "title": "Indicative volume (zero if not in auction)"
        },
        "marketTradingMode": {
          "$ref": "#/definitions/MarketTradingMode",
          "title": "The current trading mode for the market"
        },
        "trigger": {
          "$ref": "#/definitions/vegaAuctionTrigger",
          "title": "When a market is in an auction trading mode, this field indicates what triggered the auction"
        },
        "targetStake": {
          "type": "string",
          "title": "Targeted stake for the given market"
        },
        "suppliedStake": {
          "type": "string",
          "title": "Available stake for the given market"
        },
        "priceMonitoringBounds": {
          "type": "array",
          "items": {
            "$ref": "#/definitions/vegaPriceMonitoringBounds"
          },
          "title": "One or more price monitoring bounds for the current timestamp"
        },
        "marketValueProxy": {
          "type": "string",
          "title": "the market value proxy"
        },
        "liquidityProviderFeeShare": {
          "type": "array",
          "items": {
            "$ref": "#/definitions/vegaLiquidityProviderFeeShare"
          },
          "title": "the equity like share of liquidity fee for each liquidity provider"
        }
      },
      "title": "Represents data generated by a market when open"
    },
    "vegaMarketDepth": {
      "type": "object",
      "properties": {
        "marketID": {
          "type": "string",
          "title": "Market identifier"
        },
        "buy": {
          "type": "array",
          "items": {
            "$ref": "#/definitions/vegaPriceLevel"
          },
          "title": "Collection of price levels for the buy side of the book"
        },
        "sell": {
          "type": "array",
          "items": {
            "$ref": "#/definitions/vegaPriceLevel"
          },
          "title": "Collection of price levels for the sell side of the book"
        },
        "sequenceNumber": {
          "type": "string",
          "format": "uint64",
          "title": "Sequence number for the market depth data returned"
        }
      },
      "title": "Represents market depth or order book data for the specified market on Vega"
    },
    "vegaMarketDepthUpdate": {
      "type": "object",
      "properties": {
        "marketID": {
          "type": "string",
          "title": "Market identifier"
        },
        "buy": {
          "type": "array",
          "items": {
            "$ref": "#/definitions/vegaPriceLevel"
          },
          "title": "Collection of updated price levels for the buy side of the book"
        },
        "sell": {
          "type": "array",
          "items": {
            "$ref": "#/definitions/vegaPriceLevel"
          },
          "title": "Collection of updated price levels for the sell side of the book"
        },
        "sequenceNumber": {
          "type": "string",
          "format": "uint64",
          "title": "Sequence number for the market depth update data returned"
        }
      },
      "title": "Represents the changed market depth since the last update"
    },
    "vegaMarketEvent": {
      "type": "object",
      "properties": {
        "marketID": {
          "type": "string",
          "title": "Market identifier for the event"
        },
        "payload": {
          "type": "string",
          "title": "Payload is a unique information string"
        }
      },
      "title": "MarketEvent - the common denominator for all market events\ninterface has a method to return a string for logging"
    },
    "vegaMarketState": {
      "type": "string",
      "enum": [
        "STATE_UNSPECIFIED",
        "STATE_PROPOSED",
        "STATE_REJECTED",
        "STATE_PENDING",
        "STATE_CANCELLED",
        "STATE_ACTIVE",
        "STATE_SUSPENDED",
        "STATE_CLOSED",
        "STATE_TRADING_TERMINATED",
        "STATE_SETTLED"
      ],
      "default": "STATE_UNSPECIFIED",
      "description": "- STATE_UNSPECIFIED: Default value, invalid\n - STATE_PROPOSED: The Governance proposal valid and accepted\n - STATE_REJECTED: Outcome of governance votes is to reject the market\n - STATE_PENDING: Governance vote passes/wins\n - STATE_CANCELLED: Market triggers cancellation condition or governance\nvotes to close before market becomes Active\n - STATE_ACTIVE: Enactment date reached and usual auction exit checks pass\n - STATE_SUSPENDED: Price monitoring or liquidity monitoring trigger\n - STATE_CLOSED: Governance vote (to close)\n - STATE_TRADING_TERMINATED: Defined by the product (i.e. from a product parameter,\nspecified in market definition, giving close date/time)\n - STATE_SETTLED: Settlement triggered and completed as defined by product",
      "title": "The current state of the Market"
    },
    "vegaMarketTick": {
      "type": "object",
      "properties": {
        "ID": {
          "type": "string",
          "title": "Market identifier for the event"
        },
        "time": {
          "type": "string",
          "format": "int64",
          "title": "Timestamp containing latest update from Vega blockchain aka Vega-time"
        }
      },
      "title": "A market ticket event contains the time value for when a particular market was last processed on Vega"
    },
    "vegaNetworkParameter": {
      "type": "object",
      "properties": {
        "Key": {
          "type": "string",
          "title": "The unique key"
        },
        "Value": {
          "type": "string",
          "title": "The value for the network parameter"
        }
      },
      "title": "Represents a network parameter on Vega"
    },
    "vegaNewAsset": {
      "type": "object",
      "properties": {
        "changes": {
          "$ref": "#/definitions/vegaAssetSource",
          "title": "The configuration of the new asset"
        }
      },
      "title": "New asset on Vega"
    },
    "vegaNewMarket": {
      "type": "object",
      "properties": {
        "changes": {
          "$ref": "#/definitions/vegaNewMarketConfiguration",
          "title": "The configuration of the new market"
        },
        "liquidityCommitment": {
          "$ref": "#/definitions/vegaNewMarketCommitment",
          "title": "The commitment from the party creating the NewMarket proposal"
        }
      },
      "title": "New market on Vega"
    },
    "vegaNewMarketCommitment": {
      "type": "object",
      "properties": {
        "commitmentAmount": {
          "type": "string",
          "format": "uint64",
          "title": "Specified as a unitless number that represents the amount of settlement asset of the market"
        },
        "fee": {
          "type": "string",
          "title": "Nominated liquidity fee factor, which is an input to the calculation of taker fees on the market, as per seeting fees and rewarding liquidity providers"
        },
        "Sells": {
          "type": "array",
          "items": {
            "$ref": "#/definitions/vegaLiquidityOrder"
          },
          "title": "A set of liquidity sell orders to meet the liquidity provision obligation"
        },
        "Buys": {
          "type": "array",
          "items": {
            "$ref": "#/definitions/vegaLiquidityOrder"
          },
          "title": "A set of liquidity buy orders to meet the liquidity provision obligation"
        }
      },
      "title": "A commitment of liquidity to be made by the party which proposes a market"
    },
    "vegaNewMarketConfiguration": {
      "type": "object",
      "properties": {
        "instrument": {
          "$ref": "#/definitions/vegaInstrumentConfiguration",
          "title": "New market instrument configuration"
        },
        "decimalPlaces": {
          "type": "string",
          "format": "uint64",
          "title": "Decimal places used for the new market"
        },
        "metadata": {
          "type": "array",
          "items": {
            "type": "string"
          },
          "title": "Optional new market meta data, tags"
        },
        "priceMonitoringParameters": {
          "$ref": "#/definitions/vegaPriceMonitoringParameters",
          "title": "Price monitoring parameters"
        },
        "simple": {
          "$ref": "#/definitions/vegaSimpleModelParams",
          "title": "Simple risk model parameters, valid only if MODEL_SIMPLE is selected"
        },
        "logNormal": {
          "$ref": "#/definitions/vegaLogNormalRiskModel",
          "title": "Log normal risk model parameters, valid only if MODEL_LOG_NORMAL is selected"
        },
        "continuous": {
          "$ref": "#/definitions/vegaContinuousTrading",
          "title": "Continuous trading"
        },
        "discrete": {
          "$ref": "#/definitions/vegaDiscreteTrading",
          "title": "Discrete trading"
        }
      },
      "title": "Configuration for a new market on Vega"
    },
    "vegaNodeSignature": {
      "type": "object",
      "properties": {
        "ID": {
          "type": "string",
          "title": "The identifier of the resource being signed"
        },
        "sig": {
          "type": "string",
          "format": "byte",
          "title": "The signature"
        },
        "kind": {
          "$ref": "#/definitions/vegaNodeSignatureKind",
          "title": "The kind of resource being signed"
        }
      },
      "title": "Represents a signature from a validator, to be used by a foreign chain in order to recognise a decision taken by the Vega network"
    },
    "vegaNodeSignatureKind": {
      "type": "string",
      "enum": [
        "NODE_SIGNATURE_KIND_UNSPECIFIED",
        "NODE_SIGNATURE_KIND_ASSET_NEW",
        "NODE_SIGNATURE_KIND_ASSET_WITHDRAWAL"
      ],
      "default": "NODE_SIGNATURE_KIND_UNSPECIFIED",
      "description": "- NODE_SIGNATURE_KIND_UNSPECIFIED: Represents an unspecified or missing value from the input\n - NODE_SIGNATURE_KIND_ASSET_NEW: Represents a signature for a new asset allow-listing\n - NODE_SIGNATURE_KIND_ASSET_WITHDRAWAL: Represents a signature for an asset withdrawal",
      "title": "The kind of the signature created by a node, for example, allow-listing a new asset, withdrawal etc"
    },
    "vegaOrder": {
      "type": "object",
      "properties": {
        "id": {
          "type": "string",
          "title": "Unique identifier for the order (set by the system after consensus)"
        },
        "marketID": {
          "type": "string",
          "title": "Market identifier for the order"
        },
        "partyID": {
          "type": "string",
          "title": "Party identifier for the order"
        },
        "side": {
          "$ref": "#/definitions/vegaSide",
          "title": "Side for the order, e.g. SIDE_BUY or SIDE_SELL - See [`Side`](#vega.Side)"
        },
        "price": {
          "type": "string",
          "format": "uint64",
          "title": "Price for the order, the price is an integer, for example `123456` is a correctly\nformatted price of `1.23456` assuming market configured to 5 decimal places"
        },
        "size": {
          "type": "string",
          "format": "uint64",
          "title": "Size for the order, for example, in a futures market the size equals the number of contracts"
        },
        "remaining": {
          "type": "string",
          "format": "uint64",
          "title": "Size remaining, when this reaches 0 then the order is fully filled and status becomes STATUS_FILLED"
        },
        "timeInForce": {
          "$ref": "#/definitions/OrderTimeInForce",
          "title": "Time in force indicates how long an order will remain active before it is executed or expires.\n- See [`Order.TimeInForce`](#vega.Order.TimeInForce)"
        },
        "type": {
          "$ref": "#/definitions/vegaOrderType",
          "title": "Type for the order - See [`Order.Type`](#vega.Order.Type)"
        },
        "createdAt": {
          "type": "string",
          "format": "int64",
          "title": "Timestamp for when the order was created at, in nanoseconds since the epoch\n- See [`VegaTimeResponse`](#api.VegaTimeResponse).`timestamp`"
        },
        "status": {
          "$ref": "#/definitions/vegaOrderStatus",
          "title": "The current status for the order. See [`Order.Status`](#vega.Order.Status)\n- For detail on `STATUS_REJECTED` please check the [`OrderError`](#vega.OrderError) value given in the `reason` field"
        },
        "expiresAt": {
          "type": "string",
          "format": "int64",
          "title": "Timestamp for when the order will expire, in nanoseconds since the epoch\n- See [`VegaTimeResponse`](#api.VegaTimeResponse).`timestamp`, valid only for [`Order.TimeInForce`](#vega.Order.TimeInForce)`.TIF_GTT`"
        },
        "reference": {
          "type": "string",
          "title": "Reference given for the order, this is typically used to retrieve an order submitted through consensus\n- Currently set internally by the node to return a unique reference identifier for the order submission"
        },
        "reason": {
          "$ref": "#/definitions/vegaOrderError",
          "title": "If the Order `status` is `STATUS_REJECTED` then an [`OrderError`](#vega.OrderError) reason will be specified\n- The default for this field is `ORDER_ERROR_NONE` which signifies that there were no errors"
        },
        "updatedAt": {
          "type": "string",
          "format": "int64",
          "title": "Timestamp for when the Order was last updated, in nanoseconds since the epoch\n- See [`VegaTimeResponse`](#api.VegaTimeResponse).`timestamp`"
        },
        "version": {
          "type": "string",
          "format": "uint64",
          "title": "The version for the order, initial value is version 1 and is incremented after each successful amend"
        },
        "batchID": {
          "type": "string",
          "format": "uint64",
          "title": "Batch identifier for the order, used internally for orders submitted during auctions\nto keep track of the auction batch this order falls under (required for fees calculation)"
        },
        "peggedOrder": {
          "$ref": "#/definitions/vegaPeggedOrder",
          "description": "Pegged order details, used only if the order represents a pegged order."
        }
      },
      "title": "An order can be submitted, amended and cancelled on Vega in an attempt to make trades with other parties"
    },
    "vegaOrderAmendment": {
      "type": "object",
      "properties": {
        "orderID": {
          "type": "string",
          "title": "Order identifier, this is required to find the order and will not be updated, required field"
        },
        "partyID": {
          "type": "string",
          "title": "Party identifier, this is required to find the order and will not be updated, required field"
        },
        "marketID": {
          "type": "string",
          "title": "Market identifier, this is required to find the order and will not be updated"
        },
        "price": {
          "$ref": "#/definitions/vegaPrice",
          "title": "Amend the price for the order, if the Price value is set, otherwise price will remain unchanged - See [`Price`](#vega.Price)"
        },
        "sizeDelta": {
          "type": "string",
          "format": "int64",
          "title": "Amend the size for the order by the delta specified:\n- To reduce the size from the current value set a negative integer value\n- To increase the size from the current value, set a positive integer value\n- To leave the size unchanged set a value of zero"
        },
        "expiresAt": {
          "$ref": "#/definitions/vegaTimestamp",
          "title": "Amend the expiry time for the order, if the Timestamp value is set, otherwise expiry time will remain unchanged\n- See [`VegaTimeResponse`](#api.VegaTimeResponse).`timestamp`"
        },
        "timeInForce": {
          "$ref": "#/definitions/OrderTimeInForce",
          "title": "Amend the time in force for the order, set to TIF_UNSPECIFIED to remain unchanged\n- See [`TimeInForce`](#api.VegaTimeResponse).`timestamp`"
        },
        "peggedOffset": {
          "type": "string",
          "format": "int64",
          "title": "Amend the pegged order offset for the order"
        },
        "peggedReference": {
          "$ref": "#/definitions/vegaPeggedReference",
          "title": "Amend the pegged order reference for the order\n- See [`PeggedReference`](#vega.PeggedReference)"
        }
      },
      "title": "An order amendment is a request to amend or update an existing order on Vega"
    },
    "vegaOrderCancellation": {
      "type": "object",
      "properties": {
        "orderID": {
          "type": "string",
          "title": "Unique identifier for the order (set by the system after consensus), required field"
        },
        "marketID": {
          "type": "string",
          "title": "Market identifier for the order, required field"
        },
        "partyID": {
          "type": "string",
          "title": "Party identifier for the order, required field"
        }
      },
      "title": "An order cancellation is a request to cancel an existing order on Vega"
    },
    "vegaOrderError": {
      "type": "string",
      "enum": [
        "ORDER_ERROR_NONE",
        "ORDER_ERROR_INVALID_MARKET_ID",
        "ORDER_ERROR_INVALID_ORDER_ID",
        "ORDER_ERROR_OUT_OF_SEQUENCE",
        "ORDER_ERROR_INVALID_REMAINING_SIZE",
        "ORDER_ERROR_TIME_FAILURE",
        "ORDER_ERROR_REMOVAL_FAILURE",
        "ORDER_ERROR_INVALID_EXPIRATION_DATETIME",
        "ORDER_ERROR_INVALID_ORDER_REFERENCE",
        "ORDER_ERROR_EDIT_NOT_ALLOWED",
        "ORDER_ERROR_AMEND_FAILURE",
        "ORDER_ERROR_NOT_FOUND",
        "ORDER_ERROR_INVALID_PARTY_ID",
        "ORDER_ERROR_MARKET_CLOSED",
        "ORDER_ERROR_MARGIN_CHECK_FAILED",
        "ORDER_ERROR_MISSING_GENERAL_ACCOUNT",
        "ORDER_ERROR_INTERNAL_ERROR",
        "ORDER_ERROR_INVALID_SIZE",
        "ORDER_ERROR_INVALID_PERSISTENCE",
        "ORDER_ERROR_INVALID_TYPE",
        "ORDER_ERROR_SELF_TRADING",
        "ORDER_ERROR_INSUFFICIENT_FUNDS_TO_PAY_FEES",
        "ORDER_ERROR_INCORRECT_MARKET_TYPE",
        "ORDER_ERROR_INVALID_TIME_IN_FORCE",
        "ORDER_ERROR_GFN_ORDER_DURING_AN_AUCTION",
        "ORDER_ERROR_GFA_ORDER_DURING_CONTINUOUS_TRADING",
        "ORDER_ERROR_CANNOT_AMEND_TO_GTT_WITHOUT_EXPIRYAT",
        "ORDER_ERROR_EXPIRYAT_BEFORE_CREATEDAT",
        "ORDER_ERROR_CANNOT_HAVE_GTC_AND_EXPIRYAT",
        "ORDER_ERROR_CANNOT_AMEND_TO_FOK_OR_IOC",
        "ORDER_ERROR_CANNOT_AMEND_TO_GFA_OR_GFN",
        "ORDER_ERROR_CANNOT_AMEND_FROM_GFA_OR_GFN",
        "ORDER_ERROR_CANNOT_SEND_IOC_ORDER_DURING_AUCTION",
        "ORDER_ERROR_CANNOT_SEND_FOK_ORDER_DURING_AUCTION",
        "ORDER_ERROR_MUST_BE_LIMIT_ORDER",
        "ORDER_ERROR_MUST_BE_GTT_OR_GTC",
        "ORDER_ERROR_WITHOUT_REFERENCE_PRICE",
        "ORDER_ERROR_BUY_CANNOT_REFERENCE_BEST_ASK_PRICE",
        "ORDER_ERROR_OFFSET_MUST_BE_LESS_OR_EQUAL_TO_ZERO",
        "ORDER_ERROR_OFFSET_MUST_BE_LESS_THAN_ZERO",
        "ORDER_ERROR_OFFSET_MUST_BE_GREATER_OR_EQUAL_TO_ZERO",
        "ORDER_ERROR_SELL_CANNOT_REFERENCE_BEST_BID_PRICE",
        "ORDER_ERROR_OFFSET_MUST_BE_GREATER_THAN_ZERO",
        "ORDER_ERROR_INSUFFICIENT_ASSET_BALANCE",
        "ORDER_ERROR_CANNOT_AMEND_PEGGED_ORDER_DETAILS_ON_NON_PEGGED_ORDER",
        "ORDER_ERROR_UNABLE_TO_REPRICE_PEGGED_ORDER",
        "ORDER_ERROR_UNABLE_TO_AMEND_PRICE_ON_PEGGED_ORDER"
      ],
      "default": "ORDER_ERROR_NONE",
      "description": "- ORDER_ERROR_NONE: Default value, no error reported\n - ORDER_ERROR_INVALID_MARKET_ID: Order was submitted for a market that does not exist\n - ORDER_ERROR_INVALID_ORDER_ID: Order was submitted with an invalid identifier\n - ORDER_ERROR_OUT_OF_SEQUENCE: Order was amended with a sequence number that was not previous version + 1\n - ORDER_ERROR_INVALID_REMAINING_SIZE: Order was amended with an invalid remaining size (e.g. remaining greater than total size)\n - ORDER_ERROR_TIME_FAILURE: Node was unable to get Vega (blockchain) time\n - ORDER_ERROR_REMOVAL_FAILURE: Failed to remove an order from the book\n - ORDER_ERROR_INVALID_EXPIRATION_DATETIME: An order with `TimeInForce.TIF_GTT` was submitted or amended\nwith an expiration that was badly formatted or otherwise invalid\n - ORDER_ERROR_INVALID_ORDER_REFERENCE: Order was submitted or amended with an invalid reference field\n - ORDER_ERROR_EDIT_NOT_ALLOWED: Order amend was submitted for an order field that cannot not be amended (e.g. order identifier)\n - ORDER_ERROR_AMEND_FAILURE: Amend failure because amend details do not match original order\n - ORDER_ERROR_NOT_FOUND: Order not found in an order book or store\n - ORDER_ERROR_INVALID_PARTY_ID: Order was submitted with an invalid or missing party identifier\n - ORDER_ERROR_MARKET_CLOSED: Order was submitted for a market that has closed\n - ORDER_ERROR_MARGIN_CHECK_FAILED: Order was submitted, but the party did not have enough collateral to cover the order\n - ORDER_ERROR_MISSING_GENERAL_ACCOUNT: Order was submitted, but the party did not have an account for this asset\n - ORDER_ERROR_INTERNAL_ERROR: Unspecified internal error\n - ORDER_ERROR_INVALID_SIZE: Order was submitted with an invalid or missing size (e.g. 0)\n - ORDER_ERROR_INVALID_PERSISTENCE: Order was submitted with an invalid persistence for its type\n - ORDER_ERROR_INVALID_TYPE: Order was submitted with an invalid type field\n - ORDER_ERROR_SELF_TRADING: Order was stopped as it would have traded with another order submitted from the same party\n - ORDER_ERROR_INSUFFICIENT_FUNDS_TO_PAY_FEES: Order was submitted, but the party did not have enough collateral to cover the fees for the order\n - ORDER_ERROR_INCORRECT_MARKET_TYPE: Order was submitted with an incorrect or invalid market type\n - ORDER_ERROR_INVALID_TIME_IN_FORCE: Order was submitted with invalid time in force\n - ORDER_ERROR_GFN_ORDER_DURING_AN_AUCTION: A GFN order has got to the market when it is in auction mode\n - ORDER_ERROR_GFA_ORDER_DURING_CONTINUOUS_TRADING: A GFA order has got to the market when it is in continuous trading mode\n - ORDER_ERROR_CANNOT_AMEND_TO_GTT_WITHOUT_EXPIRYAT: Attempt to amend order to GTT without ExpiryAt\n - ORDER_ERROR_EXPIRYAT_BEFORE_CREATEDAT: Attempt to amend ExpiryAt to a value before CreatedAt\n - ORDER_ERROR_CANNOT_HAVE_GTC_AND_EXPIRYAT: Attempt to amend to GTC without an ExpiryAt value\n - ORDER_ERROR_CANNOT_AMEND_TO_FOK_OR_IOC: Amending to FOK or IOC is invalid\n - ORDER_ERROR_CANNOT_AMEND_TO_GFA_OR_GFN: Amending to GFA or GFN is invalid\n - ORDER_ERROR_CANNOT_AMEND_FROM_GFA_OR_GFN: Amending from GFA or GFN is invalid\n - ORDER_ERROR_CANNOT_SEND_IOC_ORDER_DURING_AUCTION: IOC orders are not allowed during auction\n - ORDER_ERROR_CANNOT_SEND_FOK_ORDER_DURING_AUCTION: FOK orders are not allowed during auction\n - ORDER_ERROR_MUST_BE_LIMIT_ORDER: Pegged orders must be LIMIT orders\n - ORDER_ERROR_MUST_BE_GTT_OR_GTC: Pegged orders can only have TIF GTC or GTT\n - ORDER_ERROR_WITHOUT_REFERENCE_PRICE: Pegged order must have a reference price\n - ORDER_ERROR_BUY_CANNOT_REFERENCE_BEST_ASK_PRICE: Buy pegged order cannot reference best ask price\n - ORDER_ERROR_OFFSET_MUST_BE_LESS_OR_EQUAL_TO_ZERO: Pegged order offset must be \u003c= 0\n - ORDER_ERROR_OFFSET_MUST_BE_LESS_THAN_ZERO: Pegged order offset must be \u003c 0\n - ORDER_ERROR_OFFSET_MUST_BE_GREATER_OR_EQUAL_TO_ZERO: Pegged order offset must be \u003e= 0\n - ORDER_ERROR_SELL_CANNOT_REFERENCE_BEST_BID_PRICE: Sell pegged order cannot reference best bid price\n - ORDER_ERROR_OFFSET_MUST_BE_GREATER_THAN_ZERO: Pegged order offset must be \u003e zero\n - ORDER_ERROR_INSUFFICIENT_ASSET_BALANCE: The party has an insufficient balance, or does not have\na general account to submit the order (no deposits made\nfor the required asset)\n - ORDER_ERROR_CANNOT_AMEND_PEGGED_ORDER_DETAILS_ON_NON_PEGGED_ORDER: Cannot amend a non pegged orders details\n - ORDER_ERROR_UNABLE_TO_REPRICE_PEGGED_ORDER: We are unable to re-price a pegged order because a market price is unavailable\n - ORDER_ERROR_UNABLE_TO_AMEND_PRICE_ON_PEGGED_ORDER: It is not possible to amend the price of an existing pegged order",
      "title": "OrderError codes are returned in the `[Order](#vega.Order).reason` field - If there is an issue\nwith an order during its life-cycle, it will be marked with `status.ORDER_STATUS_REJECTED`"
    },
    "vegaOrderStatus": {
      "type": "string",
      "enum": [
        "STATUS_INVALID",
        "STATUS_ACTIVE",
        "STATUS_EXPIRED",
        "STATUS_CANCELLED",
        "STATUS_STOPPED",
        "STATUS_FILLED",
        "STATUS_REJECTED",
        "STATUS_PARTIALLY_FILLED",
        "STATUS_PARKED"
      ],
      "default": "STATUS_INVALID",
      "description": "Status values for an order\nSee resulting status in [What order types are available to trade on Vega?](https://docs.testnet.vega.xyz/docs/trading-questions/#what-order-types-are-available-to-trade-on-vega) for more detail.\n\n - STATUS_INVALID: Default value, always invalid\n - STATUS_ACTIVE: Used for active unfilled or partially filled orders\n - STATUS_EXPIRED: Used for expired GTT orders\n - STATUS_CANCELLED: Used for orders cancelled by the party that created the order\n - STATUS_STOPPED: Used for unfilled FOK or IOC orders, and for orders that were stopped by the network\n - STATUS_FILLED: Used for closed fully filled orders\n - STATUS_REJECTED: Used for orders when not enough collateral was available to fill the margin requirements\n - STATUS_PARTIALLY_FILLED: Used for closed partially filled IOC orders\n - STATUS_PARKED: Order has been removed from the order book and has been parked, this applies to pegged orders only"
    },
    "vegaOrderSubmission": {
      "type": "object",
      "properties": {
        "id": {
          "type": "string",
          "title": "Unique identifier for the order (set by the system after consensus)"
        },
        "marketID": {
          "type": "string",
          "title": "Market identifier for the order, required field"
        },
        "partyID": {
          "type": "string",
          "title": "Party identifier for the order, required field"
        },
        "price": {
          "type": "string",
          "format": "uint64",
          "title": "Price for the order, the price is an integer, for example `123456` is a correctly\nformatted price of `1.23456` assuming market configured to 5 decimal places,\n, required field for limit orders, however it is not required for market orders"
        },
        "size": {
          "type": "string",
          "format": "uint64",
          "title": "Size for the order, for example, in a futures market the size equals the number of contracts, cannot be negative"
        },
        "side": {
          "$ref": "#/definitions/vegaSide",
          "title": "Side for the order, e.g. SIDE_BUY or SIDE_SELL, required field - See [`Side`](#vega.Side)"
        },
        "timeInForce": {
          "$ref": "#/definitions/OrderTimeInForce",
          "title": "Time in force indicates how long an order will remain active before it is executed or expires, required field\n- See [`Order.TimeInForce`](#vega.Order.TimeInForce)"
        },
        "expiresAt": {
          "type": "string",
          "format": "int64",
          "title": "Timestamp for when the order will expire, in nanoseconds since the epoch,\nrequired field only for [`Order.TimeInForce`](#vega.Order.TimeInForce)`.TIF_GTT`\n- See [`VegaTimeResponse`](#api.VegaTimeResponse).`timestamp`"
        },
        "type": {
          "$ref": "#/definitions/vegaOrderType",
          "title": "Type for the order, required field - See [`Order.Type`](#vega.Order.Type)"
        },
        "reference": {
          "type": "string",
          "title": "Reference given for the order, this is typically used to retrieve an order submitted through consensus, currently\nset internally by the node to return a unique reference identifier for the order submission"
        },
        "peggedOrder": {
          "$ref": "#/definitions/vegaPeggedOrder",
          "title": "Used to specify the details for a pegged order\n- See [`PeggedOrder`](#vega.PeggedOrder)"
        }
      },
      "title": "An order submission is a request to submit or create a new order on Vega"
    },
    "vegaOrderType": {
      "type": "string",
      "enum": [
        "TYPE_UNSPECIFIED",
        "TYPE_LIMIT",
        "TYPE_MARKET",
        "TYPE_NETWORK"
      ],
      "default": "TYPE_UNSPECIFIED",
      "description": "- TYPE_UNSPECIFIED: Default value, always invalid\n - TYPE_LIMIT: Used for Limit orders\n - TYPE_MARKET: Used for Market orders\n - TYPE_NETWORK: Used for orders where the initiating party is the network (with distressed traders)",
      "title": "Type values for an order"
    },
    "vegaParty": {
      "type": "object",
      "properties": {
        "id": {
          "type": "string",
          "title": "A unique identifier for the party, typically represented by a public key"
        }
      },
      "title": "A party represents an entity who wishes to trade on or query a Vega network"
    },
    "vegaPeggedOrder": {
      "type": "object",
      "properties": {
        "reference": {
          "$ref": "#/definitions/vegaPeggedReference",
          "title": "Which price point are we linked to"
        },
        "offset": {
          "type": "string",
          "format": "int64",
          "title": "Offset from the price reference"
        }
      },
      "title": "Pegged orders are limit orders where the price is specified in the form REFERENCE +/- OFFSET\nThey can be used for any limit order that is valid during continuous trading"
    },
    "vegaPeggedReference": {
      "type": "string",
      "enum": [
        "PEGGED_REFERENCE_UNSPECIFIED",
        "PEGGED_REFERENCE_MID",
        "PEGGED_REFERENCE_BEST_BID",
        "PEGGED_REFERENCE_BEST_ASK"
      ],
      "default": "PEGGED_REFERENCE_UNSPECIFIED",
      "description": "- PEGGED_REFERENCE_UNSPECIFIED: Default value for PeggedReference, no reference given\n - PEGGED_REFERENCE_MID: Mid price reference\n - PEGGED_REFERENCE_BEST_BID: Best bid price reference\n - PEGGED_REFERENCE_BEST_ASK: Best ask price reference",
      "title": "A pegged reference defines which price point a pegged order is linked to - meaning\nthe price for a pegged order is calculated from the value of the reference price point"
    },
    "vegaPosition": {
      "type": "object",
      "properties": {
        "marketID": {
          "type": "string",
          "title": "Market identifier"
        },
        "partyID": {
          "type": "string",
          "title": "Party identifier"
        },
        "openVolume": {
          "type": "string",
          "format": "int64",
          "title": "Open volume for the position, value is signed +ve for long and -ve for short"
        },
        "realisedPNL": {
          "type": "string",
          "format": "int64",
          "title": "Realised profit and loss for the position, value is signed +ve for long and -ve for short"
        },
        "unrealisedPNL": {
          "type": "string",
          "format": "int64",
          "title": "Unrealised profit and loss for the position, value is signed +ve for long and -ve for short"
        },
        "averageEntryPrice": {
          "type": "string",
          "format": "uint64",
          "title": "Average entry price for the position, the price is an integer, for example `123456` is a correctly\nformatted price of `1.23456` assuming market configured to 5 decimal places"
        },
        "updatedAt": {
          "type": "string",
          "format": "int64",
          "title": "Timestamp for the latest time the position was updated"
        }
      },
      "title": "Represents position data for a party on the specified market on Vega"
    },
    "vegaPositionResolution": {
      "type": "object",
      "properties": {
        "marketID": {
          "type": "string",
          "title": "Market identifier for the event"
        },
        "distressed": {
          "type": "string",
          "format": "int64",
          "title": "Number of distressed traders"
        },
        "closed": {
          "type": "string",
          "format": "int64",
          "title": "Number of close outs"
        },
        "markPrice": {
          "type": "string",
          "format": "uint64",
          "title": "Mark price, as an integer, for example `123456` is a correctly\nformatted price of `1.23456` assuming market configured to 5 decimal places"
        }
      },
      "title": "A position resolution event contains information on distressed trades"
    },
    "vegaPrice": {
      "type": "object",
      "properties": {
        "value": {
          "type": "string",
          "format": "uint64",
          "title": "Price value, given as an integer, for example `123456` is a correctly\nformatted price of `1.23456` assuming market configured to 5 decimal places"
        }
      }
    },
    "vegaPriceLevel": {
      "type": "object",
      "properties": {
        "price": {
          "type": "string",
          "format": "uint64",
          "title": "Price for the price level, the price is an integer, for example `123456` is a correctly\nformatted price of `1.23456` assuming market configured to 5 decimal places"
        },
        "numberOfOrders": {
          "type": "string",
          "format": "uint64",
          "title": "Number of orders at the price level"
        },
        "volume": {
          "type": "string",
          "format": "uint64",
          "title": "Volume at the price level"
        }
      },
      "title": "Represents a price level from market depth or order book data"
    },
    "vegaPriceMonitoringBounds": {
      "type": "object",
      "properties": {
        "minValidPrice": {
          "type": "string",
          "format": "uint64",
          "title": "Minimum price that isn't currently breaching the specified price monitoring trigger"
        },
        "maxValidPrice": {
          "type": "string",
          "format": "uint64",
          "title": "Maximum price that isn't currently breaching the specified price monitoring trigger"
        },
        "trigger": {
          "$ref": "#/definitions/vegaPriceMonitoringTrigger",
          "title": "Price monitoring trigger associated with the bounds"
        },
        "referencePrice": {
          "type": "number",
          "format": "double",
          "title": "Reference price used to calculate the valid price range"
        }
      },
      "title": "Represents a list of valid (at the current timestamp) price ranges per associated trigger"
    },
    "vegaPriceMonitoringParameters": {
      "type": "object",
      "properties": {
        "triggers": {
          "type": "array",
          "items": {
            "$ref": "#/definitions/vegaPriceMonitoringTrigger"
          }
        }
      },
      "title": "PriceMonitoringParameters contains a collection of triggers to be used for a given market"
    },
    "vegaPriceMonitoringSettings": {
      "type": "object",
      "properties": {
        "parameters": {
          "$ref": "#/definitions/vegaPriceMonitoringParameters",
          "title": "Specifies price monitoring parameters to be used for price monitoring purposes"
        },
        "updateFrequency": {
          "type": "string",
          "format": "int64",
          "title": "Specifies how often (expressed in seconds) the price monitoring bounds should be updated"
        }
      },
      "title": "PriceMonitoringSettings contains the settings for price monitoring"
    },
    "vegaPriceMonitoringTrigger": {
      "type": "object",
      "properties": {
        "horizon": {
          "type": "string",
          "format": "int64",
          "title": "Price monitoring projection horizon τ in seconds"
        },
        "probability": {
          "type": "number",
          "format": "double",
          "title": "Price monitoirng probability level p"
        },
        "auctionExtension": {
          "type": "string",
          "format": "int64",
          "title": "Price monitoring auction extension duration in seconds should the price\nbreach it's theoretical level over the specified horizon at the specified\nprobability level"
        }
      },
      "title": "PriceMonitoringTrigger holds together price projection horizon τ, probability level p, and auction extension duration"
    },
    "vegaProposal": {
      "type": "object",
      "properties": {
        "ID": {
          "type": "string",
          "title": "Unique proposal identifier"
        },
        "reference": {
          "type": "string",
          "title": "Proposal reference"
        },
        "partyID": {
          "type": "string",
          "title": "Party identifier of the author (the party submitting the proposal)"
        },
        "state": {
          "$ref": "#/definitions/vegaProposalState",
          "title": "Proposal state - See (Proposal.State)[#vega.Proposal.State] definition"
        },
        "timestamp": {
          "type": "string",
          "format": "int64",
          "title": "Proposal timestamp for date and time (in nanoseconds) when proposal was submitted to the network"
        },
        "terms": {
          "$ref": "#/definitions/vegaProposalTerms",
          "title": "Proposal configuration and the actual change that is meant to be executed when proposal is enacted"
        },
        "reason": {
          "$ref": "#/definitions/vegaProposalError",
          "title": "A reason for the current state of the proposal, this may be set in case of REJECTED and FAILED statuses"
        }
      },
      "title": "Governance proposal"
    },
    "vegaProposalError": {
      "type": "string",
      "enum": [
        "PROPOSAL_ERROR_UNSPECIFIED",
        "PROPOSAL_ERROR_CLOSE_TIME_TOO_SOON",
        "PROPOSAL_ERROR_CLOSE_TIME_TOO_LATE",
        "PROPOSAL_ERROR_ENACT_TIME_TOO_SOON",
        "PROPOSAL_ERROR_ENACT_TIME_TOO_LATE",
        "PROPOSAL_ERROR_INSUFFICIENT_TOKENS",
        "PROPOSAL_ERROR_INVALID_INSTRUMENT_SECURITY",
        "PROPOSAL_ERROR_NO_PRODUCT",
        "PROPOSAL_ERROR_UNSUPPORTED_PRODUCT",
        "PROPOSAL_ERROR_INVALID_FUTURE_PRODUCT_TIMESTAMP",
        "PROPOSAL_ERROR_PRODUCT_MATURITY_IS_PASSED",
        "PROPOSAL_ERROR_NO_TRADING_MODE",
        "PROPOSAL_ERROR_UNSUPPORTED_TRADING_MODE",
        "PROPOSAL_ERROR_NODE_VALIDATION_FAILED",
        "PROPOSAL_ERROR_MISSING_BUILTIN_ASSET_FIELD",
        "PROPOSAL_ERROR_MISSING_ERC20_CONTRACT_ADDRESS",
        "PROPOSAL_ERROR_INVALID_ASSET",
        "PROPOSAL_ERROR_INCOMPATIBLE_TIMESTAMPS",
        "PROPOSAL_ERROR_NO_RISK_PARAMETERS",
        "PROPOSAL_ERROR_NETWORK_PARAMETER_INVALID_KEY",
        "PROPOSAL_ERROR_NETWORK_PARAMETER_INVALID_VALUE",
        "PROPOSAL_ERROR_NETWORK_PARAMETER_VALIDATION_FAILED",
        "PROPOSAL_ERROR_OPENING_AUCTION_DURATION_TOO_SMALL",
        "PROPOSAL_ERROR_OPENING_AUCTION_DURATION_TOO_LARGE",
        "PROPOSAL_ERROR_MARKET_MISSING_LIQUIDITY_COMMITMENT",
        "PROPOSAL_ERROR_COULD_NOT_INSTANTIATE_MARKET"
      ],
      "default": "PROPOSAL_ERROR_UNSPECIFIED",
      "description": "- PROPOSAL_ERROR_UNSPECIFIED: Default value\n - PROPOSAL_ERROR_CLOSE_TIME_TOO_SOON: The specified close time is too early base on network parameters\n - PROPOSAL_ERROR_CLOSE_TIME_TOO_LATE: The specified close time is too late based on network parameters\n - PROPOSAL_ERROR_ENACT_TIME_TOO_SOON: The specified enact time is too early based on network parameters\n - PROPOSAL_ERROR_ENACT_TIME_TOO_LATE: The specified enact time is too late based on network parameters\n - PROPOSAL_ERROR_INSUFFICIENT_TOKENS: The proposer for this proposal as insufficient tokens\n - PROPOSAL_ERROR_INVALID_INSTRUMENT_SECURITY: The instrument quote name and base name were the same\n - PROPOSAL_ERROR_NO_PRODUCT: The proposal has no product\n - PROPOSAL_ERROR_UNSUPPORTED_PRODUCT: The specified product is not supported\n - PROPOSAL_ERROR_INVALID_FUTURE_PRODUCT_TIMESTAMP: Invalid future maturity timestamp (expect RFC3339)\n - PROPOSAL_ERROR_PRODUCT_MATURITY_IS_PASSED: The product maturity is past\n - PROPOSAL_ERROR_NO_TRADING_MODE: The proposal has no trading mode\n - PROPOSAL_ERROR_UNSUPPORTED_TRADING_MODE: The proposal has an unsupported trading mode\n - PROPOSAL_ERROR_NODE_VALIDATION_FAILED: The proposal failed node validation\n - PROPOSAL_ERROR_MISSING_BUILTIN_ASSET_FIELD: A field is missing in a builtin asset source\n - PROPOSAL_ERROR_MISSING_ERC20_CONTRACT_ADDRESS: The contract address is missing in the ERC20 asset source\n - PROPOSAL_ERROR_INVALID_ASSET: The asset identifier is invalid or does not exist on the Vega network\n - PROPOSAL_ERROR_INCOMPATIBLE_TIMESTAMPS: Proposal terms timestamps are not compatible (Validation \u003c Closing \u003c Enactment)\n - PROPOSAL_ERROR_NO_RISK_PARAMETERS: No risk parameters were specified\n - PROPOSAL_ERROR_NETWORK_PARAMETER_INVALID_KEY: Invalid key in update network parameter proposal\n - PROPOSAL_ERROR_NETWORK_PARAMETER_INVALID_VALUE: Invalid valid in update network parameter proposal\n - PROPOSAL_ERROR_NETWORK_PARAMETER_VALIDATION_FAILED: Validation failed for network parameter proposal\n - PROPOSAL_ERROR_OPENING_AUCTION_DURATION_TOO_SMALL: Opening auction duration is less than the network minimum opening auction time\n - PROPOSAL_ERROR_OPENING_AUCTION_DURATION_TOO_LARGE: Opening auction duration is more than the network minimum opening auction time\n - PROPOSAL_ERROR_MARKET_MISSING_LIQUIDITY_COMMITMENT: Market proposal is missing a liquidity commitment\n - PROPOSAL_ERROR_COULD_NOT_INSTANTIATE_MARKET: Market proposal market could not be instantiate in execution",
      "title": "A list of possible errors that can cause a proposal to be in state rejected or failed"
    },
    "vegaProposalState": {
      "type": "string",
      "enum": [
        "STATE_UNSPECIFIED",
        "STATE_FAILED",
        "STATE_OPEN",
        "STATE_PASSED",
        "STATE_REJECTED",
        "STATE_DECLINED",
        "STATE_ENACTED",
        "STATE_WAITING_FOR_NODE_VOTE"
      ],
      "default": "STATE_UNSPECIFIED",
      "description": "- STATE_UNSPECIFIED: Default value, always invalid\n - STATE_FAILED: Proposal enactment has failed - even though proposal has passed, its execution could not be performed\n - STATE_OPEN: Proposal is open for voting\n - STATE_PASSED: Proposal has gained enough support to be executed\n - STATE_REJECTED: Proposal wasn't accepted (proposal terms failed validation due to wrong configuration or failing to meet network requirements)\n - STATE_DECLINED: Proposal didn't get enough votes (either failing to gain required participation or majority level)\n - STATE_ENACTED: Proposal enacted\n - STATE_WAITING_FOR_NODE_VOTE: Waiting for node validation of the proposal",
      "title": "Proposal state transition:\nOpen -\u003e\n  - Passed -\u003e Enacted.\n  - Passed -\u003e Failed.\n  - Declined\nRejected\nProposal can enter Failed state from any other state"
    },
    "vegaProposalTerms": {
      "type": "object",
      "properties": {
        "closingTimestamp": {
          "type": "string",
          "format": "int64",
          "title": "Timestamp (Unix time in seconds) when voting closes for this proposal,\nconstrained by `minCloseInSeconds` and `maxCloseInSeconds` network parameters"
        },
        "enactmentTimestamp": {
          "type": "string",
          "format": "int64",
          "title": "Timestamp (Unix time in seconds) when proposal gets enacted (if passed),\nconstrained by `minEnactInSeconds` and `maxEnactInSeconds` network parameters"
        },
        "validationTimestamp": {
          "type": "string",
          "format": "int64",
          "title": "Validation timestamp (Unix time in seconds)"
        },
        "updateMarket": {
          "$ref": "#/definitions/vegaUpdateMarket",
          "title": "Proposal change for modifying an existing market on Vega"
        },
        "newMarket": {
          "$ref": "#/definitions/vegaNewMarket",
          "title": "Proposal change for creating new market on Vega"
        },
        "updateNetworkParameter": {
          "$ref": "#/definitions/vegaUpdateNetworkParameter",
          "title": "Proposal change for updating Vega network parameters"
        },
        "newAsset": {
          "$ref": "#/definitions/vegaNewAsset",
          "title": "Proposal change for creating new assets on Vega"
        }
      },
      "title": "Terms for a governance proposal on Vega"
    },
    "vegaRemoveValidator": {
      "type": "object",
      "properties": {
        "id": {
          "$ref": "#/definitions/vegaIdentifier",
          "title": "The identifier of the validator"
        }
      },
      "title": "A message to notify when a validator is being removed from the Vega network"
    },
    "vegaRiskFactor": {
      "type": "object",
      "properties": {
        "market": {
          "type": "string",
          "title": "Market ID that relates to this risk factor"
        },
        "short": {
          "type": "number",
          "format": "double",
          "title": "Short Risk factor value"
        },
        "long": {
          "type": "number",
          "format": "double",
          "title": "Long Risk factor value"
        }
      },
      "title": "Risk factors are used to calculate the current risk associated with orders trading on a given market"
    },
    "vegaScalingFactors": {
      "type": "object",
      "properties": {
        "searchLevel": {
          "type": "number",
          "format": "double",
          "title": "Search level"
        },
        "initialMargin": {
          "type": "number",
          "format": "double",
          "title": "Initial margin level"
        },
        "collateralRelease": {
          "type": "number",
          "format": "double",
          "title": "Collateral release level"
        }
      },
      "title": "Scaling Factors (for use in margin calculation)"
    },
    "vegaSettleDistressed": {
      "type": "object",
      "properties": {
        "marketID": {
          "type": "string",
          "title": "Market identifier for the event"
        },
        "partyID": {
          "type": "string",
          "title": "Party identifier (public key) for the event"
        },
        "margin": {
          "type": "string",
          "format": "uint64",
          "title": "Margin value as an integer, for example `123456` is a correctly\nformatted price of `1.23456` assuming market configured to 5 decimal places"
        },
        "price": {
          "type": "string",
          "format": "uint64",
          "title": "Price as an integer, for example `123456` is a correctly\nformatted price of `1.23456` assuming market configured to 5 decimal places"
        }
      },
      "title": "A settle distressed event contains information on distressed trading parties who are closed out"
    },
    "vegaSettlePosition": {
      "type": "object",
      "properties": {
        "marketID": {
          "type": "string",
          "title": "Market identifier for the event"
        },
        "partyID": {
          "type": "string",
          "title": "Party identifier (public key) for the event"
        },
        "price": {
          "type": "string",
          "format": "uint64",
          "title": "Price of settlement as an integer, for example `123456` is a correctly\nformatted price of `1.23456` assuming market configured to 5 decimal places"
        },
        "tradeSettlements": {
          "type": "array",
          "items": {
            "$ref": "#/definitions/vegaTradeSettlement"
          },
          "title": "A collection of 1 or more trade settlements"
        }
      },
      "title": "A settle position event contains position settlement information for a party"
    },
    "vegaSide": {
      "type": "string",
      "enum": [
        "SIDE_UNSPECIFIED",
        "SIDE_BUY",
        "SIDE_SELL"
      ],
      "default": "SIDE_UNSPECIFIED",
      "description": "- SIDE_UNSPECIFIED: Default value, always invalid\n - SIDE_BUY: Buy order\n - SIDE_SELL: Sell order",
      "title": "A side relates to the direction of an order, to Buy, or Sell"
    },
    "vegaSignature": {
      "type": "object",
      "properties": {
        "sig": {
          "type": "string",
          "format": "byte",
          "title": "The bytes of the signature"
        },
        "algo": {
          "type": "string",
          "title": "The algorithm used to create the signature"
        },
        "version": {
          "type": "string",
          "format": "uint64",
          "title": "The version of the signature used to create the signature"
        }
      },
      "title": "A signature to be authenticate a transaction\nand to be verified by the vega network"
    },
    "vegaSignedBundle": {
      "type": "object",
      "properties": {
        "tx": {
          "type": "string",
          "format": "byte",
          "title": "Transaction payload (proto marshalled)"
        },
        "sig": {
          "$ref": "#/definitions/vegaSignature",
          "title": "The signature authenticating the transaction"
        }
      },
      "title": "A bundle of a transaction and it's signature"
    },
    "vegaSimpleModelParams": {
      "type": "object",
      "properties": {
        "factorLong": {
          "type": "number",
          "format": "double",
          "title": "Pre-defined risk factor value for long"
        },
        "factorShort": {
          "type": "number",
          "format": "double",
          "title": "Pre-defined risk factor value for short"
        },
        "maxMoveUp": {
          "type": "number",
          "format": "double",
          "title": "Pre-defined maximum price move up that the model considers as valid"
        },
        "minMoveDown": {
          "type": "number",
          "format": "double",
          "title": "Pre-defined minimum price move down that the model considers as valid"
        },
        "probabilityOfTrading": {
          "type": "number",
          "format": "double",
          "title": "Pre-defined constant probability of trading"
        }
      },
      "title": "Risk model parameters for simple modelling"
    },
    "vegaSimpleRiskModel": {
      "type": "object",
      "properties": {
        "params": {
          "$ref": "#/definitions/vegaSimpleModelParams",
          "title": "Risk model params for simple modelling"
        }
      },
      "title": "Risk model for simple modelling"
    },
    "vegaStatistics": {
      "type": "object",
      "properties": {
        "blockHeight": {
          "type": "string",
          "format": "uint64",
          "title": "Current block height as reported by the Vega blockchain"
        },
        "backlogLength": {
          "type": "string",
          "format": "uint64",
          "title": "Current backlog length (number of transactions) that are waiting to be included in a block"
        },
        "totalPeers": {
          "type": "string",
          "format": "uint64",
          "title": "Total number of connected peers to this node"
        },
        "genesisTime": {
          "type": "string",
          "title": "Genesis block date and time formatted in ISO-8601 datetime format with nanosecond precision"
        },
        "currentTime": {
          "type": "string",
          "title": "Current system date and time formatted in ISO-8601 datetime format with nanosecond precision"
        },
        "vegaTime": {
          "type": "string",
          "title": "Current Vega date and time formatted in ISO-8601 datetime format with nanosecond precision"
        },
        "status": {
          "$ref": "#/definitions/vegaChainStatus",
          "title": "Status of the connection to the Vega blockchain\n- See [`ChainStatus`](#vega.ChainStatus)"
        },
        "txPerBlock": {
          "type": "string",
          "format": "uint64",
          "title": "Transactions per block"
        },
        "averageTxBytes": {
          "type": "string",
          "format": "uint64",
          "title": "Average transaction size in bytes"
        },
        "averageOrdersPerBlock": {
          "type": "string",
          "format": "uint64",
          "title": "Average orders per block"
        },
        "tradesPerSecond": {
          "type": "string",
          "format": "uint64",
          "title": "Trades emitted per second"
        },
        "ordersPerSecond": {
          "type": "string",
          "format": "uint64",
          "title": "Orders processed per second"
        },
        "totalMarkets": {
          "type": "string",
          "format": "uint64",
          "title": "Total markets on this Vega network"
        },
        "totalAmendOrder": {
          "type": "string",
          "format": "uint64",
          "title": "Total number of order amendments since genesis (on all markets)"
        },
        "totalCancelOrder": {
          "type": "string",
          "format": "uint64",
          "title": "Total number of order cancellations since genesis (on all markets)"
        },
        "totalCreateOrder": {
          "type": "string",
          "format": "uint64",
          "title": "Total number of order submissions since genesis (on all markets)"
        },
        "totalOrders": {
          "type": "string",
          "format": "uint64",
          "title": "Total number of orders processed since genesis (on all markets)"
        },
        "totalTrades": {
          "type": "string",
          "format": "uint64",
          "title": "Total number of trades emitted since genesis (on all markets)"
        },
        "orderSubscriptions": {
          "type": "integer",
          "format": "int64",
          "title": "Current number of stream subscribers to order data"
        },
        "tradeSubscriptions": {
          "type": "integer",
          "format": "int64",
          "title": "Current number of stream subscribers to trade data"
        },
        "candleSubscriptions": {
          "type": "integer",
          "format": "int64",
          "title": "Current number of stream subscribers to candle-stick data"
        },
        "marketDepthSubscriptions": {
          "type": "integer",
          "format": "int64",
          "title": "Current number of stream subscribers to market depth data"
        },
        "positionsSubscriptions": {
          "type": "integer",
          "format": "int64",
          "title": "Current number of stream subscribers to positions data"
        },
        "accountSubscriptions": {
          "type": "integer",
          "format": "int64",
          "title": "Current number of stream subscribers to account data"
        },
        "marketDataSubscriptions": {
          "type": "integer",
          "format": "int64",
          "title": "Current number of stream subscribers to market data"
        },
        "appVersionHash": {
          "type": "string",
          "title": "The version hash of the Vega node software"
        },
        "appVersion": {
          "type": "string",
          "title": "The version of the Vega node software"
        },
        "chainVersion": {
          "type": "string",
          "title": "The version of the underlying Vega blockchain"
        },
        "blockDuration": {
          "type": "string",
          "format": "uint64",
          "title": "Current block duration, in nanoseconds"
        },
        "uptime": {
          "type": "string",
          "title": "Total uptime for this node formatted in ISO-8601 datetime format with nanosecond precision"
        },
        "chainID": {
          "type": "string",
          "title": "Unique identifier for the underlying Vega blockchain"
        },
        "marketDepthUpdatesSubscriptions": {
          "type": "integer",
          "format": "int64",
          "title": "Current number of stream subscribers to market depth update data"
        }
      },
      "title": "Vega domain specific statistics as reported by the node the caller is connected to"
    },
    "vegaTargetStakeParameters": {
      "type": "object",
      "properties": {
        "timeWindow": {
          "type": "string",
          "format": "int64",
          "title": "Specifies length of time window expressed in seconds for target stake calculation"
        },
        "scalingFactor": {
          "type": "number",
          "format": "double",
          "title": "Specifies scaling factors used in target stake calculation"
        }
      },
      "title": "TargetStakeParameters contains parameters used in target stake calculation"
    },
    "vegaTimeUpdate": {
      "type": "object",
      "properties": {
        "timestamp": {
          "type": "string",
          "format": "int64",
          "title": "Timestamp containing latest update from Vega blockchain aka Vega-time"
        }
      },
      "title": "A time update event contains the latest time update from Vega blockchain"
    },
    "vegaTimestamp": {
      "type": "object",
      "properties": {
        "value": {
          "type": "string",
          "format": "int64",
          "title": "Timestamp value"
        }
      },
      "title": "A timestamp in nanoseconds since epoch\nSee [`VegaTimeResponse`](#api.VegaTimeResponse).`timestamp`"
    },
    "vegaTradableInstrument": {
      "type": "object",
      "properties": {
        "instrument": {
          "$ref": "#/definitions/vegaInstrument",
          "title": "Instrument details"
        },
        "marginCalculator": {
          "$ref": "#/definitions/vegaMarginCalculator",
          "title": "Margin calculator for the instrument"
        },
        "logNormalRiskModel": {
          "$ref": "#/definitions/vegaLogNormalRiskModel",
          "title": "Log normal"
        },
        "simpleRiskModel": {
          "$ref": "#/definitions/vegaSimpleRiskModel",
          "title": "Simple"
        }
      },
      "title": "Tradable Instrument definition"
    },
    "vegaTrade": {
      "type": "object",
      "properties": {
        "id": {
          "type": "string",
          "title": "Unique identifier for the trade (generated by Vega)"
        },
        "marketID": {
          "type": "string",
          "title": "Market identifier (the market that the trade occurred on)"
        },
        "price": {
          "type": "string",
          "format": "uint64",
          "title": "Price for the trade, the price is an integer, for example `123456` is a correctly\nformatted price of `1.23456` assuming market configured to 5 decimal places"
        },
        "size": {
          "type": "string",
          "format": "uint64",
          "title": "Size filled for the trade"
        },
        "buyer": {
          "type": "string",
          "title": "Unique party identifier for the buyer"
        },
        "seller": {
          "type": "string",
          "title": "Unique party identifier for the seller"
        },
        "aggressor": {
          "$ref": "#/definitions/vegaSide",
          "title": "Direction of the aggressive party e.g. SIDE_BUY or SIDE_SELL - See [`Side`](#vega.Side)"
        },
        "buyOrder": {
          "type": "string",
          "title": "Identifier of the order from the buy side"
        },
        "sellOrder": {
          "type": "string",
          "title": "Identifier of the order from the sell side"
        },
        "timestamp": {
          "type": "string",
          "format": "int64",
          "title": "Timestamp for when the trade occurred, in nanoseconds since the epoch\n- See [`VegaTimeResponse`](#api.VegaTimeResponse).`timestamp`"
        },
        "type": {
          "$ref": "#/definitions/vegaTradeType",
          "title": "Type for the trade - See [`Trade.Type`](#vega.Trade.Type)"
        },
        "buyerFee": {
          "$ref": "#/definitions/vegaFee",
          "title": "Fee amount charged to the buyer party for the trade"
        },
        "sellerFee": {
          "$ref": "#/definitions/vegaFee",
          "title": "Fee amount charged to the seller party for the trade"
        },
        "buyerAuctionBatch": {
          "type": "string",
          "format": "uint64",
          "title": "Auction batch number that the buy side order was placed in"
        },
        "sellerAuctionBatch": {
          "type": "string",
          "format": "uint64",
          "title": "Auction batch number that the sell side order was placed in"
        }
      },
      "title": "A trade occurs when an aggressive order crosses one or more passive orders on the order book for a market on Vega"
    },
    "vegaTradeSettlement": {
      "type": "object",
      "properties": {
        "size": {
          "type": "string",
          "format": "int64",
          "title": "Size of trade settlement"
        },
        "price": {
          "type": "string",
          "format": "uint64",
          "title": "Price of settlement as an integer, for example `123456` is a correctly\nformatted price of `1.23456` assuming market configured to 5 decimal places"
        }
      },
      "title": "A trade settlement is part of the settle position event"
    },
    "vegaTradeType": {
      "type": "string",
      "enum": [
        "TYPE_UNSPECIFIED",
        "TYPE_DEFAULT",
        "TYPE_NETWORK_CLOSE_OUT_GOOD",
        "TYPE_NETWORK_CLOSE_OUT_BAD"
      ],
      "default": "TYPE_UNSPECIFIED",
      "description": "- TYPE_UNSPECIFIED: Default value, always invalid\n - TYPE_DEFAULT: Normal trading between two parties\n - TYPE_NETWORK_CLOSE_OUT_GOOD: Trading initiated by the network with another party on the book,\nwhich helps to zero-out the positions of one or more distressed parties\n - TYPE_NETWORK_CLOSE_OUT_BAD: Trading initiated by the network with another party off the book,\nwith a distressed party in order to zero-out the position of the party",
      "title": "Type values for a trade"
    },
    "vegaTransferBalance": {
      "type": "object",
      "properties": {
        "account": {
          "$ref": "#/definitions/vegaAccount",
          "title": "The account relating to the transfer"
        },
        "balance": {
          "type": "string",
          "format": "uint64",
          "title": "The balance relating to the transfer"
        }
      },
      "title": "Represents the balance for an account during a transfer"
    },
    "vegaTransferResponse": {
      "type": "object",
      "properties": {
        "transfers": {
          "type": "array",
          "items": {
            "$ref": "#/definitions/vegaLedgerEntry"
          },
          "title": "One or more ledger entries representing the transfers"
        },
        "balances": {
          "type": "array",
          "items": {
            "$ref": "#/definitions/vegaTransferBalance"
          },
          "title": "One or more account balances"
        }
      },
      "title": "Represents the response from a transfer"
    },
    "vegaTransferResponses": {
      "type": "object",
      "properties": {
        "responses": {
          "type": "array",
          "items": {
            "$ref": "#/definitions/vegaTransferResponse"
          },
          "title": "One or more entries containing internal transfer information"
        }
      },
      "title": "A transfer responses event contains a collection of transfer information"
    },
    "vegaTxErrorEvent": {
      "type": "object",
      "properties": {
        "PartyID": {
          "type": "string",
          "title": "Unique party identifier for the related party"
        },
        "errMsg": {
          "type": "string",
          "title": "An error message describing what went wrong"
        },
        "orderSubmission": {
          "$ref": "#/definitions/vegaOrderSubmission"
        },
        "orderAmendment": {
          "$ref": "#/definitions/vegaOrderAmendment"
        },
        "orderCancellation": {
          "$ref": "#/definitions/vegaOrderCancellation"
        },
        "proposal": {
          "$ref": "#/definitions/vegaProposal"
        },
        "vote": {
          "$ref": "#/definitions/vegaVote"
        }
      }
    },
    "vegaUpdateMarket": {
      "type": "object",
      "title": "Update an existing market on Vega"
    },
    "vegaUpdateNetworkParameter": {
      "type": "object",
      "properties": {
        "changes": {
          "$ref": "#/definitions/vegaNetworkParameter",
          "title": "The network parameter to update"
        }
      },
      "title": "Update network configuration on Vega"
    },
    "vegaValidatorEvent": {
      "type": "object",
      "properties": {
        "sourceID": {
          "type": "string",
          "title": "The source identifier of the event"
        },
        "add": {
          "$ref": "#/definitions/vegaAddValidator",
          "title": "Add a new validator"
        },
        "rm": {
          "$ref": "#/definitions/vegaRemoveValidator",
          "title": "Remove an existing validator"
        }
      },
      "title": "An event related to validator management with foreign networks"
    },
    "vegaVote": {
      "type": "object",
      "properties": {
        "partyID": {
          "type": "string",
          "title": "Voter's party identifier"
        },
        "value": {
          "$ref": "#/definitions/VoteValue",
          "title": "Actual vote"
        },
        "proposalID": {
          "type": "string",
          "title": "Identifier of the proposal being voted on"
        },
        "timestamp": {
          "type": "string",
          "format": "int64",
          "title": "Vote timestamp for date and time (in nanoseconds) when vote was submitted to the network"
        }
      },
      "title": "Governance vote"
    },
    "vegaWithdrawExt": {
      "type": "object",
      "properties": {
        "erc20": {
          "$ref": "#/definitions/vegaErc20WithdrawExt",
          "title": "ERC20 withdrawal details"
        }
      },
      "title": "Withdrawal external details"
    },
    "vegaWithdrawSubmission": {
      "type": "object",
      "properties": {
        "partyID": {
          "type": "string",
          "title": "Unique party identifier for the user wanting to withdraw funds"
        },
        "amount": {
          "type": "string",
          "format": "uint64",
          "title": "The amount to be withdrawn"
        },
        "asset": {
          "type": "string",
          "title": "The asset we want to withdraw"
        },
        "ext": {
          "$ref": "#/definitions/vegaWithdrawExt",
          "title": "Foreign chain specifics"
        }
      },
      "title": "Represents the submission request to withdraw funds for a party on Vega"
    },
    "vegaWithdrawal": {
      "type": "object",
      "properties": {
        "id": {
          "type": "string",
          "title": "Unique identifier for the withdrawal"
        },
        "partyID": {
          "type": "string",
          "title": "Unique party identifier of the user initiating the withdrawal"
        },
        "amount": {
          "type": "string",
          "format": "uint64",
          "title": "The amount to be withdrawn"
        },
        "asset": {
          "type": "string",
          "title": "The asset we want to withdraw funds from"
        },
        "status": {
          "$ref": "#/definitions/vegaWithdrawalStatus",
          "title": "The status of the withdrawal"
        },
        "ref": {
          "type": "string",
          "title": "The reference which is used by the foreign chain\nto refer to this withdrawal"
        },
        "expiry": {
          "type": "string",
          "format": "int64",
          "title": "The time until when the withdrawal is valid"
        },
        "txHash": {
          "type": "string",
          "title": "The hash of the foreign chain for this transaction"
        },
        "createdTimestamp": {
          "type": "string",
          "format": "int64",
          "title": "Timestamp for when the network started to process this withdrawal"
        },
        "withdrawnTimestamp": {
          "type": "string",
          "format": "int64",
          "title": "Timestamp for when the withdrawal was finalised by the network"
        },
        "ext": {
          "$ref": "#/definitions/vegaWithdrawExt",
          "title": "Foreign chain specifics"
        }
      },
      "title": "A withdrawal from the Vega network"
    },
    "vegaWithdrawalStatus": {
      "type": "string",
      "enum": [
        "WITHDRAWAL_STATUS_UNSPECIFIED",
        "WITHDRAWAL_STATUS_OPEN",
        "WITHDRAWAL_STATUS_CANCELLED",
        "WITHDRAWAL_STATUS_FINALIZED"
      ],
      "default": "WITHDRAWAL_STATUS_UNSPECIFIED",
      "description": "- WITHDRAWAL_STATUS_UNSPECIFIED: Default value, always invalid\n - WITHDRAWAL_STATUS_OPEN: The withdrawal is open and being processed by the network\n - WITHDRAWAL_STATUS_CANCELLED: The withdrawal have been cancelled\n - WITHDRAWAL_STATUS_FINALIZED: The withdrawal went through and is fully finalised, the funds are removed from the\nVega network and are unlocked on the foreign chain bridge, for example, on the Ethereum network",
      "title": "The status of the withdrawal"
    }
  },
  "x-stream-definitions": {
    "apiObserveEventsResponse": {
      "type": "object",
      "properties": {
        "result": {
          "$ref": "#/definitions/apiObserveEventsResponse"
        },
        "error": {
          "$ref": "#/definitions/runtimeStreamError"
        }
      },
      "title": "Stream result of apiObserveEventsResponse"
    },
    "apiOrdersStream": {
      "type": "object",
      "properties": {
        "result": {
          "$ref": "#/definitions/apiOrdersStream"
        },
        "error": {
          "$ref": "#/definitions/runtimeStreamError"
        }
      },
      "title": "Stream result of apiOrdersStream"
    },
    "apiTradesStream": {
      "type": "object",
      "properties": {
        "result": {
          "$ref": "#/definitions/apiTradesStream"
        },
        "error": {
          "$ref": "#/definitions/runtimeStreamError"
        }
      },
      "title": "Stream result of apiTradesStream"
    },
    "vegaAccount": {
      "type": "object",
      "properties": {
        "result": {
          "$ref": "#/definitions/vegaAccount"
        },
        "error": {
          "$ref": "#/definitions/runtimeStreamError"
        }
      },
      "title": "Stream result of vegaAccount"
    },
    "vegaCandle": {
      "type": "object",
      "properties": {
        "result": {
          "$ref": "#/definitions/vegaCandle"
        },
        "error": {
          "$ref": "#/definitions/runtimeStreamError"
        }
      },
      "title": "Stream result of vegaCandle"
    },
    "vegaGovernanceData": {
      "type": "object",
      "properties": {
        "result": {
          "$ref": "#/definitions/vegaGovernanceData"
        },
        "error": {
          "$ref": "#/definitions/runtimeStreamError"
        }
      },
      "title": "Stream result of vegaGovernanceData"
    },
    "vegaMarginLevels": {
      "type": "object",
      "properties": {
        "result": {
          "$ref": "#/definitions/vegaMarginLevels"
        },
        "error": {
          "$ref": "#/definitions/runtimeStreamError"
        }
      },
      "title": "Stream result of vegaMarginLevels"
    },
    "vegaMarketData": {
      "type": "object",
      "properties": {
        "result": {
          "$ref": "#/definitions/vegaMarketData"
        },
        "error": {
          "$ref": "#/definitions/runtimeStreamError"
        }
      },
      "title": "Stream result of vegaMarketData"
    },
    "vegaMarketDepth": {
      "type": "object",
      "properties": {
        "result": {
          "$ref": "#/definitions/vegaMarketDepth"
        },
        "error": {
          "$ref": "#/definitions/runtimeStreamError"
        }
      },
      "title": "Stream result of vegaMarketDepth"
    },
    "vegaMarketDepthUpdate": {
      "type": "object",
      "properties": {
        "result": {
          "$ref": "#/definitions/vegaMarketDepthUpdate"
        },
        "error": {
          "$ref": "#/definitions/runtimeStreamError"
        }
      },
      "title": "Stream result of vegaMarketDepthUpdate"
    },
    "vegaPosition": {
      "type": "object",
      "properties": {
        "result": {
          "$ref": "#/definitions/vegaPosition"
        },
        "error": {
          "$ref": "#/definitions/runtimeStreamError"
        }
      },
      "title": "Stream result of vegaPosition"
    },
    "vegaTransferResponse": {
      "type": "object",
      "properties": {
        "result": {
          "$ref": "#/definitions/vegaTransferResponse"
        },
        "error": {
          "$ref": "#/definitions/runtimeStreamError"
        }
      },
      "title": "Stream result of vegaTransferResponse"
    },
    "vegaVote": {
      "type": "object",
      "properties": {
        "result": {
          "$ref": "#/definitions/vegaVote"
        },
        "error": {
          "$ref": "#/definitions/runtimeStreamError"
        }
      },
      "title": "Stream result of vegaVote"
    }
  }
}<|MERGE_RESOLUTION|>--- conflicted
+++ resolved
@@ -3658,13 +3658,8 @@
         "LIQUIDITY_PROVISION_STATUS_UNDEPLOYED"
       ],
       "default": "LIQUIDITY_PROVISION_STATUS_UNSPECIFIED",
-<<<<<<< HEAD
-      "description": "- LIQUIDITY_PROVISION_STATUS_UNSPECIFIED: The default value\n - LIQUIDITY_PROVISION_STATUS_ACTIVE: The liquidity provision is active\n - LIQUIDITY_PROVISION_STATUS_STOPPED: The liquidity provision was stopped by the network\n - LIQUIDITY_PROVISION_STATUS_CANCELLED: The liquidity provision was cancelled by the MM.\n - LIQUIDITY_PROVISION_STATUS_REJECTED: The liquidity provision was invalid and got rejected.\n - LIQUIDITY_PROVISION_STATUS_UNDEPLOYED: The liquidity provision is valid and accepted by network, but oreders aren't deployed",
-      "title": "the status of a liquidity provision order"
-=======
       "description": "- LIQUIDITY_PROVISION_STATUS_UNSPECIFIED: The default value\n - LIQUIDITY_PROVISION_STATUS_ACTIVE: The liquidity provision is active\n - LIQUIDITY_PROVISION_STATUS_STOPPED: The liquidity provision was stopped by the network\n - LIQUIDITY_PROVISION_STATUS_CANCELLED: The liquidity provision was cancelled by the liquidity provider\n - LIQUIDITY_PROVISION_STATUS_REJECTED: The liquidity provision was invalid and got rejected",
       "title": "Status of a liquidity provision order"
->>>>>>> 9d2655e0
     },
     "vegaLiquidityProvisionSubmission": {
       "type": "object",
