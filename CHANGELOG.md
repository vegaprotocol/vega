# Changelog

## Unreleased 0.73.0

### 🚨 Breaking changes

- [8679](https://github.com/vegaprotocol/vega/issues/8679) - Snapshot configuration `load-from-block-height` no longer accept `-1` as value. To reload from the latest snapshot, it should be valued `0`.
- [8679](https://github.com/vegaprotocol/vega/issues/8679) - Snapshot configuration `snapshot-keep-recent` only accept values from `1` (included) to `10` (included) .
- [8944](https://github.com/vegaprotocol/vega/issues/8944) - Asset ID field on the `ExportLedgerEntriesRequest gRPC API` for exporting ledger entries has changed type to make it optional.
### 🗑️ Deprecation

- [](https://github.com/vegaprotocol/vega/issues/xxxx) -

### 🛠 Improvements

- [8718](https://github.com/vegaprotocol/vega/issues/8718) - Emit market data event after setting mark price prior to final settlement.
- [8590](https://github.com/vegaprotocol/vega/issues/8590) - Improved Ethereum oracle support.
- [8754](https://github.com/vegaprotocol/vega/issues/8754) - Introduce Perpetuals and their funding payment calculations.
- [8731](https://github.com/vegaprotocol/vega/issues/8731) - Add liquidity provision `SLA` to governance proposals for spot market.
- [8741](https://github.com/vegaprotocol/vega/issues/8741) - Add a network parameter for disabling `Ethereum` oracles.
- [8600](https://github.com/vegaprotocol/vega/issues/8600) - Clean and refactor data source packages.
- [8845](https://github.com/vegaprotocol/vega/issues/8845) - Add support for network treasury and global insurance accounts.
- [8661](https://github.com/vegaprotocol/vega/issues/8661) - Refactor the snapshot engine to make it testable.
- [8680](https://github.com/vegaprotocol/vega/issues/8680) - Move loading the local snapshot in the initialization steps.
- [8682](https://github.com/vegaprotocol/vega/issues/8682) - Share snapshot by search the metadata database instead of loading the tree.
- [8846](https://github.com/vegaprotocol/vega/issues/8846) - Add support to transfer recurring transfers to metric based reward
- [8857](https://github.com/vegaprotocol/vega/issues/8857) - Add a step for getting the balance of the liquidity provider liquidity fee account
- [8847](https://github.com/vegaprotocol/vega/issues/8847) - Implement internal time trigger data source.
- [8895](https://github.com/vegaprotocol/vega/issues/8895) - Allow to set runtime parameters in the SQL Store connection structure
- [8779](https://github.com/vegaprotocol/vega/issues/8779) - Query all details of liquidity providers via an API.
- [8924](https://github.com/vegaprotocol/vega/issues/8924) - Refactor slightly to remove need to deep clone `proto` types
- [8782](https://github.com/vegaprotocol/vega/issues/8782) - List all active liquidity providers for a market via API.
- [8753](https://github.com/vegaprotocol/vega/issues/8753) - Governance for new market proposal.
- [8752](https://github.com/vegaprotocol/vega/issues/8752) - Add `PERPS` network parameter.
- [8759](https://github.com/vegaprotocol/vega/issues/8759) - Add update market support for `PERPS`.
- [8758](https://github.com/vegaprotocol/vega/issues/8758) - Internal recurring time trigger for `PERPS`.
- [8913](https://github.com/vegaprotocol/vega/issues/8913) - Add business logic for team management.
- [8765](https://github.com/vegaprotocol/vega/issues/8765) - Implement snapshots state for `PERPS`.
- [8918](https://github.com/vegaprotocol/vega/issues/8918) - Implement commands for team management.
- [8960](https://github.com/vegaprotocol/vega/issues/8960) - Improve wiring perpetual markets through governance.
- [8969](https://github.com/vegaprotocol/vega/issues/8969) - Improve wiring of internal time triggers for perpetual markets.
- [9001](https://github.com/vegaprotocol/vega/issues/9001) - Improve wiring of perpetual markets into the data node.
- [8985](https://github.com/vegaprotocol/vega/issues/8985) - Improve snapshot restore of internal time triggers for perpetual markets.
- [9146](https://github.com/vegaprotocol/vega/issues/9146) - Improve `TWAP` for perpetual markets to do calculations incrementally.
- [8817](https://github.com/vegaprotocol/vega/issues/8817) - Add interest term to perpetual funding payment calculation.
- [8755](https://github.com/vegaprotocol/vega/issues/8755) - Improve testing for perpetual settlement and collateral transfers.
- [8756](https://github.com/vegaprotocol/vega/issues/8756) - Settlement and margin implementation for `PERPS`.
- [8932](https://github.com/vegaprotocol/vega/issues/8932) - Fix range validation of `performanceHysteresisEpochs`
- [8887](https://github.com/vegaprotocol/vega/pull/8887) - Remove differences for snapshot loading when the `nullchain` is used instead of `tendermint`
- [8973](https://github.com/vegaprotocol/vega/issues/8973) - Do some more validation on Ethereum call specifications, add explicit error types to improve reporting
- [8957](https://github.com/vegaprotocol/vega/issues/8957) - Oracle bindings for `PERPS`.
- [8770](https://github.com/vegaprotocol/vega/issues/8770) - Add `PERPS` to integration tests.
- [8763](https://github.com/vegaprotocol/vega/issues/8763) - Periodic settlement data endpoint.
- [8920](https://github.com/vegaprotocol/vega/issues/8920) - Emit events when something happens to teams.
- [8917](https://github.com/vegaprotocol/vega/issues/8917) - Support teams engine snapshots
- [9007](https://github.com/vegaprotocol/vega/issues/9007) - Add reward vesting mechanisms.
- [8914](https://github.com/vegaprotocol/vega/issues/8914) - Add referral network parameters.
- [9023](https://github.com/vegaprotocol/vega/issues/9023) - Add transaction comparison tool.
- [8120](https://github.com/vegaprotocol/vega/issues/8120) - Data node `API` support for spot markets, data and governance.
- [8762](https://github.com/vegaprotocol/vega/issues/8762) - Data node `API` support for perpetual markets, data and governance.
- [8761](https://github.com/vegaprotocol/vega/issues/8761) - Add terminating `PERPS` via governance.
- [9021](https://github.com/vegaprotocol/vega/issues/9021) - Add rejection reason to stop orders.
- [9012](https://github.com/vegaprotocol/vega/issues/9012) - Add governance to update the referral program.
- [9077](https://github.com/vegaprotocol/vega/issues/9077) - Ensure liquidity `SLA` parameters are exposed on markets and proposals
- [9046](https://github.com/vegaprotocol/vega/issues/9046) - Send event on referral engine state change.
- [9045](https://github.com/vegaprotocol/vega/issues/9045) - Snapshot the referral engine.
- [9136](https://github.com/vegaprotocol/vega/issues/9136) - Referral engine returns reward factor for a given party
- [9076](https://github.com/vegaprotocol/vega/issues/9076) - Add current funding rate to market data.
- [1932](https://github.com/vegaprotocol/devops-infra/issues/1932) - Allow configuring an `SQL` statement timeout.
- [9162](https://github.com/vegaprotocol/vega/issues/9162) - Refactor transfers to support new metric based rewards and distribution strategies
- [9163](https://github.com/vegaprotocol/vega/issues/9163) - Refactor reward engine to support the new metric based reward distribution
- [9164](https://github.com/vegaprotocol/vega/issues/9164) - Refactor market activity tracker to support more metrics and history
- [9219](https://github.com/vegaprotocol/vega/issues/9219) - Don't do `IPFS` garbage collection every segment
- [9208](https://github.com/vegaprotocol/vega/issues/9208) - Refactor referral set and teams state
- [9204](https://github.com/vegaprotocol/vega/issues/9204) - Ensure teams names are not duplicates
- [9080](https://github.com/vegaprotocol/vega/issues/9080) - Add support for vested and vesting account in GraphQL
- [9147](https://github.com/vegaprotocol/vega/issues/9147) - Add reward multiplier to vesting engine
- [9234](https://github.com/vegaprotocol/vega/issues/9234) - Add support for transfers out of the vested account
- [9199](https://github.com/vegaprotocol/vega/issues/9199) - Consider running notional volume to determine referrers and referees tier
- [9214](https://github.com/vegaprotocol/vega/issues/9214) - Add staking tier on referral program
- [9205](https://github.com/vegaprotocol/vega/issues/9205) - Ensure staking requirement when creating / joining referral sets


### 🐛 Fixes

- [8417](https://github.com/vegaprotocol/vega/issues/8417) - Fix normalisation of Ethereum calls that return structures
- [8719](https://github.com/vegaprotocol/vega/issues/8719) - Do not try to resolve iceberg order if it's not set
- [8721](https://github.com/vegaprotocol/vega/issues/8721) - Fix panic with triggered OCO expiring
- [8751](https://github.com/vegaprotocol/vega/issues/8751) - Fix Ethereum oracle data error event sent with incorrect sequence number
- [8906](https://github.com/vegaprotocol/vega/issues/8906) - Fix Ethereum oracle confirmation height not be used
- [8729](https://github.com/vegaprotocol/vega/issues/8729) - Stop order direction not set in datanode
- [8545](https://github.com/vegaprotocol/vega/issues/8545) - Block Explorer pagination does not order correctly.
- [8748](https://github.com/vegaprotocol/vega/issues/8748) - `ListSuccessorMarkets` does not return results.
- [8749](https://github.com/vegaprotocol/vega/issues/8749) - Ensure stop order expiry is in the future
- [8773](https://github.com/vegaprotocol/vega/issues/8773) - Fix panic with stop orders
- [8792](https://github.com/vegaprotocol/vega/issues/8792) - Fix panic when starting null block chain node.
- [8739](https://github.com/vegaprotocol/vega/issues/8739) - Cancel orders for rejected markets.
- [9118](https://github.com/vegaprotocol/vega/issues/9118) - Improve list stop orders error message
- [9105](https://github.com/vegaprotocol/vega/issues/9105) - Truncate virtual stake decimal places
- [8800](https://github.com/vegaprotocol/vega/issues/8800) - `expiresAt` is always null in the Stop Orders `API`.
- [8796](https://github.com/vegaprotocol/vega/issues/8796) - Avoid updating active proposals slice while iterating over it.
- [8679](https://github.com/vegaprotocol/vega/issues/8679) - Disallow snapshot state-sync if local snapshots exist
- [8364](https://github.com/vegaprotocol/vega/issues/8364) - Initialising from network history not working after database wipe
- [8827](https://github.com/vegaprotocol/vega/issues/8827) - Add block height validation to validator initiated transactions and pruning to the `pow` engine cache
- [8836](https://github.com/vegaprotocol/vega/issues/8836) - Fix enactment of market update state
- [8848](https://github.com/vegaprotocol/vega/issues/8848) - Handle the case where the market is terminated and the epoch ends at the same block.
- [8853](https://github.com/vegaprotocol/vega/issues/8853) - Liquidity provision amendment bug fixes
- [8862](https://github.com/vegaprotocol/vega/issues/8862) - Fix settlement via governance
- [9088](https://github.com/vegaprotocol/vega/issues/9088) - Include error field in `contractCall` snapshot.
- [8854](https://github.com/vegaprotocol/vega/issues/8854) - Add liquidity `v2` snapshots to the list of providers
- [8772](https://github.com/vegaprotocol/vega/issues/8772) - Checkpoint panic on successor markets.
- [8962](https://github.com/vegaprotocol/vega/issues/8962) - Refreshed pegged iceberg orders remain tracked as pegged orders.
- [8837](https://github.com/vegaprotocol/vega/issues/8837) - Remove successor entries from snapshot if they will be removed next tick.
- [8868](https://github.com/vegaprotocol/vega/issues/8868) - Fix `oracle_specs` table null value error.
- [9038](https://github.com/vegaprotocol/vega/issues/9038) - New market proposals are no longer in both the active and enacted slices to prevent pointer sharing.
- [8878](https://github.com/vegaprotocol/vega/issues/8878) - Fix amend to consider market decimals when checking for sufficient funds.
- [8698](https://github.com/vegaprotocol/vega/issues/8698) - Final settlement rounding can be off by a 1 factor instead of just one.
- [9113](https://github.com/vegaprotocol/vega/issues/9113) - Only add pending signatures to the retry list when the notary engine snapshot restores.
- [8861](https://github.com/vegaprotocol/vega/issues/8861) - Fix successor proposals never leaving proposed state.
- [9086](https://github.com/vegaprotocol/vega/issues/9086) - Set identifier generator during perpetual settlement for closed out orders.
- [8884](https://github.com/vegaprotocol/vega/issues/8884) - Do not assume `\n` is present on the first read chunk of the input
- [8477](https://github.com/vegaprotocol/vega/issues/8477) - Do not allow opening auction duration of 0
- [8891](https://github.com/vegaprotocol/vega/issues/8891) - Emit market update event when resuming via governance
- [8874](https://github.com/vegaprotocol/vega/issues/8874) - Database migration can fail when rolling back and migrating up again.
- [8855](https://github.com/vegaprotocol/vega/issues/8855) - Preserve reference to parent market when restoring checkpoint data
- [8909](https://github.com/vegaprotocol/vega/issues/8909) - initialise id generator for all branches of market state update
- [9004](https://github.com/vegaprotocol/vega/issues/9004) - Clear insurance pools in a deterministic order in successor markets.
- [8908](https://github.com/vegaprotocol/vega/issues/8908) - A rejected parent market should result in all successors getting rejected, too.
- [8953](https://github.com/vegaprotocol/vega/issues/8953) - Fix reward distribution when validator delegate to other validators
- [8898](https://github.com/vegaprotocol/vega/issues/8898) - Fix auction uncrossing handling for spots
- [8968](https://github.com/vegaprotocol/vega/issues/8968) - Fix missing parent reference on checkpoint restore.
- [9009](https://github.com/vegaprotocol/vega/issues/9009) - Fix non determinism in `RollbackParentELS`
- [8945](https://github.com/vegaprotocol/vega/issues/8945) - Expose missing order from the stop order `GraphQL` endpoint.
- [9034](https://github.com/vegaprotocol/vega/issues/9034) - Add missing transfer types to `GraphQL` schema definition.
- [9075](https://github.com/vegaprotocol/vega/issues/9075) - `Oracle Specs API` can fail when oracle data is null.
<<<<<<< HEAD
- [8944](https://github.com/vegaprotocol/vega/issues/8944) - Fix ignoring of asset `ID` in ledger export, and make it optional.
=======
- [8971](https://github.com/vegaprotocol/vega/issues/8971) - Record the epoch start time even in opening auction
- [8992](https://github.com/vegaprotocol/vega/issues/8992) - allow for 0 time step for `SLA` fee calculation
- [8988](https://github.com/vegaprotocol/vega/issues/8988) - allow amend/cancel of pending liquidity provision
- [8993](https://github.com/vegaprotocol/vega/issues/8993) - handle the case where commitment min time fraction is 1
- [9252](https://github.com/vegaprotocol/vega/issues/9252) - Preserve the order of pegged orders in snapshots.
- [9066](https://github.com/vegaprotocol/vega/issues/9066) - Ensure a party have a liquidity provision before trying to cancel
- [9140](https://github.com/vegaprotocol/vega/issues/9140) - Stop orders table should be a `hypertable` with retention policy.
- [9153](https://github.com/vegaprotocol/vega/issues/9153) - `MTM` win transfers can be less than one.
- [9227](https://github.com/vegaprotocol/vega/issues/9227) - Do not allow market updates that change the product type.
- [9178](https://github.com/vegaprotocol/vega/issues/9178) - Fix LP amendment panic
- [9053](https://github.com/vegaprotocol/vega/issues/9053) - Handle settle market events in core positions plug-in.
- [9189](https://github.com/vegaprotocol/vega/issues/9189) - Fix stop orders snapshots
- [9198](https://github.com/vegaprotocol/vega/issues/9198) - Fix panic during LP amendment applications
- [9196](https://github.com/vegaprotocol/vega/issues/9196) - `API` documentation should specify the time format.
- [9203](https://github.com/vegaprotocol/vega/issues/9203) - Do not remove LPs from the parties map if they are an LP without an open position
>>>>>>> 89a7fb06

## 0.72.1

### 🐛 Fixes

- [8709](https://github.com/vegaprotocol/vega/issues/8709) - Fix stop order enum in data node.
- [8713](https://github.com/vegaprotocol/vega/issues/8713) - Wallet name with upper-case letter is allowed, again
- [8698](https://github.com/vegaprotocol/vega/issues/8698) - Always set the `ToAccount` field when clearing fees.
- [8711](https://github.com/vegaprotocol/vega/issues/8711) - Fix market lineage trigger.
- [8737](https://github.com/vegaprotocol/vega/issues/8737) - Fix `GetStopOrder` errors when order has a state change.
- [8727](https://github.com/vegaprotocol/vega/issues/8727) - Clear parent market on checkpoint restore if the parent market was already succeeded.
- [8835](https://github.com/vegaprotocol/vega/issues/8835) - Spot snapshot fixes

## 0.72.0

### 🗑️ Deprecation

- [8280](https://github.com/vegaprotocol/vega/issues/8280) - Unused rewards related network parameters are now deprecated and will be removed

### 🛠 Improvements

- [8666](https://github.com/vegaprotocol/vega/issues/8666) - Fix `total notional value` database migrations deadlock.
- [8409](https://github.com/vegaprotocol/vega/issues/8409) - Add `total notional value` to the candles.
- [7684](https://github.com/vegaprotocol/vega/issues/7684) - Add filters for `Block Explorer` transactions `API` for multiple command types (inclusive and exclusive) and multiple parties
- [7592](https://github.com/vegaprotocol/vega/issues/7592) - Add `block` parameter to `epoch` query.
- [7906](https://github.com/vegaprotocol/vega/issues/7906) - Connection tokens on the wallet survive reboot.
- [8264](https://github.com/vegaprotocol/vega/issues/8264) - Add a command line on the wallet to locate the wallet files
- [8026](https://github.com/vegaprotocol/vega/issues/8026) - Update `UPGRADING.md document`
- [8283](https://github.com/vegaprotocol/vega/issues/8283) - Add disclaimer to the wallet `CLI`
- [8296](https://github.com/vegaprotocol/vega/issues/8296) - Improve error handling for invalid proposal validation timestamp
- [8318](https://github.com/vegaprotocol/vega/issues/8318) - Proto definitions for spots
- [8117](https://github.com/vegaprotocol/vega/issues/8117) - Added spots governance implementation
- [8259](https://github.com/vegaprotocol/vega/issues/8259) - Proto definitions for successor markets.
- [8201](https://github.com/vegaprotocol/vega/issues/8201) - Add support for successor markets.
- [8339](https://github.com/vegaprotocol/vega/issues/8339) - Target stake for spots
- [8337](https://github.com/vegaprotocol/vega/issues/8337) - ELS for spots
- [8359](https://github.com/vegaprotocol/vega/issues/8359) - Add proto definitions for iceberg orders
- [8592](https://github.com/vegaprotocol/vega/issues/8592) - Remove oracle data current state table
- [8398](https://github.com/vegaprotocol/vega/issues/8398) - Implement iceberg orders in data node
- [8361](https://github.com/vegaprotocol/vega/issues/8361) - Implement pegged iceberg orders
- [8301](https://github.com/vegaprotocol/vega/issues/8301) - Implement iceberg orders in core
- [8301](https://github.com/vegaprotocol/vega/issues/8301) - Implement iceberg orders in feature tests
- [8429](https://github.com/vegaprotocol/vega/issues/8429) - Implement iceberg orders in `graphQL`
- [8429](https://github.com/vegaprotocol/vega/issues/8429) - Implement iceberg orders during auction uncrossing
- [8524](https://github.com/vegaprotocol/vega/issues/8524) - Rename iceberg fields for clarity
- [8459](https://github.com/vegaprotocol/vega/issues/8459) - Market depth and book volume include iceberg reserves
- [8332](https://github.com/vegaprotocol/vega/issues/8332) - Add support in collateral engine for spots
- [8330](https://github.com/vegaprotocol/vega/issues/8330) - Implement validation on successor market proposals.
- [8247](https://github.com/vegaprotocol/vega/issues/8247) - Initial support for `Ethereum` `oracles`
- [8334](https://github.com/vegaprotocol/vega/issues/8334) - Implement market succession in execution engine.
- [8354](https://github.com/vegaprotocol/vega/issues/8354) - refactor execution package
- [8394](https://github.com/vegaprotocol/vega/issues/8394) - Get rid of spot liquidity provision commands and data structures.
- [8613](https://github.com/vegaprotocol/vega/issues/8613) - Pass context into witness resource check method
- [8402](https://github.com/vegaprotocol/vega/issues/8402) - Avoid division by 0 in market activity tracker
- [8347](https://github.com/vegaprotocol/vega/issues/8347) - Market state (`ELS`) to be included in checkpoint data.
- [8303](https://github.com/vegaprotocol/vega/issues/8303) - Add support for successor markets in datanode.
- [8118](https://github.com/vegaprotocol/vega/issues/8118) - Spot market execution
- [7416](https://github.com/vegaprotocol/vega/issues/7416) - Support for governance transfers
- [7701](https://github.com/vegaprotocol/vega/issues/7701) - Support parallel request on different party on the wallet API
- [8353](https://github.com/vegaprotocol/vega/issues/8353) - Improve ledger entry `CSV` export.
- [8445](https://github.com/vegaprotocol/vega/issues/8445) - Additional feature tests for iceberg orders.
- [8349](https://github.com/vegaprotocol/vega/issues/8349) - Add successor market integration test coverage.
- [8434](https://github.com/vegaprotocol/vega/issues/8434) - Add pagination for `ListSuccessorMarkets`.
- [8439](https://github.com/vegaprotocol/vega/issues/8439) - Include proposals for the `ListSuccessorMarkets API`.
- [8476](https://github.com/vegaprotocol/vega/issues/8476) - Add successor market per `AC`
- [8365](https://github.com/vegaprotocol/vega/issues/8365) - Add new liquidity engine with SLA support.
- [8466](https://github.com/vegaprotocol/vega/issues/8466) - Add stop orders protobufs and domain types
- [8467](https://github.com/vegaprotocol/vega/issues/8467) - Add stop orders data structures
- [8516](https://github.com/vegaprotocol/vega/issues/8516) - Add stop orders network parameter
- [8470](https://github.com/vegaprotocol/vega/issues/8470) - Stop orders snapshots
- [8548](https://github.com/vegaprotocol/vega/issues/8548) - Use default for tendermint `RPC` address and better validation for `semver`
- [8472](https://github.com/vegaprotocol/vega/issues/8472) - Add support for stop orders with batch market instructions
- [8567](https://github.com/vegaprotocol/vega/issues/8567) - Add virtual stake and market growth to market data.
- [8508](https://github.com/vegaprotocol/vega/issues/8508) - Add network parameters for SLA.
- [8468](https://github.com/vegaprotocol/vega/issues/8468) - Wire in stop orders in markets
- [8609](https://github.com/vegaprotocol/vega/issues/8609) - Add `graphQL` support for governance transfers
- [8528](https://github.com/vegaprotocol/vega/issues/8528) - Add support for Stop Orders in the data node.
- [8635](https://github.com/vegaprotocol/vega/issues/8635) - Allow market update proposal with ELS only
- [8675](https://github.com/vegaprotocol/vega/issues/8675) - Fix inconsistent naming for successor markets.
- [8504](https://github.com/vegaprotocol/vega/issues/8504) - Add market liquidity common layer for spot market.
- [8415](https://github.com/vegaprotocol/vega/issues/8415) - Allow to terminate, suspend/resume market via governance
- [8690](https://github.com/vegaprotocol/vega/issues/8690) - Add gas estimation for stop orders.
- [8505](https://github.com/vegaprotocol/vega/issues/8505) - Add snapshots to liquidity engine version 2.

### 🐛 Fixes

- [8236](https://github.com/vegaprotocol/vega/issues/8236) - Fix `orderById` `GraphQL` docs.
- [8208](https://github.com/vegaprotocol/vega/issues/8208) - Fix block explorer API documentation
- [8203](https://github.com/vegaprotocol/vega/issues/8203) - Fix `assetId` parsing for Ledger entries export to `CSV` file.
- [8251](https://github.com/vegaprotocol/vega/issues/8251) - Fix bug in expired orders optimisation resulting in non deterministic order sequence numbers
- [8226](https://github.com/vegaprotocol/vega/issues/8226) - Fix auto initialise failure when initialising empty node
- [8186](https://github.com/vegaprotocol/vega/issues/8186) - Set a close timestamp when closing a market
- [8206](https://github.com/vegaprotocol/vega/issues/8206) - Add number of decimal places to oracle spec.
- [8668](https://github.com/vegaprotocol/vega/issues/8668) - Market data migration scripts fix
- [8225](https://github.com/vegaprotocol/vega/issues/8225) - Better error handling in `ListEntities`
- [8222](https://github.com/vegaprotocol/vega/issues/8222) - `EstimatePositions` does not correctly validate data.
- [8357](https://github.com/vegaprotocol/vega/issues/8357) - Load network history segments into staging area prior to load if not already present
- [8266](https://github.com/vegaprotocol/vega/issues/8266) - Fix HTTPS with `autocert`.
- [8471](https://github.com/vegaprotocol/vega/issues/8471) - Restore network parameters from snapshot without validation to avoid order dependence.
- [8290](https://github.com/vegaprotocol/vega/issues/8290) - Calling network history `API` without network history enabled caused panics in data node.
- [8299](https://github.com/vegaprotocol/vega/issues/8299) - Fix listing of internal data sources in GraphQL.
- [8279](https://github.com/vegaprotocol/vega/issues/8279) - Avoid overriding a map entry while iterating on it, on the wallet connection manager.
- [8341](https://github.com/vegaprotocol/vega/issues/8341) - Remind the user to check his internet connection if the wallet can't connect to a node.
- [8343](https://github.com/vegaprotocol/vega/issues/8343) - Make the service starter easier to instantiate
- [8429](https://github.com/vegaprotocol/vega/issues/8429) - Release margin when decreasing iceberg size like normal orders do
- [8429](https://github.com/vegaprotocol/vega/issues/8429) - Set order status to stopped if an iceberg order instantly causes a wash trade
- [8376](https://github.com/vegaprotocol/vega/issues/8376) - Ensure the structure fields match their JSON counter parts in the wallet API requests and responses.
- [8363](https://github.com/vegaprotocol/vega/issues/8363) - Add missing name property in `admin.describe_key` wallet API example
- [8536](https://github.com/vegaprotocol/vega/issues/8536) - If liquidity fee account is empty do not create 0 amount transfers to insurance pool when clearing market
- [8313](https://github.com/vegaprotocol/vega/issues/8313) - Assure liquidation price estimate works with 0 open volume
- [8412](https://github.com/vegaprotocol/vega/issues/8412) - Fix non deterministic ordering of events emitted on auto delegation
- [8414](https://github.com/vegaprotocol/vega/issues/8414) - Fix corruption on order subscription
- [8453](https://github.com/vegaprotocol/vega/issues/8453) - Do not verify termination timestamp in update market when pre-enacting proposal
- [8418](https://github.com/vegaprotocol/vega/issues/8418) - Fix data node panics when a bad successor market proposal is rejected
- [8358](https://github.com/vegaprotocol/vega/issues/8358) - Fix replay protection
- [8655](https://github.com/vegaprotocol/vega/issues/8655) - Set market close timestamp when market closes
- [8362](https://github.com/vegaprotocol/vega/issues/8362) - Fix `PnL` flickering bug.
- [8565](https://github.com/vegaprotocol/vega/issues/8565) - Unsubscribe all data sources when restoring a settled market from a snapshot
- [8578](https://github.com/vegaprotocol/vega/issues/8578) - Add iceberg option fields to live orders trigger
- [8451](https://github.com/vegaprotocol/vega/issues/8451) - Fix invalid auction duration for new market proposals.
- [8500](https://github.com/vegaprotocol/vega/issues/8500) - Fix liquidity provision `ID` is nullable in `GraphQL API`.
- [8511](https://github.com/vegaprotocol/vega/issues/8511) - Include settled markets in the snapshots
- [8551](https://github.com/vegaprotocol/vega/issues/8551) - Reload market checkpoint data on snapshot loaded.
- [8486](https://github.com/vegaprotocol/vega/issues/8486) - Fix enactment timestamp being lost in checkpoints.
- [8572](https://github.com/vegaprotocol/vega/issues/8572) - Fix governance fraction validation
- [8618](https://github.com/vegaprotocol/vega/issues/8618) - Add iceberg fields to GraphQL `OrderUpdate`
- [8694](https://github.com/vegaprotocol/vega/issues/8694) - Properly decrement by difference when amending iceberg order
- [8580](https://github.com/vegaprotocol/vega/issues/8580) - Fix wallet `CLI` ignoring max-request-duration
- [8583](https://github.com/vegaprotocol/vega/issues/8583) - Fix validation of ineffectual transfer
- [8586](https://github.com/vegaprotocol/vega/issues/8586) - Fix cancel governance transfer proposal validation
- [8597](https://github.com/vegaprotocol/vega/issues/8597) - Enact governance transfer cancellation
- [8428](https://github.com/vegaprotocol/vega/issues/8428) - Add missing `LastTradedPrice` field in market data
- [8335](https://github.com/vegaprotocol/vega/issues/8335) - Validate asset for metrics in transfers to be an actual asset
- [8603](https://github.com/vegaprotocol/vega/issues/8603) - Restore `lastTradedPrice` of `nil` as `nil` in market snapshot
- [8617](https://github.com/vegaprotocol/vega/issues/8617) - Fix panic with order gauge in future market
- [8596](https://github.com/vegaprotocol/vega/issues/8596) - Fix panic when rejecting markets on time update.
- [8545](https://github.com/vegaprotocol/vega/issues/6545) - Block explorer does not page backwards correctly.
- [8654](https://github.com/vegaprotocol/vega/issues/8654) - `GraphQL` query on trades with no filters returns an error.
- [8623](https://github.com/vegaprotocol/vega/issues/8623) - Send market data event when a market is rejected.
- [8642](https://github.com/vegaprotocol/vega/issues/8642) - Restore successor maps from snapshot.
- [8636](https://github.com/vegaprotocol/vega/issues/8636) - Trading mode in market data events should be set to `NO_TRADING` if the market is in a final state.
- [8651](https://github.com/vegaprotocol/vega/issues/8651) - Wallet support for stop orders
- [8630](https://github.com/vegaprotocol/vega/issues/8630) - Fix duplicate stake linking due to `re-org`
- [8664](https://github.com/vegaprotocol/vega/issues/8664) - Stop order invalid expiry
- [8643](https://github.com/vegaprotocol/vega/issues/8643) - Handle vote close for pending successor markets.
- [8665](https://github.com/vegaprotocol/vega/issues/8665) - `Datanode` not persisting stop order events
- [8702](https://github.com/vegaprotocol/vega/issues/8702) - Fix panic on auction exit after stop orders expired in auction
- [8703](https://github.com/vegaprotocol/vega/issues/8703) - Wire stop orders cancellation
- [8698](https://github.com/vegaprotocol/vega/issues/8698) - Always set the `ToAccount` field when clearing fees.

## 0.71.0

### 🚨 Breaking changes

- [7859](https://github.com/vegaprotocol/vega/issues/7859) - Fix Ledger entries exporting `CSV` file.
- [8064](https://github.com/vegaprotocol/vega/issues/8064) - Remove `websocket` for rewards
- [8093](https://github.com/vegaprotocol/vega/issues/8093) - Remove offset pagination
- [8111](https://github.com/vegaprotocol/vega/issues/8111) - Unify payload between `admin.update_network` and `admin.describe_network` endpoint in the wallet API.
- [7916](https://github.com/vegaprotocol/vega/issues/7916) - Deprecated `TradesConnection GraphQL sub-queries` in favour of an `un-nested` Trades query with a filter parameter. This requires a change in the underlying `gRPC` request message. Trades subscription takes a `TradesSubscriptionFilter` that allows multiple `MarketID` and `PartyID` filters to be specified.
- [8143](https://github.com/vegaprotocol/vega/issues/8143) - Merge GraphQL and REST servers
- [8111](https://github.com/vegaprotocol/vega/issues/8111) - Reduce passphrase requests for admin endpoints by introducing `admin.unlock_wallet` and removing the `passphrase` field from wallet-related endpoints.

### 🛠 Improvements

- [8030](https://github.com/vegaprotocol/vega/issues/8030) - Add `API` for fetching `CSV` data from network history.
- [7943](https://github.com/vegaprotocol/vega/issues/7943) - Add version to network file to be future-proof.
- [7759](https://github.com/vegaprotocol/vega/issues/7759) - Support for rolling back data node to a previous network history segment
- [8131](https://github.com/vegaprotocol/vega/issues/8131) - Add reset all command to data node and remove wipe on start up flags
- [7505](https://github.com/vegaprotocol/vega/issues/7505) - `Datanode` batcher statistics
- [8045](https://github.com/vegaprotocol/vega/issues/8045) - Fix bug in handling internal sources data.
- [7843](https://github.com/vegaprotocol/vega/issues/7843) - Report partial batch market instruction processing failure
- [7990](https://github.com/vegaprotocol/vega/issues/7990) - Remove reference to `postgres` in the `protobuf` documentation comments
- [7992](https://github.com/vegaprotocol/vega/issues/7992) - Improve Candles related `APIs`
- [7986](https://github.com/vegaprotocol/vega/issues/7986) - Remove cross `protobuf` files documentation references
- [8146](https://github.com/vegaprotocol/vega/issues/8146) - Add fetch retry behaviour to network history fetch command
- [7982](https://github.com/vegaprotocol/vega/issues/7982) - Fix behaviour of endpoints with `marketIds` and `partyIds` filters
- [7846](https://github.com/vegaprotocol/vega/issues/7846) - Add event indicating distressed parties that are still holding an active position.
- [7985](https://github.com/vegaprotocol/vega/issues/7985) - Add full stop on all fields documentation to get it properly generated
- [8024](https://github.com/vegaprotocol/vega/issues/8024) - Unify naming in `rpc` endpoints and add tags
- [7989](https://github.com/vegaprotocol/vega/issues/7989) - Remove reference to cursor based pagination in `rpc` documentations
- [7991](https://github.com/vegaprotocol/vega/issues/7991) - Improve `EstimateFees` documentation
- [7108](https://github.com/vegaprotocol/vega/issues/7108) - Annotate required fields in `API` requests.
- [8039](https://github.com/vegaprotocol/vega/issues/8039) - Write network history segments in the `datanode` process instead of requesting `postgres` to write them.
- [7987](https://github.com/vegaprotocol/vega/issues/7987) - Make terms consistent in `API` documentation.
- [8025](https://github.com/vegaprotocol/vega/issues/8025) - Address inconsistent verb and grammar in the `API` documentation.
- [7999](https://github.com/vegaprotocol/vega/issues/7999) - Review `DateRange API` documentation.
- [7955](https://github.com/vegaprotocol/vega/issues/7955) - Ensure the wallet API documentation matches the Go definitions
- [8023](https://github.com/vegaprotocol/vega/issues/8023) - Made pagination `docstrings` consistent.
- [8105](https://github.com/vegaprotocol/vega/issues/8105) - Make candles return in ascending order when queried from `graphql`.
- [8144](https://github.com/vegaprotocol/vega/issues/8144) - Visor - remove data node asset option from the config. Use only one asset.
- [8000](https://github.com/vegaprotocol/vega/issues/8000) - Add documentation for `Pagination` `protobuf` message.
- [7969](https://github.com/vegaprotocol/vega/issues/7969) - Add `GoodForBlocks` field to transaction input data.
- [8155](https://github.com/vegaprotocol/vega/issues/8155) - Visor - allow restart without snapshot.
- [8129](https://github.com/vegaprotocol/vega/issues/8129) - Keep liquidity fee remainder in fee account.
- [8022](https://github.com/vegaprotocol/vega/issues/8022) - Improve `ListTransfers` API documentation.
- [8231](https://github.com/vegaprotocol/vega/issues/8231) - Fix `GetNetworkHistoryStatus`
- [8154](https://github.com/vegaprotocol/vega/issues/8154) - Visor - added option for delaying stop of binaries.
- [8169](https://github.com/vegaprotocol/vega/issues/8169) - Add `buf` format
- [7997](https://github.com/vegaprotocol/vega/issues/7997) - Clean up `API` comments when returned value is signed/unsigned.
- [7988](https://github.com/vegaprotocol/vega/issues/7988) - Make information about numbers expressed as strings more clear.
- [7998](https://github.com/vegaprotocol/vega/issues/7998) - Clean up `API` documentation for `ListLedgerEntries`.
- [8021](https://github.com/vegaprotocol/vega/issues/8021) - Add better field descriptions in the `API` documentation.
- [8171](https://github.com/vegaprotocol/vega/issues/8171) - Optimise the way offsets are used in probability of trading.
- [8194](https://github.com/vegaprotocol/vega/issues/8194) - Don't include query string as part of `Prometheus` metric labels
- [7847](https://github.com/vegaprotocol/vega/issues/7847) - Add `EstimatePosition` `API` method, mark `EstimateOrder` (GraphQL) and `EstimateMargin` (gRPC) as deprecated.
- [7969](https://github.com/vegaprotocol/vega/issues/7969) - Reverted the `TTL` changes, minor tweak to proof of work verification to ensure validator commands can't be rejected based on age.
- [7926](https://github.com/vegaprotocol/vega/issues/7926) - Squash `SQL` migration scripts into a single script.

### 🐛 Fixes

- [7938](https://github.com/vegaprotocol/vega/issues/7938) - Attempt to fix protocol upgrade failure because of `LevelDB` file lock issue
- [7944](https://github.com/vegaprotocol/vega/issues/7944) - Better error message if we fail to parse the network configuration in wallet
- [7870](https://github.com/vegaprotocol/vega/issues/7870) - Fix `LP` subscription filters
- [8159](https://github.com/vegaprotocol/vega/issues/8159) - Remove corresponding network history segments on rollback
- [7954](https://github.com/vegaprotocol/vega/issues/7954) - Don't error if subscribing to a market/party that has no position yet
- [7899](https://github.com/vegaprotocol/vega/issues/7899) - Fixes inconsistency in the `HTTP` status codes returned when rate limited
- [7968](https://github.com/vegaprotocol/vega/issues/7968) - Ready for protocol upgrade flag set without going through memory barrier
- [7962](https://github.com/vegaprotocol/vega/issues/7962) - Set `isValidator` when loading from a checkpoint
- [7950](https://github.com/vegaprotocol/vega/issues/7950) - Fix the restore of deposits from checkpoint
- [7933](https://github.com/vegaprotocol/vega/issues/7933) - Ensure the wallet store is closed to avoid "too many opened files" error
- [8069](https://github.com/vegaprotocol/vega/issues/8069) - Handle zero return value for memory when setting IPFS resource limits
- [7956](https://github.com/vegaprotocol/vega/issues/7956) - Floor negative slippage per unit at 0
- [7964](https://github.com/vegaprotocol/vega/issues/7964) - Use mark price for all margin calculations
- [8003](https://github.com/vegaprotocol/vega/issues/8003) - Fix `ListGovernanceData` does not honour `TYPE_ALL`
- [8057](https://github.com/vegaprotocol/vega/issues/8057) - Load history and current state in one transaction
- [8058](https://github.com/vegaprotocol/vega/issues/8058) - Continuous aggregates should be updated according to the watermark and span of history loaded
- [8001](https://github.com/vegaprotocol/vega/issues/8001) - Fix issues with order subscriptions
- [7980](https://github.com/vegaprotocol/vega/issues/7980) - Visor - prevent panic when auto install configuration is missing assets
- [7995](https://github.com/vegaprotocol/vega/issues/7995) - Validate order price input to `estimateFee` and `estimateMargin`
- [8011](https://github.com/vegaprotocol/vega/issues/8011) - Return a not found error for an invalid network parameter key for the API
- [8012](https://github.com/vegaprotocol/vega/issues/8012) - Ensure client do not specify both a before and after cursor
- [8017](https://github.com/vegaprotocol/vega/issues/8017) - Return an error when requesting order with negative version
- [8020](https://github.com/vegaprotocol/vega/issues/8020) - Update default `tendermint` home path to `cometbft`
- [7919](https://github.com/vegaprotocol/vega/issues/7919) - Avoid sending empty ledger movements
- [8053](https://github.com/vegaprotocol/vega/issues/8053) - Fix notary vote count
- [8004](https://github.com/vegaprotocol/vega/issues/8004) - Validate signatures exist in announce node command
- [8004](https://github.com/vegaprotocol/vega/issues/8004) - Validate value in state variable bundles
- [8004](https://github.com/vegaprotocol/vega/issues/8004) - Validate Ethereum addresses and add a cap on node vote reference length
- [8046](https://github.com/vegaprotocol/vega/issues/8046) - Update GraphQL schema with new order rejection reason
- [6659](https://github.com/vegaprotocol/vega/issues/6659) - Wallet application configuration is correctly reported on default location
- [8074](https://github.com/vegaprotocol/vega/issues/8074) - Add missing order rejection reason to `graphql` schema
- [8090](https://github.com/vegaprotocol/vega/issues/8090) - Rename network history `APIs` that did not follow the naming convention
- [8060](https://github.com/vegaprotocol/vega/issues/8060) - Allow 0 decimals assets
- [7993](https://github.com/vegaprotocol/vega/issues/7993) - Fix `ListDeposits` endpoint and documentation
- [8072](https://github.com/vegaprotocol/vega/issues/8072) - Fix `panics` in estimate orders
- [8125](https://github.com/vegaprotocol/vega/issues/8125) - Ensure network compatibility can be checked against TLS nodes
- [8103](https://github.com/vegaprotocol/vega/issues/8103) - Fix incorrect rate limiting behaviour on `gRPC` `API`
- [8128](https://github.com/vegaprotocol/vega/issues/8128) - Assure price monitoring engine extends the auction one bound at a time
- [8149](https://github.com/vegaprotocol/vega/issues/8149) - Trigger populating `orders_live` table out of date and does not filter correctly for live orders.
- [8165](https://github.com/vegaprotocol/vega/issues/8165) - Send order events when an `lp` order is cancelled or rejected
- [8173](https://github.com/vegaprotocol/vega/issues/8173) - Trades when leaving auction should should have the aggressor field set to `SideUnspecified`.
- [8184](https://github.com/vegaprotocol/vega/issues/8184) - Handle case for time termination value used with `LessThan` condition.
- [8157](https://github.com/vegaprotocol/vega/issues/8157) - Handle kill/interrupt signals in datanode, and clean up properly.
- [7914](https://github.com/vegaprotocol/vega/issues/7914) - Offer node signatures after snapshot restore
- [8187](https://github.com/vegaprotocol/vega/issues/8187) - Expose Live Only filter to the `GraphQL` Orders filter.

## 0.70.0

### 🚨 Breaking changes

- [7794](https://github.com/vegaprotocol/vega/issues/7794) - Rename `marketId` and `partyId` to `marketIds` and `partyIds` in the orders queries' filter.
- [7876](https://github.com/vegaprotocol/vega/issues/7876) - Change `DeliverOn` on one-off transfer to be in nanoseconds as everything else.
- [7326](https://github.com/vegaprotocol/vega/issues/7326) - Rename table `current liquidity provisions` to `live liquiditiy provisions` and add a `live` option

### 🛠 Improvements

- [7862](https://github.com/vegaprotocol/vega/issues/7862) - Add per table statistics for network history segment creation
- [7834](https://github.com/vegaprotocol/vega/issues/7834) - Support TLS connection for gRPC endpoints in wallet when prefixed with `tls://`
- [7851](https://github.com/vegaprotocol/vega/issues/7851) - Implement post only and reduce only orders
- [7768](https://github.com/vegaprotocol/vega/issues/7768) - Set sensible defaults for the IPFS resource manager
- [7863](https://github.com/vegaprotocol/vega/issues/7863) - Rework positions indexes so that snapshot creation does not slow down
- [7829](https://github.com/vegaprotocol/vega/issues/7829) - Get precision for reference price from price monitoring bounds when getting market data
- [7670](https://github.com/vegaprotocol/vega/issues/7670) - Removes the need for the buffered event source to hold a large buffer of sequence numbers
- [7904](https://github.com/vegaprotocol/vega/issues/7904) - Add a default system test template for integration tests
- [7894](https://github.com/vegaprotocol/vega/issues/7894) - Use slippage cap when market is in auction mode
- [7923](https://github.com/vegaprotocol/vega/issues/7923) - Subscription rate limiter is enabled on `gRPC` and `REST` subscriptions

### 🐛 Fixes

- [7910](https://github.com/vegaprotocol/vega/issues/7910) - Store heartbeats in the checkpoint so that validator sets do not reorder unexpectedly after loading
- [7835](https://github.com/vegaprotocol/vega/issues/7835) - Ensure the command errors have the same format on arrays
- [7871](https://github.com/vegaprotocol/vega/issues/7871) - Bad `SQL` generated when paginating reward summaries
- [7908](https://github.com/vegaprotocol/vega/issues/7908) - Expired `heartbeats` no longer invalidate subsequent `heartbeats`
- [7880](https://github.com/vegaprotocol/vega/issues/7880) - Update volume-weighted average price party's of open orders after a trade
- [7883](https://github.com/vegaprotocol/vega/issues/7883) - Fix snapshot issue with witness on accounting
- [7921](https://github.com/vegaprotocol/vega/issues/7921) - Fix streams batches
- [7895](https://github.com/vegaprotocol/vega/issues/7895) - Fix margin calculation during auction
- [7940](https://github.com/vegaprotocol/vega/issues/7940) - Enhance validation of tendermint public keys
- [7930](https://github.com/vegaprotocol/vega/issues/7930) - Fix typo in the `Vegavisor` configuration and improve Visor binaries runner logging
- [7981](https://github.com/vegaprotocol/vega/issues/7981) - Ensure LP order events are not sent when nothing changes

## 0.69.0

### 🚨 Breaking changes

- [7798](https://github.com/vegaprotocol/vega/issues/7798) - Remove redundant headers from the rate limiter response.
- [7710](https://github.com/vegaprotocol/vega/issues/7710) - Rename "token dApp" to "governance"
- [6905](https://github.com/vegaprotocol/vega/issues/6905) - Deprecated `Version` field removed from `admin.import_wallet`
- [6905](https://github.com/vegaprotocol/vega/issues/6905) - References to file paths have been removed from `admin.import_wallet`, `admin.import_network`, `admin.create_wallet` and `admin.isolate_key` API
- [7731](https://github.com/vegaprotocol/vega/issues/7731) - Upgrade the interplanetary file system library to latest release
- [7802](https://github.com/vegaprotocol/vega/issues/7802) - Split liquidity auction trigger into two cases
- [7728](https://github.com/vegaprotocol/vega/issues/7728) - Remove current order flag from table - adds restrictions to how orders can be paged
- [7816](https://github.com/vegaprotocol/vega/issues/7816) - Require slippage factors to always be set

### 🛠 Improvements

- [6942](https://github.com/vegaprotocol/vega/issues/6942) - Add `admin.rename_network` with `vega wallet network rename`
- [7656](https://github.com/vegaprotocol/vega/issues/7656) - Add `vega wallet service config locate` CLI that returns the location of the service configuration file.
- [7656](https://github.com/vegaprotocol/vega/issues/7656) - Add `vega wallet service config describe` CLI that display the service configuration.
- [7656](https://github.com/vegaprotocol/vega/issues/7656) - Add `vega wallet service config reset` CLI that reset the service configuration to its default state.
- [7681](https://github.com/vegaprotocol/vega/issues/7681) - Remove unnecessary `protobuf` marshalling in event pipeline
- [7288](https://github.com/vegaprotocol/vega/issues/7288) - Add `block` interval for trade candles
- [7696](https://github.com/vegaprotocol/vega/issues/7696) - Cache `ListMarket` store queries
- [7532](https://github.com/vegaprotocol/vega/issues/7532) - Load network history in a transaction
- [7413](https://github.com/vegaprotocol/vega/issues/7413) - Add foreign block height to stake linkings in `GraphQL`
- [7675](https://github.com/vegaprotocol/vega/issues/7675) - Migrate to comet `bft`
- [7792](https://github.com/vegaprotocol/vega/issues/7792) - An attempt to import a network when the `url` is to `github` and not the raw file contents is caught early with a suggested `url`
- [7722](https://github.com/vegaprotocol/vega/issues/7722) - Send a reason for a passphrase request through the wallet's `interactor`
- [5967](https://github.com/vegaprotocol/vega/issues/5967) - Do not ask for wallet passphrase if it has already been unlocked.
- [5967](https://github.com/vegaprotocol/vega/issues/5967) - Preselect the wallet during connection is there is only one.
- [7723](https://github.com/vegaprotocol/vega/issues/7723) - Make the `SessionBegan` interaction easy to identify using a `WorkflowType`
- [7724](https://github.com/vegaprotocol/vega/issues/7724) - Add steps number to interactions to convey a progression feeling.
- [7353](https://github.com/vegaprotocol/vega/issues/7353) - Improve query setting current orders to only the most recent row after snapshot restore.
- [7763](https://github.com/vegaprotocol/vega/issues/7763) - Remove separate LP close out code path.
- [7686](https://github.com/vegaprotocol/vega/issues/7686) - Network History load will retry when IPFS cannot connect to peers.
- [7804](https://github.com/vegaprotocol/vega/issues/7804) - Headers include `Retry-After` when banned for exceeding rate limit.
- [7840](https://github.com/vegaprotocol/vega/issues/7840) - Make chunk time interval configurable.

### 🐛 Fixes

- [7688](https://github.com/vegaprotocol/vega/issues/7688) - Fix `BlockExplorer` case insensitive transaction retrieval.
- [7695](https://github.com/vegaprotocol/vega/issues/7695) - Fix `create_hypertable` in migrations.
- [7596](https://github.com/vegaprotocol/vega/issues/7596) - Slippage factors not persisted in database
- [7535](https://github.com/vegaprotocol/vega/issues/7535) - Fix network history load takes an increasingly long time to complete
- [7517](https://github.com/vegaprotocol/vega/issues/7517) - Add buffer files event source
- [7720](https://github.com/vegaprotocol/vega/issues/7720) - Return an empty slice instead of nil when describing a wallet network
- [7517](https://github.com/vegaprotocol/vega/issues/7517) - Add buffer files event source
- [7659](https://github.com/vegaprotocol/vega/issues/7659) - Tidy up REST documentation for consistency
- [7563](https://github.com/vegaprotocol/vega/issues/7563) - Let the wallet work again with null `blockchain`
- [7692](https://github.com/vegaprotocol/vega/issues/7692) - Fix network history load hanging after protocol upgrade
- [7751](https://github.com/vegaprotocol/vega/issues/7751) - Store the block height of the last seen `ERC20` event in the snapshot so deposits are not lost when the network is down
- [7778](https://github.com/vegaprotocol/vega/issues/7778) - Store the block height of the last seen `ERC20` event in the checkpoint so deposits are not lost when the network is down
- [7713](https://github.com/vegaprotocol/vega/issues/7713) - Fix PnL values on trade in the positions API
- [7726](https://github.com/vegaprotocol/vega/issues/7726) - Add market data current state table to ensure node restored from network history has latest market data
- [7673](https://github.com/vegaprotocol/vega/issues/7673) - Accept internal data sources without signers
- [7483](https://github.com/vegaprotocol/vega/issues/7483) - Fix market data history returning 0 values for price monitoring bounds
- [7732](https://github.com/vegaprotocol/vega/issues/7732) - Fix panic when amending orders
- [7588](https://github.com/vegaprotocol/vega/issues/7588) - Fix margin calculations when missing exit price
- [7766](https://github.com/vegaprotocol/vega/issues/7766) - Fix orders from new parties not being included in the nearest MTM
- [7499](https://github.com/vegaprotocol/vega/issues/7499) - Implement transaction check functionality to wallet
- [7745](https://github.com/vegaprotocol/vega/issues/7745) - Use margin after the application of a bond penalty to assess LP solvency
- [7765](https://github.com/vegaprotocol/vega/issues/7765) - Assure pegged order won't get deployed with insufficient margin
- [7786](https://github.com/vegaprotocol/vega/issues/7786) - Fix validation of order amendments (check for negative pegged offset)
- [7750](https://github.com/vegaprotocol/vega/issues/7750) - Fix not all paths cleanly close network history index store.
- [7805](https://github.com/vegaprotocol/vega/issues/7805) - Fix re-announcing node in the same epoch kills data node.
- [7820](https://github.com/vegaprotocol/vega/issues/7820) - Remove the check for past date in limits engine
- [7822](https://github.com/vegaprotocol/vega/issues/7822) - Fix get last epoch query
- [7823](https://github.com/vegaprotocol/vega/issues/7823) - Fix validation of liquidity provisions shapes references

## 0.68.0

### 🚨 Breaking changes

- [7304](https://github.com/vegaprotocol/vega/issues/7304) - In the `datanode` `GraphQL` schema, move `fromEpoch` and `toEpoch` into a new `filter` for `epochRewardSummaries` query. Also add `assetIds` and `marketIds` to the same filter.
- [7419](https://github.com/vegaprotocol/vega/issues/7419) - Remove the deprecated headers with the `Grpc-Metadata-` prefix in `datanode` `API` and `REST` and `GraphQL` gateways.
- [6963](https://github.com/vegaprotocol/vega/issues/6963) - Remove the legacy fields from network API
- [7361](https://github.com/vegaprotocol/vega/issues/7361) - Network history loading and current order set tracking - database requires database to be dropped
- [6963](https://github.com/vegaprotocol/vega/issues/7382) - `IssueSignatures` is no longer a validator command and is now protected by the spam engine
- [7445](https://github.com/vegaprotocol/vega/issues/7445) - Added rate limiting to `GRPC`, `Rest` and `GraphQL` `APIs`
- [7614](https://github.com/vegaprotocol/vega/issues/7614) - Market parties added to snapshot state to ensure proper restoration
- [7542](https://github.com/vegaprotocol/vega/issues/7542) - Add optional slippage factors to market proposal and use them to cap slippage component of maintenance margin

### 🗑️ Deprecation

- [7385](https://github.com/vegaprotocol/vega/issues/7385) - Deprecating the `X-Vega-Connection` HTTP header in `datanode` `API` and `REST` and `GraphQL` gateways.

### 🛠 Improvements

- [7501](https://github.com/vegaprotocol/vega/issues/7501) - Make logs more clear
- [7555](https://github.com/vegaprotocol/vega/issues/7555) - Clean up code, add missing metrics and comments
- [7477](https://github.com/vegaprotocol/vega/issues/7477) - Improve `gRPC` service error handling and formatting
- [7386](https://github.com/vegaprotocol/vega/issues/7386) - Add indexed filtering by command type to block explorer
- [6962](https://github.com/vegaprotocol/vega/issues/6962) - Add a dedicated configuration for the wallet service
- [7434](https://github.com/vegaprotocol/vega/issues/7434) - Update design architecture diagram
- [7517](https://github.com/vegaprotocol/vega/issues/7517) - Archive and roll event buffer files
- [7429](https://github.com/vegaprotocol/vega/issues/7429) - Do not mark wallet and network as incompatible when the patch version doesn't match
- [6650](https://github.com/vegaprotocol/vega/issues/6650) - Add ability to filter rewards with `fromEpoch` and `toEpoch`
- [7429](https://github.com/vegaprotocol/vega/issues/7359) - `vega wallet` will not send in a transaction if it will result in a party becoming banned
- [7289](https://github.com/vegaprotocol/vega/issues/7289) - `positionsConnection` query added to `GraphQL`root query with filter for multiple parties and markets
- [7454](https://github.com/vegaprotocol/vega/issues/7454) - Retention policies for new types do not honour the `lite` or `archive` when added after `init`
- [7469](https://github.com/vegaprotocol/vega/issues/7469) - Sanitize `Prometheus` labels for `HTTP API` requests
- [7495](https://github.com/vegaprotocol/vega/issues/7495) - Upgrade `tendermint` to 0.34.25
- [7496](https://github.com/vegaprotocol/vega/issues/7496) - Enforce using priority `mempool` and max packet size in `tendermint config`
- [5987](https://github.com/vegaprotocol/vega/issues/5987) - Pick up the wallet changes when the service is started
- [7450](https://github.com/vegaprotocol/vega/issues/7450) - Positions API reporting close-out information and loss socialisation data.
- [7538](https://github.com/vegaprotocol/vega/issues/7538) - Add node information to the wallet response when sending the transaction
- [7550](https://github.com/vegaprotocol/vega/issues/7550) - Update feature tests to use specify explicitly linear and quadratic slippage factors
- [7558](https://github.com/vegaprotocol/vega/issues/7558) - Add `hypertable` for rewards
- [7509](https://github.com/vegaprotocol/vega/issues/7509) - Automatically reconcile account balance changes with transfer events after each integration test step
- [7564](https://github.com/vegaprotocol/vega/issues/7564) - Add logging when database migrations are run
- [7546](https://github.com/vegaprotocol/vega/issues/7546) - Visor automatically uses snapshot on core based on latest data node snapshot.
- [7576](https://github.com/vegaprotocol/vega/issues/7576) - include the application version in the block hash
- [7605](https://github.com/vegaprotocol/vega/issues/7605) - Return better error text when the wallet blocks a transaction due to spam rules
- [7591](https://github.com/vegaprotocol/vega/issues/7591) - Add metadata and links to app to the network configuration
- [7632](https://github.com/vegaprotocol/vega/issues/7632) - Make the wallet change events JSON friendly
- [7601](https://github.com/vegaprotocol/vega/issues/7601) - introduce the expired orders event for optimisation.
- [7655](https://github.com/vegaprotocol/vega/issues/7655) - Require initial margin level to be met on new orders

### 🐛 Fixes

- [7422](https://github.com/vegaprotocol/vega/issues/7422) - Fix missing `priceMonitoringParameters` and `liquidityMonitoringParameters` in `GraphQL` schema
- [7462](https://github.com/vegaprotocol/vega/issues/7462) - Fix `BlockExplorer` `API` not returning details on transactions.
- [7407](https://github.com/vegaprotocol/vega/issues/7407) - fix `ethereum` timestamp in stake linking in `graphql`
- [7494](https://github.com/vegaprotocol/vega/issues/7494) - fix memory leak in event bus stream subscriber when consumer is slow
- [7420](https://github.com/vegaprotocol/vega/issues/7420) - `clearFeeActivity` now clears fee activity
- [7420](https://github.com/vegaprotocol/vega/issues/7420) - set seed nonce for joining and leaving signatures during begin block
- [7420](https://github.com/vegaprotocol/vega/issues/7515) - protect `vegawallet` with recovers to shield against file system oddities
- [7399](https://github.com/vegaprotocol/vega/issues/7399) - Fix issue where market cache not working after restoring from network history
- [7410](https://github.com/vegaprotocol/vega/issues/7410) - Return underlying error when parsing a command failed in the wallet API version 2
- [7169](https://github.com/vegaprotocol/vega/issues/7169) - Fix migration, account for existing position data
- [7427](https://github.com/vegaprotocol/vega/issues/7427) - Fix nil pointer panic on settlement of restored markets.
- [7438](https://github.com/vegaprotocol/vega/issues/7438) - Update JSON-RPC documentation with all wallet errors
- [7451](https://github.com/vegaprotocol/vega/issues/7451) - Fix floating point consensus to use voting power rather than node count
- [7399](https://github.com/vegaprotocol/vega/issues/7399) - Revert previous fix
- [7399](https://github.com/vegaprotocol/vega/issues/7399) - Add option to filter out settled markets when listing markets in `API` requests
- [7559](https://github.com/vegaprotocol/vega/issues/7559) - Workaround `leveldb` issue and open `db` in write mode when listing using `vega tools snapshot`
- [7417](https://github.com/vegaprotocol/vega/issues/7417) - Missing entries in default data retention configuration for `datanode`
- [7504](https://github.com/vegaprotocol/vega/issues/7504) - Fixed panic in collateral engine when trying to clear a market
- [7468](https://github.com/vegaprotocol/vega/issues/7468) - `Datanode` network history load command only prompts when run from a terminal
- [7164](https://github.com/vegaprotocol/vega/issues/7164) - The command `vega wallet transaction send` now returns verbose errors
- [7514](https://github.com/vegaprotocol/vega/issues/7514) - Network names cannot contain `/`, `\` or start with a `.`
- [7519](https://github.com/vegaprotocol/vega/issues/7519) - Fix memory leak and increased CPU usage when streaming data.
- [7536](https://github.com/vegaprotocol/vega/issues/7536) - Ensure all errors are displayed when the wallet service cannot bind
- [7540](https://github.com/vegaprotocol/vega/issues/7540) - Prevent the double appending of the `http` scheme when ensuring port binding
- [7549](https://github.com/vegaprotocol/vega/issues/7549) - Switch proof-of-work ban error from an internal error to an application error on the wallet API
- [7543](https://github.com/vegaprotocol/vega/issues/7543) - Initiate post-auction close out only when all the parked orders get redeployed
- [7508](https://github.com/vegaprotocol/vega/issues/7508) - Assure transfer events always sent after margin recheck
- [7492](https://github.com/vegaprotocol/vega/issues/7492) - Send market depth events at the end of each block
- [7582](https://github.com/vegaprotocol/vega/issues/7582) - Validate transfer amount in `checkTx`
- [7582](https://github.com/vegaprotocol/vega/issues/7625) - Add validation to wallet's server configuration
- [7577](https://github.com/vegaprotocol/vega/issues/7577) - Use correct trade size when calculating pending open volume
- [7598](https://github.com/vegaprotocol/vega/issues/7598) - Set up log for rate limiter
- [7629](https://github.com/vegaprotocol/vega/issues/7629) - Handle error from `e.initialiseTree()` in the snapshot engine
- [7607](https://github.com/vegaprotocol/vega/issues/7607) - Fix handling of removed transfers
- [7622](https://github.com/vegaprotocol/vega/issues/7622) - Fix cleaning path for Visor when restarting data node
- [7638](https://github.com/vegaprotocol/vega/issues/7638) - Add missing fields to position update resolver
- [7647](https://github.com/vegaprotocol/vega/issues/7647) - Assure LP orders never trade on entry

## 0.67.2

### 🐛 Fixes

- [7387](https://github.com/vegaprotocol/vega/issues/7387) - Allow authorization headers in wallet service

## 0.67.1

### 🛠 Improvements

- [7374](https://github.com/vegaprotocol/vega/issues/7374) - Add `TLS` support to the `REST` `api`
- [7349](https://github.com/vegaprotocol/vega/issues/7349) - Add `Access-Control-Max-Age` header with configurable value for the in `core`, `datanode` and `blockexplorer` HTTP `APIs`
- [7381](https://github.com/vegaprotocol/vega/pull/7381) - Allow target stake to drop within auction once the time window elapses

### 🐛 Fixes

- [7366](https://github.com/vegaprotocol/vega/issues/7366) - Fix typos in the API descriptions
- [7335](https://github.com/vegaprotocol/vega/issues/7335) - Fix custom http headers not being returned - add configurable `CORS` headers to `core`, `datanode` and `blockexplorer` HTTP `APIs`

## 0.67.0

### 🚨 Breaking changes

- [6895](https://github.com/vegaprotocol/vega/issues/6895) - Move the authentication of wallet API version 2 to the transport layer (HTTP). This brings several breaking changes:
  - A unified HTTP response payload has been introduced for structured response and error handling for data coming from the HTTP layer.
  - the `/api/v2/methods` endpoints now uses the new HTTP response payload.
  - the `/api/v2/requests` endpoint can either return the HTTP or the JSON-RPC response payload depending on the situation.
  - the token has been moved out of the JSON-RPC requests, to HTTP `Authorization` header.
- [7293](https://github.com/vegaprotocol/vega/issues/7293) - Rename restricted keys to allowed keys
- [7211](https://github.com/vegaprotocol/vega/issues/7211) - Add sender and receiver balances in ledger entries
- [7255](https://github.com/vegaprotocol/vega/issues/7255) - Rename `dehistory` to network history

### 🛠 Improvements

- [7317](https://github.com/vegaprotocol/vega/issues/7317) - Add database schema docs
- [7279](https://github.com/vegaprotocol/vega/issues/7279) - Add `--archive` and `--lite` to `datanode init`
- [7302](https://github.com/vegaprotocol/vega/issues/7302) - Add withdrawal minimal amount
- [5487](https://github.com/vegaprotocol/vega/issues/5487) - Add `UPGRADING.md`
- [7358](https://github.com/vegaprotocol/vega/issues/7358) - Improve `datanode init` and `vega init` help text
- [7114](https://github.com/vegaprotocol/vega/issues/7114) - Expose user spam statistics via `API`
- [7316](https://github.com/vegaprotocol/vega/issues/7316) - Add a bunch of database indexes following audit of queries
- [7331](https://github.com/vegaprotocol/vega/issues/7331) - Control the decrease of the number of validators when network parameter is decreased
- [6754](https://github.com/vegaprotocol/vega/issues/6754) - Add `csv` export for ledger entries
- [7093](https://github.com/vegaprotocol/vega/issues/7093) - Pick up the long-living tokens after the wallet service is started
- [7328](https://github.com/vegaprotocol/vega/issues/7328) - Add missing documentation of JSON-RPC methods `admin.update_passphrase`

### 🐛 Fixes

- [7260](https://github.com/vegaprotocol/vega/issues/7260) - Fix bug where pagination `before` or `after` cursors were ignored if `first` or `last` not set
- [7281](https://github.com/vegaprotocol/vega/issues/7281) - Fix formatting of status enum for `dataSourceSpec` in `GraphQL`
- [7283](https://github.com/vegaprotocol/vega/issues/7283) - Fix validation of future product oracles signers
- [7306](https://github.com/vegaprotocol/vega/issues/7306) - Improve speed of querying deposits and withdrawals by party
- [7337](https://github.com/vegaprotocol/vega/issues/7337) - Add `UpdateAsset` change types to proposal terms `GraphQL` resolver
- [7278](https://github.com/vegaprotocol/vega/issues/7278) - Use `Informal systems` fork of Tendermint
- [7294](https://github.com/vegaprotocol/vega/issues/7294) - Submission of `OpenOracle` data is broken
- [7286](https://github.com/vegaprotocol/vega/issues/7286) - Fix serialisation of `oracle specs`
- [7327](https://github.com/vegaprotocol/vega/issues/7327) - Improve and add API info, remove unused `AccountField` enum in `GraphQL`
- [7345](https://github.com/vegaprotocol/vega/issues/7345) - Cache account lookup by id

## 0.66.1

- [7269](https://github.com/vegaprotocol/vega/pull/7269) - Fix wallet release pipeline

## 0.66.0

### 🚨 Breaking changes

- [6957](https://github.com/vegaprotocol/vega/issues/6957) - Remove `client.<get|request>_permissions` endpoints on the wallet.
- [7079](https://github.com/vegaprotocol/vega/issues/7079) - Remove deprecated `version` property from wallet API.
- [7067](https://github.com/vegaprotocol/vega/issues/7067) - Remove legacy technical commands on the wallet command line.
- [7069](https://github.com/vegaprotocol/vega/issues/7069) - Remove deprecated `vegawallet info` command line.
- [7010](https://github.com/vegaprotocol/vega/issues/7010) - Remove the deprecated `encodedTransaction` fields on wallet API endpoints.
- [7232](https://github.com/vegaprotocol/vega/issues/7232) - Rename `stakeToCcySiskas` network parameter to `stakeToCcyVolume`
- [7171](https://github.com/vegaprotocol/vega/issues/7171) - Change liquidity triggering ratio value type from float to string

### 🛠 Improvements

- [7216](https://github.com/vegaprotocol/vega/issues/7216) - Support filtering by market for `ordersConnection` under party queries.
- [7252](https://github.com/vegaprotocol/vega/issues/7252) - Add limits to `MarkPriceUpdateMaximumFrequency` network parameter
- [7169](https://github.com/vegaprotocol/vega/issues/7169) - Handle events to update PnL on trade, instead of waiting for MTM settlements.

### 🐛 Fixes

- [7207](https://github.com/vegaprotocol/vega/issues/7207) - Fix panic, return on error in pool configuration
- [7213](https://github.com/vegaprotocol/vega/issues/7213) - Implement separate `DB` for snapshots `metadata`
- [7220](https://github.com/vegaprotocol/vega/issues/7220) - Fix panic when LP is closed out
- [7235](https://github.com/vegaprotocol/vega/issues/7235) - Do not update existing markets when changing global default `LiquidityMonitoringParameters`
- [7029](https://github.com/vegaprotocol/vega/issues/7029) - Added admin `API` for Data Node to secure some `dehistory` commands
- [7239](https://github.com/vegaprotocol/vega/issues/7239) - Added upper and lower bounds for floating point engine updates
- [7253](https://github.com/vegaprotocol/vega/issues/7253) - improve the adjustment of delegator weight to avoid overflow
- [7075](https://github.com/vegaprotocol/vega/issues/7075) - Remove unused expiry field in withdrawal

## 0.65.1

### 🛠 Improvements

- [6574](https://github.com/vegaprotocol/vega/issues/6574) - Use same default for the probability of trading for floating point consensus as we do for the value between best bid and ask.

### 🐛 Fixes

- [7188](https://github.com/vegaprotocol/vega/issues/7188) - Reset liquidity score even if fees accrued in a period were 0.
- [7189](https://github.com/vegaprotocol/vega/issues/7189) - Include LP orders outside PM price range but within LP price in the liquidity score.
- [7195](https://github.com/vegaprotocol/vega/issues/7195) - Ignore oracle messages while market is in proposed state
- [7198](https://github.com/vegaprotocol/vega/issues/7198) - Reduce `RAM` usage when tendermint calls list snapshot
- [6996](https://github.com/vegaprotocol/vega/issues/6996) - Add Visor docs

## 0.65.0

### 🚨 Breaking changes

- [6955](https://github.com/vegaprotocol/vega/issues/6955) - Market definition extended with the new field for LP price range across the API.
- [6645](https://github.com/vegaprotocol/vega/issues/6645) - Set decimal number value to be used from oracle instead of from tradable instruments

### 🗑️ Deprecation

- [7068](https://github.com/vegaprotocol/vega/issues/7068) - Alias `vegawallet info` to `vegawallet describe`, before definitive renaming.

### 🛠 Improvements

- [7032](https://github.com/vegaprotocol/vega/issues/7032) - Make deposits and withdrawals `hypertables` and change `deposits_current` and `withdrawals_current` into views to improve resource usage
- [7136](https://github.com/vegaprotocol/vega/issues/7136) - Update ban duration to 30 minutes for spam
- [7026](https://github.com/vegaprotocol/vega/issues/7026) - Let decentralised history use the snapshot event from the core as an indication for snapshot rather than doing the calculation based on the interval network parameter.
- [7108](https://github.com/vegaprotocol/vega/issues/7108) - Return `ArgumentError` if candle id not supplied to `ListCandleData`
- [7098](https://github.com/vegaprotocol/vega/issues/7098) - Add an event when the core is taking a snapshot
- [7028](https://github.com/vegaprotocol/vega/issues/7028) - Add `JSON` output for `dehistory` commands; fix `config` override on command line
- [7122](https://github.com/vegaprotocol/vega/issues/7122) - Allow for tolerance in validator performance calculation
- [7104](https://github.com/vegaprotocol/vega/issues/7104) - Provide a better error message when party has insufficient balance of an asset
- [7143](https://github.com/vegaprotocol/vega/issues/7143) - Update `grpc-rest-bindings` for Oracle `API`
- [7027](https://github.com/vegaprotocol/vega/issues/7027) - `Dehistory` store does not clean up resources after a graceful shutdown
- [7157](https://github.com/vegaprotocol/vega/issues/7157) - Core waits for data node and shuts down gracefully during protocol upgrade
- [7113](https://github.com/vegaprotocol/vega/issues/7113) - Added API for epoch summaries of rewards distributed
- [6956](https://github.com/vegaprotocol/vega/issues/6956) - Include liquidity measure of deployed orders in the fees distribution
- [7168](https://github.com/vegaprotocol/vega/issues/7168) - Expose liquidity score on on market data `API`

### 🐛 Fixes

- [7040](https://github.com/vegaprotocol/vega/issues/7040) - Block explorer use different codes than 500 on error
- [7099](https://github.com/vegaprotocol/vega/issues/7099) - Remove undelegate method `IN_ANGER`
- [7021](https://github.com/vegaprotocol/vega/issues/7021) - MTM settlement on trading terminated fix.
- [7102](https://github.com/vegaprotocol/vega/issues/7102) - Ensure the `api-token init -f` wipes the tokens file
- [7106](https://github.com/vegaprotocol/vega/issues/7106) - Properties of oracle data sent in non-deterministic order
- [7000](https://github.com/vegaprotocol/vega/issues/7000) - Wallet honours proof of work difficulty increases
- [7029](https://github.com/vegaprotocol/vega/issues/7029) - Remove unsafe `GRPC` endpoint in data node
- [7116](https://github.com/vegaprotocol/vega/issues/7116) - Fix MTM trade price check when trading is terminated.
- [7173](https://github.com/vegaprotocol/vega/issues/7173) - Fix deterministic order of price bounds on market data events
- [7112](https://github.com/vegaprotocol/vega/issues/7112) - Restore order's original price when restoring from a snapshot
- [6955](https://github.com/vegaprotocol/vega/issues/6955) - Remove scaling by probability when implying LP volumes. Only change the LP order price if it’s outside the new “valid LP price range” - move it to the bound in that case.
- [7132](https://github.com/vegaprotocol/vega/issues/7132) - Make the recovery phrase import white space resistant
- [7150](https://github.com/vegaprotocol/vega/issues/7150) - Avoid taking 2 snapshots upon protocol upgrade block
- [7142](https://github.com/vegaprotocol/vega/issues/7142) - Do not recalculate margins based on potential positions when market is terminated.
- [7172](https://github.com/vegaprotocol/vega/issues/7172) - Make markets table a hyper table and update queries.

## 0.64.0

### 🗑️ Deprecation

- [7065](https://github.com/vegaprotocol/vega/issues/7065) - Scope technical commands on wallet command line
- [7066](https://github.com/vegaprotocol/vega/issues/7066) - Move network compatibility check to a dedicated wallet command line

### 🛠 Improvements

- [7052](https://github.com/vegaprotocol/vega/issues/7052) - Add a specific error message when trying to access administrative endpoints on wallet API
- [7064](https://github.com/vegaprotocol/vega/issues/7064) - Make `SQL` store tests run in temporary transactions instead of truncating all tables for each test
- [7053](https://github.com/vegaprotocol/vega/issues/7053) - Add info endpoint for the block explorer

### 🐛 Fixes

- [7011](https://github.com/vegaprotocol/vega/issues/7011) - Incorrect flagging of live orders when multiple updates in the same block
- [7037](https://github.com/vegaprotocol/vega/issues/7037) - Reinstate permissions endpoints on the wallet API
- [7034](https://github.com/vegaprotocol/vega/issues/7034) - Rename `network` to `name` in `admin.remove_network`
- [7031](https://github.com/vegaprotocol/vega/issues/7031) - `datanode` expects protocol upgrade event in the right sequence
- [7072](https://github.com/vegaprotocol/vega/issues/7072) - Check if event forwarding engine is started before reloading
- [7017](https://github.com/vegaprotocol/vega/issues/7017) - Fix issue with market update during opening auction

## 0.63.1

### 🛠 Improvements

- [7003](https://github.com/vegaprotocol/vega/pull/7003) - Expose bus event stream on the `REST` API
- [7044](https://github.com/vegaprotocol/vega/issues/7044) - Proof of work improvements
- [7041](https://github.com/vegaprotocol/vega/issues/7041) - Change witness vote count to be based on voting power
- [7073](https://github.com/vegaprotocol/vega/issues/7073) - Upgrade `btcd` library

## 0.63.0

### 🚨 Breaking changes

- [6898](https://github.com/vegaprotocol/vega/issues/6795) - allow `-snapshot.load-from-block-height=` to apply to `statesync` snapshots
- [6716](https://github.com/vegaprotocol/vega/issues/6716) - Use timestamp on all times fields
- [6887](https://github.com/vegaprotocol/vega/issues/6716) - `client.get_permissions` and `client.request_permissions` have been removed from Wallet service V2 with permissions now asked during `client.list_keys`
- [6725](https://github.com/vegaprotocol/vega/issues/6725) - Fix inconsistent use of node field on `GraphQL` connection edges
- [6746](https://github.com/vegaprotocol/vega/issues/6746) - The `validating_nodes` has been removed from `NodeData` and replaced with details of each node set

### 🛠 Improvements

- [6898](https://github.com/vegaprotocol/vega/issues/6898) - allow `-snapshot.load-from-block-height=` to apply to `statesync` snapshots
- [6871](https://github.com/vegaprotocol/vega/issues/6871) - Assure integration test framework throws an error when no watchers specified for a network parameter being set/updated
- [6795](https://github.com/vegaprotocol/vega/issues/6795) - max gas implementation
- [6641](https://github.com/vegaprotocol/vega/issues/6641) - network wide limits
- [6731](https://github.com/vegaprotocol/vega/issues/6731) - standardize on 'network' and '' for network party and no market identifiers
- [6792](https://github.com/vegaprotocol/vega/issues/6792) - Better handling of panics when moving time with `nullchain`, add endpoint to query whether `nullchain` is replaying
- [6753](https://github.com/vegaprotocol/vega/issues/6753) - Filter votes per party and/or proposal
- [6959](https://github.com/vegaprotocol/vega/issues/6959) - Fix listing transactions by block height in block explorer back end
- [6832](https://github.com/vegaprotocol/vega/issues/6832) - Add signature to transaction information returned by block explorer API
- [6884](https://github.com/vegaprotocol/vega/issues/6884) - Specify transaction as `JSON` rather than a base64 encoded string in `client_{sign|send}_transaction`
- [6975](https://github.com/vegaprotocol/vega/issues/6975) - Implement `admin.sign_transaction` in the wallet
- [6974](https://github.com/vegaprotocol/vega/issues/6974) - Make names in wallet admin `API` consistent
- [6642](https://github.com/vegaprotocol/vega/issues/6642) - Add methods to manage the wallet service and its connections on wallet API version 2
- [6853](https://github.com/vegaprotocol/vega/issues/6853) - Max gas and priority improvements
- [6782](https://github.com/vegaprotocol/vega/issues/6782) - Bump embedded `postgres` version to hopefully fix `CI` instability
- [6880](https://github.com/vegaprotocol/vega/issues/6880) - Omit transactions we can't decode in block explorer transaction list
- [6640](https://github.com/vegaprotocol/vega/issues/6640) - Mark to market to happen every N seconds.
- [6827](https://github.com/vegaprotocol/vega/issues/6827) - Add `LastTradedPrice` field in market data
- [6871](https://github.com/vegaprotocol/vega/issues/6871) - Assure integration test framework throws an error when no watchers specified for a network parameter being set/updated
- [6908](https://github.com/vegaprotocol/vega/issues/6871) - Update default retention policy
- [6827](https://github.com/vegaprotocol/vega/issues/6615) - Add filters to `ordersConnection`
- [6910](https://github.com/vegaprotocol/vega/issues/6910) - Separate settled position from position
- [6988](https://github.com/vegaprotocol/vega/issues/6988) - Handle 0 timestamps in `graphql` marshaller
- [6910](https://github.com/vegaprotocol/vega/issues/6910) - Separate settled position from position
- [6949](https://github.com/vegaprotocol/vega/issues/6949) - Mark positions to market at the end of the block.
- [6819](https://github.com/vegaprotocol/vega/issues/6819) - Support long-living token in wallet client API
- [6964](https://github.com/vegaprotocol/vega/issues/6964) - Add support for long living tokens with expiry
- [6991](https://github.com/vegaprotocol/vega/issues/6991) - Expose error field in explorer API
- [5769](https://github.com/vegaprotocol/vega/issues/5769) - Automatically resolve the host name in the client wallet API
- [6910](https://github.com/vegaprotocol/vega/issues/6910) - Separate settled position from position

### 🐛 Fixes

- [6758](https://github.com/vegaprotocol/vega/issues/6758) - Fix first and last block not returned on querying epoch
- [6924](https://github.com/vegaprotocol/vega/issues/6924) - Fix deterministic sorting when nodes have equal scores and we have to choose who is in the signer set
- [6812](https://github.com/vegaprotocol/vega/issues/6812) - Network name is derived solely from the filename to cause less confusion if the network `config` is renamed
- [6831](https://github.com/vegaprotocol/vega/issues/6831) - Fix settlement state in snapshots and market settlement.
- [6856](https://github.com/vegaprotocol/vega/issues/6856) - When creating liquidity provision, seed dummy orders in order to prevent broken references when querying the market later
- [6801](https://github.com/vegaprotocol/vega/issues/6801) - Fix internal data source validations
- [6766](https://github.com/vegaprotocol/vega/issues/6766) - Handle relative vega home path being passed in `postgres` snapshots
- [6885](https://github.com/vegaprotocol/vega/issues/6885) - Don't ignore 'bootstrap peers' `IPFS` configuration setting in `datanode`
- [6799](https://github.com/vegaprotocol/vega/issues/6799) - Move LP fees in transit to the network treasury
- [6781](https://github.com/vegaprotocol/vega/issues/6781) - Fix bug where only first 32 characters of the `IPFS` identity seed were used.
- [6824](https://github.com/vegaprotocol/vega/issues/6824) - Respect `VEGA_HOME` for embedded `postgres` log location
- [6843](https://github.com/vegaprotocol/vega/issues/6843) - Fix Visor runner keys
- [6934](https://github.com/vegaprotocol/vega/issues/6934) - from/to accounts for ledger entries in database were reversed
- [6826](https://github.com/vegaprotocol/vega/issues/6826) - Update `spam.pow.numberOfPastBlocks` range values
- [6332](https://github.com/vegaprotocol/vega/issues/6332) - Standardise `graphql` responses
- [6862](https://github.com/vegaprotocol/vega/issues/6862) - Add party in account update
- [6888](https://github.com/vegaprotocol/vega/issues/6888) - Errors on accepted transaction with an invalid state are correctly handled in the wallet API version 2
- [6899](https://github.com/vegaprotocol/vega/issues/6899) - Upgrade to tendermint 0.34.24
- [6894](https://github.com/vegaprotocol/vega/issues/6894) - Finer error code returned to the third-party application
- [6849](https://github.com/vegaprotocol/vega/issues/6849) - Ensure the positions are remove from the positions engine when they are closed
- [6767](https://github.com/vegaprotocol/vega/issues/6767) - Protocol upgrade rejected events fail to write in the database
- [6896](https://github.com/vegaprotocol/vega/issues/6896) - Fix timestamps in proposals (`GQL`)
- [6844](https://github.com/vegaprotocol/vega/issues/6844) - Use proper type in `GQL` for transfer types and some types rename
- [6783](https://github.com/vegaprotocol/vega/issues/6783) - Unstable `CI` tests for `dehistory`
- [6844](https://github.com/vegaprotocol/vega/issues/6844) - Unstable `CI` tests for `dehistory`
- [6844](https://github.com/vegaprotocol/vega/issues/6844) - Add API descriptions, remove unused ledger entries and fix typos
- [6960](https://github.com/vegaprotocol/vega/issues/6960) - Infer has traded from settlement engine rather than from an unsaved-to-snapshot flag
- [6941](https://github.com/vegaprotocol/vega/issues/6941) - Rename `admin.describe_network` parameter to `name`
- [6976](https://github.com/vegaprotocol/vega/issues/6976) - Recalculate margins on MTM anniversary even if there were no trades.
- [6977](https://github.com/vegaprotocol/vega/issues/6977) - Prior to final settlement, perform MTM on unsettled trades.
- [6569](https://github.com/vegaprotocol/vega/issues/6569) - Fix margin calculations during auctions.
- [7001](https://github.com/vegaprotocol/vega/issues/7001) - Set mark price on final settlement.

## 0.62.1

### 🛠 Improvements

- [6726](https://github.com/vegaprotocol/vega/issues/6726) - Talk to embedded `postgres` via a `UNIX` domain socket in tests.

### 🐛 Fixes

- [6759](https://github.com/vegaprotocol/vega/issues/6759) - Send events when liquidity provisions are `undeployed`
- [6764](https://github.com/vegaprotocol/vega/issues/6764) - If a trading terminated oracle changes after trading already terminated do not subscribe to it
- [6775](https://github.com/vegaprotocol/vega/issues/6775) - Fix oracle spec identifiers
- [6762](https://github.com/vegaprotocol/vega/issues/6762) - Fix one off transfer events serialization
- [6747](https://github.com/vegaprotocol/vega/issues/6747) - Ensure proposal with no participation does not get enacted
- [6757](https://github.com/vegaprotocol/vega/issues/6655) - Fix oracle spec resolvers in Gateway
- [6952](https://github.com/vegaprotocol/vega/issues/6757) - Fix signers resolvers in Gateway

## 0.62.0

### 🚨 Breaking changes

- [6598](https://github.com/vegaprotocol/vega/issues/6598) - Rework `vega tools snapshot` command to be more consistent with other CLI options

### 🛠 Improvements

- [6681](https://github.com/vegaprotocol/vega/issues/6681) - Add indexes to improve balance history query
- [6682](https://github.com/vegaprotocol/vega/issues/6682) - Add indexes to orders by reference query
- [6668](https://github.com/vegaprotocol/vega/issues/6668) - Add indexes to trades by buyer/seller
- [6628](https://github.com/vegaprotocol/vega/issues/6628) - Improve node health check in the wallet
- [6711](https://github.com/vegaprotocol/vega/issues/6711) - `Anti-whale ersatz` validators reward stake scores

### 🐛 Fixes

- [6701](https://github.com/vegaprotocol/vega/issues/6701) - Fix `GraphQL` `API` not returning `x-vega-*` headers
- [6563](https://github.com/vegaprotocol/vega/issues/6563) - Liquidity engine reads orders directly from the matching engine
- [6696](https://github.com/vegaprotocol/vega/issues/6696) - New nodes are now visible from the epoch they announced and not epoch they become active
- [6661](https://github.com/vegaprotocol/vega/issues/6661) - Scale price to asset decimal in estimate orders
- [6685](https://github.com/vegaprotocol/vega/issues/6685) - `vega announce_node` now returns a `txHash` when successful or errors from `CheckTx`
- [6687](https://github.com/vegaprotocol/vega/issues/6687) - Expose `admin.update_passphrase` in admin wallet API
- [6686](https://github.com/vegaprotocol/vega/issues/6686) - Expose `admin.rename_wallet` in admin wallet API
- [6496](https://github.com/vegaprotocol/vega/issues/6496) - Fix margin calculation for pegged and liquidity orders
- [6670](https://github.com/vegaprotocol/vega/issues/6670) - Add governance by `ID` endpoint to `REST` bindings
- [6679](https://github.com/vegaprotocol/vega/issues/6679) - Permit `GFN` pegged orders
- [6707](https://github.com/vegaprotocol/vega/issues/6707) - Fix order event for liquidity provisions
- [6699](https://github.com/vegaprotocol/vega/issues/6699) - `orders` and `orders_current` view uses a redundant union causing performance issues
- [6721](https://github.com/vegaprotocol/vega/issues/6721) - Visor fix if condition for `maxNumberOfFirstConnectionRetries`
- [6655](https://github.com/vegaprotocol/vega/issues/6655) - Fix market query by `ID`
- [6656](https://github.com/vegaprotocol/vega/issues/6656) - Fix data sources to handle opening with internal source
- [6722](https://github.com/vegaprotocol/vega/issues/6722) - Fix get market response to contain oracle id

## 0.61.0

### 🚨 Breaking changes

- [5674](https://github.com/vegaprotocol/vega/issues/5674) - Remove `V1` data node `API`
- [5714](https://github.com/vegaprotocol/vega/issues/5714) - Update data sourcing types

### 🛠 Improvements

- [6603](https://github.com/vegaprotocol/vega/issues/6603) - Put embedded `postgres` files in proper state directory
- [6552](https://github.com/vegaprotocol/vega/issues/6552) - Add `datanode` `API` for querying protocol upgrade proposals
- [6613](https://github.com/vegaprotocol/vega/issues/6613) - Add file buffering to datanode
- [6602](https://github.com/vegaprotocol/vega/issues/6602) - Panic if data node receives events in unexpected order
- [6595](https://github.com/vegaprotocol/vega/issues/6595) - Support for cross network parameter dependency and validation
- [6627](https://github.com/vegaprotocol/vega/issues/6627) - Fix order estimates
- [6604](https://github.com/vegaprotocol/vega/issues/6604) - Fix transfer funds documentations in `protos`
- [6463](https://github.com/vegaprotocol/vega/issues/6463) - Implement chain replay and snapshot restore for the `nullblockchain`
- [6652](https://github.com/vegaprotocol/vega/issues/6652) - Change protocol upgrade consensus do be based on voting power

### 🐛 Fixes

- [6356](https://github.com/vegaprotocol/vega/issues/6356) - When querying for proposals from `GQL` return votes.
- [6623](https://github.com/vegaprotocol/vega/issues/6623) - Fix `nil` pointer panic in `datanode` for race condition in `recvEventRequest`
- [6601](https://github.com/vegaprotocol/vega/issues/6601) - Removed resend event when the socket client fails
- [5715](https://github.com/vegaprotocol/vega/issues/5715) - Fix documentation for Oracle Submission elements
- [5770](https://github.com/vegaprotocol/vega/issues/5770) - Fix Nodes data query returns incorrect results

## 0.60.0

### 🚨 Breaking changes

- [6227](https://github.com/vegaprotocol/vega/issues/6227) - Datanode Decentralized History - datanode init command now requires the chain id as a parameter

### 🛠 Improvements

- [6530](https://github.com/vegaprotocol/vega/issues/6530) - Add command to rename a wallet
- [6531](https://github.com/vegaprotocol/vega/issues/6531) - Add command to update the passphrase of a wallet
- [6482](https://github.com/vegaprotocol/vega/issues/6482) - Improve `TransferType` mapping usage
- [6546](https://github.com/vegaprotocol/vega/issues/6546) - Add a separate README for datanode/api gRPC handling principles
- [6582](https://github.com/vegaprotocol/vega/issues/6582) - Match validation to the required ranges
- [6596](https://github.com/vegaprotocol/vega/issues/6596) - Add market risk parameter validation

### 🐛 Fixes

- [6410](https://github.com/vegaprotocol/vega/issues/6410) - Add input validation for the `EstimateFee` endpoint.
- [6556](https://github.com/vegaprotocol/vega/issues/6556) - Limit ledger entries filtering complexity and potential number of items.
- [6539](https://github.com/vegaprotocol/vega/issues/6539) - Fix total fee calculation in estimate order
- [6584](https://github.com/vegaprotocol/vega/issues/6584) - Simplify `ListBalanceChanges`, removing aggregation and forward filling for now
- [6583](https://github.com/vegaprotocol/vega/issues/6583) - Cancel wallet connection request if no wallet

## 0.59.0

### 🚨 Breaking changes

- [6505](https://github.com/vegaprotocol/vega/issues/6505) - Allow negative position decimal places for market
- [6477](https://github.com/vegaprotocol/vega/issues/6477) - Allow the user to specify a different passphrase when isolating a key
- [6549](https://github.com/vegaprotocol/vega/issues/6549) - Output from `nodewallet reload` is now more useful `json`
- [6458](https://github.com/vegaprotocol/vega/issues/6458) - Rename `GetMultiSigSigner...Bundles API` functions to `ListMultiSigSigner...Bundles` to be consistent with `v2 APIs`
- [6506](https://github.com/vegaprotocol/vega/issues/6506) - Swap places of PID and date in log files in the wallet service

### 🛠 Improvements

- [6080](https://github.com/vegaprotocol/vega/issues/6080) - Data-node handles upgrade block and ensures data is persisted before upgrade
- [6527](https://github.com/vegaprotocol/vega/issues/6527) - Add `last-block` sub-command to `datanode CLI`
- [6529](https://github.com/vegaprotocol/vega/issues/6529) - Added reason to transfer to explain why it was stopped or rejected
- [6513](https://github.com/vegaprotocol/vega/issues/6513) - Refactor `datanode` `api` for getting balance history

### 🐛 Fixes

- [6480](https://github.com/vegaprotocol/vega/issues/6480) - Wallet `openrpc.json` is now a valid OpenRPC file
- [6473](https://github.com/vegaprotocol/vega/issues/6473) - Infrastructure Fee Account returns error when asset is pending listing
- [5690](https://github.com/vegaprotocol/vega/issues/5690) - Markets query now excludes rejected markets
- [5479](https://github.com/vegaprotocol/vega/issues/5479) - Fix inconsistent naming in API error
- [6525](https://github.com/vegaprotocol/vega/issues/6525) - Round the right way when restoring the integer representation of cached price ranges from a snapshot
- [6011](https://github.com/vegaprotocol/vega/issues/6011) - Fix data node fails when `Postgres` starts slowly
- [6341](https://github.com/vegaprotocol/vega/issues/6341) - Embedded `Postgres` should only capture logs during testing
- [6511](https://github.com/vegaprotocol/vega/issues/6511) - Do not check writer interface for null when starting embedded `Postgres`
- [6510](https://github.com/vegaprotocol/vega/issues/6510) - Filter parties with 0 reward from reward payout event
- [6471](https://github.com/vegaprotocol/vega/issues/6471) - Fix potential nil reference when owner is system for ledger entries
- [6519](https://github.com/vegaprotocol/vega/issues/6519) - Fix errors in the ledger entries `GraphQL` query.
- [6515](https://github.com/vegaprotocol/vega/issues/6515) - Required properties in OpenRPC documentation are marked as such
- [6234](https://github.com/vegaprotocol/vega/issues/6234) - Fix response in query for oracle data spec by id
- [6294](https://github.com/vegaprotocol/vega/issues/6294) - Fix response for query for non-existing market
- [6508](https://github.com/vegaprotocol/vega/issues/6508) - Fix data node starts slowly when the database is not empty
- [6532](https://github.com/vegaprotocol/vega/issues/6532) - Add current totals to the vote events

## 0.58.0

### 🚨 Breaking changes

- [6271](https://github.com/vegaprotocol/vega/issues/6271) - Require signature from new Ethereum key to validate key rotation submission
- [6364](https://github.com/vegaprotocol/vega/issues/6364) - Rename `oracleSpecForSettlementPrice` to `oracleSpecForSettlementData`
- [6401](https://github.com/vegaprotocol/vega/issues/6401) - Fix estimate fees and margin `APis`
- [6428](https://github.com/vegaprotocol/vega/issues/6428) - Update the wallet connection decision for future work
- [6429](https://github.com/vegaprotocol/vega/issues/6429) - Rename pipeline to interactor for better understanding
- [6430](https://github.com/vegaprotocol/vega/issues/6430) - Split the transaction status interaction depending on success and failure

### 🛠 Improvements

- [6399](https://github.com/vegaprotocol/vega/issues/6399) - Add `init-db` and `unsafe-reset-all` commands to block explorer
- [6348](https://github.com/vegaprotocol/vega/issues/6348) - Reduce pool size to leave more available `Postgres` connections
- [6453](https://github.com/vegaprotocol/vega/issues/6453) - Add ability to write `pprofs` at intervals to core
- [6312](https://github.com/vegaprotocol/vega/issues/6312) - Add back amended balance tests and correct ordering
- [6320](https://github.com/vegaprotocol/vega/issues/6320) - Use `Account` type without internal `id` in `datanode`
- [6461](https://github.com/vegaprotocol/vega/issues/6461) - Occasionally close `postgres` pool connections
- [6435](https://github.com/vegaprotocol/vega/issues/6435) - Add `GetTransaction` `API` call for block explorer
- [6464](https://github.com/vegaprotocol/vega/issues/6464) - Improve block explorer performance when filtering by submitter
- [6211](https://github.com/vegaprotocol/vega/issues/6211) - Handle `BeginBlock` and `EndBlock` events
- [6361](https://github.com/vegaprotocol/vega/issues/6361) - Remove unnecessary logging in market
- [6378](https://github.com/vegaprotocol/vega/issues/6378) - Migrate remaining views of current data to tables with current data
- [6425](https://github.com/vegaprotocol/vega/issues/6425) - Introduce interaction for beginning and ending of request
- [6308](https://github.com/vegaprotocol/vega/issues/6308) - Support parallel requests in wallet API version 2
- [6426](https://github.com/vegaprotocol/vega/issues/6426) - Add a name field on interaction to know what they are when JSON
- [6427](https://github.com/vegaprotocol/vega/issues/6427) - Improve interactions documentation
- [6431](https://github.com/vegaprotocol/vega/issues/6431) - Pass a human-readable input data in Transaction Succeeded and Failed notifications
- [6448](https://github.com/vegaprotocol/vega/issues/6448) - Improve wallet interaction JSON conversion
- [6454](https://github.com/vegaprotocol/vega/issues/6454) - Improve test coverage for setting fees and rewarding LPs
- [6458](https://github.com/vegaprotocol/vega/issues/6458) - Return a context aware message in `RequestSuccessful` interaction
- [6451](https://github.com/vegaprotocol/vega/issues/6451) - Improve interaction error message
- [6432](https://github.com/vegaprotocol/vega/issues/6432) - Use optionals for order error and proposal error
- [6368](https://github.com/vegaprotocol/vega/pull/6368) - Add Ledger Entry API

### 🐛 Fixes

- [6444](https://github.com/vegaprotocol/vega/issues/6444) - Send a transaction error if the same node announces itself twice
- [6388](https://github.com/vegaprotocol/vega/issues/6388) - Do not transfer stake and delegations after a key rotation
- [6266](https://github.com/vegaprotocol/vega/issues/6266) - Do not take a snapshot at block height 1 and handle increase of interval appropriately
- [6338](https://github.com/vegaprotocol/vega/issues/6338) - Fix validation for update an new asset proposals
- [6357](https://github.com/vegaprotocol/vega/issues/6357) - Fix potential panic in `gql` resolvers
- [6391](https://github.com/vegaprotocol/vega/issues/6391) - Fix dropped connection between core and data node when large `(>1mb)` messages are sent.
- [6358](https://github.com/vegaprotocol/vega/issues/6358) - Do not show hidden files nor directories as wallet
- [6374](https://github.com/vegaprotocol/vega/issues/6374) - Fix panic with the metrics
- [6373](https://github.com/vegaprotocol/vega/issues/6373) - Fix panic with the metrics as well
- [6238](https://github.com/vegaprotocol/vega/issues/6238) - Return empty string for `multisig` bundle, not `0x` when asset doesn't have one
- [6236](https://github.com/vegaprotocol/vega/issues/6236) - Make `erc20ListAssetBundle` `nullable` in `GraphQL`
- [6395](https://github.com/vegaprotocol/vega/issues/6395) - Wallet selection doesn't lower case the wallet name during input verification
- [6408](https://github.com/vegaprotocol/vega/issues/6408) - Initialise observer in liquidity provision `sql` store
- [6406](https://github.com/vegaprotocol/vega/issues/6406) - Fix invalid tracking of cumulative volume and price
- [6387](https://github.com/vegaprotocol/vega/issues/6387) - Fix max open interest calculation
- [6416](https://github.com/vegaprotocol/vega/issues/6416) - Prevent submission of `erc20` address already used by another asset
- [6375](https://github.com/vegaprotocol/vega/issues/6375) - If there is one unit left over at the end of final market settlement - transfer it to the network treasury. if there is more than one, log all transfers and panic.
- [6456](https://github.com/vegaprotocol/vega/issues/6456) - Assure liquidity fee gets update when target stake drops (even in the absence of trades)
- [6459](https://github.com/vegaprotocol/vega/issues/6459) - Send lifecycle notifications after parameters validation
- [6420](https://github.com/vegaprotocol/vega/issues/6420) - Support cancellation of a request during a wallet interaction

## 0.57.0

### 🚨 Breaking changes

- [6291](https://github.com/vegaprotocol/vega/issues/6291) - Remove `Nodewallet.ETH` configuration and add flags to supply `clef` addresses when importing or generating accounts
- [6314](https://github.com/vegaprotocol/vega/issues/6314) - Rename session namespace to client in wallet API version 2

### 🛠 Improvements

- [6283](https://github.com/vegaprotocol/vega/issues/6283) - Add commit hash to version if is development version
- [6321](https://github.com/vegaprotocol/vega/issues/6321) - Get rid of the `HasChanged` check in snapshot engines
- [6126](https://github.com/vegaprotocol/vega/issues/6126) - Don't generate market depth subscription messages if nothing has changed

### 🐛 Fixes

- [6287](https://github.com/vegaprotocol/vega/issues/6287) - Fix GraphQL `proposals` API `proposalType` filter
- [6307](https://github.com/vegaprotocol/vega/issues/6307) - Emit an event with status rejected if a protocol upgrade proposal has no validator behind it
- [5305](https://github.com/vegaprotocol/vega/issues/5305) - Handle market updates changing price monitoring parameters correctly.

## 0.56.0

### 🚨 Breaking changes

- [6196](https://github.com/vegaprotocol/vega/pull/6196) - Remove unused network parameters network end of life and market freeze date
- [6155](https://github.com/vegaprotocol/vega/issues/6155) - Rename "Client" to "User" in wallet API version 2
- [5641](https://github.com/vegaprotocol/vega/issues/5641) - Rename `SettlementPriceDecimals` to `SettlementDataDecimals`

### 🛠 Improvements

- [6103](hhttps://github.com/vegaprotocol/vega/issues/6103) - Verify that order amendment has the desired effect on opening auction
- [6170](https://github.com/vegaprotocol/vega/pull/6170) - Order GraphQL schema (query and subscription types) alphabetically
- [6163](https://github.com/vegaprotocol/vega/issues/6163) - Add block explorer back end
- [6153](https://github.com/vegaprotocol/vega/issues/6153) - Display UI friendly logs when calling `session.send_transaction`
- [6063](https://github.com/vegaprotocol/vega/pull/6063) - Update average entry valuation calculation according to spec change.
- [6191](https://github.com/vegaprotocol/vega/pull/6191) - Remove the retry on node health check in the wallet API version 2
- [6221](https://github.com/vegaprotocol/vega/pull/6221) - Add documentation for new `GraphQL endpoints`
- [6498](https://github.com/vegaprotocol/vega/pull/6498) - Fix incorrectly encoded account id
- [5600](https://github.com/vegaprotocol/vega/issues/5600) - Migrate all wallet capabilities to V2 api
- [6077](https://github.com/vegaprotocol/vega/issues/6077) - Add proof-of-work to transaction when using `vegawallet command sign`
- [6203](https://github.com/vegaprotocol/vega/issues/6203) - Support automatic consent for transactions sent through the wallet API version 2
- [6203](https://github.com/vegaprotocol/vega/issues/6203) - Log node selection process on the wallet CLI
- [5925](https://github.com/vegaprotocol/vega/issues/5925) - Clean transfer response API, now ledger movements
- [6254](https://github.com/vegaprotocol/vega/issues/6254) - Reject Ethereum configuration update via proposals
- [5706](https://github.com/vegaprotocol/vega/issues/5076) - Datanode snapshot create and restore support

### 🐛 Fixes

- [6255](https://github.com/vegaprotocol/vega/issues/6255) - Fix `WebSocket` upgrading when setting headers in HTTP middleware.
- [6101](https://github.com/vegaprotocol/vega/issues/6101) - Fix Nodes API not returning new `ethereumAdress` after `EthereumKeyRotation` event.
- [6183](https://github.com/vegaprotocol/vega/issues/6183) - Shutdown blockchain before protocol services
- [6148](https://github.com/vegaprotocol/vega/issues/6148) - Fix API descriptions for typos
- [6187](https://github.com/vegaprotocol/vega/issues/6187) - Not hash message before signing if using clef for validator heartbeats
- [6138](https://github.com/vegaprotocol/vega/issues/6138) - Return more useful information when a transaction submitted to a node contains validation errors
- [6156](https://github.com/vegaprotocol/vega/issues/6156) - Return only delegations for the specific node in `graphql` node delegation query
- [6233](https://github.com/vegaprotocol/vega/issues/6233) - Fix `GetNodeSignatures` GRPC api
- [6175](https://github.com/vegaprotocol/vega/issues/6175) - Fix `datanode` updating node public key on key rotation
- [5948](https://github.com/vegaprotocol/vega/issues/5948) - Shutdown node gracefully when panics or `sigterm` during chain-replay
- [6109](https://github.com/vegaprotocol/vega/issues/6109) - Candle query returns unexpected data.
- [5988](https://github.com/vegaprotocol/vega/issues/5988) - Exclude tainted keys from `session.list_keys` endpoint
- [5164](https://github.com/vegaprotocol/vega/issues/5164) - Distribute LP fees on settlement
- [6212](https://github.com/vegaprotocol/vega/issues/6212) - Change the error for protocol upgrade request for block 0
- [6242](https://github.com/vegaprotocol/vega/issues/6242) - Allow migrate between wallet types during Ethereum key rotation reload
- [6202](https://github.com/vegaprotocol/vega/issues/6202) - Always update margins for parties on amend
- [6228](https://github.com/vegaprotocol/vega/issues/6228) - Reject protocol upgrade downgrades
- [6245](https://github.com/vegaprotocol/vega/issues/6245) - Recalculate equity values when virtual stake changes
- [6260](https://github.com/vegaprotocol/vega/issues/6260) - Prepend `chainID` to input data only when signing the transaction
- [6036](https://github.com/vegaprotocol/vega/issues/6036) - Fix `protobuf<->swagger` generation
- [6248](https://github.com/vegaprotocol/vega/issues/6245) - Candles connection is not returning any candle data
- [6037](https://github.com/vegaprotocol/vega/issues/6037) - Fix auction events.
- [6061](https://github.com/vegaprotocol/vega/issues/6061) - Attempt at stabilizing the tests on the broker in the core
- [6178](https://github.com/vegaprotocol/vega/issues/6178) - Historical balances fails with `scany` error
- [6193](https://github.com/vegaprotocol/vega/issues/6193) - Use Data field from transaction successfully sent but that were rejected
- [6230](https://github.com/vegaprotocol/vega/issues/6230) - Node Signature Connection should return a list or an appropriate error message
- [5998](https://github.com/vegaprotocol/vega/issues/5998) - Positions should be zero when markets are closed and settled
- [6297](https://github.com/vegaprotocol/vega/issues/6297) - Historic Balances fails if `MarketId` is used in `groupBy`

## 0.55.0

### 🚨 Breaking changes

- [5989](https://github.com/vegaprotocol/vega/issues/5989) - Remove liquidity commitment from market proposal
- [6031](https://github.com/vegaprotocol/vega/issues/6031) - Remove market name from `graphql` market type
- [6095](https://github.com/vegaprotocol/vega/issues/6095) - Rename taker fees to maker paid fees
- [5442](https://github.com/vegaprotocol/vega/issues/5442) - Default behaviour when starting to node is to use the latest local snapshot if it exists
- [6139](https://github.com/vegaprotocol/vega/issues/6139) - Return the key on `session.list_keys` endpoint on wallet API version 2

### 🛠 Improvements

- [5971](https://github.com/vegaprotocol/vega/issues/5971) - Add headers `X-Block-Height`, `X-Block-Timestamp` and `X-Vega-Connection` to all API responses
- [5694](https://github.com/vegaprotocol/vega/issues/5694) - Add field `settlementPriceDecimals` to GraphQL `Future` and `FutureProduct` types
- [6048](https://github.com/vegaprotocol/vega/issues/6048) - Upgrade `golangci-lint` to `1.49.0` and implement its suggestions
- [5807](https://github.com/vegaprotocol/vega/issues/5807) - Add Vega tools: `stream`, `snapshot` and `checkpoint`
- [5678](https://github.com/vegaprotocol/vega/issues/5678) - Add GraphQL endpoints for Ethereum bundles: `listAsset`, `updateAsset`, `addSigner` and `removeSigner`
- [5881](https://github.com/vegaprotocol/vega/issues/5881) - Return account subscription as a list
- [5766](https://github.com/vegaprotocol/vega/issues/5766) - Better notification for version update on the wallet
- [5841](https://github.com/vegaprotocol/vega/issues/5841) - Add transaction to request `multisigControl` signatures on demand
- [5937](https://github.com/vegaprotocol/vega/issues/5937) - Add more flexibility to market creation bonus
- [5932](https://github.com/vegaprotocol/vega/issues/5932) - Remove Name and Symbol from update asset proposal
- [5880](https://github.com/vegaprotocol/vega/issues/5880) - Send initial image with subscriptions to positions, orders & accounts
- [5878](https://github.com/vegaprotocol/vega/issues/5878) - Add option to return only live orders in `ListOrders` `API`
- [5937](https://github.com/vegaprotocol/vega/issues/5937) - Add more flexibility to market creation bonus
- [5708](https://github.com/vegaprotocol/vega/issues/5708) - Use market price when reporting average trade price
- [5949](https://github.com/vegaprotocol/vega/issues/5949) - Transfers processed in the order they were received
- [5966](https://github.com/vegaprotocol/vega/issues/5966) - Do not send transaction from wallet if `chainID` is empty
- [5675](https://github.com/vegaprotocol/vega/issues/5675) - Add transaction information to all database tables
- [6004](https://github.com/vegaprotocol/vega/issues/6004) - Probability of trading refactoring
- [5849](https://github.com/vegaprotocol/vega/issues/5849) - Use network parameter from creation time of the proposal for requirements
- [5846](https://github.com/vegaprotocol/vega/issues/5846) - Expose network parameter from creation time of the proposal through `APIs`.
- [5999](https://github.com/vegaprotocol/vega/issues/5999) - Recalculate margins after risk parameters are updated.
- [5682](https://github.com/vegaprotocol/vega/issues/5682) - Expose equity share weight in the API
- [5684](https://github.com/vegaprotocol/vega/issues/5684) - Added date range to a number of historic balances, deposits, withdrawals, orders and trades queries
- [6071](https://github.com/vegaprotocol/vega/issues/6071) - Allow for empty settlement asset in recurring transfer metric definition for market proposer bonus
- [6042](https://github.com/vegaprotocol/vega/issues/6042) - Set GraphQL query complexity limit
- [6106](https://github.com/vegaprotocol/vega/issues/6106) - Returned signed transaction in wallet API version 2 `session.send_transaction`
- [6105](https://github.com/vegaprotocol/vega/issues/6105) - Add `session.sign_transaction` endpoint on wallet API version 2
- [6042](https://github.com/vegaprotocol/vega/issues/5270) - Set GraphQL query complexity limit
- [5888](https://github.com/vegaprotocol/vega/issues/5888) - Add Liquidity Provision subscription to GraphQL
- [5961](https://github.com/vegaprotocol/vega/issues/5961) - Add batch market instructions command
- [5974](https://github.com/vegaprotocol/vega/issues/5974) - Flatten subscription in `Graphql`
- [6146](https://github.com/vegaprotocol/vega/issues/6146) - Add version command to Vega Visor
- [6671](https://github.com/vegaprotocol/vega/issues/6671) - Vega Visor allows to postpone first failure when Core node is slow to startup

### 🐛 Fixes

- [5934](https://github.com/vegaprotocol/vega/issues/5934) - Ensure wallet without permissions can be read
- [5950](https://github.com/vegaprotocol/vega/issues/5934) - Fix documentation for new wallet command
- [5687](https://github.com/vegaprotocol/vega/issues/5934) - Asset cache was returning stale data
- [6032](https://github.com/vegaprotocol/vega/issues/6032) - Risk factors store errors after update to a market
- [5986](https://github.com/vegaprotocol/vega/issues/5986) - Error string on failed transaction is sent in the plain, no need to decode
- [5860](https://github.com/vegaprotocol/vega/issues/5860) - Enacted but unlisted new assets are now included in checkpoints
- [6023](https://github.com/vegaprotocol/vega/issues/6023) - Tell the `datanode` when a genesis validator does not exist in a `checkpoint`
- [5963](https://github.com/vegaprotocol/vega/issues/5963) - Check other nodes during version check if the first one is unavailable
- [6002](https://github.com/vegaprotocol/vega/issues/6002) - Do not emit events for unmatched oracle data and unsubscribe market as soon as oracle data is received
- [6008](https://github.com/vegaprotocol/vega/issues/6008) - Fix equity like share and average trade value calculation with opening auctions
- [6040](https://github.com/vegaprotocol/vega/issues/6040) - Fix protocol upgrade transaction submission and small Visor improvements
- [5977](https://github.com/vegaprotocol/vega/issues/5977) - Fix missing block height and block time on stake linking API
- [6054](https://github.com/vegaprotocol/vega/issues/6054) - Fix panic on settlement
- [6060](https://github.com/vegaprotocol/vega/issues/6060) - Fix connection results should not be declared as mandatory in GQL schema.
- [6097](https://github.com/vegaprotocol/vega/issues/6067) - Fix incorrect asset (metric asset) used for checking market proposer eligibility
- [6099](https://github.com/vegaprotocol/vega/issues/6099) - Allow recurring transfers with the same to and from but with different asset
- [6067](https://github.com/vegaprotocol/vega/issues/6067) - Verify global reward is transferred to party address 0
- [6131](https://github.com/vegaprotocol/vega/issues/6131) - `nullblockchain` should call Tendermint Info `abci` to match real flow
- [6119](https://github.com/vegaprotocol/vega/issues/6119) - Correct order in which market event is emitted
- [5890](https://github.com/vegaprotocol/vega/issues/5890) - Margin breach during amend doesn't cancel order
- [6144](https://github.com/vegaprotocol/vega/issues/6144) - Price and Pegged Offset in orders are Decimals
- [6111](https://github.com/vegaprotocol/vega/issues/5890) - Handle candles transient failure and prevent subscription blocking
- [6204](https://github.com/vegaprotocol/vega/issues/6204) - Data Node add Ethereum Key Rotations subscriber and rest binding

## 0.54.0

### 🚨 Breaking changes

With this release a few breaking changes are introduced.
The Vega application is now a built-in application. This means that Tendermint doesn't need to be started separately any more.
The `vega node` command has been renamed `vega start`.
The `vega tm` command has been renamed `vega tendermint`.
The `Blockchain.Tendermint.ClientAddr` configuration field have been renamed `Blockchain.Tendermint.RPCAddr`.
The init command now also generate the configuration for tendermint, the flags `--no-tendermint`, `--tendermint-home` and `--tendermint-key` have been introduced

- [5579](https://github.com/vegaprotocol/vega/issues/5579) - Make vega a built-in Tendermint application
- [5249](https://github.com/vegaprotocol/vega/issues/5249) - Migrate to Tendermint version 0.35.8
- [5624](https://github.com/vegaprotocol/vega/issues/5624) - Get rid of `updateFrequency` in price monitoring definition
- [5601](https://github.com/vegaprotocol/vega/issues/5601) - Remove support for launching a proxy in front of console and token dApp
- [5872](https://github.com/vegaprotocol/vega/issues/5872) - Remove console and token dApp from networks
- [5802](https://github.com/vegaprotocol/vega/issues/5802) - Remove support for transaction version 1

### 🗑️ Deprecation

- [4655](https://github.com/vegaprotocol/vega/issues/4655) - Move Ethereum `RPC` endpoint configuration from `Nodewallet` section to `Ethereum` section

### 🛠 Improvements

- [5589](https://github.com/vegaprotocol/vega/issues/5589) - Used custom version of Clef
- [5541](https://github.com/vegaprotocol/vega/issues/5541) - Support permissions in wallets
- [5439](https://github.com/vegaprotocol/vega/issues/5439) - `vegwallet` returns better responses when a transaction fails
- [5465](https://github.com/vegaprotocol/vega/issues/5465) - Verify `bytecode` of smart-contracts on startup
- [5608](https://github.com/vegaprotocol/vega/issues/5608) - Ignore stale price monitoring trigger when market is already in auction
- [5673](https://github.com/vegaprotocol/vega/issues/5673) - Add support for `ethereum` key rotations to `datanode`
- [5639](https://github.com/vegaprotocol/vega/issues/5639) - Move all core code in the core directory
- [5613](https://github.com/vegaprotocol/vega/issues/5613) - Import the `datanode` in the vega repo
- [5660](https://github.com/vegaprotocol/vega/issues/5660) - Migrate subscription `apis` from `datanode v1 api` to `datanode v2 api`
- [5636](https://github.com/vegaprotocol/vega/issues/5636) - Assure no false positives in cucumber steps
- [5011](https://github.com/vegaprotocol/vega/issues/5011) - Import the `protos` repo in the vega repo
- [5774](https://github.com/vegaprotocol/vega/issues/5774) - Use `generics` for `ID` types
- [5785](https://github.com/vegaprotocol/vega/issues/5785) - Add support form `ERC20` bridge stopped and resumed events
- [5712](https://github.com/vegaprotocol/vega/issues/5712) - Configurable `graphql` endpoint
- [5689](https://github.com/vegaprotocol/vega/issues/5689) - Support `UpdateAsset` proposal in APIs
- [5685](https://github.com/vegaprotocol/vega/issues/5685) - Migrated `apis` from `datanode v1` to `datanode v2`
- [5760](https://github.com/vegaprotocol/vega/issues/5760) - Map all `GRPC` to `REST`
- [5804](https://github.com/vegaprotocol/vega/issues/5804) - Rollback Tendermint to version `0.34.20`
- [5503](https://github.com/vegaprotocol/vega/issues/5503) - Introduce wallet API version 2 based on JSON-RPC with new authentication workflow
- [5822](https://github.com/vegaprotocol/vega/issues/5822) - Rename `Graphql` enums
- [5618](https://github.com/vegaprotocol/vega/issues/5618) - Add wallet JSON-RPC documentation
- [5776](https://github.com/vegaprotocol/vega/issues/5776) - Add endpoint to get a single network parameter
- [5685](https://github.com/vegaprotocol/vega/issues/5685) - Migrated `apis` from `datanode v1` to `datanode v2`
- [5761](https://github.com/vegaprotocol/vega/issues/5761) - Transfers connection make direction optional
- [5762](https://github.com/vegaprotocol/vega/issues/5762) - Transfers connection add under `party` type
- [5685](https://github.com/vegaprotocol/vega/issues/5685) - Migrated `apis` from `datanode v1` to `datanode v2`
- [5705](https://github.com/vegaprotocol/vega/issues/5705) - Use enum for validator status
- [5685](https://github.com/vegaprotocol/vega/issues/5685) - Migrated `apis` from `datanode v1` to `datanode v2`
- [5834](https://github.com/vegaprotocol/vega/issues/5834) - Avoid saving proposals of terminated/cancelled/rejected/settled markets in checkpoint
- [5619](https://github.com/vegaprotocol/vega/issues/5619) - Add wallet HTTP API version 2 documentation
- [5823](https://github.com/vegaprotocol/vega/issues/5823) - Add endpoint to wallet HTTP API version 2 to list available RPC methods
- [5814](https://github.com/vegaprotocol/vega/issues/5815) - Add proposal validation date time to `graphql`
- [5865](https://github.com/vegaprotocol/vega/issues/5865) - Allow a validator to withdraw their protocol upgrade proposal
- [5803](https://github.com/vegaprotocol/vega/issues/5803) - Update cursor pagination to use new method from [5784](https://github.com/vegaprotocol/vega/pull/5784)
- [5862](https://github.com/vegaprotocol/vega/issues/5862) - Add base `URL` in `swagger`
- [5817](https://github.com/vegaprotocol/vega/issues/5817) - Add validation error on asset proposal when rejected
- [5816](https://github.com/vegaprotocol/vega/issues/5816) - Set proper status to rejected asset proposal
- [5893](https://github.com/vegaprotocol/vega/issues/5893) - Remove total supply from assets
- [5752](https://github.com/vegaprotocol/vega/issues/5752) - Remove URL and Hash from proposal rationale, add Title
- [5802](https://github.com/vegaprotocol/vega/issues/5802) - Introduce transaction version 3 that encode the chain ID in its input data to protect against transaction replay
- [5358](https://github.com/vegaprotocol/vega/issues/5358) - Port equity like shares update to new structure
- [5926](https://github.com/vegaprotocol/vega/issues/5926) - Check for liquidity auction at the end of a block instead of after every trade

### 🐛 Fixes

- [5571](https://github.com/vegaprotocol/vega/issues/5571) - Restore pending assets status correctly after snapshot restore
- [5857](https://github.com/vegaprotocol/vega/issues/5857) - Fix panic when calling `ListAssets` `grpc` end point with no arguments
- [5572](https://github.com/vegaprotocol/vega/issues/5572) - Add validation on `IDs` and public keys
- [5348](https://github.com/vegaprotocol/vega/issues/5348) - Restore markets from checkpoint proposal
- [5279](https://github.com/vegaprotocol/vega/issues/5279) - Fix loading of proposals from checkpoint
- [5598](https://github.com/vegaprotocol/vega/issues/5598) - Remove `currentTime` from topology engine to ease snapshot restoration
- [5836](https://github.com/vegaprotocol/vega/issues/5836) - Add missing `GetMarket` `GRPC` end point
- [5609](https://github.com/vegaprotocol/vega/issues/5609) - Set event forwarder last seen height after snapshot restore
- [5782](https://github.com/vegaprotocol/vega/issues/5782) - `Pagination` with a cursor was returning incorrect results
- [5629](https://github.com/vegaprotocol/vega/issues/5629) - Fixes for loading voting power from checkpoint with non genesis validators
- [5626](https://github.com/vegaprotocol/vega/issues/5626) - Update `protos`, remove optional types
- [5665](https://github.com/vegaprotocol/vega/issues/5665) - Binary version hash always contain `-modified` suffix
- [5633](https://github.com/vegaprotocol/vega/issues/5633) - Allow `minProposerEquityLikeShare` to accept 0
- [5672](https://github.com/vegaprotocol/vega/issues/5672) - Typo fixed in datanode `ethereum` address
- [5863](https://github.com/vegaprotocol/vega/issues/5863) - Fix panic when calling `VegaTime` on `v2 api`
- [5683](https://github.com/vegaprotocol/vega/issues/5683) - Made market mandatory in `GraphQL` for order
- [5789](https://github.com/vegaprotocol/vega/issues/5789) - Fix performance issue with position query
- [5677](https://github.com/vegaprotocol/vega/issues/5677) - Fixed trading mode status
- [5663](https://github.com/vegaprotocol/vega/issues/5663) - Fixed panic with de-registering positions
- [5781](https://github.com/vegaprotocol/vega/issues/5781) - Make enactment timestamp optional in proposal for `graphql`
- [5767](https://github.com/vegaprotocol/vega/issues/5767) - Fix typo in command validation
- [5900](https://github.com/vegaprotocol/vega/issues/5900) - Add missing `/api/v2/parties/{party_id}/stake` `REST` end point
- [5825](https://github.com/vegaprotocol/vega/issues/5825) - Fix panic in pegged orders when going into auction
- [5763](https://github.com/vegaprotocol/vega/issues/5763) - Transfers connection rename `pubkey` to `partyId`
- [5486](https://github.com/vegaprotocol/vega/issues/5486) - Fix amend order expiring
- [5809](https://github.com/vegaprotocol/vega/issues/5809) - Remove state variables when a market proposal is rejected
- [5329](https://github.com/vegaprotocol/vega/issues/5329) - Fix checks for market enactment and termination
- [5837](https://github.com/vegaprotocol/vega/issues/5837) - Allow a promotion due to increased slots and a swap to happen in the same epoch
- [5819](https://github.com/vegaprotocol/vega/issues/5819) - Add new asset proposal validation timestamp validation
- [5897](https://github.com/vegaprotocol/vega/issues/5897) - Return uptime of 0, rather than error, when querying for `NodeData` before end of first epoch
- [5811](https://github.com/vegaprotocol/vega/issues/5811) - Do not overwrite local changes when updating wallet through JSON-RPC API
- [5868](https://github.com/vegaprotocol/vega/issues/5868) - Clarify the error for insufficient token to submit proposal or vote
- [5867](https://github.com/vegaprotocol/vega/issues/5867) - Fix witness check for majority
- [5853](https://github.com/vegaprotocol/vega/issues/5853) - Do not ignore market update proposals when loading from checkpoint
- [5648](https://github.com/vegaprotocol/vega/issues/5648) - Ethereum key rotation - search validators by Vega pub key and listen to rotation events in core API
- [5648](https://github.com/vegaprotocol/vega/issues/5648) - Search validator by vega pub key and update the core validators API

## 0.53.0

### 🗑️ Deprecation

- [5513](https://github.com/vegaprotocol/vega/issues/5513) - Remove all checkpoint restore command

### 🛠 Improvements

- [5428](https://github.com/vegaprotocol/vega/pull/5428) - Update contributor information
- [5519](https://github.com/vegaprotocol/vega/pull/5519) - Add `--genesis-file` option to the `load_checkpoint` command
- [5538](https://github.com/vegaprotocol/vega/issues/5538) - Core side implementation of protocol upgrade
- [5525](https://github.com/vegaprotocol/vega/pull/5525) - Release `vegawallet` from the core
- [5524](https://github.com/vegaprotocol/vega/pull/5524) - Align `vegawallet` and core versions
- [5524](https://github.com/vegaprotocol/vega/pull/5549) - Add endpoint for getting the network's `chain-id`
- [5524](https://github.com/vegaprotocol/vega/pull/5552) - Handle tendermint demotion and `ersatz` slot reduction at the same time

### 🐛 Fixes

- [5476](https://github.com/vegaprotocol/vega/issues/5476) - Include settlement price in snapshot
- [5476](https://github.com/vegaprotocol/vega/issues/5314) - Fix validation of checkpoint file
- [5499](https://github.com/vegaprotocol/vega/issues/5499) - Add error from app specific validation to check transaction response
- [5508](https://github.com/vegaprotocol/vega/issues/5508) - Fix duplicated staking events
- [5514](https://github.com/vegaprotocol/vega/issues/5514) - Emit `rewardScore` event correctly after loading from checkpoint
- [5520](https://github.com/vegaprotocol/vega/issues/5520) - Do not fail silently when wallet fails to start
- [5521](https://github.com/vegaprotocol/vega/issues/5521) - Fix asset bundle and add asset status
- [5546](https://github.com/vegaprotocol/vega/issues/5546) - Fix collateral checkpoint to unlock locked reward account balance
- [5194](https://github.com/vegaprotocol/vega/issues/5194) - Fix market trading mode vs market state
- [5432](https://github.com/vegaprotocol/vega/issues/5431) - Do not accept transaction with unexpected public keys
- [5478](https://github.com/vegaprotocol/vega/issues/5478) - Assure uncross and fake uncross are in line with each other
- [5480](https://github.com/vegaprotocol/vega/issues/5480) - Assure indicative trades are in line with actual uncrossing trades
- [5556](https://github.com/vegaprotocol/vega/issues/5556) - Fix id generation seed
- [5361](https://github.com/vegaprotocol/vega/issues/5361) - Fix limits for proposals
- [5557](https://github.com/vegaprotocol/vega/issues/5427) - Fix oracle status at market settlement

## 0.52.0

### 🛠 Improvements

- [5421](https://github.com/vegaprotocol/vega/issues/5421) - Fix notary snapshot determinism when no signature are generated yet
- [5415](https://github.com/vegaprotocol/vega/issues/5415) - Regenerate smart contracts code
- [5434](https://github.com/vegaprotocol/vega/issues/5434) - Add health check for faucet
- [5412](https://github.com/vegaprotocol/vega/issues/5412) - Proof of work improvement to support history of changes to network parameters
- [5378](https://github.com/vegaprotocol/vega/issues/5278) - Allow new market proposals without LP

### 🐛 Fixes

- [5438](https://github.com/vegaprotocol/vega/issues/5438) - Evaluate all trades resulting from an aggressive orders in one call to price monitoring engine
- [5444](https://github.com/vegaprotocol/vega/issues/5444) - Merge both checkpoints and genesis asset on startup
- [5446](https://github.com/vegaprotocol/vega/issues/5446) - Cover liquidity monitoring acceptance criteria relating to aggressive order removing best bid or ask from the book
- [5457](https://github.com/vegaprotocol/vega/issues/5457) - Fix sorting of validators for demotion check
- [5460](https://github.com/vegaprotocol/vega/issues/5460) - Fix theoretical open interest calculation
- [5477](https://github.com/vegaprotocol/vega/issues/5477) - Pass a clone of the liquidity commitment offset to pegged orders
- [5468](https://github.com/vegaprotocol/vega/issues/5468) - Bring indicative trades inline with actual auction uncrossing trades in presence of wash trades
- [5419](https://github.com/vegaprotocol/vega/issues/5419) - Fix listeners ordering and state updates

## 0.51.1

### 🛠 Improvements

- [5395](https://github.com/vegaprotocol/vega/issues/5395) - Add `burn_nonce` bridge tool
- [5403](https://github.com/vegaprotocol/vega/issues/5403) - Allow spam free / proof of work free running of null blockchain
- [5175](https://github.com/vegaprotocol/vega/issues/5175) - Validation free transactions (including signature verification) for null blockchain
- [5371](https://github.com/vegaprotocol/vega/issues/5371) - Ensure threshold is not breached in ERC20 withdrawal
- [5358](https://github.com/vegaprotocol/vega/issues/5358) - Update equity shares following updated spec.

### 🐛 Fixes

- [5362](https://github.com/vegaprotocol/vega/issues/5362) - Liquidity and order book point to same underlying order after restore
- [5367](https://github.com/vegaprotocol/vega/issues/5367) - better serialisation for party orders in liquidity snapshot
- [5377](https://github.com/vegaprotocol/vega/issues/5377) - Serialise state var internal state
- [5388](https://github.com/vegaprotocol/vega/issues/5388) - State variable snapshot now works as intended
- [5388](https://github.com/vegaprotocol/vega/issues/5388) - Repopulate cached order-book after snapshot restore
- [5203](https://github.com/vegaprotocol/vega/issues/5203) - Market liquidity monitor parameters trump network parameters on market creation
- [5297](https://github.com/vegaprotocol/vega/issues/5297) - Assure min/max price always accurate
- [4223](https://github.com/vegaprotocol/vega/issues/4223) - Use uncrossing price for target stake calculation during auction
- [3047](https://github.com/vegaprotocol/vega/issues/3047) - Improve interaction between liquidity and price monitoring auctions
- [3570](https://github.com/vegaprotocol/vega/issues/3570) - Set extension trigger during opening auction with insufficient liquidity
- [3362](https://github.com/vegaprotocol/vega/issues/3362) - Stop non-persistent orders from triggering auctions
- [5388](https://github.com/vegaprotocol/vega/issues/5388) - Use `UnixNano()` to snapshot price monitor times
- [5237](https://github.com/vegaprotocol/vega/issues/5237) - Trigger state variable calculation first time indicative uncrossing price is available
- [5397](https://github.com/vegaprotocol/vega/issues/5397) - Bring indicative trades price inline with that of actual auction uncrossing trades

## 0.51.0

### 🚨 Breaking changes

- [5192](https://github.com/vegaprotocol/vega/issues/5192) - Require a rationale on proposals

### 🛠 Improvements

- [5318](https://github.com/vegaprotocol/vega/issues/5318) - Automatically dispatch reward pool into markets in recurring transfers
- [5333](https://github.com/vegaprotocol/vega/issues/5333) - Run snapshot generation for all providers in parallel
- [5343](https://github.com/vegaprotocol/vega/issues/5343) - Snapshot optimisation part II - get rid of `getHash`
- [5324](https://github.com/vegaprotocol/vega/issues/5324) - Send event when oracle data doesn't match
- [5140](https://github.com/vegaprotocol/vega/issues/5140) - Move limits (enabled market / assets from) to network parameters
- [5360](https://github.com/vegaprotocol/vega/issues/5360) - rewards test coverage

### 🐛 Fixes

- [5338](https://github.com/vegaprotocol/vega/issues/5338) - Checking a transaction should return proper success code
- [5277](https://github.com/vegaprotocol/vega/issues/5277) - Updating a market should default auction extension to 1
- [5284](https://github.com/vegaprotocol/vega/issues/5284) - price monitoring past prices are now included in the snapshot
- [5294](https://github.com/vegaprotocol/vega/issues/5294) - Parse timestamps oracle in market proposal validation
- [5292](https://github.com/vegaprotocol/vega/issues/5292) - Internal time oracle broadcasts timestamp without nanoseconds
- [5297](https://github.com/vegaprotocol/vega/issues/5297) - Assure min/max price always accurate
- [5286](https://github.com/vegaprotocol/vega/issues/5286) - Ensure liquidity fees are updated when updating the market
- [5322](https://github.com/vegaprotocol/vega/issues/5322) - Change vega pub key hashing in topology to fix key rotation submission.
- [5313](https://github.com/vegaprotocol/vega/issues/5313) - Future update was using oracle spec for settlement price as trading termination spec
- [5304](https://github.com/vegaprotocol/vega/issues/5304) - Fix bug causing trade events at auction end showing the wrong price.
- [5345](https://github.com/vegaprotocol/vega/issues/5345) - Fix issue with state variable transactions assumed gone missing
- [5351](https://github.com/vegaprotocol/vega/issues/5351) - Fix panic when node is interrupted before snapshot engine gets cleared and initialised
- [5972](https://github.com/vegaprotocol/vega/issues/5972) - Allow submitting a market update with termination oracle ticking before enactment of the update

## 0.50.2

### 🛠 Improvements

- [5001](https://github.com/vegaprotocol/vega/issues/5001) - Set and increment LP version field correctly
- [5001](https://github.com/vegaprotocol/vega/issues/5001) - Add integration test for LP versioning
- [3372](https://github.com/vegaprotocol/vega/issues/3372) - Add integration test making sure margin is released when an LP is cancelled.
- [5235](https://github.com/vegaprotocol/vega/issues/5235) - Use `BroadcastTxSync` instead of async for submitting transactions to `tendermint`
- [5268](https://github.com/vegaprotocol/vega/issues/5268) - Make validator heartbeat frequency a function of the epoch duration.
- [5271](https://github.com/vegaprotocol/vega/issues/5271) - Make generated hex IDs lower case
- [5273](https://github.com/vegaprotocol/vega/issues/5273) - Reward / Transfer to allow payout of reward in an arbitrary asset unrelated to the settlement and by market.
- [5207](https://github.com/vegaprotocol/vega/issues/5206) - Add integration tests to ensure price bounds and decimal places work as expected
- [5243](https://github.com/vegaprotocol/vega/issues/5243) - Update equity like share according to spec changes.
- [5249](https://github.com/vegaprotocol/vega/issues/5249) - Upgrade to tendermint 0.35.6

### 🐛 Fixes

- [4798](https://github.com/vegaprotocol/vega/issues/4978) - Set market pending timestamp to the time at which the market is created.
- [5222](https://github.com/vegaprotocol/vega/issues/5222) - Do not panic when admin server stops.
- [5103](https://github.com/vegaprotocol/vega/issues/5103) - Fix invalid http status set in faucet
- [5239](https://github.com/vegaprotocol/vega/issues/5239) - Always call `StartAggregate()` when signing validators joining and leaving even if not a validator
- [5128](https://github.com/vegaprotocol/vega/issues/5128) - Fix wrong http rate limit for faucet
- [5231](https://github.com/vegaprotocol/vega/issues/5231) - Fix pegged orders to be reset to the order pointer after snapshot loading
- [5247](https://github.com/vegaprotocol/vega/issues/5247) - Fix the check for overflow in scaling settlement price
- [5250](https://github.com/vegaprotocol/vega/issues/5250) - Fixed panic in loading validator checkpoint
- [5260](https://github.com/vegaprotocol/vega/issues/5260) - Process recurring transfer before rewards
- [5262](https://github.com/vegaprotocol/vega/issues/5262) - Allow recurring transfers to start during the current epoch
- [5267](https://github.com/vegaprotocol/vega/issues/5267) - Do not check commitment on `UpdateMarket` proposals

## 0.50.1

### 🐛 Fixes

- [5226](https://github.com/vegaprotocol/vega/issues/5226) - Add support for settlement price decimal place in governance

## 0.50.0

### 🚨 Breaking changes

- [5197](https://github.com/vegaprotocol/vega/issues/5197) - Scale settlement price based on oracle definition

### 🛠 Improvements

- [5055](https://github.com/vegaprotocol/vega/issues/5055) - Ensure at most 5 triggers are used in price monitoring settings
- [5100](https://github.com/vegaprotocol/vega/issues/5100) - add a new scenario into feature test, auction folder, leaving auction when liquidity provider provides a limit order
- [4919](https://github.com/vegaprotocol/vega/issues/4919) - Feature tests for 0011 check order allocate margin
- [4922](https://github.com/vegaprotocol/vega/issues/4922) - Feature tests for 0015 market insurance pool collateral
- [4926](https://github.com/vegaprotocol/vega/issues/4926) - Feature tests for 0019 margin calculator scenarios
- [5119](https://github.com/vegaprotocol/vega/issues/5119) - Add Ethereum key rotation support
- [5209](https://github.com/vegaprotocol/vega/issues/5209) - Add retries to floating point consensus engine to work around tendermint missing transactions
- [5219](https://github.com/vegaprotocol/vega/issues/5219) - Remove genesis sign command.

### 🐛 Fixes

- [5078](https://github.com/vegaprotocol/vega/issues/5078) - Unwrap properly position decimal place from payload
- [5076](https://github.com/vegaprotocol/vega/issues/5076) - Set last mark price to settlement price when market is settled
- [5038](https://github.com/vegaprotocol/vega/issues/5038) - Send proof-of-work when when announcing node
- [5034](https://github.com/vegaprotocol/vega/issues/5034) - Ensure to / from in transfers payloads are vega public keys
- [5111](https://github.com/vegaprotocol/vega/issues/5111) - Stop updating the market's initial configuration when an opening auction is extended
- [5066](https://github.com/vegaprotocol/vega/issues/5066) - Return an error if market decimal place > to asset decimal place
- [5095](https://github.com/vegaprotocol/vega/issues/5095) - Stabilise state sync restore and restore block height in the topology engine
- [5204](https://github.com/vegaprotocol/vega/issues/5204) - Mark a snapshot state change when liquidity provision state changes
- [4870](https://github.com/vegaprotocol/vega/issues/5870) - Add missing commands to the `TxError` event
- [5136](https://github.com/vegaprotocol/vega/issues/5136) - Fix banking snapshot for transfers, risk factor restoration, and `statevar` handling of settled markets
- [5088](https://github.com/vegaprotocol/vega/issues/5088) - Fixed MTM bug where settlement balance would not be zero when loss amount was 1.
- [5093](https://github.com/vegaprotocol/vega/issues/5093) - Fixed proof of engine end of block callback never called to clear up state
- [4996](https://github.com/vegaprotocol/vega/issues/4996) - Fix positions engines `vwBuys` and `vwSell` when amending, send events on `Update` and `UpdateNetwork`
- [5016](https://github.com/vegaprotocol/vega/issues/5016) - Target stake in asset decimal place in Market Data
- [5109](https://github.com/vegaprotocol/vega/issues/5109) - Fixed promotion of ersatz to tendermint validator
- [5110](https://github.com/vegaprotocol/vega/issues/5110) - Fixed wrong tick size used for calculating probability of trading
- [5144](https://github.com/vegaprotocol/vega/issues/5144) - Fixed the default voting power in case there is stake in the network
- [5124](https://github.com/vegaprotocol/vega/issues/5124) - Add proto serialization for update market proposal
- [5124](https://github.com/vegaprotocol/vega/issues/5124) - Ensure update market proposal compute a proper auction duration
- [5172](https://github.com/vegaprotocol/vega/issues/5172) - Add replay protection for validator commands
- [5181](https://github.com/vegaprotocol/vega/issues/5181) - Ensure Oracle specs handle numbers using `num.Decimal` and `num.Int`
- [5059](https://github.com/vegaprotocol/vega/issues/5059) - Validators without tendermint status vote in the witness and notary engine but their votes do not count
- [5190](https://github.com/vegaprotocol/vega/issues/5190) - Fix settlement at expiry to scale the settlement price from market decimals to asset decimals
- [5185](https://github.com/vegaprotocol/vega/issues/5185) - Fix MTM settlement where win transfers get truncated resulting in settlement balance not being zero after settlement.
- [4943](https://github.com/vegaprotocol/vega/issues/4943) - Fix bug where amending orders in opening auctions did not work as expected

## 0.49.8

### 🛠 Improvements

- [4814](https://github.com/vegaprotocol/vega/issues/4814) - Review fees tests
- [5067](https://github.com/vegaprotocol/vega/pull/5067) - Adding acceptance codes and tidy up tests
- [5052](https://github.com/vegaprotocol/vega/issues/5052) - Adding acceptance criteria tests for market decimal places
- [5138](https://github.com/vegaprotocol/vega/issues/5038) - Adding feature test for "0032-PRIM-price_monitoring.md"
- [4753](https://github.com/vegaprotocol/vega/issues/4753) - Adding feature test for oracle spec public key validation
- [4559](https://github.com/vegaprotocol/vega/issues/4559) - Small fixes to the amend order flow

### 🐛 Fixes

- [5064](https://github.com/vegaprotocol/vega/issues/5064) - Send order event on settlement
- [5068](https://github.com/vegaprotocol/vega/issues/5068) - Use settlement price if exists when received trading terminated event

## 0.49.7

### 🚨 Breaking changes

- [4985](https://github.com/vegaprotocol/vega/issues/4985) - Proof of work spam protection

### 🛠 Improvements

- [5007](https://github.com/vegaprotocol/vega/issues/5007) - Run approbation as part of the CI pipeline
- [5019](https://github.com/vegaprotocol/vega/issues/5019) - Label Price Monitoring tests
- [5022](https://github.com/vegaprotocol/vega/issues/5022) - CI: Run approbation for main/master/develop branches only
- [5017](https://github.com/vegaprotocol/vega/issues/5017) - Added access functions to `PositionState` type
- [5049](https://github.com/vegaprotocol/vega/issues/5049) - Liquidity Provision test coverage for 0034 spec
- [5022](https://github.com/vegaprotocol/vega/issues/5022) - CI: Run approbation for main/master/develop branches
  only
- [4916](https://github.com/vegaprotocol/vega/issues/4916) - Add acceptance criteria number in the existing feature tests to address acceptance criteria in `0008-TRAD-trading_workflow.md`
- [5061](https://github.com/vegaprotocol/vega/issues/5061) - Add a test scenario using log normal risk model into feature test "insurance-pool-balance-test.feature"

### 🐛 Fixes

- [5025](https://github.com/vegaprotocol/vega/issues/5025) - Witness snapshot breaking consensus
- [5046](https://github.com/vegaprotocol/vega/issues/5046) - Save all events in `ERC20` topology snapshot

## 0.49.4

### 🛠 Improvements

- [2585](https://github.com/vegaprotocol/vega/issues/2585) - Adding position state event to event bus
- [4952](https://github.com/vegaprotocol/vega/issues/4952) - Add checkpoints for staking and `multisig control`
- [4923](https://github.com/vegaprotocol/vega/issues/4923) - Add checkpoint state in the genesis file + add subcommand to do it.

### 🐛 Fixes

- [4983](https://github.com/vegaprotocol/vega/issues/4983) - Set correct event type for positions state event
- [4989](https://github.com/vegaprotocol/vega/issues/4989) - Fixing incorrect overflow logic
- [5036](https://github.com/vegaprotocol/vega/issues/5036) - Fix the `nullblockchain`
- [4981](https://github.com/vegaprotocol/vega/issues/4981) - Fix bug causing LP orders to uncross at auction end.

## 0.49.2

### 🛠 Improvements

- [4951](https://github.com/vegaprotocol/vega/issues/4951) - Add ability to stream events to a file
- [4953](https://github.com/vegaprotocol/vega/issues/4953) - Add block hash to statistics and to block height request
- [4961](https://github.com/vegaprotocol/vega/issues/4961) - Extend auction feature tests
- [4832](https://github.com/vegaprotocol/vega/issues/4832) - Add validation of update market proposals.
- [4971](https://github.com/vegaprotocol/vega/issues/4971) - Add acceptance criteria to auction tests
- [4833](https://github.com/vegaprotocol/vega/issues/4833) - Propagate market update to other engines

### 🐛 Fixes

- [4947](https://github.com/vegaprotocol/vega/issues/4947) - Fix time formatting problem that was breaking consensus on nodes in different time zones
- [4956](https://github.com/vegaprotocol/vega/issues/4956) - Fix concurrent write to price monitoring ref price cache
- [4987](https://github.com/vegaprotocol/vega/issues/4987) - Include the witness engine in snapshots
- [4957](https://github.com/vegaprotocol/vega/issues/4957) - Fix `vega announce_node` to work with `--home` and `--passphrase-file`
- [4964](https://github.com/vegaprotocol/vega/issues/4964) - Fix price monitoring snapshot
- [4974](https://github.com/vegaprotocol/vega/issues/4974) - Fix panic when checkpointing staking accounts if there are no events
- [4888](https://github.com/vegaprotocol/vega/issues/4888) - Fix memory leak when loading snapshots.
- [4993](https://github.com/vegaprotocol/vega/issues/4993) - Stop snapshots thinking we've loaded via `statesync` when we just lost connection to TM
- [4981](https://github.com/vegaprotocol/vega/issues/4981) - Fix bug causing LP orders to uncross at auction end.

## 0.49.1

### 🛠 Improvements

- [4895](https://github.com/vegaprotocol/vega/issues/4895) - Emit validators signature when a validator is added or remove from the set
- [4901](https://github.com/vegaprotocol/vega/issues/4901) - Update the decimal library
- [4906](https://github.com/vegaprotocol/vega/issues/4906) - Get rid of unnecessary `ToDecimal` conversions (no functional change)
- [4838](https://github.com/vegaprotocol/vega/issues/4838) - Implement governance vote based on equity-like share for market update

### 🐛 Fixes

- [4877](https://github.com/vegaprotocol/vega/issues/4877) - Fix topology and `erc20` topology snapshots
- [4890](https://github.com/vegaprotocol/vega/issues/4890) - epoch service now notifies other engines when it has restored from a snapshot
- [4879](https://github.com/vegaprotocol/vega/issues/4879) - Fixes for invalid data types in the `MarketData` proto message.
- [4881](https://github.com/vegaprotocol/vega/issues/4881) - Set tendermint validators' voting power when loading from snapshot
- [4915](https://github.com/vegaprotocol/vega/issues/4915) - Take full snapshot of collateral engine, always read epoch length from network parameters, use back-off on heartbeats
- [4882](https://github.com/vegaprotocol/vega/issues/4882) - Fixed tracking of liquidity fee received and added feature tests for the fee based rewards
- [4898](https://github.com/vegaprotocol/vega/issues/4898) - Add ranking score information to checkpoint and snapshot and emit an event when loaded
- [4932](https://github.com/vegaprotocol/vega/issues/4932) - Fix the string used for resource id of stake total supply to be stable to fix the replay of non validator node locally

## 0.49.0

### 🚨 Breaking changes

- [4900](https://github.com/vegaprotocol/vega/issues/4809) - Review LP fee tests, and move to VEGA repo
- [4844](https://github.com/vegaprotocol/vega/issues/4844) - Add endpoints for checking transactions raw transactions
- [4515](https://github.com/vegaprotocol/vega/issues/4615) - Add snapshot options description and check provided storage method
- [4581](https://github.com/vegaprotocol/vega/issues/4561) - Separate endpoints for liquidity provision submissions, amendment and cancellation
- [4390](https://github.com/vegaprotocol/vega/pull/4390) - Introduce node mode, `vega init` now require a mode: full or validator
- [4383](https://github.com/vegaprotocol/vega/pull/4383) - Rename flag `--tm-root` to `--tm-home`
- [4588](https://github.com/vegaprotocol/vega/pull/4588) - Remove the outdated `--network` flag on `vega genesis generate` and `vega genesis update`
- [4605](https://github.com/vegaprotocol/vega/pull/4605) - Use new format for `EthereumConfig` in network parameters.
- [4508](https://github.com/vegaprotocol/vega/pull/4508) - Disallow negative offset for pegged orders
- [4465](https://github.com/vegaprotocol/vega/pull/4465) - Update to tendermint `v0.35.0`
- [4594](https://github.com/vegaprotocol/vega/issues/4594) - Add support for decimal places specific to markets. This means market price values and position events can have different values. Positions will be expressed in asset decimal places, market specific data events will list prices in market precision.
- [4660](https://github.com/vegaprotocol/vega/pull/4660) - Add tendermint transaction hash to events
- [4670](https://github.com/vegaprotocol/vega/pull/4670) - Rework `freeform proposal` structure so that they align with other proposals
- [4681](https://github.com/vegaprotocol/vega/issues/4681) - Remove tick size from market
- [4698](https://github.com/vegaprotocol/vega/issues/4698) - Remove maturity field from future
- [4699](https://github.com/vegaprotocol/vega/issues/4699) - Remove trading mode one off from market proposal
- [4790](https://github.com/vegaprotocol/vega/issues/4790) - Fix core to work with `protos` generated by newer versions of `protoc-gen-xxx`
- [4856](https://github.com/vegaprotocol/vega/issues/4856) - Fractional orders and positions

### 🗑️ Deprecation

### 🛠 Improvements

- [4793](https://github.com/vegaprotocol/vega/issues/4793) - Add specific insurance pool balance test
- [4633](https://github.com/vegaprotocol/vega/pull/4633) - Add possibility to list snapshots from the vega command line
- [4640](https://github.com/vegaprotocol/vega/pull/4640) - Update feature tests related to liquidity provision following integration of probability of trading with floating point consensus
- [4558](https://github.com/vegaprotocol/vega/pull/4558) - Add MacOS install steps and information required to use `dockerisedvega.sh` script with private docker repository
- [4496](https://github.com/vegaprotocol/vega/pull/4496) - State variable engine for floating point consensus
- [4481](https://github.com/vegaprotocol/vega/pull/4481) - Add an example client application that uses the null-blockchain
- [4514](https://github.com/vegaprotocol/vega/pull/4514) - Add network limits service and events
- [4516](https://github.com/vegaprotocol/vega/pull/4516) - Add a command to cleanup all vega node state
- [4531](https://github.com/vegaprotocol/vega/pull/4531) - Remove Float from network parameters, use `num.Decimal` instead
- [4537](https://github.com/vegaprotocol/vega/pull/4537) - Send staking asset total supply through consensus
- [4540](https://github.com/vegaprotocol/vega/pull/4540) - Require Go minimum version 1.17
- [4530](https://github.com/vegaprotocol/vega/pull/4530) - Integrate risk factors with floating point consensus engine
- [4485](https://github.com/vegaprotocol/vega/pull/4485) - Change snapshot interval default to 1000 blocks
- [4505](https://github.com/vegaprotocol/vega/pull/4505) - Fast forward epochs when loading from checkpoint to trigger payouts for the skipped time
- [4554](https://github.com/vegaprotocol/vega/pull/4554) - Integrate price ranges with floating point consensus engine
- [4544](https://github.com/vegaprotocol/vega/pull/4544) - Ensure validators are started with the right set of keys
- [4569](https://github.com/vegaprotocol/vega/pull/4569) - Move to `ghcr.io` docker container registry
- [4571](https://github.com/vegaprotocol/vega/pull/4571) - Update `CHANGELOG.md` for `0.47.x`
- [4577](https://github.com/vegaprotocol/vega/pull/4577) - Update `CHANGELOG.md` for `0.45.6` patch
- [4573](https://github.com/vegaprotocol/vega/pull/4573) - Remove execution configuration duplication from configuration root
- [4555](https://github.com/vegaprotocol/vega/issues/4555) - Probability of trading integrated into floating point consensus engine
- [4592](https://github.com/vegaprotocol/vega/pull/4592) - Update instructions on how to use docker without `sudo`
- [4491](https://github.com/vegaprotocol/vega/issues/4491) - Measure validator performance and use to penalise rewards
- [4599](https://github.com/vegaprotocol/vega/pull/4599) - Allow raw private keys for bridges functions
- [4588](https://github.com/vegaprotocol/vega/pull/4588) - Add `--update` and `--replace` flags on `vega genesis new validator`
- [4522](https://github.com/vegaprotocol/vega/pull/4522) - Add `--network-url` option to `vega tm`
- [4580](https://github.com/vegaprotocol/vega/pull/4580) - Add transfer command support (one off transfers)
- [4636](https://github.com/vegaprotocol/vega/pull/4636) - Update the Core Team DoD and issue templates
- [4629](https://github.com/vegaprotocol/vega/pull/4629) - Update `CHANGELOG.md` to include `0.47.5` changes
- [4580](https://github.com/vegaprotocol/vega/pull/4580) - Add transfer command support (recurring transfers)
- [4643](https://github.com/vegaprotocol/vega/issues/4643) - Add noise to floating point consensus variables in QA
- [4639](https://github.com/vegaprotocol/vega/pull/4639) - Add cancel transfer command
- [4750](https://github.com/vegaprotocol/vega/pull/4750) - Fix null blockchain by forcing it to always be a non-validator node
- [4754](https://github.com/vegaprotocol/vega/pull/4754) - Fix null blockchain properly this time
- [4754](https://github.com/vegaprotocol/vega/pull/4754) - Remove old id generator fields from execution engine's snapshot
- [4830](https://github.com/vegaprotocol/vega/pull/4830) - Reward refactoring for network treasury
- [4647](https://github.com/vegaprotocol/vega/pull/4647) - Added endpoint `SubmitRawTransaction` to provide support for different transaction request message versions
- [4653](https://github.com/vegaprotocol/vega/issues/4653) - Replace asset insurance pool with network treasury
- [4638](https://github.com/vegaprotocol/vega/pull/4638) - CI add option to specify connected changes in other repos
- [4650](https://github.com/vegaprotocol/vega/pull/4650) - Restore code from rebase and ensure node retries connection with application
- [4570](https://github.com/vegaprotocol/vega/pull/4570) - Internalize Ethereum Event Forwarder
- [4663](https://github.com/vegaprotocol/vega/issues/4663) - CI set `qa` build tag when running system tests
- [4709](https://github.com/vegaprotocol/vega/issues/4709) - Make `BlockNr` part of event interface
- [4657](https://github.com/vegaprotocol/vega/pull/4657) - Rename `min_lp_stake` to quantum + use it in liquidity provisions
- [4672](https://github.com/vegaprotocol/vega/issues/4672) - Update Jenkinsfile
- [4712](https://github.com/vegaprotocol/vega/issues/4712) - Check smart contract hash on startup to ensure the correct version is being used
- [4594](https://github.com/vegaprotocol/vega/issues/4594) - Add integration test ensuring positions plug-in calculates P&L accurately.
- [4689](https://github.com/vegaprotocol/vega/issues/4689) - Validators joining and leaving the network
- [4680](https://github.com/vegaprotocol/vega/issues/4680) - Add `totalTokenSupplyStake` to the snapshots
- [4645](https://github.com/vegaprotocol/vega/pull/4645) - Add transfers snapshots
- [4707](https://github.com/vegaprotocol/vega/pull/4707) - Serialize timestamp in time update message as number of nano seconds instead of seconds
- [4595](https://github.com/vegaprotocol/vega/pull/4595) - Add internal oracle supplying vega time data for time-triggered events
- [4737](https://github.com/vegaprotocol/vega/pull/4737) - Use a deterministic generator for order ids, set new order ids to the transaction hash of the Submit transaction
- [4741](https://github.com/vegaprotocol/vega/pull/4741) - Hash again list of hash from engines
- [4751](https://github.com/vegaprotocol/vega/pull/4751) - Make trade ids unique using the deterministic id generator
- [4766](https://github.com/vegaprotocol/vega/issues/4766) - Added feature tests and integration steps for transfers
- [4771](https://github.com/vegaprotocol/vega/issues/4771) - Small fixes and conformance update for transfers
- [4785](https://github.com/vegaprotocol/vega/issues/4785) - Implement feature tests given the acceptance criteria for transfers
- [4784](https://github.com/vegaprotocol/vega/issues/4784) - Moving feature tests from specs internal to verified folder
- [4797](https://github.com/vegaprotocol/vega/issues/4784) - Update `CODEOWNERS` for research to review verified feature files
- [4801](https://github.com/vegaprotocol/vega/issues/4801) - added acceptance criteria codes to feature tests for Settlement at expiry spec
- [4823](https://github.com/vegaprotocol/vega/issues/4823) - simplified performance score
- [4805](https://github.com/vegaprotocol/vega/issues/4805) - Add command line tool to sign for the asset pool method `set_bridge_address`
- [4839](https://github.com/vegaprotocol/vega/issues/4839) - Send governance events when restoring proposals on checkpoint reload.
- [4829](https://github.com/vegaprotocol/vega/issues/4829) - Fix margins calculations for positions with a size of 0 but with a non zero potential sell or buy
- [4826](https://github.com/vegaprotocol/vega/issues/4826) - Tidying up feature tests in verified folder
- [4843](https://github.com/vegaprotocol/vega/issues/4843) - Make snapshot engine aware of local storage old versions, and manage them accordingly to stop growing disk usage.
- [4863](https://github.com/vegaprotocol/vega/issues/4863) - Improve replay protection
- [4867](https://github.com/vegaprotocol/vega/issues/4867) - Optimise replay protection
- [4865](https://github.com/vegaprotocol/vega/issues/4865) - Fix: issue with project board automation action and update commit checker action
- [4674](https://github.com/vegaprotocol/vega/issues/4674) - Add Ethereum events reconciliation for `multisig control`
- [4886](https://github.com/vegaprotocol/vega/pull/4886) - Add more integration tests around order amends and fees.
- [4885](https://github.com/vegaprotocol/vega/pull/4885) - Update amend orders scenario to have fees transfers in int tests

### 🐛 Fixes

- [4842](https://github.com/vegaprotocol/vega/pull/4842) - Fix margin balance not being released after close-out.
- [4798](https://github.com/vegaprotocol/vega/pull/4798) - Fix panic in loading topology from snapshot
- [4521](https://github.com/vegaprotocol/vega/pull/4521) - Better error when trying to use the null-blockchain with an ERC20 asset
- [4692](https://github.com/vegaprotocol/vega/pull/4692) - Set statistics block height after a snapshot reload
- [4702](https://github.com/vegaprotocol/vega/pull/4702) - User tree importer and exporter to transfer snapshots via `statesync`
- [4516](https://github.com/vegaprotocol/vega/pull/4516) - Fix release number title typo - 0.46.1 > 0.46.2
- [4524](https://github.com/vegaprotocol/vega/pull/4524) - Updated `vega verify genesis` to understand new `app_state` layout
- [4515](https://github.com/vegaprotocol/vega/pull/4515) - Set log level in snapshot engine
- [4721](https://github.com/vegaprotocol/vega/pull/4721) - Save checkpoint with `UnixNano` when taking a snapshot
- [4728](https://github.com/vegaprotocol/vega/pull/4728) - Fix restoring markets from snapshot by handling generated providers properly
- [4742](https://github.com/vegaprotocol/vega/pull/4742) - `corestate` endpoints are now populated after a snapshot restore
- [4847](https://github.com/vegaprotocol/vega/pull/4847) - save state of the `feesplitter` in the execution snapshot
- [4782](https://github.com/vegaprotocol/vega/pull/4782) - Fix restoring markets from snapshot in an auction with orders
- [4522](https://github.com/vegaprotocol/vega/pull/4522) - Set transfer responses event when paying rewards
- [4566](https://github.com/vegaprotocol/vega/pull/4566) - Withdrawal fails should return a status rejected rather than cancelled
- [4582](https://github.com/vegaprotocol/vega/pull/4582) - Deposits stayed in memory indefinitely, and withdrawal keys were not being sorted to ensure determinism.
- [4588](https://github.com/vegaprotocol/vega/pull/4588) - Fail when missing tendermint home and public key in `nodewallet import` command
- [4623](https://github.com/vegaprotocol/vega/pull/4623) - Bug fix for `--snapshot.db-path` parameter not being used if it is set
- [4634](https://github.com/vegaprotocol/vega/pull/4634) - Bug fix for `--snapshot.max-retries` parameter not working correctly
- [4775](https://github.com/vegaprotocol/vega/pull/4775) - Restore all market fields when restoring from a snapshot
- [4845](https://github.com/vegaprotocol/vega/pull/4845) - Fix restoring rejected markets by signalling to the generated providers that their parent is dead
- [4651](https://github.com/vegaprotocol/vega/pull/4651) - An array of fixes in the snapshot code path
- [4658](https://github.com/vegaprotocol/vega/pull/4658) - Allow replaying a chain from zero when old snapshots exist
- [4659](https://github.com/vegaprotocol/vega/pull/4659) - Fix liquidity provision commands decode
- [4665](https://github.com/vegaprotocol/vega/pull/4665) - Remove all references to `TxV2`
- [4686](https://github.com/vegaprotocol/vega/pull/4686) - Fix commit hash problem when checkpoint and snapshot overlap. Ensure the snapshot contains the correct checkpoint state.
- [4691](https://github.com/vegaprotocol/vega/pull/4691) - Handle undelegate stake with no balances gracefully
- [4716](https://github.com/vegaprotocol/vega/pull/4716) - Fix protobuf conversion in orders
- [4861](https://github.com/vegaprotocol/vega/pull/4861) - Set a protocol version and properly send it to `Tendermint` in all cases
- [4732](https://github.com/vegaprotocol/vega/pull/4732) - `TimeUpdate` is now first event sent
- [4714](https://github.com/vegaprotocol/vega/pull/4714) - Ensure EEF doesn't process the current block multiple times
- [4700](https://github.com/vegaprotocol/vega/pull/4700) - Ensure verification of type between oracle spec binding and oracle spec
- [4738](https://github.com/vegaprotocol/vega/pull/4738) - Add vesting contract as part of the Ethereum event forwarder
- [4747](https://github.com/vegaprotocol/vega/pull/4747) - Dispatch network parameter updates at the same block when loaded from checkpoint
- [4732](https://github.com/vegaprotocol/vega/pull/4732) - Revert tendermint to version 0.34.14
- [4756](https://github.com/vegaprotocol/vega/pull/4756) - Fix for markets loaded from snapshot not terminated by their oracle
- [4776](https://github.com/vegaprotocol/vega/pull/4776) - Add testing for auction state changes and remove unnecessary market state change
- [4590](https://github.com/vegaprotocol/vega/pull/4590) - Added verification of uint market data in integration test
- [4749](https://github.com/vegaprotocol/vega/pull/4794) - Fixed issue where LP orders did not get redeployed
- [4820](https://github.com/vegaprotocol/vega/pull/4820) - Snapshot fixes for market + update market tracker on trades
- [4854](https://github.com/vegaprotocol/vega/pull/4854) - Snapshot fixes for the `statevar` engine
- [3919](https://github.com/vegaprotocol/vega/pull/3919) - Fixed panic in `maybeInvalidateDuringAuction`
- [4849](https://github.com/vegaprotocol/vega/pull/4849) - Fixed liquidity auction trigger for certain cancel & replace amends.

## 0.47.6

_2022-02-01_

### 🐛 Fixes

- [4691](https://github.com/vegaprotocol/vega/pull/4691) - Handle undelegate stake with no balances gracefully

## 0.47.5

_2022-01-20_

### 🐛 Fixes

- [4617](https://github.com/vegaprotocol/vega/pull/4617) - Bug fix for incorrectly reporting auto delegation

## 0.47.4

_2022-01-05_

### 🐛 Fixes

- [4563](https://github.com/vegaprotocol/vega/pull/4563) - Send an epoch event when loaded from checkpoint

## 0.47.3

_2021-12-24_

### 🐛 Fixes

- [4529](https://github.com/vegaprotocol/vega/pull/4529) - Non determinism in checkpoint fixed

## 0.47.2

_2021-12-17_

### 🐛 Fixes

- [4500](https://github.com/vegaprotocol/vega/pull/4500) - Set minimum for validator power to avoid accidentally removing them
- [4503](https://github.com/vegaprotocol/vega/pull/4503) - Limit delegation epochs in core API
- [4504](https://github.com/vegaprotocol/vega/pull/4504) - Fix premature ending of epoch when loading from checkpoint

## 0.47.1

_2021-11-24_

### 🐛 Fixes

- [4488](https://github.com/vegaprotocol/vega/pull/4488) - Disable snapshots
- [4536](https://github.com/vegaprotocol/vega/pull/4536) - Fixed non determinism in topology checkpoint
- [4550](https://github.com/vegaprotocol/vega/pull/4550) - Do not validate assets when loading checkpoint from non-validators

## 0.47.0

_2021-11-24_

### 🛠 Improvements

- [4480](https://github.com/vegaprotocol/vega/pull/4480) - Update `CHANGELOG.md` since GH Action implemented
- [4439](https://github.com/vegaprotocol/vega/pull/4439) - Create `release_ticket.md` issue template
- [4456](https://github.com/vegaprotocol/vega/pull/4456) - Return 400 on bad mint amounts sent via the faucet
- [4434](https://github.com/vegaprotocol/vega/pull/4434) - Add free form governance net parameters to `allKeys` map
- [4436](https://github.com/vegaprotocol/vega/pull/4436) - Add ability for the null-blockchain to deliver transactions
- [4455](https://github.com/vegaprotocol/vega/pull/4455) - Introduce API to allow time-forwarding in the null-blockchain
- [4422](https://github.com/vegaprotocol/vega/pull/4422) - Add support for validator key rotation
- [4463](https://github.com/vegaprotocol/vega/pull/4463) - Remove the need for an Ethereum connection when using the null-blockchain
- [4477](https://github.com/vegaprotocol/vega/pull/4477) - Allow reloading of null-blockchain configuration while core is running
- [4468](https://github.com/vegaprotocol/vega/pull/4468) - Change validator weights to be based on validator score
- [4484](https://github.com/vegaprotocol/vega/pull/4484) - Add checkpoint validator key rotation
- [4459](https://github.com/vegaprotocol/vega/pull/4459) - Add network parameters overwrite from checkpoints
- [4070](https://github.com/vegaprotocol/vega/pull/4070) - Add calls to enable state-sync via tendermint
- [4465](https://github.com/vegaprotocol/vega/pull/4465) - Add events tags to the `ResponseDeliverTx`

### 🐛 Fixes

- [4435](https://github.com/vegaprotocol/vega/pull/4435) - Fix non determinism in deposits snapshot
- [4418](https://github.com/vegaprotocol/vega/pull/4418) - Add some logging + height/version handling fixes
- [4461](https://github.com/vegaprotocol/vega/pull/4461) - Fix problem where chain id was not present on event bus during checkpoint loading
- [4475](https://github.com/vegaprotocol/vega/pull/4475) - Fix rewards checkpoint not assigned to its correct place

## 0.46.2

_2021-11-24_

### 🐛 Fixes

- [4445](https://github.com/vegaprotocol/vega/pull/4445) - Limit the number of iterations for reward calculation for delegator and fix for division by zero

## 0.46.1

_2021-11-22_

### 🛠 Improvements

- [4437](https://github.com/vegaprotocol/vega/pull/4437) - Turn snapshots off for `v0.46.1` only

## 0.46.0

_2021-11-22_

### 🛠 Improvements

- [4431](https://github.com/vegaprotocol/vega/pull/4431) - Update Vega wallet to version 0.10.0
- [4406](https://github.com/vegaprotocol/vega/pull/4406) - Add changelog and project board Github actions and update linked PR action version
- [4328](https://github.com/vegaprotocol/vega/pull/4328) - Unwrap the timestamps in reward payout event
- [4330](https://github.com/vegaprotocol/vega/pull/4330) - Remove badger related code from the codebase
- [4336](https://github.com/vegaprotocol/vega/pull/4336) - Add oracle snapshot
- [4299](https://github.com/vegaprotocol/vega/pull/4299) - Add liquidity snapshot
- [4196](https://github.com/vegaprotocol/vega/pull/4196) - Experiment at removing the snapshot details from the engine
- [4338](https://github.com/vegaprotocol/vega/pull/4338) - Adding more error messages
- [4317](https://github.com/vegaprotocol/vega/pull/4317) - Extend integration tests with global check for net deposits
- [3616](https://github.com/vegaprotocol/vega/pull/3616) - Add tests to show margins not being released
- [4171](https://github.com/vegaprotocol/vega/pull/4171) - Add trading fees feature test
- [4348](https://github.com/vegaprotocol/vega/pull/4348) - Updating return codes
- [4346](https://github.com/vegaprotocol/vega/pull/4346) - Implement liquidity supplied snapshot
- [4351](https://github.com/vegaprotocol/vega/pull/4351) - Add target liquidity engine
- [4362](https://github.com/vegaprotocol/vega/pull/4362) - Remove staking of cache at the beginning of the epoch for spam protection
- [4364](https://github.com/vegaprotocol/vega/pull/4364) - Change spam error messages to debug and enabled reloading of configuration
- [4353](https://github.com/vegaprotocol/vega/pull/4353) - remove usage of `vegatime.Now` over the codebase
- [4382](https://github.com/vegaprotocol/vega/pull/4382) - Add Prometheus metrics on snapshots
- [4190](https://github.com/vegaprotocol/vega/pull/4190) - Add markets snapshot
- [4389](https://github.com/vegaprotocol/vega/pull/4389) - Update issue templates #4389
- [4392](https://github.com/vegaprotocol/vega/pull/4392) - Update `GETTING_STARTED.md` documentation
- [4391](https://github.com/vegaprotocol/vega/pull/4391) - Refactor delegation
- [4423](https://github.com/vegaprotocol/vega/pull/4423) - Add CLI options to start node with a null-blockchain
- [4400](https://github.com/vegaprotocol/vega/pull/4400) - Add transaction hash to `SubmitTransactionResponse`
- [4394](https://github.com/vegaprotocol/vega/pull/4394) - Add step to clear all events in integration tests
- [4403](https://github.com/vegaprotocol/vega/pull/4403) - Fully remove expiry from withdrawals #4403
- [4396](https://github.com/vegaprotocol/vega/pull/4396) - Add free form governance proposals
- [4413](https://github.com/vegaprotocol/vega/pull/4413) - Deploy to Devnet with Jenkins and remove drone
- [4429](https://github.com/vegaprotocol/vega/pull/4429) - Release version `v0.46.0`
- [4442](https://github.com/vegaprotocol/vega/pull/4442) - Reduce the number of iterations in reward calculation
- [4409](https://github.com/vegaprotocol/vega/pull/4409) - Include chain id in bus messages
- [4464](https://github.com/vegaprotocol/vega/pull/4466) - Update validator power in tendermint based on their staking

### 🐛 Fixes

- [4325](https://github.com/vegaprotocol/vega/pull/4325) - Remove state from the witness snapshot and infer it from votes
- [4334](https://github.com/vegaprotocol/vega/pull/4334) - Fix notary implementation
- [4343](https://github.com/vegaprotocol/vega/pull/4343) - Fix non deterministic test by using same `idGenerator`
- [4352](https://github.com/vegaprotocol/vega/pull/4352) - Remove usage of `time.Now()` in the auction state
- [4380](https://github.com/vegaprotocol/vega/pull/4380) - Implement Uint for network parameters and use it for monies values
- [4369](https://github.com/vegaprotocol/vega/pull/4369) - Fix orders still being accepted after market in trading terminated state
- [4395](https://github.com/vegaprotocol/vega/pull/4395) - Fix drone pipeline
- [4398](https://github.com/vegaprotocol/vega/pull/4398) - Fix to set proper status on withdrawal errors
- [4421](https://github.com/vegaprotocol/vega/issues/4421) - Fix to missing pending rewards in LNL checkpoint
- [4419](https://github.com/vegaprotocol/vega/pull/4419) - Fix snapshot cleanup, improve logging when specified block height could not be reloaded.
- [4444](https://github.com/vegaprotocol/vega/pull/4444) - Fix division by zero when all validator scores are 0
- [4467](https://github.com/vegaprotocol/vega/pull/4467) - Fix reward account balance not being saved/loaded to/from checkpoint
- [4474](https://github.com/vegaprotocol/vega/pull/4474) - Wire rewards checkpoint to checkpoint engine and store infrastructure fee accounts in collateral checkpoint

## 0.45.6

_2021-11-16_

### 🐛 Fixes

- [4506](https://github.com/vegaprotocol/vega/pull/4506) - Wire network parameters to time service to flush out pending changes

## 0.45.5

_2021-11-16_

### 🐛 Fixes

- [4403](https://github.com/vegaprotocol/vega/pull/4403) - Fully remove expiry from withdrawals and release version `v0.45.5`

## 0.45.4

_2021-11-05_

### 🐛 Fixes

- [4372](https://github.com/vegaprotocol/vega/pull/4372) - Fix, if all association is nominated, allow association to be unnominated and nominated again in the same epoch

## 0.45.3

_2021-11-04_

### 🐛 Fixes

- [4362](https://github.com/vegaprotocol/vega/pull/4362) - Remove staking of cache at the beginning of the epoch for spam protection

## 0.45.2

_2021-10-27_

### 🛠 Improvements

- [4308](https://github.com/vegaprotocol/vega/pull/4308) - Add Visual Studio Code configuration
- [4319](https://github.com/vegaprotocol/vega/pull/4319) - Add snapshot node topology
- [4321](https://github.com/vegaprotocol/vega/pull/4321) - Release version `v0.45.2` #4321

### 🐛 Fixes

- [4320](https://github.com/vegaprotocol/vega/pull/4320) - Implement retries for notary transactions
- [4312](https://github.com/vegaprotocol/vega/pull/4312) - Implement retries for witness transactions

## 0.45.1

_2021-10-23_

### 🛠 Improvements

- [4246](https://github.com/vegaprotocol/vega/pull/4246) - Add replay protection snapshot
- [4245](https://github.com/vegaprotocol/vega/pull/4245) - Add ABCI snapshot
- [4260](https://github.com/vegaprotocol/vega/pull/4260) - Reconcile delegation more frequently
- [4255](https://github.com/vegaprotocol/vega/pull/4255) - Add staking snapshot
- [4278](https://github.com/vegaprotocol/vega/pull/4278) - Add timestamps to rewards
- [4265](https://github.com/vegaprotocol/vega/pull/4265) - Add witness snapshot
- [4287](https://github.com/vegaprotocol/vega/pull/4287) - Add stake verifier snapshot
- [4292](https://github.com/vegaprotocol/vega/pull/4292) - Update the vega wallet version

### 🐛 Fixes

- [4280](https://github.com/vegaprotocol/vega/pull/4280) - Make event forwarder hashing result more random
- [4270](https://github.com/vegaprotocol/vega/pull/4270) - Prevent overflow with pending delegation
- [4274](https://github.com/vegaprotocol/vega/pull/4274) - Ensure sufficient balances when nominating multiple nodes
- [4286](https://github.com/vegaprotocol/vega/pull/4286) - Checkpoints fixes

## 0.45.0

_2021-10-19_

### 🛠 Improvements

- [4188](https://github.com/vegaprotocol/vega/pull/4188) - Add rewards snapshot
- [4191](https://github.com/vegaprotocol/vega/pull/4191) - Add limit snapshot
- [4192](https://github.com/vegaprotocol/vega/pull/4192) - Ask for passphrase confirmation on init and generate commands when applicable
- [4201](https://github.com/vegaprotocol/vega/pull/4201) - Implement spam snapshot
- [4214](https://github.com/vegaprotocol/vega/pull/4214) - Add golangci-lint to CI
- [4199](https://github.com/vegaprotocol/vega/pull/4199) - Add ERC20 logic signing
- [4211](https://github.com/vegaprotocol/vega/pull/4211) - Implement snapshot for notary
- [4219](https://github.com/vegaprotocol/vega/pull/4219) - Enable linters
- [4218](https://github.com/vegaprotocol/vega/pull/4218) - Run system-tests in separate build
- [4227](https://github.com/vegaprotocol/vega/pull/4227) - Ignore system-tests failures for non PR builds
- [4232](https://github.com/vegaprotocol/vega/pull/4232) - golangci-lint increase timeout
- [4229](https://github.com/vegaprotocol/vega/pull/4229) - Ensure the vega and Ethereum wallet are not nil before accessing
- [4230](https://github.com/vegaprotocol/vega/pull/4230) - Replay protection snapshot
- [4242](https://github.com/vegaprotocol/vega/pull/4242) - Set timeout for system-tests steps
- [4215](https://github.com/vegaprotocol/vega/pull/4215) - Improve handling of expected trades
- [4224](https://github.com/vegaprotocol/vega/pull/4224) - Make evt forward mode deterministic
- [4168](https://github.com/vegaprotocol/vega/pull/4168) - Update code still using uint64
- [4240](https://github.com/vegaprotocol/vega/pull/4240) - Add command to list and describe Vega paths

### 🐛 Fixes

- [4228](https://github.com/vegaprotocol/vega/pull/4228) - Fix readme updates
- [4210](https://github.com/vegaprotocol/vega/pull/4210) - Add min validators network parameter and bug fix for overflow reward

## 0.44.2

_2021-10-11_

### 🐛 Fixes

- [4195](https://github.com/vegaprotocol/vega/pull/4195) - Fix rewards payout with delay

## 0.44.1

_2021-10-08_

### 🐛 Fixes

- [4183](https://github.com/vegaprotocol/vega/pull/4183) - Fix `undelegateNow` to use the passed amount instead of 0
- [4184](https://github.com/vegaprotocol/vega/pull/4184) - Remove 0 balance events from checkpoint of delegations
- [4185](https://github.com/vegaprotocol/vega/pull/4185) - Fix event sent on reward pool creation + fix owner

## 0.44.0

_2021-10-07_

### 🛠 Improvements

- [4159](https://github.com/vegaprotocol/vega/pull/4159) - Clean-up and separate checkpoints and snapshots
- [4172](https://github.com/vegaprotocol/vega/pull/4172) - Added assetActions to banking snapshot
- [4173](https://github.com/vegaprotocol/vega/pull/4173) - Add tools and linting
- [4161](https://github.com/vegaprotocol/vega/pull/4161) - Assets snapshot implemented
- [4142](https://github.com/vegaprotocol/vega/pull/4142) - Add clef wallet
- [4160](https://github.com/vegaprotocol/vega/pull/4160) - Snapshot positions engine
- [4170](https://github.com/vegaprotocol/vega/pull/4170) - Update to latest proto and go mod tidy
- [4157](https://github.com/vegaprotocol/vega/pull/4157) - Adding IDGenerator types
- [4166](https://github.com/vegaprotocol/vega/pull/4166) - Banking snapshot
- [4133](https://github.com/vegaprotocol/vega/pull/4133) - Matching engine snapshots
- [4162](https://github.com/vegaprotocol/vega/pull/4162) - Add fields to validators genesis
- [4154](https://github.com/vegaprotocol/vega/pull/4154) - Port code to use last version of proto (layout change)
- [4141](https://github.com/vegaprotocol/vega/pull/4141) - Collateral snapshots
- [4131](https://github.com/vegaprotocol/vega/pull/4131) - Snapshot epoch engine
- [4143](https://github.com/vegaprotocol/vega/pull/4143) - Add delegation snapshot
- [4114](https://github.com/vegaprotocol/vega/pull/4114) - Document default file location
- [4130](https://github.com/vegaprotocol/vega/pull/4130) - Update proto dependencies to latest
- [4134](https://github.com/vegaprotocol/vega/pull/4134) - Checkpoints and snapshots are 2 different things
- [4121](https://github.com/vegaprotocol/vega/pull/4121) - Additional test scenarios for delegation & rewards
- [4111](https://github.com/vegaprotocol/vega/pull/4111) - Simplify nodewallet integration
- [4110](https://github.com/vegaprotocol/vega/pull/4110) - Auto delegation
- [4123](https://github.com/vegaprotocol/vega/pull/4123) - Add auto delegation to checkpoint
- [4120](https://github.com/vegaprotocol/vega/pull/4120) - Snapshot preparation
- [4060](https://github.com/vegaprotocol/vega/pull/4060) - Edge case scenarios delegation

### 🐛 Fixes

- [4156](https://github.com/vegaprotocol/vega/pull/4156) - Fix filename for checkpoints
- [4158](https://github.com/vegaprotocol/vega/pull/4158) - Remove delay in reward/delegation calculation
- [4150](https://github.com/vegaprotocol/vega/pull/4150) - De-duplicate stake linkings
- [4137](https://github.com/vegaprotocol/vega/pull/4137) - Add missing key to all network parameters key map
- [4132](https://github.com/vegaprotocol/vega/pull/4132) - Send delegation events
- [4128](https://github.com/vegaprotocol/vega/pull/4128) - Simplify checkpointing for network parameters and start fixing collateral checkpoint
- [4124](https://github.com/vegaprotocol/vega/pull/4124) - Fixed non-deterministic checkpoint and added auto delegation to checkpoint
- [4118](https://github.com/vegaprotocol/vega/pull/4118) - Fixed epoch issue

## 0.43.0

_2021-09-22_

### 🛠 Improvements

- [4051](https://github.com/vegaprotocol/vega/pull/4051) - New type to handle signed versions of the uint256 values we already support
- [4090](https://github.com/vegaprotocol/vega/pull/4090) - Update the proto repository dependencies
- [4023](https://github.com/vegaprotocol/vega/pull/4023) - Implement the spam protection engine
- [4063](https://github.com/vegaprotocol/vega/pull/4063) - Migrate to XDG structure
- [4075](https://github.com/vegaprotocol/vega/pull/4075) - Prefix checkpoint files with time and interval for automated tests
- [4050](https://github.com/vegaprotocol/vega/pull/4050) - Extend delegation feature test scenarios
- [4056](https://github.com/vegaprotocol/vega/pull/4056) - Improve message for genesis error with topology
- [4017](https://github.com/vegaprotocol/vega/pull/4017) - Migrate wallet to XGD file structure
- [4024](https://github.com/vegaprotocol/vega/pull/4024) - Extend delegation rewards feature test scenarios
- [4035](https://github.com/vegaprotocol/vega/pull/4035) - Implement multisig control signatures
- [4083](https://github.com/vegaprotocol/vega/pull/4083) - Remove expiry support for withdrawals
- [4068](https://github.com/vegaprotocol/vega/pull/4068) - Allow proposal votes to happen during the validation period
- [4088](https://github.com/vegaprotocol/vega/pull/4088) - Implements the simple JSON oracle source
- [4105](https://github.com/vegaprotocol/vega/pull/4105) - Add more hashes to the app state hash
- [4107](https://github.com/vegaprotocol/vega/pull/4107) - Remove the trading proxy service
- [4101](https://github.com/vegaprotocol/vega/pull/4101) - Remove dependency to the Ethereum client from the Ethereum wallet

### 🐛 Fixes

- [4053](https://github.com/vegaprotocol/vega/pull/4053) - Fix readme explanation for log levels
- [4054](https://github.com/vegaprotocol/vega/pull/4054) - Capture errors with Ethereum iterator and continue
- [4040](https://github.com/vegaprotocol/vega/pull/4040) - Fix bug where the withdrawal signature uses uint64
- [4042](https://github.com/vegaprotocol/vega/pull/4042) - Extended delegation rewards feature test scenario edits
- [4034](https://github.com/vegaprotocol/vega/pull/4034) - Update integration tests now TxErr events are not sent in the execution package
- [4106](https://github.com/vegaprotocol/vega/pull/4106) - Fix a panic when reloading checkpoints
- [4115](https://github.com/vegaprotocol/vega/pull/4115) - Use block height in checkpoint file names

## 0.42.0

_2021-09-10_

### 🛠 Improvements

- [3862](https://github.com/vegaprotocol/vega/pull/3862) - Collateral snapshot: Add checkpoints where needed, update processor (ABCI app) to write checkpoint data to file.
- [3926](https://github.com/vegaprotocol/vega/pull/3926) - Add epoch to delegation balance events and changes to the delegation / reward engines
- [3963](https://github.com/vegaprotocol/vega/pull/3963) - Load tendermint logger configuration
- [3958](https://github.com/vegaprotocol/vega/pull/3958) - Update istake ABI and run abigen
- [3933](https://github.com/vegaprotocol/vega/pull/3933) - Remove redundant API from Validator node
- [3971](https://github.com/vegaprotocol/vega/pull/3971) - Reinstate wallet subcommand tests
- [3961](https://github.com/vegaprotocol/vega/pull/3961) - Implemented feature test for delegation
- [3977](https://github.com/vegaprotocol/vega/pull/3977) - Add undelegate, delegate and register snapshot errors
- [3976](https://github.com/vegaprotocol/vega/pull/3976) - Add network parameter for competition level
- [3975](https://github.com/vegaprotocol/vega/pull/3975) - Add parties stake api
- [3978](https://github.com/vegaprotocol/vega/pull/3978) - Update dependencies
- [3980](https://github.com/vegaprotocol/vega/pull/3980) - Update protobuf dependencies
- [3910](https://github.com/vegaprotocol/vega/pull/3910) - Change all price, amounts, balances from uint64 to string
- [3969](https://github.com/vegaprotocol/vega/pull/3969) - Bump dlv and geth to latest versions
- [3925](https://github.com/vegaprotocol/vega/pull/3925) - Add command to sign a subset of network parameters
- [3981](https://github.com/vegaprotocol/vega/pull/3981) - Remove the `wallet-pubkey` flag on genesis sign command
- [3987](https://github.com/vegaprotocol/vega/pull/3987) - Add genesis verify command to verify signature against local genesis file
- [3984](https://github.com/vegaprotocol/vega/pull/3984) - Update the mainnet addresses in genesis generation command
- [3983](https://github.com/vegaprotocol/vega/pull/3983) - Added action field to epoch events
- [3988](https://github.com/vegaprotocol/vega/pull/3988) - Update the go-ethereum dependency
- [3991](https://github.com/vegaprotocol/vega/pull/3991) - Remove hardcoded address to the Ethereum node
- [3990](https://github.com/vegaprotocol/vega/pull/3990) - Network bootstrapping
- [3992](https://github.com/vegaprotocol/vega/pull/3992) - Check big int conversion from string in ERC20 code
- [3993](https://github.com/vegaprotocol/vega/pull/3993) - Use the vega public key as node id
- [3955](https://github.com/vegaprotocol/vega/pull/3955) - Use staking accounts in governance
- [4004](https://github.com/vegaprotocol/vega/pull/4004) - Broker configuration: change IP to address Address
- [4005](https://github.com/vegaprotocol/vega/pull/4005) - Add a simple subcommand to the vega binary to ease submitting transactions
- [3997](https://github.com/vegaprotocol/vega/pull/3997) - Do not require Ethereum client when starting the nodewallet
- [4009](https://github.com/vegaprotocol/vega/pull/4009) - Add delegation core APIs
- [4014](https://github.com/vegaprotocol/vega/pull/4014) - Implement delegation and epoch for Limited Network Life
- [3914](https://github.com/vegaprotocol/vega/pull/3914) - Implement staking event verification
- [3940](https://github.com/vegaprotocol/vega/pull/3940) - Remove validator signature from configuration and add network parameters
- [3938](https://github.com/vegaprotocol/vega/pull/3938) - Add more logging informations on the witness vote failures
- [3932](https://github.com/vegaprotocol/vega/pull/3932) - Adding asset details to reward events
- [3706](https://github.com/vegaprotocol/vega/pull/3706) - Remove startup markets workaround
- [3905](https://github.com/vegaprotocol/vega/pull/3905) - Add vega genesis new validator sub-command
- [3895](https://github.com/vegaprotocol/vega/pull/3895) - Add command to create a new genesis block with app_state
- [3900](https://github.com/vegaprotocol/vega/pull/3900) - Create reward engine
- [4847](https://github.com/vegaprotocol/vega/pull/3847) - Modified staking account to be backed by governance token account balance
- [3907](https://github.com/vegaprotocol/vega/pull/3907) - Tune system tests
- [3904](https://github.com/vegaprotocol/vega/pull/3904) - Update Jenkins file to run all System Tests
- [3795](https://github.com/vegaprotocol/vega/pull/3795) - Add capability to sent events to a socket stream
- [3832](https://github.com/vegaprotocol/vega/pull/3832) - Update the genesis topology map
- [3891](https://github.com/vegaprotocol/vega/pull/3891) - Verify transaction version 2 signature
- [3813](https://github.com/vegaprotocol/vega/pull/3813) - Implementing epoch time
- [4031](https://github.com/vegaprotocol/vega/pull/4031) - Send error events in processor through wrapper

### 🐛 Fixes

- [3950](https://github.com/vegaprotocol/vega/pull/3950) - `LoadGenesis` returns nil if checkpoint entry is empty
- [3960](https://github.com/vegaprotocol/vega/pull/3960) - Unstaking events are not seen by all validator nodes in DV
- [3973](https://github.com/vegaprotocol/vega/pull/3973) - Set ABCI client so it is possible to submit a transaction
- [3986](https://github.com/vegaprotocol/vega/pull/3986) - Emit Party event when stake link is accepted
- [3979](https://github.com/vegaprotocol/vega/pull/3979) - Add more delegation / reward scenarios and steps and a bug fix in emitted events
- [4007](https://github.com/vegaprotocol/vega/pull/4007) - Changed delegation balance event to use string
- [4006](https://github.com/vegaprotocol/vega/pull/4006) - Sort proposals by timestamp
- [4012](https://github.com/vegaprotocol/vega/pull/4012) - Fix panic with vega watch
- [3937](https://github.com/vegaprotocol/vega/pull/3937) - Include `TX_ERROR` events for type ALL subscribers
- [3930](https://github.com/vegaprotocol/vega/pull/3930) - Added missing function and updated readme with details
- [3918](https://github.com/vegaprotocol/vega/pull/3918) - Fix the build by updating the module version for the vegawallet
- [3901](https://github.com/vegaprotocol/vega/pull/3901) - Emit a `TxErrEvent` if withdraw submission is invalid
- [3874](https://github.com/vegaprotocol/vega/pull/3874) - Fix binary version
- [3884](https://github.com/vegaprotocol/vega/pull/3884) - Always async transaction
- [3877](https://github.com/vegaprotocol/vega/pull/3877) - Use a custom http client for the tendermint client

## 0.41.0

_2021-08-06_

### 🛠 Improvements

- [#3743](https://github.com/vegaprotocol/vega/pull/3743) - Refactor: Rename traders to parties
- [#3758](https://github.com/vegaprotocol/vega/pull/3758) - Refactor: Cleanup naming in the types package
- [#3789](https://github.com/vegaprotocol/vega/pull/3789) - Update ed25519-voi
- [#3589](https://github.com/vegaprotocol/vega/pull/3589) - Update tendermint to a newer version
- [#3591](https://github.com/vegaprotocol/vega/pull/3591) - Implemented market terminated, settled and suspended states via the oracle trigger
- [#3798](https://github.com/vegaprotocol/vega/pull/3798) - Update godog version to 11
- [#3793](https://github.com/vegaprotocol/vega/pull/3793) - Send Commander commands in a goroutine
- [#3805](https://github.com/vegaprotocol/vega/pull/3805) - Checkpoint engine hash and checkpoint creation
- [#3785](https://github.com/vegaprotocol/vega/pull/3785) - Implement delegation commands
- [#3714](https://github.com/vegaprotocol/vega/pull/3714) - Move protobufs into an external repository
- [#3719](https://github.com/vegaprotocol/vega/pull/3719) - Replace vega wallet with call to the vegawallet
- [#3762](https://github.com/vegaprotocol/vega/pull/3762) - Refactor: Cleanup markets in domains types
- [#3822](https://github.com/vegaprotocol/vega/pull/3822) - Testing: vega integration add subfolders for features
- [#3794](https://github.com/vegaprotocol/vega/pull/3794) - Implement rewards transfer
- [#3839](https://github.com/vegaprotocol/vega/pull/3839) - Implement a delegation engine
- [#3842](https://github.com/vegaprotocol/vega/pull/3842) - Imports need reformatting for core code base
- [#3849](https://github.com/vegaprotocol/vega/pull/3849) - Add limits engine + genesis loading
- [#3836](https://github.com/vegaprotocol/vega/pull/3836) - Add a first version of the accounting engine
- [#3859](https://github.com/vegaprotocol/vega/pull/3859) - Enable CGO in CI

### 🐛 Fixes

- [#3751](https://github.com/vegaprotocol/vega/pull/3751) - `Unparam` linting fixes
- [#3776](https://github.com/vegaprotocol/vega/pull/3776) - Ensure expired/settled markets are correctly recorded in app state
- [#3774](https://github.com/vegaprotocol/vega/pull/3774) - Change liquidity fees distribution to general account and not margin account of liquidity provider
- [#3801](https://github.com/vegaprotocol/vega/pull/3801) - Testing: Fixed setup of oracle spec step in integration
- [#3828](https://github.com/vegaprotocol/vega/pull/3828) - 🔥 Check if application context has been cancelled before writing to channel
- [#3838](https://github.com/vegaprotocol/vega/pull/3838) - 🔥 Fix panic on division by 0 with party voting and withdrawing funds

## 0.40.0

_2021-07-12_

### 🛠 Improvements

- [#3718](https://github.com/vegaprotocol/vega/pull/3718) - Run `unparam` over the codebase
- [#3705](https://github.com/vegaprotocol/vega/pull/3705) - Return theoretical target stake when in auction
- [#3703](https://github.com/vegaprotocol/vega/pull/3703) - Remove inefficient metrics calls
- [#3693](https://github.com/vegaprotocol/vega/pull/3693) - Calculation without Decimal in the liquidity target package
- [#3696](https://github.com/vegaprotocol/vega/pull/3696) - Remove some uint <-> Decimal conversion
- [#3689](https://github.com/vegaprotocol/vega/pull/3689) - Do not rely on proto conversion for `GetAsset`
- [#3676](https://github.com/vegaprotocol/vega/pull/3676) - Ad the `tm` subcommand
- [#3569](https://github.com/vegaprotocol/vega/pull/3569) - Migrate from uint64 to uint256 for all balances, amount, prices in the core
- [#3594](https://github.com/vegaprotocol/vega/pull/3594) - Improve probability of trading calculations
- [#3752](https://github.com/vegaprotocol/vega/pull/3752) - Update oracle engine to send events at the end of the block
- [#3745](https://github.com/vegaprotocol/vega/pull/3745) - Add loss socialization for final settlement

### 🐛 Fixes

- [#3722](https://github.com/vegaprotocol/vega/pull/3722) - Added sign to settle return values to allow to determine correctly win/loss
- [#3720](https://github.com/vegaprotocol/vega/pull/3720) - Tidy up max open interest calculations
- [#3704](https://github.com/vegaprotocol/vega/pull/3704) - Fix settlement with network orders
- [#3686](https://github.com/vegaprotocol/vega/pull/3686) -Fixes in the positions engine following migration to uint256
- [#3684](https://github.com/vegaprotocol/vega/pull/3684) - Fix the position engine hash state following migration to uint256
- [#3467](https://github.com/vegaprotocol/vega/pull/3647) - Ensure LP orders are not submitted during auction
- [#3736](https://github.com/vegaprotocol/vega/pull/3736) - Correcting event types and adding panics to catch mistakes

## 0.39.0

_2021-06-30_

### 🛠 Improvements

- [#3642](https://github.com/vegaprotocol/vega/pull/3642) - Refactor integration tests
- [#3637](https://github.com/vegaprotocol/vega/pull/3637) - Rewrite pegged / liquidity order control flow
- [#3635](https://github.com/vegaprotocol/vega/pull/3635) - Unified error system and strict parsing in feature tests
- [#3632](https://github.com/vegaprotocol/vega/pull/3632) - Add documentation on market instantiation in feature tests
- [#3599](https://github.com/vegaprotocol/vega/pull/3599) - Return better errors when replay protection happen

### 🐛 Fixes

- [#3640](https://github.com/vegaprotocol/vega/pull/3640) - Fix send on closed channel using timer (event bus)
- [#3638](https://github.com/vegaprotocol/vega/pull/3638) - Fix decimal instantiation in bond slashing
- [#3621](https://github.com/vegaprotocol/vega/pull/3621) - Remove pegged order from pegged list if order is aggressive and trade
- [#3612](https://github.com/vegaprotocol/vega/pull/3612) - Clean code in the wallet package

## 0.38.0

_2021-06-11_

### 🛠 Improvements

- [#3546](https://github.com/vegaprotocol/vega/pull/3546) - Add Auction Extension trigger field to market data
- [#3538](https://github.com/vegaprotocol/vega/pull/3538) - Testing: Add block time handling & block time variance
- [#3596](https://github.com/vegaprotocol/vega/pull/3596) - Enable replay protection
- [#3497](https://github.com/vegaprotocol/vega/pull/3497) - Implement new transaction format
- [#3461](https://github.com/vegaprotocol/vega/pull/3461) - Implement new commands validation

### 🐛 Fixes

- [#3528](https://github.com/vegaprotocol/vega/pull/3528) - Stop liquidity auctions from extending infinitely
- [#3567](https://github.com/vegaprotocol/vega/pull/3567) - Fix handling of Liquidity Commitments at price bounds
- [#3568](https://github.com/vegaprotocol/vega/pull/3568) - Fix potential nil pointer when fetching proposals
- [#3554](https://github.com/vegaprotocol/vega/pull/3554) - Fix package import for domain types
- [#3549](https://github.com/vegaprotocol/vega/pull/3549) - Remove Oracle prefix from files in the Oracle package
- [#3541](https://github.com/vegaprotocol/vega/pull/3541) - Ensure all votes have weight initialised to 0
- [#3539](https://github.com/vegaprotocol/vega/pull/3541) - Address flaky tests
- [#3540](https://github.com/vegaprotocol/vega/pull/3540) - Rename auction state methods
- [#3533](https://github.com/vegaprotocol/vega/pull/3533) - Refactor auction end logic to its own file
- [#3532](https://github.com/vegaprotocol/vega/pull/3532) - Fix Average Entry valuation during opening auctions
- [#3523](https://github.com/vegaprotocol/vega/pull/3523) - Improve nil pointer checks on proposal submissions
- [#3591](https://github.com/vegaprotocol/vega/pull/3591) - Avoid slice out of access bond in trades store

## 0.37.0

_2021-05-26_

### 🛠 Improvements

- [#3479](https://github.com/vegaprotocol/vega/pull/3479) - Add test coverage for auction interactions
- [#3494](https://github.com/vegaprotocol/vega/pull/3494) - Add `error_details` field to rejected proposals
- [#3491](https://github.com/vegaprotocol/vega/pull/3491) - Market Data no longer returns an error when no market data exists, as this is a valid situation
- [#3461](https://github.com/vegaprotocol/vega/pull/3461) - Optimise transaction format & improve validation
- [#3489](https://github.com/vegaprotocol/vega/pull/3489) - Run `buf breaking` at build time
- [#3487](https://github.com/vegaprotocol/vega/pull/3487) - Refactor `prepare*` command validation
- [#3516](https://github.com/vegaprotocol/vega/pull/3516) - New tests for distressed LP + use margin for bond slashing as fallback
- [#4921](https://github.com/vegaprotocol/vega/issues/4921) - Add comment to document behaviour on margin account in feature test (liquidity-provision-bond-account.feature)

### 🐛 Fixes

- [#3513](https://github.com/vegaprotocol/vega/pull/3513) - Fix reprice of pegged orders on every liquidity update
- [#3457](https://github.com/vegaprotocol/vega/pull/3457) - Fix probability of trading calculation for liquidity orders
- [#3515](https://github.com/vegaprotocol/vega/pull/3515) - Fixes for the resolve close out LP parties flow
- [#3513](https://github.com/vegaprotocol/vega/pull/3513) - Fix redeployment of LP orders
- [#3514](https://github.com/vegaprotocol/vega/pull/3513) - Fix price monitoring bounds

## 0.36.0

_2021-05-13_

### 🛠 Improvements

- [#3408](https://github.com/vegaprotocol/vega/pull/3408) - Add more information on token proportion/weight on proposal votes APIs
- [#3360](https://github.com/vegaprotocol/vega/pull/3360) - :fire: REST: Move deposits endpoint to `/parties/[partyId]/deposits`
- [#3431](https://github.com/vegaprotocol/vega/pull/3431) - Improve caching of values when exiting auctions
- [#3459](https://github.com/vegaprotocol/vega/pull/3459) - Add extra validation for Order, Vote, Withdrawal and LP transactions
- [#3433](https://github.com/vegaprotocol/vega/pull/3433) - Reject non-persistent orders that fall outside price monitoring bounds
- [#3443](https://github.com/vegaprotocol/vega/pull/3443) - Party is no longer required when submitting an order amendment
- [#3446](https://github.com/vegaprotocol/vega/pull/3443) - Party is no longer required when submitting an order cancellation
- [#3449](https://github.com/vegaprotocol/vega/pull/3449) - Party is no longer required when submitting an withdrawal request

### 🐛 Fixes

- [#3451](https://github.com/vegaprotocol/vega/pull/3451) - Remove float usage in liquidity engine
- [#3447](https://github.com/vegaprotocol/vega/pull/3447) - Clean up order submission code
- [#3436](https://github.com/vegaprotocol/vega/pull/3436) - Break up internal proposal definitions
- [#3452](https://github.com/vegaprotocol/vega/pull/3452) - Tidy up LP implementation internally
- [#3458](https://github.com/vegaprotocol/vega/pull/3458) - Fix spelling errors in GraphQL docs
- [#3434](https://github.com/vegaprotocol/vega/pull/3434) - Improve test coverage around Liquidity Provisions on auction close
- [#3411](https://github.com/vegaprotocol/vega/pull/3411) - Fix settlement tests
- [#3418](https://github.com/vegaprotocol/vega/pull/3418) - Rename External Resource Checker to Witness
- [#3419](https://github.com/vegaprotocol/vega/pull/3419) - Fix blank IDs on oracle specs in genesis markets
- [#3412](https://github.com/vegaprotocol/vega/pull/3412) - Refactor internal Vote Submission type to be separate from Vote type
- [#3421](https://github.com/vegaprotocol/vega/pull/3421) - Improve test coverage around order uncrossing
- [#3425](https://github.com/vegaprotocol/vega/pull/3425) - Remove debug steps from feature tests
- [#3430](https://github.com/vegaprotocol/vega/pull/3430) - Remove `LiquidityPoolBalance` from configuration
- [#3468](https://github.com/vegaprotocol/vega/pull/3468) - Increase rate limit that was causing mempools to fill up unnecessarily
- [#3438](https://github.com/vegaprotocol/vega/pull/3438) - Split protobuf definitions
- [#3450](https://github.com/vegaprotocol/vega/pull/3450) - Do not emit amendments from liquidity engine

## 0.35.0

_2021-04-21_

### 🛠 Improvements

- [#3341](https://github.com/vegaprotocol/vega/pull/3341) - Add logging for transactions rejected for having no accounts
- [#3339](https://github.com/vegaprotocol/vega/pull/3339) - Reimplement amending LPs not to be cancel and replace
- [#3371](https://github.com/vegaprotocol/vega/pull/3371) - Optimise calculation of cumulative price levels
- [#3339](https://github.com/vegaprotocol/vega/pull/3339) - Reuse LP orders IDs when they are re-created
- [#3385](https://github.com/vegaprotocol/vega/pull/3385) - Track the time spent in auction via Prometheus metrics
- [#3376](https://github.com/vegaprotocol/vega/pull/3376) - Implement a simple benchmarking framework for the core trading
- [#3371](https://github.com/vegaprotocol/vega/pull/3371) - Optimize indicative price and volume calculation

### 🐛 Fixes

- [#3356](https://github.com/vegaprotocol/vega/pull/3356) - Auctions are extended if exiting auction would leave either side of the book empty
- [#3348](https://github.com/vegaprotocol/vega/pull/3348) - Correctly set time when liquidity engine is created
- [#3321](https://github.com/vegaprotocol/vega/pull/3321) - Fix bond account use on LP submission
- [#3369](https://github.com/vegaprotocol/vega/pull/3369) - Reimplement amending LPs not to be cancel and replace
- [#3358](https://github.com/vegaprotocol/vega/pull/3358) - Improve event bus stability
- [#3363](https://github.com/vegaprotocol/vega/pull/3363) - Fix behaviour when leaving auctions
- [#3321](https://github.com/vegaprotocol/vega/pull/3321) - Do not slash bond accounts on LP submission
- [#3350](https://github.com/vegaprotocol/vega/pull/3350) - Fix equity like share in the market data
- [#3363](https://github.com/vegaprotocol/vega/pull/3363) - Ensure leaving an auction cannot trigger another auction / auction leave
- [#3369](https://github.com/vegaprotocol/vega/pull/3369) - Fix LP order deployments
- [#3366](https://github.com/vegaprotocol/vega/pull/3366) - Set the fee paid in uncrossing auction trades
- [#3364](https://github.com/vegaprotocol/vega/pull/3364) - Improve / fix positions tracking
- [#3358](https://github.com/vegaprotocol/vega/pull/3358) - Fix event bus by deep cloning all messages
- [#3374](https://github.com/vegaprotocol/vega/pull/3374) - Check trades in integration tests

## 0.34.1

_2021-04-08_

### 🐛 Fixes

- [#3324](https://github.com/vegaprotocol/vega/pull/3324) - CI: Fix multi-architecture build

## 0.34.0

_2021-04-07_

### 🛠 Improvements

- [#3302](https://github.com/vegaprotocol/vega/pull/3302) - Add reference to LP in orders created by LP
- [#3183](https://github.com/vegaprotocol/vega/pull/3183) - All orders from LP - including rejected orders - are now sent through the event bus
- [#3248](https://github.com/vegaprotocol/vega/pull/3248) - Store and propagate bond penalty
- [#3266](https://github.com/vegaprotocol/vega/pull/3266) - Add network parameters to control auction duration & extension
- [#3264](https://github.com/vegaprotocol/vega/pull/3264) - Add Liquidity Provision ID to orders created by LP commitments
- [#3126](https://github.com/vegaprotocol/vega/pull/3126) - Add transfer for bond slashing
- [#3281](https://github.com/vegaprotocol/vega/pull/3281) - Update scripts to go 1.16.2
- [#3280](https://github.com/vegaprotocol/vega/pull/3280) - Update to go 1.16.2
- [#3235](https://github.com/vegaprotocol/vega/pull/3235) - Extend unit test coverage for products
- [#3219](https://github.com/vegaprotocol/vega/pull/3219) - Remove `liquidityFee` network parameter
- [#3217](https://github.com/vegaprotocol/vega/pull/3217) - Add an event bus event when a market closes
- [#3214](https://github.com/vegaprotocol/vega/pull/3214) - Add arbitrary data signing wallet endpoint
- [#3316](https://github.com/vegaprotocol/vega/pull/3316) - Add tests for traders closing their own position
- [#3270](https://github.com/vegaprotocol/vega/pull/3270) - _Feature test refactor_: Add Liquidity Provision feature tests
- [#3289](https://github.com/vegaprotocol/vega/pull/3289) - _Feature test refactor_: Remove unused steps
- [#3275](https://github.com/vegaprotocol/vega/pull/3275) - _Feature test refactor_: Refactor order cancellation steps
- [#3230](https://github.com/vegaprotocol/vega/pull/3230) - _Feature test refactor_: Refactor trader amends step
- [#3226](https://github.com/vegaprotocol/vega/pull/3226) - _Feature test refactor_: Refactor features with invalid order specs
- [#3200](https://github.com/vegaprotocol/vega/pull/3200) - _Feature test refactor_: Add step to end opening auction
- [#3201](https://github.com/vegaprotocol/vega/pull/3201) - _Feature test refactor_: Add step to amend order by reference
- [#3204](https://github.com/vegaprotocol/vega/pull/3204) - _Feature test refactor_: Add step to place pegged orders
- [#3207](https://github.com/vegaprotocol/vega/pull/3207) - _Feature test refactor_: Add step to create Liquidity Provision
- [#3212](https://github.com/vegaprotocol/vega/pull/3212) - _Feature test refactor_: Remove unused settlement price step
- [#3203](https://github.com/vegaprotocol/vega/pull/3203) - _Feature test refactor_: Rework Submit Order step
- [#3251](https://github.com/vegaprotocol/vega/pull/3251) - _Feature test refactor_: Split market declaration
- [#3314](https://github.com/vegaprotocol/vega/pull/3314) - _Feature test refactor_: Apply naming convention to assertions
- [#3295](https://github.com/vegaprotocol/vega/pull/3295) - Refactor governance engine tests
- [#3298](https://github.com/vegaprotocol/vega/pull/3298) - Add order book caching
- [#3307](https://github.com/vegaprotocol/vega/pull/3307) - Use `UpdateNetworkParams` to validate network parameter updates
- [#3308](https://github.com/vegaprotocol/vega/pull/3308) - Add probability of trading

### 🐛 Fixes

- [#3249](https://github.com/vegaprotocol/vega/pull/3249) - GraphQL: `LiquidityProvision` is no longer missing from the `EventBus` union
- [#3253](https://github.com/vegaprotocol/vega/pull/3253) - Verify all properties on oracle specs
- [#3224](https://github.com/vegaprotocol/vega/pull/3224) - Check for wash trades when FOK orders uncross
- [#3257](https://github.com/vegaprotocol/vega/pull/3257) - Order Status is now only `Active` when it is submitted to the book
- [#3285](https://github.com/vegaprotocol/vega/pull/3285) - LP provisions are now properly stopped when a market is rejected
- [#3290](https://github.com/vegaprotocol/vega/pull/3290) - Update Market Value Proxy at the end of each block
- [#3267](https://github.com/vegaprotocol/vega/pull/3267) - Ensure Liquidity Auctions are not left if it would result in an empty book
- [#3286](https://github.com/vegaprotocol/vega/pull/3286) - Reduce some log levels
- [#3263](https://github.com/vegaprotocol/vega/pull/3263) - Fix incorrect context object in Liquidity Provisions
- [#3283](https://github.com/vegaprotocol/vega/pull/3283) - Remove debug code
- [#3198](https://github.com/vegaprotocol/vega/pull/3198) - chore: Add spell checking to build pipeline
- [#3303](https://github.com/vegaprotocol/vega/pull/3303) - Reduce market depth updates when nothing changes
- [#3310](https://github.com/vegaprotocol/vega/pull/3310) - Fees are no longer paid to inactive LPs
- [#3305](https://github.com/vegaprotocol/vega/pull/3305) - Fix validation of governance proposal terms
- [#3311](https://github.com/vegaprotocol/vega/pull/3311) - `targetStake` is now an unsigned integer
- [#3313](https://github.com/vegaprotocol/vega/pull/3313) - Fix invalid account wrapping

## 0.33.0

_2021-02-16_

As per the previous release notes, this release brings a lot of fixes, most of which aren't exciting new features but improve either the code quality or the developer experience. This release is pretty hefty, as the last few updates have been patch releases. It represents a lot of heavy testing and bug fixing on Liquidity Commitment orders. Alongside that, the feature test suite (we use [godog](https://github.com/cucumber/godog)) has seen some serious attention so that we can specify more complex scenarios easily.

### 🛠 Improvements

- [#3094](https://github.com/vegaprotocol/vega/pull/3094) - :fire: GraphQL: Use `ID` scalar for IDs, ensure capitalisation is correct (`marketID` -> `marketId`)
- [#3093](https://github.com/vegaprotocol/vega/pull/3093) - :fire: GraphQL: Add LP Commitment field to market proposal
- [#3061](https://github.com/vegaprotocol/vega/pull/3061) - GraphQL: Add market proposal to markets created via governance
- [#3060](https://github.com/vegaprotocol/vega/pull/3060) - Add maximum LP shape size limit network parameter
- [#3089](https://github.com/vegaprotocol/vega/pull/3089) - Add `OracleSpec` to market
- [#3148](https://github.com/vegaprotocol/vega/pull/3148) - Add GraphQL endpoints for oracle spec
- [#3179](https://github.com/vegaprotocol/vega/pull/3179) - Add metrics logging for LPs
- [#3127](https://github.com/vegaprotocol/vega/pull/3127) - Add validation for Oracle Specs on market proposals
- [#3129](https://github.com/vegaprotocol/vega/pull/3129) - Update transfers to use `uint256`
- [#3091](https://github.com/vegaprotocol/vega/pull/3091) - Refactor: Standardise how `InAuction` is detected in the core
- [#3133](https://github.com/vegaprotocol/vega/pull/3133) - Remove `log.error` when TX rate limit is hit
- [#3140](https://github.com/vegaprotocol/vega/pull/3140) - Remove `log.error` when cancel all orders fails
- [#3072](https://github.com/vegaprotocol/vega/pull/3072) - Re-enable disabled static analysis
- [#3068](https://github.com/vegaprotocol/vega/pull/3068) - Add `dlv` to docker container
- [#3067](https://github.com/vegaprotocol/vega/pull/3067) - Add more LP unit tests
- [#3066](https://github.com/vegaprotocol/vega/pull/3066) - Remove `devnet` specific wallet initialisation
- [#3041](https://github.com/vegaprotocol/vega/pull/3041) - Remove obsolete `InitialMarkPrice` network parameter
- [#3035](https://github.com/vegaprotocol/vega/pull/3035) - Documentation fixed for infrastructure fee field
- [#3034](https://github.com/vegaprotocol/vega/pull/3034) - Add `buf` to get tools script
- [#3032](https://github.com/vegaprotocol/vega/pull/3032) - Move documentation generation to [`vegaprotocol/api`](https://github.com/vegaprotocol/api) repository
- [#3030](https://github.com/vegaprotocol/vega/pull/3030) - Add more debug logging in execution engine
- [#3114](https://github.com/vegaprotocol/vega/pull/3114) - _Feature test refactor_: Standardise market definitions
- [#3122](https://github.com/vegaprotocol/vega/pull/3122) - _Feature test refactor_: Remove unused trading modes
- [#3124](https://github.com/vegaprotocol/vega/pull/3124) - _Feature test refactor_: Move submit order step to separate package
- [#3141](https://github.com/vegaprotocol/vega/pull/3141) - _Feature test refactor_: Move oracle data step to separate package
- [#3142](https://github.com/vegaprotocol/vega/pull/3142) - _Feature test refactor_: Move market steps to separate package
- [#3143](https://github.com/vegaprotocol/vega/pull/3143) - _Feature test refactor_: Move confirmed trades step to separate package
- [#3144](https://github.com/vegaprotocol/vega/pull/3144) - _Feature test refactor_: Move cancelled trades step to separate package
- [#3145](https://github.com/vegaprotocol/vega/pull/3145) - _Feature test refactor_: Move traders step to separate package
- [#3146](https://github.com/vegaprotocol/vega/pull/3146) - _Feature test refactor_: Create new step to verify margin accounts for a market
- [#3153](https://github.com/vegaprotocol/vega/pull/3153) - _Feature test refactor_: Create step to verify one account of each type per asset
- [#3152](https://github.com/vegaprotocol/vega/pull/3152) - _Feature test refactor_: Create step to deposit collateral
- [#3151](https://github.com/vegaprotocol/vega/pull/3151) - _Feature test refactor_: Create step to withdraw collateral
- [#3149](https://github.com/vegaprotocol/vega/pull/3149) - _Feature test refactor_: Merge deposit & verification steps
- [#3154](https://github.com/vegaprotocol/vega/pull/3154) - _Feature test refactor_: Create step to verify settlement balance for market
- [#3156](https://github.com/vegaprotocol/vega/pull/3156) - _Feature test refactor_: Rewrite margin levels step
- [#3178](https://github.com/vegaprotocol/vega/pull/3178) - _Feature test refactor_: Unify error handling steps
- [#3157](https://github.com/vegaprotocol/vega/pull/3157) - _Feature test refactor_: Various small fixes
- [#3101](https://github.com/vegaprotocol/vega/pull/3101) - _Feature test refactor_: Remove outdated feature tests
- [#3092](https://github.com/vegaprotocol/vega/pull/3092) - _Feature test refactor_: Add steps to test handling of LPs during auction
- [#3071](https://github.com/vegaprotocol/vega/pull/3071) - _Feature test refactor_: Fix typo

### 🐛 Fixes

- [#3018](https://github.com/vegaprotocol/vega/pull/3018) - Fix crash caused by distressed traders with LPs
- [#3029](https://github.com/vegaprotocol/vega/pull/3029) - API: LP orders were missing their reference data
- [#3031](https://github.com/vegaprotocol/vega/pull/3031) - Parties with cancelled LPs no longer receive fees
- [#3033](https://github.com/vegaprotocol/vega/pull/3033) - Improve handling of genesis block errors
- [#3036](https://github.com/vegaprotocol/vega/pull/3036) - Equity share is now correct when submitting initial order
- [#3048](https://github.com/vegaprotocol/vega/pull/3048) - LP submission now checks margin engine is started
- [#3070](https://github.com/vegaprotocol/vega/pull/3070) - Rewrite amending LPs
- [#3053](https://github.com/vegaprotocol/vega/pull/3053) - Rewrite cancel all order implementation
- [#3050](https://github.com/vegaprotocol/vega/pull/3050) - GraphQL: Order in `LiquidityOrder` is now nullable
- [#3056](https://github.com/vegaprotocol/vega/pull/3056) - Move `vegastream` to a separate repository
- [#3057](https://github.com/vegaprotocol/vega/pull/3057) - Ignore error if Tendermint stats is temporarily unavailable
- [#3058](https://github.com/vegaprotocol/vega/pull/3058) - Fix governance to use total supply rather than total deposited into network
- [#3062](https://github.com/vegaprotocol/vega/pull/3070) - Opening Auction no longer set to null on a market when auction completes
- [#3051](https://github.com/vegaprotocol/vega/pull/3051) - Rewrite LP refresh mechanism
- [#3080](https://github.com/vegaprotocol/vega/pull/3080) - Auctions now leave auction when `maximumDuration` is exceeded
- [#3075](https://github.com/vegaprotocol/vega/pull/3075) - Bond account is now correctly cleared when LPs are cancelled
- [#3074](https://github.com/vegaprotocol/vega/pull/3074) - Switch error reporting mechanism to stream error
- [#3069](https://github.com/vegaprotocol/vega/pull/3069) - Switch more error reporting mechanisms to stream error
- [#3081](https://github.com/vegaprotocol/vega/pull/3081) - Fix fee check for LP orders
- [#3087](https://github.com/vegaprotocol/vega/pull/3087) - GraphQL schema grammar & spelling fixes
- [#3185](https://github.com/vegaprotocol/vega/pull/3185) - LP orders are now accessed deterministically
- [#3131](https://github.com/vegaprotocol/vega/pull/3131) - GRPC api now shuts down gracefully
- [#3110](https://github.com/vegaprotocol/vega/pull/3110) - LP Bond is now returned if a market is rejected
- [#3115](https://github.com/vegaprotocol/vega/pull/3115) - Parties with closed out LPs can now submit new LPs
- [#3123](https://github.com/vegaprotocol/vega/pull/3123) - New market proposals with invalid Oracle definitions no longer crash core
- [#3131](https://github.com/vegaprotocol/vega/pull/3131) - GRPC api now shuts down gracefully
- [#3137](https://github.com/vegaprotocol/vega/pull/3137) - Pegged orders that fail to reprice correctly are now properly removed from the Market Depth API
- [#3168](https://github.com/vegaprotocol/vega/pull/3168) - Fix `intoProto` for `OracleSpecBinding`
- [#3106](https://github.com/vegaprotocol/vega/pull/3106) - Target Stake is now used as the Market Value Proxy during opening auction
- [#3103](https://github.com/vegaprotocol/vega/pull/3103) - Ensure all filled and partially filled orders are remove from the Market Depth API
- [#3095](https://github.com/vegaprotocol/vega/pull/3095) - GraphQL: Fix missing data in proposal subscription
- [#3085](https://github.com/vegaprotocol/vega/pull/3085) - Minor tidy-up of errors reported by `goland`

## 0.32.0

_2021-02-23_

More fixes, primarily related to liquidity provisioning (still disabled in this release) and asset withdrawals, which will soon be enabled in the UI.

Two minor breaking changes in the GraphQL API are included - one fixing a typo, the other changing the content of date fields on the withdrawal object - they're now date formatted.

### 🛠 Improvements

- [#3004](https://github.com/vegaprotocol/vega/pull/3004) - Incorporate `buf.yaml` tidy up submitted by `bufdev` on api-clients repo
- [#3002](https://github.com/vegaprotocol/vega/pull/3002) -🔥GraphQL: Withdrawal fields `expiry`, `createdAt` & `updatedAt` are now `RFC3339Nano` date formatted
- [#3000](https://github.com/vegaprotocol/vega/pull/3002) -🔥GraphQL: Fix typo in `prepareVote` mutation - `propopsalId` is now `proposalId`
- [#2957](https://github.com/vegaprotocol/vega/pull/2957) - REST: Add missing prepare endpoints (`PrepareProposal`, `PrepareVote`, `PrepareLiquiditySubmission`)

### 🐛 Fixes

- [#3011](https://github.com/vegaprotocol/vega/pull/3011) - Liquidity fees are distributed in to margin accounts, not general accounts
- [#2991](https://github.com/vegaprotocol/vega/pull/2991) - Liquidity Provisions are now rejected if there is not enough collateral
- [#2990](https://github.com/vegaprotocol/vega/pull/2990) - Fix a lock caused by GraphQL subscribers unsubscribing from certain endpoints
- [#2996](https://github.com/vegaprotocol/vega/pull/2986) - Liquidity Provisions are now parked when repricing fails
- [#2951](https://github.com/vegaprotocol/vega/pull/2951) - Store reference prices when parking pegs for auction
- [#2982](https://github.com/vegaprotocol/vega/pull/2982) - Fix withdrawal data availability before it is verified
- [#2981](https://github.com/vegaprotocol/vega/pull/2981) - Fix sending multisig bundle for withdrawals before threshold is reached
- [#2964](https://github.com/vegaprotocol/vega/pull/2964) - Extend auctions if uncrossing price is unreasonable
- [#2961](https://github.com/vegaprotocol/vega/pull/2961) - GraphQL: Fix incorrect market in bond account resolver
- [#2958](https://github.com/vegaprotocol/vega/pull/2958) - Create `third_party` folder to avoid excluding vendor protobuf files in build
- [#3009](https://github.com/vegaprotocol/vega/pull/3009) - Remove LP commitments when a trader is closed out
- [#3012](https://github.com/vegaprotocol/vega/pull/3012) - Remove LP commitments when a trader reduces their commitment to 0

## 0.31.0

_2021-02-09_

Many of the fixes below relate to Liquidity Commitments, which are still disabled in testnet, and Data Sourcing, which is also not enabled. Data Sourcing (a.k.a Oracles) is one of the last remaining pieces we need to complete settlement at instrument expiry, and Liquidity Commitment will be enabled when the functionality has been stabilised.

This release does improve protocol documentation, with all missing fields filled in and the explanations for Pegged Orders expanded. Two crashers have been fixed, although the first is already live as hotfix on testnet, and the other is in functionality that is not yet enabled.

This release also makes some major API changes:

- `api.TradingClient` -> `api.v1.TradingServiceClient`
- `api.TradingDataClient` -> `api.v1.TradingDataServiceClient`
- Fields have changed from camel-case to snake-cased (e.g. `someFieldName` is now `some_field_name`)
- All API calls now have request and response messages whose names match the API call name (e.g. `GetSomething` now has a request called `GetSomethingRequest` and a response called `GetSomethingResponse`)
- See [#2879](https://github.com/vegaprotocol/vega/pull/2879) for details

### 🛠 Improvements

- [#2879](https://github.com/vegaprotocol/vega/pull/2879) - 🔥Update all the protobuf files with Buf recommendations
- [#2847](https://github.com/vegaprotocol/vega/pull/2847) - Improve proto documentation, in particular for pegged orders
- [#2905](https://github.com/vegaprotocol/vega/pull/2905) - Update `vega verify` command to verify genesis block files
- [#2851](https://github.com/vegaprotocol/vega/pull/2851) - Enable distribution of liquidity fees to liquidity providers
- [#2871](https://github.com/vegaprotocol/vega/pull/2871) - Add `submitOracleData` command
- [#2887](https://github.com/vegaprotocol/vega/pull/2887) - Add Open Oracle data processing & data normalisation
- [#2915](https://github.com/vegaprotocol/vega/pull/2915) - Add Liquidity Commitments to API responses

### 🐛 Fixes

- [#2913](https://github.com/vegaprotocol/vega/pull/2913) - Fix market lifecycle events not being published through event bus API
- [#2906](https://github.com/vegaprotocol/vega/pull/2906) - Add new process for calculating margins for orders during auction
- [#2887](https://github.com/vegaprotocol/vega/pull/2887) - Liquidity Commitment fix-a-thon
- [#2879](https://github.com/vegaprotocol/vega/pull/2879) - Apply `Buf` lint recommendations
- [#2872](https://github.com/vegaprotocol/vega/pull/2872) - Improve field names in fee distribution package
- [#2867](https://github.com/vegaprotocol/vega/pull/2867) - Fix GraphQL bug: deposits `creditedAt` incorrectly showed `createdAt` time, not credit time
- [#2858](https://github.com/vegaprotocol/vega/pull/2858) - Fix crasher caused by parking pegged orders for auction
- [#2852](https://github.com/vegaprotocol/vega/pull/2852) - Remove unused binaries from CI builds
- [#2850](https://github.com/vegaprotocol/vega/pull/2850) - Fix bug that caused fees to be charged for pegged orders
- [#2893](https://github.com/vegaprotocol/vega/pull/2893) - Remove unused dependency in repricing
- [#2929](https://github.com/vegaprotocol/vega/pull/2929) - Refactor GraphQL resolver for withdrawals
- [#2939](https://github.com/vegaprotocol/vega/pull/2939) - Fix crasher caused by incorrectly loading Fee account for transfers

## 0.30.0

_2021-01-19_

This release enables (or more accurately, re-enables previously disabled) pegged orders, meaning they're finally here :tada:

The Ethereum bridge also received some work - in particular the number of confirmations we wait for on Ethereum is now controlled by a governance parameter. Being a governance parameter, that means that the value can be changed by a governance vote. Slightly related: You can now fetch active governance proposals via REST.

:one: We also switch to [Buf](https://buf.build/) for our protobuf workflow. This was one of the pre-requisites for opening up our api clients build process, and making the protobuf files open source. More on that soon!

:two: This fixes an issue on testnet where votes were not registered when voting on open governance proposals. The required number of Ropsten `VOTE` tokens was being calculated incorrectly on testnet, leading to all votes quietly being ignored. In 0.30.0, voting works as expected again.

### ✨ New

- [#2732](https://github.com/vegaprotocol/vega/pull/2732) Add REST endpoint to fetch all proposals (`/governance/proposals`)
- [#2735](https://github.com/vegaprotocol/vega/pull/2735) Add `FeeSplitter` to correctly split fee portion of an aggressive order
- [#2745](https://github.com/vegaprotocol/vega/pull/2745) Add transfer bus events for withdrawals and deposits
- [#2754](https://github.com/vegaprotocol/vega/pull/2754) Add New Market bus event
- [#2778](https://github.com/vegaprotocol/vega/pull/2778) Switch to [Buf](https://buf.build/) :one:
- [#2785](https://github.com/vegaprotocol/vega/pull/2785) Add configurable required confirmations for bridge transactions
- [#2791](https://github.com/vegaprotocol/vega/pull/2791) Add Supplied State to market data
- [#2793](https://github.com/vegaprotocol/vega/pull/2793) 🔥Rename `marketState` to `marketTradingMode`, add new `marketState` enum (`ACTIVE`, `SUSPENDED` or `PENDING`)
- [#2833](https://github.com/vegaprotocol/vega/pull/2833) Add fees estimate for pegged orders
- [#2838](https://github.com/vegaprotocol/vega/pull/2838) Add bond and fee transfers

### 🛠 Improvements

- [#2835](https://github.com/vegaprotocol/vega/pull/2835) Fix voting for proposals :two:
- [#2830](https://github.com/vegaprotocol/vega/pull/2830) Refactor pegged order repricing
- [#2827](https://github.com/vegaprotocol/vega/pull/2827) Refactor expiring orders lists
- [#2821](https://github.com/vegaprotocol/vega/pull/2821) Handle liquidity commitments on market proposals
- [#2816](https://github.com/vegaprotocol/vega/pull/2816) Add changing liquidity commitment when not enough stake
- [#2805](https://github.com/vegaprotocol/vega/pull/2805) Fix read nodes lagging if they receive votes but not a bridge event
- [#2804](https://github.com/vegaprotocol/vega/pull/2804) Fix various minor bridge confirmation bugs
- [#2800](https://github.com/vegaprotocol/vega/pull/2800) Fix removing pegged orders that are rejected when unparked
- [#2799](https://github.com/vegaprotocol/vega/pull/2799) Fix crasher when proposing an update to network parameters
- [#2797](https://github.com/vegaprotocol/vega/pull/2797) Update target stake to include mark price
- [#2783](https://github.com/vegaprotocol/vega/pull/2783) Fix price monitoring integration tests
- [#2780](https://github.com/vegaprotocol/vega/pull/2780) Add more unit tests for pegged order price amends
- [#2774](https://github.com/vegaprotocol/vega/pull/2774) Fix cancelling all orders
- [#2768](https://github.com/vegaprotocol/vega/pull/2768) Fix GraphQL: Allow `marketId` to be null when it is invalid
- [#2767](https://github.com/vegaprotocol/vega/pull/2767) Fix parked pegged orders to have a price of 0 explicitly
- [#2766](https://github.com/vegaprotocol/vega/pull/2766) Disallow GFN to GTC/GTT amends
- [#2765](https://github.com/vegaprotocol/vega/pull/2765) Fix New Market bus event being sent more than once
- [#2763](https://github.com/vegaprotocol/vega/pull/2763) Add rounding to pegged order mid prices that land on non integer values
- [#2795](https://github.com/vegaprotocol/vega/pull/2795) Fix typos in GraphQL schema documentation
- [#2762](https://github.com/vegaprotocol/vega/pull/2762) Fix more typos in GraphQL schema documentation
- [#2758](https://github.com/vegaprotocol/vega/pull/2758) Fix error handling when amending some pegged order types
- [#2757](https://github.com/vegaprotocol/vega/pull/2757) Remove order from pegged list when it becomes inactive
- [#2756](https://github.com/vegaprotocol/vega/pull/2756) Add more panics to the core
- [#2750](https://github.com/vegaprotocol/vega/pull/2750) Remove expiring orders when amending to non GTT
- [#2671](https://github.com/vegaprotocol/vega/pull/2671) Add extra integration tests for uncrossing at auction end
- [#2746](https://github.com/vegaprotocol/vega/pull/2746) Fix potential divide by 0 in position calculation
- [#2743](https://github.com/vegaprotocol/vega/pull/2743) Add check for pegged orders impacted by order expiry
- [#2737](https://github.com/vegaprotocol/vega/pull/2737) Remove the ability to amend a pegged order's price
- [#2724](https://github.com/vegaprotocol/vega/pull/2724) Add price monitoring tests for order amendment
- [#2723](https://github.com/vegaprotocol/vega/pull/2723) Fix fee monitoring values during auction
- [#2721](https://github.com/vegaprotocol/vega/pull/2721) Fix incorrect reference when amending pegged orders
- [#2717](https://github.com/vegaprotocol/vega/pull/2717) Fix incorrect error codes for IOC and FOK orders during auction
- [#2715](https://github.com/vegaprotocol/vega/pull/2715) Update price monitoring to use reference price when syncing with risk model
- [#2711](https://github.com/vegaprotocol/vega/pull/2711) Refactor governance event subscription

## 0.29.0

_2020-12-07_

Note that you'll see a lot of changes related to **Pegged Orders** and **Liquidity Commitments**. These are still in testing, so these two types cannot currently be used in _Testnet_.

### ✨ New

- [#2534](https://github.com/vegaprotocol/vega/pull/2534) Implements amends for pegged orders
- [#2493](https://github.com/vegaprotocol/vega/pull/2493) Calculate market target stake
- [#2649](https://github.com/vegaprotocol/vega/pull/2649) Add REST governance endpoints
- [#2429](https://github.com/vegaprotocol/vega/pull/2429) Replace inappropriate wording in the codebase
- [#2617](https://github.com/vegaprotocol/vega/pull/2617) Implements proposal to update network parameters
- [#2622](https://github.com/vegaprotocol/vega/pull/2622) Integrate the liquidity engine into the market
- [#2683](https://github.com/vegaprotocol/vega/pull/2683) Use the Ethereum block log index to de-duplicate Ethereum transactions
- [#2674](https://github.com/vegaprotocol/vega/pull/2674) Update ERC20 token and bridges ABIs / codegen
- [#2690](https://github.com/vegaprotocol/vega/pull/2690) Add instruction to debug integration tests with DLV
- [#2680](https://github.com/vegaprotocol/vega/pull/2680) Add price monitoring bounds to the market data API

### 🛠 Improvements

- [#2589](https://github.com/vegaprotocol/vega/pull/2589) Fix cancellation of pegged orders
- [#2659](https://github.com/vegaprotocol/vega/pull/2659) Fix panic in execution engine when GFN order are submit at auction start
- [#2661](https://github.com/vegaprotocol/vega/pull/2661) Handle missing error conversion in GraphQL API
- [#2621](https://github.com/vegaprotocol/vega/pull/2621) Fix pegged order creating duplicated order events
- [#2666](https://github.com/vegaprotocol/vega/pull/2666) Prevent the node to DDOS the Ethereum node when lots of deposits happen
- [#2653](https://github.com/vegaprotocol/vega/pull/2653) Fix indicative price and volume calculation
- [#2649](https://github.com/vegaprotocol/vega/pull/2649) Fix a typo in market price monitoring parameters API
- [#2650](https://github.com/vegaprotocol/vega/pull/2650) Change governance minimum proposer balance to be a minimum amount of token instead of a factor of the total supply
- [#2675](https://github.com/vegaprotocol/vega/pull/2675) Fix an GraphQL enum conversion
- [#2691](https://github.com/vegaprotocol/vega/pull/2691) Fix spelling in a network parameter
- [#2696](https://github.com/vegaprotocol/vega/pull/2696) Fix panic when uncrossing auction
- [#2984](https://github.com/vegaprotocol/vega/pull/2698) Fix price monitoring by feeding it the uncrossing price at end of opening auction
- [#2705](https://github.com/vegaprotocol/vega/pull/2705) Fix a bug related to order being sorted by creating time in the matching engine price levels

## 0.28.0

_2020-11-25_

Vega release logs contain a 🔥 emoji to denote breaking API changes. 🔥🔥 is a new combination denoting something that may significantly change your experience - from this release forward, transactions from keys that have no collateral on the network will _always_ be rejected. As there are no transactions that don't either require collateral themselves, or an action to have been taken that already required collateral, we are now rejecting these as soon as possible.

We've also added support for synchronously submitting transactions. This can make error states easier to catch. Along with this you can now subscribe to error events in the event bus.

Also: Note that you'll see a lot of changes related to **Pegged Orders** and **Liquidity Commitments**. These are still in testing, so these two types cannot currently be used in _Testnet_.

### ✨ New

- [#2634](https://github.com/vegaprotocol/vega/pull/2634) Avoid caching transactions before they are rate/balance limited
- [#2626](https://github.com/vegaprotocol/vega/pull/2626) Add a transaction submit type to GraphQL
- [#2624](https://github.com/vegaprotocol/vega/pull/2624) Add mutexes to assets maps
- [#2593](https://github.com/vegaprotocol/vega/pull/2503) 🔥🔥 Reject transactions
- [#2453](https://github.com/vegaprotocol/vega/pull/2453) 🔥 Remove `baseName` field from markets
- [#2536](https://github.com/vegaprotocol/vega/pull/2536) Add Liquidity Measurement engine
- [#2539](https://github.com/vegaprotocol/vega/pull/2539) Add Liquidity Provisioning Commitment handling to markets
- [#2540](https://github.com/vegaprotocol/vega/pull/2540) Add support for amending pegged orders
- [#2549](https://github.com/vegaprotocol/vega/pull/2549) Add calculation for liquidity order sizes
- [#2553](https://github.com/vegaprotocol/vega/pull/2553) Allow pegged orders to have a price of 0
- [#2555](https://github.com/vegaprotocol/vega/pull/2555) Update Event stream votes to contain proposal ID
- [#2556](https://github.com/vegaprotocol/vega/pull/2556) Update Event stream to contain error events
- [#2560](https://github.com/vegaprotocol/vega/pull/2560) Add Pegged Order details to GraphQL
- [#2607](https://github.com/vegaprotocol/vega/pull/2807) Add support for parking orders during auction

### 🛠 Improvements

- [#2634](https://github.com/vegaprotocol/vega/pull/2634) Avoid caching transactions before they are rate/balance limited
- [#2626](https://github.com/vegaprotocol/vega/pull/2626) Add a transaction submit type to GraphQL
- [#2624](https://github.com/vegaprotocol/vega/pull/2624) Add mutexes to assets maps
- [#2623](https://github.com/vegaprotocol/vega/pull/2623) Fix concurrent map access in assets
- [#2608](https://github.com/vegaprotocol/vega/pull/2608) Add sync/async equivalents for `submitTX`
- [#2618](https://github.com/vegaprotocol/vega/pull/2618) Disable storing API-related data on validator nodes
- [#2615](https://github.com/vegaprotocol/vega/pull/2618) Expand static checks
- [#2613](https://github.com/vegaprotocol/vega/pull/2613) Remove unused internal `cancelOrderById` function
- [#2530](https://github.com/vegaprotocol/vega/pull/2530) Governance asset for the network is now set in the genesis block
- [#2533](https://github.com/vegaprotocol/vega/pull/2533) More efficiently close channels in subscriptions
- [#2554](https://github.com/vegaprotocol/vega/pull/2554) Fix mid-price to 0 when best bid and average are unavailable and pegged order price is 0
- [#2565](https://github.com/vegaprotocol/vega/pull/2565) Cancelled pegged orders now have the correct status
- [#2568](https://github.com/vegaprotocol/vega/pull/2568) Prevent pegged orders from being repriced
- [#2570](https://github.com/vegaprotocol/vega/pull/2570) Expose probability of trading
- [#2576](https://github.com/vegaprotocol/vega/pull/2576) Use static best bid/ask price for pegged order repricing
- [#2581](https://github.com/vegaprotocol/vega/pull/2581) Fix order of messages when cancelling a pegged order
- [#2586](https://github.com/vegaprotocol/vega/pull/2586) Fix blank `txHash` in deposit API types
- [#2591](https://github.com/vegaprotocol/vega/pull/2591) Pegged orders are now cancelled when all orders are cancelled
- [#2609](https://github.com/vegaprotocol/vega/pull/2609) Improve expiry of pegged orders
- [#2610](https://github.com/vegaprotocol/vega/pull/2609) Improve removal of liquidity commitment orders when manual orders satisfy liquidity provisioning commitments

## 0.27.0

_2020-10-30_

This release contains a fix (read: large reduction in memory use) around auction modes with particularly large order books that caused slow block times when handling orders placed during an opening auction. It also contains a lot of internal work related to the liquidity provision mechanics.

### ✨ New

- [#2498](https://github.com/vegaprotocol/vega/pull/2498) Automatically create a bond account for liquidity providers
- [#2596](https://github.com/vegaprotocol/vega/pull/2496) Create liquidity measurement API
- [#2490](https://github.com/vegaprotocol/vega/pull/2490) GraphQL: Add Withdrawal and Deposit events to event bus
- [#2476](https://github.com/vegaprotocol/vega/pull/2476) 🔥`MarketData` now uses RFC339 formatted times, not seconds
- [#2473](https://github.com/vegaprotocol/vega/pull/2473) Add network parameters related to target stake calculation
- [#2506](https://github.com/vegaprotocol/vega/pull/2506) Network parameters can now contain JSON configuration

### 🛠 Improvements

- [#2521](https://github.com/vegaprotocol/vega/pull/2521) Optimise memory usage when building cumulative price levels
- [#2520](https://github.com/vegaprotocol/vega/pull/2520) Fix indicative price calculation
- [#2517](https://github.com/vegaprotocol/vega/pull/2517) Improve command line for rate limiting in faucet & wallet
- [#2510](https://github.com/vegaprotocol/vega/pull/2510) Remove reference to external risk model
- [#2509](https://github.com/vegaprotocol/vega/pull/2509) Fix panic when loading an invalid genesis configuration
- [#2502](https://github.com/vegaprotocol/vega/pull/2502) Fix pointer when using amend in place
- [#2487](https://github.com/vegaprotocol/vega/pull/2487) Remove context from struct that didn't need it
- [#2485](https://github.com/vegaprotocol/vega/pull/2485) Refactor event bus event transmission
- [#2481](https://github.com/vegaprotocol/vega/pull/2481) Add `LiquidityProvisionSubmission` transaction
- [#2480](https://github.com/vegaprotocol/vega/pull/2480) Remove unused code
- [#2479](https://github.com/vegaprotocol/vega/pull/2479) Improve validation of external resources
- [#1936](https://github.com/vegaprotocol/vega/pull/1936) Upgrade to Tendermint 0.33.8

## 0.26.1

_2020-10-23_

Fixes a number of issues discovered during the testing of 0.26.0.

### 🛠 Improvements

- [#2463](https://github.com/vegaprotocol/vega/pull/2463) Further reliability fixes for the event bus
- [#2469](https://github.com/vegaprotocol/vega/pull/2469) Fix incorrect error returned when a trader places an order in an asset that they have no account for (was `InvalidPartyID`, now `InsufficientAssetBalance`)
- [#2458](https://github.com/vegaprotocol/vega/pull/2458) REST: Fix a crasher when a market is proposed without specifying auction times

## 0.26.0

_2020-10-20_

The events API added in 0.25.0 had some reliability issues when a large volume of events were being emitted. This release addresses that in two ways:

- The gRPC event stream now takes a parameter that sets a batch size. A client will receive the events when the batch limit is hit.
- GraphQL is now limited to one event type per subscription, and we also removed the ALL event type as an option. This was due to the GraphQL gateway layer taking too long to process the full event stream, leading to sporadic disconnections.

These two fixes combined make both the gRPC and GraphQL streams much more reliable under reasonably heavy load. Let us know if you see any other issues. The release also adds some performance improvements to the way the core processes Tendermint events, some documentation improvements, and some additional debug tools.

### ✨ New

- [#2319](https://github.com/vegaprotocol/vega/pull/2319) Add fee estimate API endpoints to remaining APIs
- [#2321](https://github.com/vegaprotocol/vega/pull/2321) 🔥 Change `estimateFee` to `estimateOrder` in GraphQL
- [#2327](https://github.com/vegaprotocol/vega/pull/2327) 🔥 GraphQL: Event bus API - remove ALL type & limit subscription to one event type
- [#2343](https://github.com/vegaprotocol/vega/pull/2343) 🔥 Add batching support to stream subscribers

### 🛠 Improvements

- [#2229](https://github.com/vegaprotocol/vega/pull/2229) Add Price Monitoring module
- [#2246](https://github.com/vegaprotocol/vega/pull/2246) Add new market depth subscription methods
- [#2298](https://github.com/vegaprotocol/vega/pull/2298) Improve error messages for Good For Auction/Good For Normal rejections
- [#2301](https://github.com/vegaprotocol/vega/pull/2301) Add validation for GFA/GFN orders
- [#2307](https://github.com/vegaprotocol/vega/pull/2307) Implement app state hash
- [#2312](https://github.com/vegaprotocol/vega/pull/2312) Add validation for market proposal risk parameters
- [#2313](https://github.com/vegaprotocol/vega/pull/2313) Add transaction replay protection
- [#2314](https://github.com/vegaprotocol/vega/pull/2314) GraphQL: Improve response when market does not exist
- [#2315](https://github.com/vegaprotocol/vega/pull/2315) GraphQL: Improve response when party does not exist
- [#2316](https://github.com/vegaprotocol/vega/pull/2316) Documentation: Improve documentation for fee estimate endpoint
- [#2318](https://github.com/vegaprotocol/vega/pull/2318) Documentation: Improve documentation for governance data endpoints
- [#2324](https://github.com/vegaprotocol/vega/pull/2324) Cache transactions already seen by `checkTX`
- [#2328](https://github.com/vegaprotocol/vega/pull/2328) Add test covering context cancellation mid data-sending
- [#2331](https://github.com/vegaprotocol/vega/pull/2331) Internal refactor of network parameter storage
- [#2334](https://github.com/vegaprotocol/vega/pull/2334) Rewrite `vegastream` to use the event bus
- [#2333](https://github.com/vegaprotocol/vega/pull/2333) Fix context for events, add block hash and event id
- [#2335](https://github.com/vegaprotocol/vega/pull/2335) Add ABCI event recorder
- [#2341](https://github.com/vegaprotocol/vega/pull/2341) Ensure event slices cannot be empty
- [#2345](https://github.com/vegaprotocol/vega/pull/2345) Handle filled orders in the market depth service before new orders are added
- [#2346](https://github.com/vegaprotocol/vega/pull/2346) CI: Add missing environment variables
- [#2348](https://github.com/vegaprotocol/vega/pull/2348) Use cached transactions in `checkTX`
- [#2349](https://github.com/vegaprotocol/vega/pull/2349) Optimise accounts map accesses
- [#2351](https://github.com/vegaprotocol/vega/pull/2351) Fix sequence ID related to market `OnChainTimeUpdate`
- [#2355](https://github.com/vegaprotocol/vega/pull/2355) Update coding style doc with info on log levels
- [#2358](https://github.com/vegaprotocol/vega/pull/2358) Add documentation and comments for `events.proto`
- [#2359](https://github.com/vegaprotocol/vega/pull/2359) Fix out of bounds index crash
- [#2364](https://github.com/vegaprotocol/vega/pull/2364) Add mutex to protect map access
- [#2366](https://github.com/vegaprotocol/vega/pull/2366) Auctions: Reject IOC/FOK orders
- [#2368](https://github.com/vegaprotocol/vega/pull/2370) Tidy up genesis market instantiation
- [#2369](https://github.com/vegaprotocol/vega/pull/2369) Optimise event bus to reduce CPU usage
- [#2370](https://github.com/vegaprotocol/vega/pull/2370) Event stream: Send batches instead of single events
- [#2376](https://github.com/vegaprotocol/vega/pull/2376) GraphQL: Remove verbose logging
- [#2377](https://github.com/vegaprotocol/vega/pull/2377) Update tendermint stats less frequently for Vega stats API endpoint
- [#2381](https://github.com/vegaprotocol/vega/pull/2381) Event stream: Reduce CPU load, depending on batch size
- [#2382](https://github.com/vegaprotocol/vega/pull/2382) GraphQL: Make event stream batch size mandatory
- [#2401](https://github.com/vegaprotocol/vega/pull/2401) Event stream: Fix CPU spinning after stream close
- [#2404](https://github.com/vegaprotocol/vega/pull/2404) Auctions: Add fix for crash during auction exit
- [#2419](https://github.com/vegaprotocol/vega/pull/2419) Make the price level wash trade check configurable
- [#2432](https://github.com/vegaprotocol/vega/pull/2432) Use `EmitDefaults` on `jsonpb.Marshaler`
- [#2431](https://github.com/vegaprotocol/vega/pull/2431) GraphQL: Add price monitoring
- [#2433](https://github.com/vegaprotocol/vega/pull/2433) Validate amend orders with GFN and GFA
- [#2436](https://github.com/vegaprotocol/vega/pull/2436) Return a permission denied error for a non-allowlisted public key
- [#2437](https://github.com/vegaprotocol/vega/pull/2437) Undo accidental code removal
- [#2438](https://github.com/vegaprotocol/vega/pull/2438) GraphQL: Fix a resolver error when markets are in auction mode
- [#2441](https://github.com/vegaprotocol/vega/pull/2441) GraphQL: Remove unnecessary validations
- [#2442](https://github.com/vegaprotocol/vega/pull/2442) GraphQL: Update library; improve error responses
- [#2447](https://github.com/vegaprotocol/vega/pull/2447) REST: Fix HTTP verb for network parameters query
- [#2443](https://github.com/vegaprotocol/vega/pull/2443) Auctions: Add check for opening auction duration during market creation

## 0.25.1

_2020-10-14_

This release backports two fixes from the forthcoming 0.26.0 release.

### 🛠 Improvements

- [#2354](https://github.com/vegaprotocol/vega/pull/2354) Update `OrderEvent` to copy by value
- [#2379](https://github.com/vegaprotocol/vega/pull/2379) Add missing `/governance/prepare/vote` REST endpoint

## 0.25.0

_2020-09-24_

This release adds the event bus API, allowing for much greater introspection in to the operation of a node. We've also re-enabled the order amends API, as well as a long list of fixes.

### ✨ New

- [#2281](https://github.com/vegaprotocol/vega/pull/2281) Enable opening auctions
- [#2205](https://github.com/vegaprotocol/vega/pull/2205) Add GraphQL event stream API
- [#2219](https://github.com/vegaprotocol/vega/pull/2219) Add deposits API
- [#2222](https://github.com/vegaprotocol/vega/pull/2222) Initial asset list is now loaded from genesis configuration, not external configuration
- [#2238](https://github.com/vegaprotocol/vega/pull/2238) Re-enable order amend API
- [#2249](https://github.com/vegaprotocol/vega/pull/2249) Re-enable TX rate limit by party ID
- [#2240](https://github.com/vegaprotocol/vega/pull/2240) Add time to position responses

### 🛠 Improvements

- [#2211](https://github.com/vegaprotocol/vega/pull/2211) 🔥 GraphQL: Field case change `proposalId` -> `proposalID`
- [#2218](https://github.com/vegaprotocol/vega/pull/2218) 🔥 GraphQL: Withdrawals now return a `Party`, not a party ID
- [#2202](https://github.com/vegaprotocol/vega/pull/2202) Fix time validation for proposals when all times are the same
- [#2206](https://github.com/vegaprotocol/vega/pull/2206) Reduce log noise from statistics endpoint
- [#2207](https://github.com/vegaprotocol/vega/pull/2207) Automatically reload node configuration
- [#2209](https://github.com/vegaprotocol/vega/pull/2209) GraphQL: fix proposal rejection enum
- [#2210](https://github.com/vegaprotocol/vega/pull/2210) Refactor order service to not require blockchain client
- [#2213](https://github.com/vegaprotocol/vega/pull/2213) Improve error clarity for invalid proposals
- [#2216](https://github.com/vegaprotocol/vega/pulls/2216) Ensure all GRPC endpoints use real time, not Vega time
- [#2231](https://github.com/vegaprotocol/vega/pull/2231) Refactor processor to no longer require collateral
- [#2232](https://github.com/vegaprotocol/vega/pull/2232) Clean up logs that dumped raw bytes
- [#2233](https://github.com/vegaprotocol/vega/pull/2233) Remove generate method from execution engine
- [#2234](https://github.com/vegaprotocol/vega/pull/2234) Remove `authEnabled` setting
- [#2236](https://github.com/vegaprotocol/vega/pull/2236) Simply order amendment logging
- [#2237](https://github.com/vegaprotocol/vega/pull/2237) Clarify fees attribution in transfers
- [#2239](https://github.com/vegaprotocol/vega/pull/2239) Ensure margin is released immediately, not on next mark to market
- [#2241](https://github.com/vegaprotocol/vega/pull/2241) Load log level in processor app
- [#2245](https://github.com/vegaprotocol/vega/pull/2245) Fix a concurrent map access in positions API
- [#2247](https://github.com/vegaprotocol/vega/pull/2247) Improve logging on a TX with an invalid signature
- [#2252](https://github.com/vegaprotocol/vega/pull/2252) Fix incorrect order count in Market Depth API
- [#2254](https://github.com/vegaprotocol/vega/pull/2254) Fix concurrent map access in Market Depth API
- [#2269](https://github.com/vegaprotocol/vega/pull/2269) GraphQL: Fix party filtering for event bus API
- [#2266](https://github.com/vegaprotocol/vega/pull/2266) Refactor transaction codec
- [#2275](https://github.com/vegaprotocol/vega/pull/2275) Prevent opening auctions from closing early
- [#2262](https://github.com/vegaprotocol/vega/pull/2262) Clear potential position properly when an order is cancelled for self trading
- [#2286](https://github.com/vegaprotocol/vega/pull/2286) Add sequence ID to event bus events
- [#2288](https://github.com/vegaprotocol/vega/pull/2288) Fix auction events not appearing in GraphQL event bus
- [#2294](https://github.com/vegaprotocol/vega/pull/2294) Fixing incorrect order iteration in auctions
- [#2285](https://github.com/vegaprotocol/vega/pull/2285) Check auction times
- [#2283](https://github.com/vegaprotocol/vega/pull/2283) Better handling of 0 `expiresAt`

## 0.24.0

_2020-09-04_

One new API endpoint allows cancelling multiple orders simultaneously, either all orders by market, a single order in a specific market, or just all open orders.

Other than that it's mainly bugfixes, many of which fix subtly incorrect API output.

### ✨ New

- [#2107](https://github.com/vegaprotocol/vega/pull/2107) Support for cancelling multiple orders at once
- [#2186](https://github.com/vegaprotocol/vega/pull/2186) Add per-party rate-limit of 50 requests over 3 blocks

### 🛠 Improvements

- [#2177](https://github.com/vegaprotocol/vega/pull/2177) GraphQL: Add Governance proposal metadata
- [#2098](https://github.com/vegaprotocol/vega/pull/2098) Fix crashed in event bus
- [#2041](https://github.com/vegaprotocol/vega/pull/2041) Fix a rounding error in the output of Positions API
- [#1934](https://github.com/vegaprotocol/vega/pull/1934) Improve API documentation
- [#2110](https://github.com/vegaprotocol/vega/pull/2110) Send Infrastructure fees to the correct account
- [#2117](https://github.com/vegaprotocol/vega/pull/2117) Prevent creation of withdrawal requests for more than the available balance
- [#2136](https://github.com/vegaprotocol/vega/pull/2136) gRPC: Fetch all accounts for a market did not return all accounts
- [#2151](https://github.com/vegaprotocol/vega/pull/2151) Prevent wasteful event bus subscriptions
- [#2167](https://github.com/vegaprotocol/vega/pull/2167) Ensure events in the event bus maintain their order
- [#2178](https://github.com/vegaprotocol/vega/pull/2178) Fix API returning incorrectly formatted orders when a party has no collateral

## 0.23.1

_2020-08-27_

This release backports a fix from the forthcoming 0.24.0 release that fixes a GraphQL issue with the new `Asset` type. When fetching the Assets from the top level, all the details came through. When fetching them as a nested property, only the ID was filled in. This is now fixed.

### 🛠 Improvements

- [#2140](https://github.com/vegaprotocol/vega/pull/2140) GraphQL fix for fetching assets as nested properties

## 0.23.0

_2020-08-10_

This release contains a lot of groundwork for Fees and Auction mode.

**Fees** are incurred on every trade on Vega. Those fees are divided between up to three recipient types, but traders will only see one collective fee charged. The fees reward liquidity providers, infrastructure providers and market makers.

- The liquidity portion of the fee is paid to market makers for providing liquidity, and is transferred to the market-maker fee pool for the market.
- The infrastructure portion of the fee, which is paid to validators as a reward for running the infrastructure of the network, is transferred to the infrastructure fee pool for that asset. It is then periodically distributed to the validators.
- The maker portion of the fee is transferred to the non-aggressive, or passive party in the trade (the maker, as opposed to the taker).

**Auction mode** is not enabled in this release, but the work is nearly complete for Opening Auctions on new markets.

💥 Please note, **this release disables order amends**. The team uncovered an issue in the Market Depth API output that is caused by order amends, so rather than give incorrect output, we've temporarily disabled the amendment of orders. They will return when the Market Depth API is fixed. For now, _amends will return an error_.

### ✨ New

- 💥 [#2092](https://github.com/vegaprotocol/vega/pull/2092) Disable order amends
- [#2027](https://github.com/vegaprotocol/vega/pull/2027) Add built in asset faucet endpoint
- [#2075](https://github.com/vegaprotocol/vega/pull/2075), [#2086](https://github.com/vegaprotocol/vega/pull/2086), [#2083](https://github.com/vegaprotocol/vega/pull/2083), [#2078](https://github.com/vegaprotocol/vega/pull/2078) Add time & size limits to faucet requests
- [#2068](https://github.com/vegaprotocol/vega/pull/2068) Add REST endpoint to fetch governance proposals by Party
- [#2058](https://github.com/vegaprotocol/vega/pull/2058) Add REST endpoints for fees
- [#2047](https://github.com/vegaprotocol/vega/pull/2047) Add `prepareWithdraw` endpoint

### 🛠 Improvements

- [#2061](https://github.com/vegaprotocol/vega/pull/2061) Fix Network orders being left as active
- [#2034](https://github.com/vegaprotocol/vega/pull/2034) Send `KeepAlive` messages on GraphQL subscriptions
- [#2031](https://github.com/vegaprotocol/vega/pull/2031) Add proto fields required for auctions
- [#2025](https://github.com/vegaprotocol/vega/pull/2025) Add auction mode (currently never triggered)
- [#2013](https://github.com/vegaprotocol/vega/pull/2013) Add Opening Auctions support to market framework
- [#2010](https://github.com/vegaprotocol/vega/pull/2010) Add documentation for Order Errors to proto source files
- [#2003](https://github.com/vegaprotocol/vega/pull/2003) Add fees support
- [#2004](https://github.com/vegaprotocol/vega/pull/2004) Remove @deprecated field from GraphQL input types (as it’s invalid)
- [#2000](https://github.com/vegaprotocol/vega/pull/2000) Fix `rejectionReason` for trades stopped for self trading
- [#1990](https://github.com/vegaprotocol/vega/pull/1990) Remove specified `tickSize` from market
- [#2066](https://github.com/vegaprotocol/vega/pull/2066) Fix validation of proposal timestamps to ensure that datestamps specify events in the correct order
- [#2043](https://github.com/vegaprotocol/vega/pull/2043) Track Event Queue events to avoid processing events from other chains twice

## 0.22.0

### 🐛 Bugfixes

- [#2096](https://github.com/vegaprotocol/vega/pull/2096) Fix concurrent map access in event forward

_2020-07-20_

This release primarily focuses on setting up Vega nodes to deal correctly with events sourced from other chains, working towards bridging assets from Ethereum. This includes responding to asset events from Ethereum, and support for validator nodes notarising asset movements and proposals.

It also contains a lot of bug fixes and improvements, primarily around an internal refactor to using an event bus to communicate between packages. Also included are some corrections for order statuses that were incorrectly being reported or left outdated on the APIs.

### ✨ New

- [#1825](https://github.com/vegaprotocol/vega/pull/1825) Add new Notary package for tracking multisig decisions for governance
- [#1837](https://github.com/vegaprotocol/vega/pull/1837) Add support for two-step governance processes such as asset proposals
- [#1856](https://github.com/vegaprotocol/vega/pull/1856) Implement handling of external chain events from the Event Queue
- [#1927](https://github.com/vegaprotocol/vega/pull/1927) Support ERC20 deposits
- [#1987](https://github.com/vegaprotocol/vega/pull/1987) Add `OpenInterest` field to markets
- [#1949](https://github.com/vegaprotocol/vega/pull/1949) Add `RejectionReason` field to rejected governance proposals

### 🛠 Improvements

- 💥 [#1988](https://github.com/vegaprotocol/vega/pull/1988) REST: Update orders endpoints to use POST, not PUT or DELETE
- 💥 [#1957](https://github.com/vegaprotocol/vega/pull/1957) GraphQL: Some endpoints returned a nullable array of Strings. Now they return an array of nullable strings
- 💥 [#1928](https://github.com/vegaprotocol/vega/pull/1928) GraphQL & GRPC: Remove broken `open` parameter from Orders endpoints. It returned ambiguous results
- 💥 [#1858](https://github.com/vegaprotocol/vega/pull/1858) Fix outdated order details for orders amended by cancel-and-replace
- 💥 [#1849](https://github.com/vegaprotocol/vega/pull/1849) Fix incorrect status on partially filled trades that would have matched with another order by the same user. Was `stopped`, now `rejected`
- 💥 [#1883](https://github.com/vegaprotocol/vega/pull/1883) REST & GraphQL: Market name is now based on the instrument name rather than being set separately
- [#1699](https://github.com/vegaprotocol/vega/pull/1699) Migrate Margin package to event bus
- [#1853](https://github.com/vegaprotocol/vega/pull/1853) Migrate Market package to event bus
- [#1844](https://github.com/vegaprotocol/vega/pull/1844) Migrate Governance package to event
- [#1877](https://github.com/vegaprotocol/vega/pull/1877) Migrate Position package to event
- [#1838](https://github.com/vegaprotocol/vega/pull/1838) GraphQL: Orders now include their `version` and `updatedAt`, which are useful when dealing with amended orders
- [#1841](https://github.com/vegaprotocol/vega/pull/1841) Fix: `expiresAt` on orders was validated at submission time, this has been moved to post-chain validation
- [#1849](https://github.com/vegaprotocol/vega/pull/1849) Improve Order documentation for `Status` and `TimeInForce`
- [#1861](https://github.com/vegaprotocol/vega/pull/1861) Remove single mutex in event bus
- [#1866](https://github.com/vegaprotocol/vega/pull/1866) Add mutexes for event bus access
- [#1889](https://github.com/vegaprotocol/vega/pull/1889) Improve event broker performance
- [#1891](https://github.com/vegaprotocol/vega/pull/1891) Fix context for event subscribers
- [#1889](https://github.com/vegaprotocol/vega/pull/1889) Address event bus performance issues
- [#1892](https://github.com/vegaprotocol/vega/pull/1892) Improve handling for new chain connection proposal
- [#1903](https://github.com/vegaprotocol/vega/pull/1903) Fix regressions in Candles API introduced by event bus
- [#1940](https://github.com/vegaprotocol/vega/pull/1940) Add new asset proposals to GraphQL API
- [#1943](https://github.com/vegaprotocol/vega/pull/1943) Validate list of allowed assets

## 0.21.0

_2020-06-18_

A follow-on from 0.20.1, this release includes a fix for the GraphQL API returning inconsistent values for the `side` field on orders, leading to Vega Console failing to submit orders. As a bonus there is another GraphQL improvement, and two fixes that return more correct values for filled network orders and expired orders.

### 🛠 Improvements

- 💥 [#1820](https://github.com/vegaprotocol/vega/pull/1820) GraphQL: Non existent parties no longer return a GraphQL error
- 💥 [#1784](https://github.com/vegaprotocol/vega/pull/1784) GraphQL: Update schema and fix enum mappings from Proto
- 💥 [#1761](https://github.com/vegaprotocol/vega/pull/1761) Governance: Improve processing of Proposals
- [#1822](https://github.com/vegaprotocol/vega/pull/1822) Remove duplicate updates to `createdAt`
- [#1818](https://github.com/vegaprotocol/vega/pull/1818) Trades: Replace buffer with events
- [#1812](https://github.com/vegaprotocol/vega/pull/1812) Governance: Improve logging
- [#1810](https://github.com/vegaprotocol/vega/pull/1810) Execution: Set order status for fully filled network orders to be `FILLED`
- [#1803](https://github.com/vegaprotocol/vega/pull/1803) Matching: Set `updatedAt` when orders expire
- [#1780](https://github.com/vegaprotocol/vega/pull/1780) APIs: Reject `NETWORK` orders
- [#1792](https://github.com/vegaprotocol/vega/pull/1792) Update Golang to 1.14 and tendermint to 0.33.5

## 0.20.1

_2020-06-18_

This release fixes one small bug that was causing many closed streams, which was a problem for API clients.

## 🛠 Improvements

- [#1813](https://github.com/vegaprotocol/vega/pull/1813) Set `PartyEvent` type to party event

## 0.20.0

_2020-06-15_

This release contains a lot of fixes to APIs, and a minor new addition to the statistics endpoint. Potentially breaking changes are now labelled with 💥. If you have implemented a client that fetches candles, places orders or amends orders, please check below.

### ✨ Features

- [#1730](https://github.com/vegaprotocol/vega/pull/1730) `ChainID` added to statistics endpoint
- 💥 [#1734](https://github.com/vegaprotocol/vega/pull/1734) Start adding `TraceID` to core events

### 🛠 Improvements

- 💥 [#1721](https://github.com/vegaprotocol/vega/pull/1721) Improve API responses for `GetProposalById`
- 💥 [#1724](https://github.com/vegaprotocol/vega/pull/1724) New Order: Type no longer defaults to LIMIT orders
- 💥 [#1728](https://github.com/vegaprotocol/vega/pull/1728) `PrepareAmend` no longer accepts expiry time
- 💥 [#1760](https://github.com/vegaprotocol/vega/pull/1760) Add proto enum zero value "unspecified" to Side
- 💥 [#1764](https://github.com/vegaprotocol/vega/pull/1764) Candles: Interval no longer defaults to 1 minute
- 💥 [#1773](https://github.com/vegaprotocol/vega/pull/1773) Add proto enum zero value "unspecified" to `Order.Status`
- 💥 [#1776](https://github.com/vegaprotocol/vega/pull/1776) Add prefixes to enums, add proto zero value "unspecified" to `Trade.Type`
- 💥 [#1781](https://github.com/vegaprotocol/vega/pull/1781) Add prefix and UNSPECIFIED to `ChainStatus`, `AccountType`, `TransferType`
- [#1714](https://github.com/vegaprotocol/vega/pull/1714) Extend governance error handling
- [#1726](https://github.com/vegaprotocol/vega/pull/1726) Mark Price was not always correctly updated on a partial fill
- [#1734](https://github.com/vegaprotocol/vega/pull/1734) Feature/1577 hash context propagation
- [#1741](https://github.com/vegaprotocol/vega/pull/1741) Fix incorrect timestamps for proposals retrieved by GraphQL
- [#1743](https://github.com/vegaprotocol/vega/pull/1743) Orders amended to be GTT now return GTT in the response
- [#1745](https://github.com/vegaprotocol/vega/pull/1745) Votes blob is now base64 encoded
- [#1747](https://github.com/vegaprotocol/vega/pull/1747) Markets created from proposals now have the same ID as the proposal that created them
- [#1750](https://github.com/vegaprotocol/vega/pull/1750) Added datetime to governance votes
- [#1751](https://github.com/vegaprotocol/vega/pull/1751) Fix a bug in governance vote counting
- [#1752](https://github.com/vegaprotocol/vega/pull/1752) Fix incorrect validation on new orders
- [#1757](https://github.com/vegaprotocol/vega/pull/1757) Fix incorrect party ID validation on new orders
- [#1758](https://github.com/vegaprotocol/vega/pull/1758) Fix issue where markets created via governance were not tradable
- [#1763](https://github.com/vegaprotocol/vega/pull/1763) Expiration settlement date for market changed to 30/10/2020-22:59:59
- [#1777](https://github.com/vegaprotocol/vega/pull/1777) Create `README.md`
- [#1764](https://github.com/vegaprotocol/vega/pull/1764) Add proto enum zero value "unspecified" to Interval
- [#1767](https://github.com/vegaprotocol/vega/pull/1767) Feature/1692 order event
- [#1787](https://github.com/vegaprotocol/vega/pull/1787) Feature/1697 account event
- [#1788](https://github.com/vegaprotocol/vega/pull/1788) Check for unspecified Vote value
- [#1794](https://github.com/vegaprotocol/vega/pull/1794) Feature/1696 party event

## 0.19.0

_2020-05-26_

This release fixes a handful of bugs, primarily around order amends and new market governance proposals.

### ✨ Features

- [#1658](https://github.com/vegaprotocol/vega/pull/1658) Add timestamps to proposal API responses
- [#1656](https://github.com/vegaprotocol/vega/pull/1656) Add margin checks to amends
- [#1679](https://github.com/vegaprotocol/vega/pull/1679) Add topology package to map Validator nodes to Vega keypairs

### 🛠 Improvements

- [#1718](https://github.com/vegaprotocol/vega/pull/1718) Fix a case where a party can cancel another party's orders
- [#1662](https://github.com/vegaprotocol/vega/pull/1662) Start moving to event-based architecture internally
- [#1684](https://github.com/vegaprotocol/vega/pull/1684) Fix order expiry handling when `expiresAt` is amended
- [#1686](https://github.com/vegaprotocol/vega/pull/1686) Fix participation stake to have a maximum of 100%
- [#1607](https://github.com/vegaprotocol/vega/pull/1607) Update `gqlgen` dependency to 0.11.3
- [#1711](https://github.com/vegaprotocol/vega/pull/1711) Remove ID from market proposal input
- [#1712](https://github.com/vegaprotocol/vega/pull/1712) `prepareProposal` no longer returns an ID on market proposals
- [#1707](https://github.com/vegaprotocol/vega/pull/1707) Allow overriding default governance parameters via `ldflags`.
- [#1715](https://github.com/vegaprotocol/vega/pull/1715) Compile testing binary with short-lived governance periods

## 0.18.1

_2020-05-13_

### 🛠 Improvements

- [#1649](https://github.com/vegaprotocol/vega/pull/1649)
  Fix github artefact upload CI configuration

## 0.18.0

_2020-05-12_

From this release forward, compiled binaries for multiple platforms will be attached to the release on GitHub.

### ✨ Features

- [#1636](https://github.com/vegaprotocol/vega/pull/1636)
  Add a default GraphQL query complexity limit of 5. Currently configured to 17 on testnet to support Console.
- [#1656](https://github.com/vegaprotocol/vega/pull/1656)
  Add GraphQL queries for governance proposals
- [#1596](https://github.com/vegaprotocol/vega/pull/1596)
  Add builds for multiple architectures to GitHub releases

### 🛠 Improvements

- [#1630](https://github.com/vegaprotocol/vega/pull/1630)
  Fix amends triggering multiple updates to the same order
- [#1564](https://github.com/vegaprotocol/vega/pull/1564)
  Hex encode keys

## 0.17.0

_2020-04-21_

### ✨ Features

- [#1458](https://github.com/vegaprotocol/vega/issues/1458) Add root GraphQL Orders query.
- [#1457](https://github.com/vegaprotocol/vega/issues/1457) Add GraphQL query to list all known parties.
- [#1455](https://github.com/vegaprotocol/vega/issues/1455) Remove party list from stats endpoint.
- [#1448](https://github.com/vegaprotocol/vega/issues/1448) Add `updatedAt` field to orders.

### 🛠 Improvements

- [#1102](https://github.com/vegaprotocol/vega/issues/1102) Return full Market details in nested GraphQL queries.
- [#1466](https://github.com/vegaprotocol/vega/issues/1466) Flush orders before trades. This fixes a rare scenario where a trade can be available through the API, but not the order that triggered it.
- [#1491](https://github.com/vegaprotocol/vega/issues/1491) Fix `OrdersByMarket` and `OrdersByParty` 'Open' parameter.
- [#1472](https://github.com/vegaprotocol/vega/issues/1472) Fix Orders by the same party matching.

### Upcoming changes

This release contains the initial partial implementation of Governance. This will be finished and documented in 0.18.0.

## 0.16.2

_2020-04-16_

### 🛠 Improvements

- [#1545](https://github.com/vegaprotocol/vega/pull/1545) Improve error handling in `Prepare*Order` requests

## 0.16.1

_2020-04-15_

### 🛠 Improvements

- [!651](https://gitlab.com/vega-protocol/trading-core/-/merge_requests/651) Prevent bad ED25519 key length causing node panic.

## 0.16.0

_2020-03-02_

### ✨ Features

- The new authentication service is in place. The existing authentication service is now deprecated and will be removed in the next release.

### 🛠 Improvements

- [!609](https://gitlab.com/vega-protocol/trading-core/-/merge_requests/609) Show trades resulting from Orders created by the network (for example close outs) in the API.
- [!604](https://gitlab.com/vega-protocol/trading-core/-/merge_requests/604) Add `lastMarketPrice` settlement.
- [!614](https://gitlab.com/vega-protocol/trading-core/-/merge_requests/614) Fix casing of Order parameter `timeInForce`.
- [!615](https://gitlab.com/vega-protocol/trading-core/-/merge_requests/615) Add new order statuses, `Rejected` and `PartiallyFilled`.
- [!622](https://gitlab.com/vega-protocol/trading-core/-/merge_requests/622) GraphQL: Change Buyer and Seller properties on Trades from string to Party.
- [!599](https://gitlab.com/vega-protocol/trading-core/-/merge_requests/599) Pin Market IDs to fixed values.
- [!603](https://gitlab.com/vega-protocol/trading-core/-/merge_requests/603), [!611](https://gitlab.com/vega-protocol/trading-core/-/merge_requests/611) Remove `NotifyTraderAccount` from API documentation.
- [!624](https://gitlab.com/vega-protocol/trading-core/-/merge_requests/624) Add protobuf validators to API requests.
- [!595](https://gitlab.com/vega-protocol/trading-core/-/merge_requests/595), [!621](https://gitlab.com/vega-protocol/trading-core/-/merge_requests/621), [!623](https://gitlab.com/vega-protocol/trading-core/-/merge_requests/623) Fix a flaky integration test.
- [!601](https://gitlab.com/vega-protocol/trading-core/-/merge_requests/601) Improve matching engine coverage.
- [!612](https://gitlab.com/vega-protocol/trading-core/-/merge_requests/612) Improve collateral engine test coverage.<|MERGE_RESOLUTION|>--- conflicted
+++ resolved
@@ -133,9 +133,7 @@
 - [8945](https://github.com/vegaprotocol/vega/issues/8945) - Expose missing order from the stop order `GraphQL` endpoint.
 - [9034](https://github.com/vegaprotocol/vega/issues/9034) - Add missing transfer types to `GraphQL` schema definition.
 - [9075](https://github.com/vegaprotocol/vega/issues/9075) - `Oracle Specs API` can fail when oracle data is null.
-<<<<<<< HEAD
 - [8944](https://github.com/vegaprotocol/vega/issues/8944) - Fix ignoring of asset `ID` in ledger export, and make it optional.
-=======
 - [8971](https://github.com/vegaprotocol/vega/issues/8971) - Record the epoch start time even in opening auction
 - [8992](https://github.com/vegaprotocol/vega/issues/8992) - allow for 0 time step for `SLA` fee calculation
 - [8988](https://github.com/vegaprotocol/vega/issues/8988) - allow amend/cancel of pending liquidity provision
@@ -151,7 +149,6 @@
 - [9198](https://github.com/vegaprotocol/vega/issues/9198) - Fix panic during LP amendment applications
 - [9196](https://github.com/vegaprotocol/vega/issues/9196) - `API` documentation should specify the time format.
 - [9203](https://github.com/vegaprotocol/vega/issues/9203) - Do not remove LPs from the parties map if they are an LP without an open position
->>>>>>> 89a7fb06
 
 ## 0.72.1
 
