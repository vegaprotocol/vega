--- conflicted
+++ resolved
@@ -54,7 +54,7 @@
 	}
 
 	// all the endpoints are public for testing purpose
-<<<<<<< HEAD
+
 	s.POST("/api/v1/auth/token", s.Login)
 	s.GET("/api/v1/status", s.health)
 	s.POST("/api/v1/wallets", s.CreateWallet)
@@ -66,18 +66,7 @@
 	s.PUT("/api/v1/keys/:keyid/taint", ExtractToken(s.TaintKey))
 	s.PUT("/api/v1/keys/:keyid/metadata", ExtractToken(s.UpdateMeta))
 	s.POST("/api/v1/messages", ExtractToken(s.SignTx))
-=======
-	s.HandleFunc("/api/v1/status", s.health)
-	s.HandleFunc("/api/v1/create", s.CreateWallet)
-	s.HandleFunc("/api/v1/login", s.Login)
-	s.HandleFunc("/api/v1/revoke", ExtractToken(s.Revoke))
-	s.HandleFunc("/api/v1/gen-keys", ExtractToken(s.GenerateKeypair))
-	s.HandleFunc("/api/v1/list-keys", ExtractToken(s.ListPublicKeys))
-	s.HandleFunc("/api/v1/sign", ExtractToken(s.SignTx))
-	s.HandleFunc("/api/v1/taint-key", ExtractToken(s.TaintKey))
-	s.HandleFunc("/api/v1/update-key-meta", ExtractToken(s.UpdateMeta))
-	s.HandleFunc("/api/v1/wallet", ExtractToken(s.DownloadWallet))
->>>>>>> 25f33e32
+	s.GET("/api/v1/wallets", ExtractToken(s.DownloadWallet))
 
 	return s, nil
 }
@@ -144,28 +133,16 @@
 	writeSuccess(w, token, http.StatusOK)
 }
 
-<<<<<<< HEAD
+func (s *Service) DownloadWallet(token string, w http.ResponseWriter, r *http.Request, _ httprouter.Params) {
+	path, err := s.handler.WalletPath(token)
+	if err != nil {
+		writeError(w, err, http.StatusMethodNotAllowed)
+		return
+	}
+	http.ServeFile(w, r, path)
+}
+
 func (s *Service) Login(w http.ResponseWriter, r *http.Request, _ httprouter.Params) {
-=======
-func (s *Service) DownloadWallet(token string, w http.ResponseWriter, r *http.Request) {
-	if r.Method != http.MethodGet {
-		writeError(w, ErrInvalidMethod, http.StatusMethodNotAllowed)
-		return
-	}
-	path, err := s.handler.WalletPath(token)
-	if err != nil {
-		writeError(w, err, http.StatusMethodNotAllowed)
-		return
-	}
-	http.ServeFile(w, r, path)
-}
-
-func (s *Service) Login(w http.ResponseWriter, r *http.Request) {
-	if r.Method != http.MethodPost {
-		writeError(w, ErrInvalidMethod, http.StatusMethodNotAllowed)
-		return
-	}
->>>>>>> 25f33e32
 	req := struct {
 		Wallet     string `json:"wallet"`
 		Passphrase string `json:"passphrase"`
