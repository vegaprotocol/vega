--- conflicted
+++ resolved
@@ -8,7 +8,6 @@
 import "proto/governance.proto";
 import "proto/vega.proto";
 
-<<<<<<< HEAD
 // What triggered an auction (if any)
 enum AuctionTrigger {
   // No auction triggered
@@ -25,9 +24,6 @@
 
 // MarketEvent - the common denominator for all market events
 // interface has a method to return a string for logging
-=======
-// A market event is a common structure for market updates
->>>>>>> 5f1f4d1f
 message MarketEvent {
   // Market identifier for the event
   string marketID = 1;
