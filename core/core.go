--- conflicted
+++ resolved
@@ -5,10 +5,10 @@
 	"time"
 
 	"vega/datastore"
-	"vega/log"
 	"vega/matching"
 	"vega/msg"
 	"vega/risk"
+	"vega/log"
 )
 
 const marketName = "BTC/DEC18"
@@ -79,12 +79,12 @@
 	// ------------------------------------------------//
 	// 2) --------------- RISK ENGINE -----------------//
 
-	fmt.Println("Risk BEFORE calling model calculation = ", order.RiskFactor)
+	log.Infof("Risk BEFORE calling model calculation = ", order.RiskFactor)
 
 	v.riskEngine.Assess(order)
 	confirmation.Order = order
 
-	fmt.Println("Risk AFTER calling model calculation = ", order.RiskFactor)
+	log.Infof("Risk AFTER calling model calculation = ", order.RiskFactor)
 
 	// -----------------------------------------------//
 	//-------------------- STORES --------------------//
@@ -94,7 +94,7 @@
 	err := v.OrderStore.Post(*datastore.NewOrderFromProtoMessage(order))
 	if err != nil {
 		// Note: writing to store should not prevent flow to other engines
-		fmt.Printf("OrderStore.Post error: %+v\n", err)
+		log.Infof("OrderStore.Post error: %+v\n", err)
 	}
 
 	if confirmation.PassiveOrdersAffected != nil {
@@ -103,7 +103,7 @@
 			// Note: writing to store should not prevent flow to other engines
 			err := v.OrderStore.Put(*datastore.NewOrderFromProtoMessage(order))
 			if err != nil {
-				fmt.Printf("OrderStore.Put error: %+v\n", err)
+				log.Infof("OrderStore.Put error: %+v\n", err)
 			}
 		}
 	}
@@ -114,14 +114,9 @@
 			trade.Id = fmt.Sprintf("%s-%d", order.Id, idx)
 
 			t := datastore.NewTradeFromProtoMessage(trade, order.Id, confirmation.PassiveOrdersAffected[idx].Id)
-<<<<<<< HEAD
-			if err := v.TradesStore.Post(*t); err != nil {
-				log.Infof("TradesStore.Post error: %+v\n", err)
-=======
 			if err := v.TradeStore.Post(*t); err != nil {
 				// Note: writing to store should not prevent flow to other engines
-				fmt.Printf("TradeStore.Post error: %+v\n", err)
->>>>>>> d8bb18c5
+				log.Infof("TradeStore.Post error: %+v\n", err)
 			}
 		}
 	}
@@ -134,8 +129,7 @@
 
 func (v *Vega) CancelOrder(order *msg.Order) (*msg.OrderCancellation, msg.OrderError) {
 
-	fmt.Printf("CancelOrder: %+v", order)
-	fmt.Println("")
+	log.Infof("CancelOrder: %+v", order)
 
 	// -----------------------------------------------//
 	//----------------- MATCHING ENGINE --------------//
@@ -153,7 +147,7 @@
 	err := v.OrderStore.Put(*datastore.NewOrderFromProtoMessage(order))
 	if err != nil {
 		// Note: writing to store should not prevent flow to other
-		fmt.Printf("OrderStore.Put error: %+v\n", err)
+		log.Infof("OrderStore.Put error: %+v\n", err)
 	}
 
 	return cancellation, msg.OrderError_NONE
