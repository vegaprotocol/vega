// Copyright (c) 2022 Gobalsky Labs Limited
//
// Use of this software is governed by the Business Source License included
// in the LICENSE.VEGA file and at https://www.mariadb.com/bsl11.
//
// Change Date: 18 months from the later of the date of the first publicly
// available Distribution of this version of the repository, and 25 June 2022.
//
// On the date above, in accordance with the Business Source License, use
// of this software will be governed by version 3 or later of the GNU General
// Public License.

//lint:file-ignore ST1003 Ignore underscores in names, this is straigh copied from the proto package to ease introducing the domain types

package types

import (
	"errors"
	"fmt"
	"strings"

	"code.vegaprotocol.io/vega/libs/num"
	proto "code.vegaprotocol.io/vega/protos/vega"
)

type LiquidityProviderFeeShares []*LiquidityProviderFeeShare

func (ls LiquidityProviderFeeShares) String() string {
	if ls == nil {
		return "[]"
	}
	strs := make([]string, 0, len(ls))
	for _, l := range ls {
		strs = append(strs, l.String())
	}
	return "[" + strings.Join(strs, ", ") + "]"
}

type LiquidityProviderFeeShare = proto.LiquidityProviderFeeShare

var (
	ErrNilTradableInstrument = errors.New("nil tradable instrument")
	ErrNilInstrument         = errors.New("nil instrument")
	ErrNilProduct            = errors.New("nil product")
	ErrUnknownAsset          = errors.New("unknown asset")
)

type MarketTimestamps struct {
	Proposed int64
	Pending  int64
	Open     int64
	Close    int64
}

func MarketTimestampsFromProto(p *proto.MarketTimestamps) *MarketTimestamps {
	var ts MarketTimestamps
	if p != nil {
		ts = MarketTimestamps{
			Proposed: p.Proposed,
			Pending:  p.Pending,
			Open:     p.Open,
			Close:    p.Close,
		}
	}
	return &ts
}

func (m MarketTimestamps) IntoProto() *proto.MarketTimestamps {
	return &proto.MarketTimestamps{
		Proposed: m.Proposed,
		Pending:  m.Pending,
		Open:     m.Open,
		Close:    m.Close,
	}
}

func (m MarketTimestamps) DeepClone() *MarketTimestamps {
	return &MarketTimestamps{
		Proposed: m.Proposed,
		Pending:  m.Pending,
		Open:     m.Open,
		Close:    m.Close,
	}
}

func (m MarketTimestamps) String() string {
	return fmt.Sprintf(
		"proposed(%v) open(%v) pending(%v) close(%v)",
		m.Proposed,
		m.Open,
		m.Pending,
		m.Close,
	)
}

type MarketTradingMode = proto.Market_TradingMode

const (
	// Default value, this is invalid.
	MarketTradingModeUnspecified MarketTradingMode = proto.Market_TRADING_MODE_UNSPECIFIED
	// Normal trading.
	MarketTradingModeContinuous MarketTradingMode = proto.Market_TRADING_MODE_CONTINUOUS
	// Auction trading (FBA).
	MarketTradingModeBatchAuction MarketTradingMode = proto.Market_TRADING_MODE_BATCH_AUCTION
	// Opening auction.
	MarketTradingModeOpeningAuction MarketTradingMode = proto.Market_TRADING_MODE_OPENING_AUCTION
	// Auction triggered by monitoring.
	MarketTradingModeMonitoringAuction MarketTradingMode = proto.Market_TRADING_MODE_MONITORING_AUCTION
	// No trading allowed.
	MarketTradingModeNoTrading MarketTradingMode = proto.Market_TRADING_MODE_NO_TRADING
)

type MarketState = proto.Market_State

const (
	// Default value, invalid.
	MarketStateUnspecified MarketState = proto.Market_STATE_UNSPECIFIED
	// The Governance proposal valid and accepted.
	MarketStateProposed MarketState = proto.Market_STATE_PROPOSED
	// Outcome of governance votes is to reject the market.
	MarketStateRejected MarketState = proto.Market_STATE_REJECTED
	// Governance vote passes/wins.
	MarketStatePending MarketState = proto.Market_STATE_PENDING
	// Market triggers cancellation condition or governance
	// votes to close before market becomes Active.
	MarketStateCancelled MarketState = proto.Market_STATE_CANCELLED
	// Enactment date reached and usual auction exit checks pass.
	MarketStateActive MarketState = proto.Market_STATE_ACTIVE
	// Price monitoring or liquidity monitoring trigger.
	MarketStateSuspended MarketState = proto.Market_STATE_SUSPENDED
	// Governance vote (to close).
	MarketStateClosed MarketState = proto.Market_STATE_CLOSED
	// Defined by the product (i.e. from a product parameter,
	// specified in market definition, giving close date/time).
	MarketStateTradingTerminated MarketState = proto.Market_STATE_TRADING_TERMINATED
	// Settlement triggered and completed as defined by product.
	MarketStateSettled MarketState = proto.Market_STATE_SETTLED
)

type AuctionTrigger = proto.AuctionTrigger

const (
	// Default value for AuctionTrigger, no auction triggered.
	AuctionTriggerUnspecified AuctionTrigger = proto.AuctionTrigger_AUCTION_TRIGGER_UNSPECIFIED
	// Batch auction.
	AuctionTriggerBatch AuctionTrigger = proto.AuctionTrigger_AUCTION_TRIGGER_BATCH
	// Opening auction.
	AuctionTriggerOpening AuctionTrigger = proto.AuctionTrigger_AUCTION_TRIGGER_OPENING
	// Price monitoring trigger.
	AuctionTriggerPrice AuctionTrigger = proto.AuctionTrigger_AUCTION_TRIGGER_PRICE
	// Liquidity monitoring due to unmet target trigger.
	AuctionTriggerLiquidityTargetNotMet AuctionTrigger = proto.AuctionTrigger_AUCTION_TRIGGER_LIQUIDITY_TARGET_NOT_MET
	// Liquidity monitoring due to being unable to deploy LP orders due to missing best bid or ask.
	AuctionTriggerUnableToDeployLPOrders AuctionTrigger = proto.AuctionTrigger_AUCTION_TRIGGER_UNABLE_TO_DEPLOY_LP_ORDERS
)

type InstrumentMetadata struct {
	Tags []string
}

func InstrumentMetadataFromProto(m *proto.InstrumentMetadata) *InstrumentMetadata {
	return &InstrumentMetadata{
		Tags: append([]string{}, m.Tags...),
	}
}

func (i InstrumentMetadata) IntoProto() *proto.InstrumentMetadata {
	tags := make([]string, 0, len(i.Tags))
	return &proto.InstrumentMetadata{
		Tags: append(tags, i.Tags...),
	}
}

func (i InstrumentMetadata) String() string {
	return fmt.Sprintf(
		"tags(%v)",
		Tags(i.Tags).String(),
	)
}

func (i InstrumentMetadata) DeepClone() *InstrumentMetadata {
	ret := &InstrumentMetadata{
		Tags: make([]string, len(i.Tags)),
	}
	copy(ret.Tags, i.Tags)
	return ret
}

type AuctionDuration struct {
	Duration int64
	Volume   uint64
}

func AuctionDurationFromProto(ad *proto.AuctionDuration) *AuctionDuration {
	if ad == nil {
		return nil
	}
	return &AuctionDuration{
		Duration: ad.Duration,
		Volume:   ad.Volume,
	}
}

func (a AuctionDuration) IntoProto() *proto.AuctionDuration {
	return &proto.AuctionDuration{
		Duration: a.Duration,
		Volume:   a.Volume,
	}
}

func (a AuctionDuration) String() string {
	return fmt.Sprintf(
		"duration(%v) volume(%v)",
		a.Duration,
		a.Volume,
	)
}

func (a AuctionDuration) DeepClone() *AuctionDuration {
	return &AuctionDuration{
		Duration: a.Duration,
		Volume:   a.Volume,
	}
}

type rmType int

const (
	SimpleRiskModelType rmType = iota
	LogNormalRiskModelType
)

type TradableInstrument struct {
	Instrument       *Instrument
	MarginCalculator *MarginCalculator
	RiskModel        isTRM
	rmt              rmType
}

type isTRM interface {
	isTRM()
	trmIntoProto() interface{}
	rmType() rmType
	String() string
	Equal(isTRM) bool
}

func TradableInstrumentFromProto(ti *proto.TradableInstrument) *TradableInstrument {
	if ti == nil {
		return nil
	}
	rm := isTRMFromProto(ti.RiskModel)
	return &TradableInstrument{
		Instrument:       InstrumentFromProto(ti.Instrument),
		MarginCalculator: MarginCalculatorFromProto(ti.MarginCalculator),
		RiskModel:        rm,
		rmt:              rm.rmType(),
	}
}

func (t TradableInstrument) IntoProto() *proto.TradableInstrument {
	var (
		i *proto.Instrument
		m *proto.MarginCalculator
	)
	if t.Instrument != nil {
		i = t.Instrument.IntoProto()
	}
	if t.MarginCalculator != nil {
		m = t.MarginCalculator.IntoProto()
	}
	r := &proto.TradableInstrument{
		Instrument:       i,
		MarginCalculator: m,
	}
	if t.RiskModel == nil {
		return r
	}
	rmp := t.RiskModel.trmIntoProto()
	switch rm := rmp.(type) {
	case *proto.TradableInstrument_SimpleRiskModel:
		r.RiskModel = rm
	case *proto.TradableInstrument_LogNormalRiskModel:
		r.RiskModel = rm
	}
	return r
}

func (t TradableInstrument) GetSimpleRiskModel() *SimpleRiskModel {
	if t.rmt == SimpleRiskModelType {
		srm, ok := t.RiskModel.(*TradableInstrumentSimpleRiskModel)
		if !ok || srm == nil {
			return nil
		}
		return srm.SimpleRiskModel
	}
	return nil
}

func (t TradableInstrument) GetLogNormalRiskModel() *LogNormalRiskModel {
	if t.rmt == LogNormalRiskModelType {
		lrm, ok := t.RiskModel.(*TradableInstrumentLogNormalRiskModel)
		if !ok || lrm == nil {
			return nil
		}
		return lrm.LogNormalRiskModel
	}
	return nil
}

func (t TradableInstrument) String() string {
	return fmt.Sprintf(
		"instrument(%s) marginCalculator(%s) riskModel(%s)",
		reflectPointerToString(t.Instrument),
		reflectPointerToString(t.MarginCalculator),
		reflectPointerToString(t.RiskModel),
	)
}

func (t TradableInstrument) DeepClone() *TradableInstrument {
	return &TradableInstrument{
		Instrument:       t.Instrument.DeepClone(),
		MarginCalculator: t.MarginCalculator.DeepClone(),
		RiskModel:        t.RiskModel,
		rmt:              t.rmt,
	}
}

type InstrumentSpot struct {
	Spot *Spot
}

func (i InstrumentSpot) String() string {
	return fmt.Sprintf(
		"spot(%s)",
		reflectPointerToString(i.Spot),
	)
}

type Spot struct {
	Name       string
	BaseAsset  string
	QuoteAsset string
}

func SpotFromProto(s *proto.Spot) *Spot {
	return &Spot{
		BaseAsset:  s.BaseAsset,
		QuoteAsset: s.QuoteAsset,
	}
}

func (s Spot) IntoProto() *proto.Spot {
	return &proto.Spot{
		BaseAsset:  s.BaseAsset,
		QuoteAsset: s.QuoteAsset,
	}
}

func (s Spot) String() string {
	return fmt.Sprintf(
		"baseAsset(%s) quoteAsset(%s)",
		s.BaseAsset,
		s.QuoteAsset,
	)
}

type InstrumentFuture struct {
	Future *Future
}

func (i InstrumentFuture) String() string {
	return fmt.Sprintf(
		"future(%s)",
		reflectPointerToString(i.Future),
	)
}

type Future struct {
	SettlementAsset                     string
	QuoteName                           string
	DataSourceSpecForSettlementData     *DataSourceSpec
	DataSourceSpecForTradingTermination *DataSourceSpec
	DataSourceSpecBinding               *DataSourceSpecBindingForFuture
}

func FutureFromProto(f *proto.Future) *Future {
	return &Future{
		SettlementAsset:                     f.SettlementAsset,
		QuoteName:                           f.QuoteName,
		DataSourceSpecForSettlementData:     DataSourceSpecFromProto(f.DataSourceSpecForSettlementData),
		DataSourceSpecForTradingTermination: DataSourceSpecFromProto(f.DataSourceSpecForTradingTermination),
		DataSourceSpecBinding:               DataSourceSpecBindingForFutureFromProto(f.DataSourceSpecBinding),
	}
}

func (f Future) IntoProto() *proto.Future {
	return &proto.Future{
		SettlementAsset:                     f.SettlementAsset,
		QuoteName:                           f.QuoteName,
		DataSourceSpecForSettlementData:     f.DataSourceSpecForSettlementData.IntoProto(),
		DataSourceSpecForTradingTermination: f.DataSourceSpecForTradingTermination.IntoProto(),
		DataSourceSpecBinding:               f.DataSourceSpecBinding.IntoProto(),
	}
}

func (f Future) String() string {
	return fmt.Sprintf(
		"quoteName(%s) settlementAsset(%s) dataSourceSpec(settlementData(%s) tradingTermination(%s) binding(%s))",
		f.QuoteName,
		f.SettlementAsset,
		reflectPointerToString(f.DataSourceSpecForSettlementData),
		reflectPointerToString(f.DataSourceSpecForTradingTermination),
		reflectPointerToString(f.DataSourceSpecBinding),
	)
}

func iInstrumentFromProto(pi interface{}) iProto {
	switch i := pi.(type) {
	case proto.Instrument_Future:
		return InstrumentFutureFromProto(&i)
	case *proto.Instrument_Future:
		return InstrumentFutureFromProto(i)
	case proto.Instrument_Spot:
		return InstrumentSpotFromProto(&i)
	case *proto.Instrument_Spot:
		return InstrumentSpotFromProto(i)
	}
	return nil
}

func InstrumentSpotFromProto(f *proto.Instrument_Spot) *InstrumentSpot {
	return &InstrumentSpot{
		Spot: SpotFromProto(f.Spot),
	}
}

func (i InstrumentSpot) IntoProto() *proto.Instrument_Spot {
	return &proto.Instrument_Spot{
		Spot: i.Spot.IntoProto(),
	}
}

func (i InstrumentSpot) getAssets() ([]string, error) {
	if i.Spot == nil {
		return []string{}, ErrUnknownAsset
	}
	return []string{i.Spot.BaseAsset, i.Spot.QuoteAsset}, nil
}

func (i InstrumentSpot) iIntoProto() interface{} {
	return i.IntoProto()
}

func InstrumentFutureFromProto(f *proto.Instrument_Future) *InstrumentFuture {
	return &InstrumentFuture{
		Future: FutureFromProto(f.Future),
	}
}

func (i InstrumentFuture) IntoProto() *proto.Instrument_Future {
	return &proto.Instrument_Future{
		Future: i.Future.IntoProto(),
	}
}

func (i InstrumentFuture) getAssets() ([]string, error) {
	if i.Future == nil {
		return []string{}, ErrUnknownAsset
	}
	return []string{i.Future.SettlementAsset}, nil
}

func (m *Market) GetAssets() ([]string, error) {
	if m.TradableInstrument == nil {
		return []string{}, ErrNilTradableInstrument
	}
	if m.TradableInstrument.Instrument == nil {
		return []string{}, ErrNilInstrument
	}
	if m.TradableInstrument.Instrument.Product == nil {
		return []string{}, ErrNilProduct
	}

	return m.TradableInstrument.Instrument.Product.getAssets()
}

func (i InstrumentFuture) iIntoProto() interface{} {
	return i.IntoProto()
}

type iProto interface {
	iIntoProto() interface{}
	getAssets() ([]string, error)
	String() string
}

type Instrument struct {
	ID       string
	Code     string
	Name     string
	Metadata *InstrumentMetadata
	// Types that are valid to be assigned to Product:
	//	*InstrumentFuture
	Product iProto
}

func InstrumentFromProto(i *proto.Instrument) *Instrument {
	if i == nil {
		return nil
	}
	return &Instrument{
		ID:       i.Id,
		Code:     i.Code,
		Name:     i.Name,
		Metadata: InstrumentMetadataFromProto(i.Metadata),
		Product:  iInstrumentFromProto(i.Product),
	}
}

func (i Instrument) GetSpot() *Spot {
	switch p := i.Product.(type) {
	case *InstrumentSpot:
		return p.Spot
	default:
		return nil
	}
}

func (i Instrument) GetFuture() *Future {
	switch p := i.Product.(type) {
	case *InstrumentFuture:
		return p.Future
	default:
		return nil
	}
}

func (i Instrument) IntoProto() *proto.Instrument {
	p := i.Product.iIntoProto()
	r := &proto.Instrument{
		Id:       i.ID,
		Code:     i.Code,
		Name:     i.Name,
		Metadata: i.Metadata.IntoProto(),
	}
	switch pt := p.(type) {
	case *proto.Instrument_Future:
		r.Product = pt
	}
	return r
}

func (i Instrument) DeepClone() *Instrument {
	cpy := &Instrument{
		ID:      i.ID,
		Code:    i.Code,
		Name:    i.Name,
		Product: i.Product,
	}

	if i.Metadata != nil {
		cpy.Metadata = i.Metadata.DeepClone()
	}
	return cpy
}

func (i Instrument) String() string {
	return fmt.Sprintf(
		"ID(%s) name(%s) code(%s) product(%s) metadata(%s)",
		i.ID,
		i.Name,
		i.Code,
		reflectPointerToString(i.Product),
		reflectPointerToString(i.Metadata),
	)
}

type MarketData struct {
	MarkPrice                 *num.Uint
	LastTradedPrice           *num.Uint
	BestBidPrice              *num.Uint
	BestBidVolume             uint64
	BestOfferPrice            *num.Uint
	BestOfferVolume           uint64
	BestStaticBidPrice        *num.Uint
	BestStaticBidVolume       uint64
	BestStaticOfferPrice      *num.Uint
	BestStaticOfferVolume     uint64
	MidPrice                  *num.Uint
	StaticMidPrice            *num.Uint
	Market                    string
	Timestamp                 int64
	OpenInterest              uint64
	AuctionEnd                int64
	AuctionStart              int64
	IndicativePrice           *num.Uint
	IndicativeVolume          uint64
	MarketTradingMode         MarketTradingMode
	MarketState               MarketState
	Trigger                   AuctionTrigger
	ExtensionTrigger          AuctionTrigger
	TargetStake               string
	SuppliedStake             string
	PriceMonitoringBounds     []*PriceMonitoringBounds
	MarketValueProxy          string
	LiquidityProviderFeeShare []*LiquidityProviderFeeShare
	NextMTM                   int64
}

func (m MarketData) DeepClone() *MarketData {
	cpy := m
	cpy.MarkPrice = m.MarkPrice.Clone()
	cpy.LastTradedPrice = m.LastTradedPrice.Clone()
	cpy.BestBidPrice = m.BestBidPrice.Clone()
	cpy.BestOfferPrice = m.BestOfferPrice.Clone()
	cpy.BestStaticBidPrice = m.BestStaticBidPrice.Clone()
	cpy.BestStaticOfferPrice = m.BestStaticOfferPrice.Clone()
	cpy.MidPrice = m.MidPrice.Clone()
	cpy.StaticMidPrice = m.StaticMidPrice.Clone()
	cpy.IndicativePrice = m.IndicativePrice.Clone()

	cpy.PriceMonitoringBounds = make([]*PriceMonitoringBounds, 0, len(m.PriceMonitoringBounds))
	for _, pmb := range m.PriceMonitoringBounds {
		cpy.PriceMonitoringBounds = append(cpy.PriceMonitoringBounds, pmb.DeepClone())
	}
	lpfs := make([]*LiquidityProviderFeeShare, 0, len(m.LiquidityProviderFeeShare))
	for _, fs := range m.LiquidityProviderFeeShare {
		lpfs = append(lpfs, fs.DeepClone())
	}
	cpy.LiquidityProviderFeeShare = lpfs
	return &cpy
}

func (m MarketData) IntoProto() *proto.MarketData {
	r := &proto.MarketData{
		MarkPrice:                 num.UintToString(m.MarkPrice),
		LastTradedPrice:           num.UintToString(m.LastTradedPrice),
		BestBidPrice:              num.UintToString(m.BestBidPrice),
		BestBidVolume:             m.BestBidVolume,
		BestOfferPrice:            num.UintToString(m.BestOfferPrice),
		BestOfferVolume:           m.BestOfferVolume,
		BestStaticBidPrice:        num.UintToString(m.BestStaticBidPrice),
		BestStaticBidVolume:       m.BestStaticBidVolume,
		BestStaticOfferPrice:      num.UintToString(m.BestStaticOfferPrice),
		BestStaticOfferVolume:     m.BestStaticOfferVolume,
		MidPrice:                  num.UintToString(m.MidPrice),
		StaticMidPrice:            num.UintToString(m.StaticMidPrice),
		Market:                    m.Market,
		Timestamp:                 m.Timestamp,
		OpenInterest:              m.OpenInterest,
		AuctionEnd:                m.AuctionEnd,
		AuctionStart:              m.AuctionStart,
		IndicativePrice:           num.UintToString(m.IndicativePrice),
		IndicativeVolume:          m.IndicativeVolume,
		MarketTradingMode:         m.MarketTradingMode,
		MarketState:               m.MarketState,
		Trigger:                   m.Trigger,
		ExtensionTrigger:          m.ExtensionTrigger,
		TargetStake:               m.TargetStake,
		SuppliedStake:             m.SuppliedStake,
		PriceMonitoringBounds:     make([]*proto.PriceMonitoringBounds, 0, len(m.PriceMonitoringBounds)),
		MarketValueProxy:          m.MarketValueProxy,
		LiquidityProviderFeeShare: make([]*proto.LiquidityProviderFeeShare, 0, len(m.LiquidityProviderFeeShare)),
		NextMarkToMarket:          m.NextMTM,
	}
	for _, pmb := range m.PriceMonitoringBounds {
		r.PriceMonitoringBounds = append(r.PriceMonitoringBounds, pmb.IntoProto())
	}
	for _, lpfs := range m.LiquidityProviderFeeShare {
		r.LiquidityProviderFeeShare = append(r.LiquidityProviderFeeShare, lpfs.DeepClone()) // call IntoProto if this type gets updated
	}
	return r
}

func (m MarketData) String() string {
	return fmt.Sprintf(
		"markPrice(%s) lastTradedPrice(%s) bestBidPrice(%s) bestBidVolume(%v) bestOfferPrice(%s) bestOfferVolume(%v) bestStaticBidPrice(%s) bestStaticBidVolume(%v) bestStaticOfferPrice(%s) bestStaticOfferVolume(%v) midPrice(%s) staticMidPrice(%s) market(%s) timestamp(%v) openInterest(%v) auctionEnd(%v) auctionStart(%v) indicativePrice(%s) indicativeVolume(%v) marketTradingMode(%s) marketState(%s) trigger(%s) extensionTrigger(%s) targetStake(%s) suppliedStake(%s) priceMonitoringBounds(%s) marketValueProxy(%s) liquidityProviderFeeShare(%v) nextMTM(%v)",
		uintPointerToString(m.MarkPrice),
		uintPointerToString(m.LastTradedPrice),
		m.BestBidPrice.String(),
		m.BestBidVolume,
		uintPointerToString(m.BestOfferPrice),
		m.BestOfferVolume,
		uintPointerToString(m.BestStaticBidPrice),
		m.BestStaticBidVolume,
		uintPointerToString(m.BestStaticOfferPrice),
		m.BestStaticOfferVolume,
		uintPointerToString(m.MidPrice),
		uintPointerToString(m.StaticMidPrice),
		m.Market,
		m.Timestamp,
		m.OpenInterest,
		m.AuctionEnd,
		m.AuctionStart,
		uintPointerToString(m.IndicativePrice),
		m.IndicativeVolume,
		m.MarketTradingMode.String(),
		m.MarketState.String(),
		m.Trigger.String(),
		m.ExtensionTrigger.String(),
		m.TargetStake,
		m.SuppliedStake,
		PriceMonitoringBoundsList(m.PriceMonitoringBounds).String(),
		m.MarketValueProxy,
		LiquidityProviderFeeShares(m.LiquidityProviderFeeShare).String(),
		m.NextMTM,
	)
}

type Market struct {
	ID                            string
	TradableInstrument            *TradableInstrument
	DecimalPlaces                 uint64
	PositionDecimalPlaces         int64
	Fees                          *Fees
	OpeningAuction                *AuctionDuration
	PriceMonitoringSettings       *PriceMonitoringSettings
	LiquidityMonitoringParameters *LiquidityMonitoringParameters
	LPPriceRange                  num.Decimal
	LinearSlippageFactor          num.Decimal
	QuadraticSlippageFactor       num.Decimal

<<<<<<< HEAD
	TradingMode      MarketTradingMode
	State            MarketState
	MarketTimestamps *MarketTimestamps
=======
	TradingMode           MarketTradingMode
	State                 MarketState
	MarketTimestamps      *MarketTimestamps
	asset                 string
	ParentMarketID        string
	InsurancePoolFraction num.Decimal
>>>>>>> 97129d57
}

func MarketFromProto(mkt *proto.Market) (*Market, error) {
	lppr, _ := num.DecimalFromString(mkt.LpPriceRange)
	linearSlippageFactor, _ := num.DecimalFromString(mkt.LinearSlippageFactor)
	quadraticSlippageFactor, _ := num.DecimalFromString(mkt.QuadraticSlippageFactor)
	liquidityParameters, err := LiquidityMonitoringParametersFromProto(mkt.LiquidityMonitoringParameters)
	if err != nil {
		return nil, err
	}
	insFraction := num.DecimalZero()
	if mkt.InsurancePoolFraction != nil && len(*mkt.InsurancePoolFraction) > 0 {
		insFraction = num.MustDecimalFromString(*mkt.InsurancePoolFraction)
	}
	parent := ""
	if mkt.ParentMarketId != nil {
		parent = *mkt.ParentMarketId
	}

	m := &Market{
		ID:                            mkt.Id,
		TradableInstrument:            TradableInstrumentFromProto(mkt.TradableInstrument),
		DecimalPlaces:                 mkt.DecimalPlaces,
		PositionDecimalPlaces:         mkt.PositionDecimalPlaces,
		Fees:                          FeesFromProto(mkt.Fees),
		OpeningAuction:                AuctionDurationFromProto(mkt.OpeningAuction),
		PriceMonitoringSettings:       PriceMonitoringSettingsFromProto(mkt.PriceMonitoringSettings),
		LiquidityMonitoringParameters: liquidityParameters,
		TradingMode:                   mkt.TradingMode,
		State:                         mkt.State,
		MarketTimestamps:              MarketTimestampsFromProto(mkt.MarketTimestamps),
		LPPriceRange:                  lppr,
		LinearSlippageFactor:          linearSlippageFactor,
		QuadraticSlippageFactor:       quadraticSlippageFactor,
		ParentMarketID:                parent,
		InsurancePoolFraction:         insFraction,
	}
	return m, nil
}

func (m Market) IntoProto() *proto.Market {
	var (
		openAuct *proto.AuctionDuration
		mktTS    *proto.MarketTimestamps
		ti       *proto.TradableInstrument
		fees     *proto.Fees
		pms      *proto.PriceMonitoringSettings
		lms      *proto.LiquidityMonitoringParameters
	)
	if m.OpeningAuction != nil {
		openAuct = m.OpeningAuction.IntoProto()
	}
	if m.MarketTimestamps != nil {
		mktTS = m.MarketTimestamps.IntoProto()
	}
	if m.TradableInstrument != nil {
		ti = m.TradableInstrument.IntoProto()
	}
	if m.Fees != nil {
		fees = m.Fees.IntoProto()
	}
	if m.PriceMonitoringSettings != nil {
		pms = m.PriceMonitoringSettings.IntoProto()
	}
	if m.LiquidityMonitoringParameters != nil {
		lms = m.LiquidityMonitoringParameters.IntoProto()
	}
	var parent, insPoolFrac *string
	if len(m.ParentMarketID) != 0 {
		pid, insf := m.ParentMarketID, m.InsurancePoolFraction.String()
		parent = &pid
		insPoolFrac = &insf
	}
	r := &proto.Market{
		Id:                            m.ID,
		TradableInstrument:            ti,
		DecimalPlaces:                 m.DecimalPlaces,
		PositionDecimalPlaces:         m.PositionDecimalPlaces,
		Fees:                          fees,
		OpeningAuction:                openAuct,
		PriceMonitoringSettings:       pms,
		LiquidityMonitoringParameters: lms,
		TradingMode:                   m.TradingMode,
		State:                         m.State,
		MarketTimestamps:              mktTS,
		LpPriceRange:                  m.LPPriceRange.String(),
		LinearSlippageFactor:          m.LinearSlippageFactor.String(),
		QuadraticSlippageFactor:       m.QuadraticSlippageFactor.String(),
		InsurancePoolFraction:         insPoolFrac,
		ParentMarketId:                parent,
	}
	return r
}

func (m Market) GetID() string {
	return m.ID
}

func (m Market) String() string {
	return fmt.Sprintf(
		"ID(%s) tradableInstrument(%s) decimalPlaces(%v) positionDecimalPlaces(%v) fees(%s) openingAuction(%s) priceMonitoringSettings(%s) liquidityMonitoringParameters(%s) tradingMode(%s) state(%s) marketTimestamps(%s)",
		m.ID,
		reflectPointerToString(m.TradableInstrument),
		m.DecimalPlaces,
		m.PositionDecimalPlaces,
		reflectPointerToString(m.Fees),
		reflectPointerToString(m.OpeningAuction),
		reflectPointerToString(m.PriceMonitoringSettings),
		reflectPointerToString(m.LiquidityMonitoringParameters),
		m.TradingMode.String(),
		m.State.String(),
		reflectPointerToString(m.MarketTimestamps),
	)
}

func (m Market) DeepClone() *Market {
	cpy := &Market{
		ID:                      m.ID,
		DecimalPlaces:           m.DecimalPlaces,
		PositionDecimalPlaces:   m.PositionDecimalPlaces,
		TradingMode:             m.TradingMode,
		State:                   m.State,
		LPPriceRange:            m.LPPriceRange,
		LinearSlippageFactor:    m.LinearSlippageFactor,
		QuadraticSlippageFactor: m.QuadraticSlippageFactor,
	}

	if m.TradableInstrument != nil {
		cpy.TradableInstrument = m.TradableInstrument.DeepClone()
	}

	if m.Fees != nil {
		cpy.Fees = m.Fees.DeepClone()
	}

	if m.OpeningAuction != nil {
		cpy.OpeningAuction = m.OpeningAuction.DeepClone()
	}

	if m.PriceMonitoringSettings != nil {
		cpy.PriceMonitoringSettings = m.PriceMonitoringSettings.DeepClone()
	}

	if m.LiquidityMonitoringParameters != nil {
		cpy.LiquidityMonitoringParameters = m.LiquidityMonitoringParameters.DeepClone()
	}

	if m.MarketTimestamps != nil {
		cpy.MarketTimestamps = m.MarketTimestamps.DeepClone()
	}
	return cpy
}

type Tags []string

func (t Tags) String() string {
	return "[" + strings.Join(t, ", ") + "]"
}

func toPtr[T any](t T) *T { return &t }

type MarketCounters struct {
	PeggedOrderCounter  uint64
	LPShapeCount        uint64
	PositionCount       uint64
	OrderbookLevelCount uint64
}<|MERGE_RESOLUTION|>--- conflicted
+++ resolved
@@ -721,18 +721,12 @@
 	LinearSlippageFactor          num.Decimal
 	QuadraticSlippageFactor       num.Decimal
 
-<<<<<<< HEAD
-	TradingMode      MarketTradingMode
-	State            MarketState
-	MarketTimestamps *MarketTimestamps
-=======
 	TradingMode           MarketTradingMode
 	State                 MarketState
 	MarketTimestamps      *MarketTimestamps
 	asset                 string
 	ParentMarketID        string
 	InsurancePoolFraction num.Decimal
->>>>>>> 97129d57
 }
 
 func MarketFromProto(mkt *proto.Market) (*Market, error) {
