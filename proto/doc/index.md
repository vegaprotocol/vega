--- conflicted
+++ resolved
@@ -1097,24 +1097,6 @@
 
 
 
-<<<<<<< HEAD
-<a name="api.OrderByReferenceIDRequest"></a>
-
-### OrderByReferenceIDRequest
-Request for an order given the specified order reference.
-
-
-| Field | Type | Label | Description |
-| ----- | ---- | ----- | ----------- |
-| referenceID | [string](#string) |  | Reference. Required field. |
-
-
-
-
-
-
-=======
->>>>>>> b6d78e98
 <a name="api.OrderByReferenceRequest"></a>
 
 ### OrderByReferenceRequest
