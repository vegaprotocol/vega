--- conflicted
+++ resolved
@@ -4,10 +4,7 @@
 	"fmt"
 	"math"
 
-<<<<<<< HEAD
-=======
 	"vega/log"
->>>>>>> b630951c
 	"vega/msg"
 )
 
