--- conflicted
+++ resolved
@@ -91,12 +91,8 @@
 - [9288](https://github.com/vegaprotocol/vega/issues/9288) - Add check for current epoch to integration tests.
 - [9288](https://github.com/vegaprotocol/vega/issues/9288) - Allow integration test time to progress by epoch.
 - [9078](https://github.com/vegaprotocol/vega/issues/9078) - Add activity streak `API`.
-<<<<<<< HEAD
 - [9351](https://github.com/vegaprotocol/vega/issues/9351) - Avoid using strings in market activity tracker snapshot and checkpoint
-
-=======
 - [9079](https://github.com/vegaprotocol/vega/issues/9079) - Add API to get the current referral program
->>>>>>> d09d6dd1
 
 ### 🐛 Fixes
 
