# Changelog

## Unreleased 0.68.0

### 🚨 Breaking changes
- [](https://github.com/vegaprotocol/vega/issues/xxxx) -

### 🗑️ Deprecation
- [](https://github.com/vegaprotocol/vega/issues/xxxx) -

### 🛠 Improvements
- [](https://github.com/vegaprotocol/vega/issues/xxxx) -

### 🐛 Fixes
- [7407](https://github.com/vegaprotocol/vega/issues/7407) - fix `ethereum` timestamp in stake linking in `graphql`
- [7420](https://github.com/vegaprotocol/vega/issues/7420) - `clearFeeActivity` now clears fee activity
- [7399](https://github.com/vegaprotocol/vega/issues/7399) - Fix issue where market cache not working after restoring from network history
<<<<<<< HEAD
- [7410](https://github.com/vegaprotocol/vega/issues/7410) - Return underlying error when parsing a command failed in the wallet API version 2
=======
- [7169](https://github.com/vegaprotocol/vega/issues/7169) - Fix migration, account for existing position data

>>>>>>> ea8f980a

## 0.67.2

### 🐛 Fixes
- [7387](https://github.com/vegaprotocol/vega/issues/7387) - Allow authorization headers in wallet service


## 0.67.1

### 🛠 Improvements
- [7374](https://github.com/vegaprotocol/vega/issues/7374) - Add `TLS` support to the `REST` `api`
- [7349](https://github.com/vegaprotocol/vega/issues/7349) - Add `Access-Control-Max-Age` header with configurable value for the in `core`, `datanode` and `blockexplorer` HTTP `APIs`
- [7381](https://github.com/vegaprotocol/vega/pull/7381) - Allow target stake to drop within auction once the time window elapses

### 🐛 Fixes
- [7366](https://github.com/vegaprotocol/vega/issues/7366) - Fix typos in the API descriptions
- [7335](https://github.com/vegaprotocol/vega/issues/7335) - Fix custom http headers not being returned - add configurable `CORS` headers to `core`, `datanode` and `blockexplorer` HTTP `APIs`


## 0.67.0

### 🚨 Breaking changes
- [6895](https://github.com/vegaprotocol/vega/issues/6895) - Move the authentication of wallet API version 2 to the transport layer (HTTP). This brings several breaking changes:
  - A unified HTTP response payload has been introduced for structured response and error handling for data coming from the HTTP layer.
  - the `/api/v2/methods` endpoints now uses the new HTTP response payload.
  - the `/api/v2/requests` endpoint can either return the HTTP or the JSON-RPC response payload depending on the situation.
  - the token has been moved out of the JSON-RPC requests, to HTTP `Authorization` header.
- [7293](https://github.com/vegaprotocol/vega/issues/7293) - Rename restricted keys to allowed keys
- [7211](https://github.com/vegaprotocol/vega/issues/7211) - Add sender and receiver balances in ledger entries
- [7255](https://github.com/vegaprotocol/vega/issues/7255) - Rename `dehistory` to network history

### 🛠 Improvements
- [7317](https://github.com/vegaprotocol/vega/issues/7317) - Add database schema docs
- [7279](https://github.com/vegaprotocol/vega/issues/7279) - Add `--archive` and `--lite` to `datanode init`
- [7302](https://github.com/vegaprotocol/vega/issues/7302) - Add withdrawal minimal amount
- [5487](https://github.com/vegaprotocol/vega/issues/5487) - Add `UPGRADING.md`
- [7358](https://github.com/vegaprotocol/vega/issues/7358) - Improve `datanode init` and `vega init` help text
- [7114](https://github.com/vegaprotocol/vega/issues/7114) - Expose user spam statistics via `API`
- [7316](https://github.com/vegaprotocol/vega/issues/7316) - Add a bunch of database indexes following audit of queries
- [7331](https://github.com/vegaprotocol/vega/issues/7331) - Control the decrease of the number of validators when network parameter is decreased
- [6754](https://github.com/vegaprotocol/vega/issues/6754) - Add `csv` export for ledger entries
- [7093](https://github.com/vegaprotocol/vega/issues/7093) - Pick up the long-living tokens after the wallet service is started
- [7328](https://github.com/vegaprotocol/vega/issues/7328) - Add missing documentation of JSON-RPC methods `admin.update_passphrase`

### 🐛 Fixes
- [7260](https://github.com/vegaprotocol/vega/issues/7260) - Fix bug where pagination `before` or `after` cursors were ignored if `first` or `last` not set
- [7281](https://github.com/vegaprotocol/vega/issues/7281) - Fix formatting of status enum for `dataSourceSpec` in `GraphQL`
- [7283](https://github.com/vegaprotocol/vega/issues/7283) - Fix validation of future product oracles signers
- [7306](https://github.com/vegaprotocol/vega/issues/7306) - Improve speed of querying deposits and withdrawals by party
- [7337](https://github.com/vegaprotocol/vega/issues/7337) - Add `UpdateAsset` change types to proposal terms `GraphQL` resolver
- [7278](https://github.com/vegaprotocol/vega/issues/7278) - Use `Informal systems` fork of Tendermint
- [7294](https://github.com/vegaprotocol/vega/issues/7294) - Submission of `OpenOracle` data is broken
- [7286](https://github.com/vegaprotocol/vega/issues/7286) - Fix serialisation of `oracle specs`
- [7327](https://github.com/vegaprotocol/vega/issues/7327) - Improve and add API info, remove unused `AccountField` enum in `GraphQL`
- [7345](https://github.com/vegaprotocol/vega/issues/7345) - Cache account lookup by id


## 0.66.1
- [7269](https://github.com/vegaprotocol/vega/pull/7269) - Fix wallet release pipeline

## 0.66.0

### 🚨 Breaking changes
- [6957](https://github.com/vegaprotocol/vega/issues/6957) - Remove `client.<get|request>_permissions` endpoints on the wallet.
- [7079](https://github.com/vegaprotocol/vega/issues/7079) - Remove deprecated `version` property from wallet API.
- [7067](https://github.com/vegaprotocol/vega/issues/7067) - Remove legacy technical commands on the wallet command line.
- [7069](https://github.com/vegaprotocol/vega/issues/7069) - Remove deprecated `vegawallet info` command line.
- [7010](https://github.com/vegaprotocol/vega/issues/7010) - Remove the deprecated `encodedTransaction` fields on wallet API endpoints.
- [7232](https://github.com/vegaprotocol/vega/issues/7232) - Rename `stakeToCcySiskas` network parameter to `stakeToCcyVolume`
- [7171](https://github.com/vegaprotocol/vega/issues/7171) - Change liquidity triggering ratio value type from float to string

### 🛠 Improvements
- [7216](https://github.com/vegaprotocol/vega/issues/7216) - Support filtering by market for `ordersConnection` under party queries.
- [7252](https://github.com/vegaprotocol/vega/issues/7252) - Add limits to `MarkPriceUpdateMaximumFrequency` network parameter
- [7169](https://github.com/vegaprotocol/vega/issues/7169) - Handle events to update PnL on trade, instead of waiting for MTM settlements.

### 🐛 Fixes
- [7207](https://github.com/vegaprotocol/vega/issues/7207) - Fix panic, return on error in pool configuration
- [7213](https://github.com/vegaprotocol/vega/issues/7213) - Implement separate `DB` for snapshots `metadata`
- [7220](https://github.com/vegaprotocol/vega/issues/7220) - Fix panic when LP is closed out
- [7235](https://github.com/vegaprotocol/vega/issues/7235) - Do not update existing markets when changing global default `LiquidityMonitoringParameters`
- [7029](https://github.com/vegaprotocol/vega/issues/7029) - Added admin `API` for Data Node to secure some `dehistory` commands
- [7239](https://github.com/vegaprotocol/vega/issues/7239) - Added upper and lower bounds for floating point engine updates
- [7253](https://github.com/vegaprotocol/vega/issues/7253) - improve the adjustment of delegator weight to avoid overflow
- [7075](https://github.com/vegaprotocol/vega/issues/7075) - Remove unused expiry field in withdrawal

##  0.65.1

### 🛠 Improvements
- [6574](https://github.com/vegaprotocol/vega/issues/6574) - Use same default for the probability of trading for floating point consensus as we do for the value between best bid and ask.

### 🐛 Fixes
- [7188](https://github.com/vegaprotocol/vega/issues/7188) - Reset liquidity score even if fees accrued in a period were 0.
- [7189](https://github.com/vegaprotocol/vega/issues/7189) - Include LP orders outside PM price range but within LP price in the liquidity score.
- [7195](https://github.com/vegaprotocol/vega/issues/7195) - Ignore oracle messages while market is in proposed state
- [7198](https://github.com/vegaprotocol/vega/issues/7198) - Reduce `RAM` usage when tendermint calls list snapshot
- [6996](https://github.com/vegaprotocol/vega/issues/6996) - Add Visor docs

## 0.65.0

### 🚨 Breaking changes
- [6955](https://github.com/vegaprotocol/vega/issues/6955) - Market definition extended with the new field for LP price range across the API.
- [6645](https://github.com/vegaprotocol/vega/issues/6645) - Set decimal number value to be used from oracle instead of from tradable instruments

### 🗑️ Deprecation
- [7068](https://github.com/vegaprotocol/vega/issues/7068) - Alias `vegawallet info` to `vegawallet describe`, before definitive renaming.

### 🛠 Improvements
- [7032](https://github.com/vegaprotocol/vega/issues/7032) - Make deposits and withdrawals `hypertables` and change `deposits_current` and `withdrawals_current` into views to improve resource usage
- [7136](https://github.com/vegaprotocol/vega/issues/7136) - Update ban duration to 30 minutes for spam
- [7026](https://github.com/vegaprotocol/vega/issues/7026) - Let decentralised history use the snapshot event from the core as an indication for snapshot rather than doing the calculation based on the interval network parameter.
- [7108](https://github.com/vegaprotocol/vega/issues/7108) - Return `ArgumentError` if candle id not supplied to `ListCandleData`
- [7098](https://github.com/vegaprotocol/vega/issues/7098) - Add an event when the core is taking a snapshot
- [7028](https://github.com/vegaprotocol/vega/issues/7028) - Add `JSON` output for `dehistory` commands; fix `config` override on command line
- [7122](https://github.com/vegaprotocol/vega/issues/7122) - Allow for tolerance in validator performance calculation
- [7104](https://github.com/vegaprotocol/vega/issues/7104) - Provide a better error message when party has insufficient balance of an asset
- [7143](https://github.com/vegaprotocol/vega/issues/7143) - Update `grpc-rest-bindings` for Oracle `API`
- [7027](https://github.com/vegaprotocol/vega/issues/7027) - `Dehistory` store does not clean up resources after a graceful shutdown
- [7157](https://github.com/vegaprotocol/vega/issues/7157) - Core waits for data node and shuts down gracefully during protocol upgrade
- [7113](https://github.com/vegaprotocol/vega/issues/7113) - Added API for epoch summaries of rewards distributed
- [6956](https://github.com/vegaprotocol/vega/issues/6956) - Include liquidity measure of deployed orders in the fees distribution
- [7168](https://github.com/vegaprotocol/vega/issues/7168) - Expose liquidity score on on market data `API`

### 🐛 Fixes
- [7040](https://github.com/vegaprotocol/vega/issues/7040) - Block explorer use different codes than 500 on error
- [7099](https://github.com/vegaprotocol/vega/issues/7099) - Remove undelegate method `IN_ANGER`
- [7021](https://github.com/vegaprotocol/vega/issues/7021) - MTM settlement on trading terminated fix.
- [7102](https://github.com/vegaprotocol/vega/issues/7102) - Ensure the `api-token init -f` wipes the tokens file
- [7106](https://github.com/vegaprotocol/vega/issues/7106) - Properties of oracle data sent in non-deterministic order
- [7000](https://github.com/vegaprotocol/vega/issues/7000) - Wallet honours proof of work difficulty increases
- [7029](https://github.com/vegaprotocol/vega/issues/7029) - Remove unsafe `GRPC` endpoint in data node
- [7116](https://github.com/vegaprotocol/vega/issues/7116) - Fix MTM trade price check when trading is terminated.
- [7173](https://github.com/vegaprotocol/vega/issues/7173) - Fix deterministic order of price bounds on market data events
- [7112](https://github.com/vegaprotocol/vega/issues/7112) - Restore order's original price when restoring from a snapshot
- [6955](https://github.com/vegaprotocol/vega/issues/6955) - Remove scaling by probability when implying LP volumes. Only change the LP order price if it’s outside the new “valid LP price range” - move it to the bound in that case.
- [7132](https://github.com/vegaprotocol/vega/issues/7132) - Make the recovery phrase import white space resistant
- [7150](https://github.com/vegaprotocol/vega/issues/7150) - Avoid taking 2 snapshots upon protocol upgrade block
- [7142](https://github.com/vegaprotocol/vega/issues/7142) - Do not recalculate margins based on potential positions when market is terminated.
- [7172](https://github.com/vegaprotocol/vega/issues/7172) - Make markets table a hyper table and update queries.

## 0.64.0

### 🗑️ Deprecation
- [7065](https://github.com/vegaprotocol/vega/issues/7065) - Scope technical commands on wallet command line
- [7066](https://github.com/vegaprotocol/vega/issues/7066) - Move network compatibility check to a dedicated wallet command line

### 🛠 Improvements
- [7052](https://github.com/vegaprotocol/vega/issues/7052) - Add a specific error message when trying to access administrative endpoints on wallet API
- [7064](https://github.com/vegaprotocol/vega/issues/7064) - Make `SQL` store tests run in temporary transactions instead of truncating all tables for each test
- [7053](https://github.com/vegaprotocol/vega/issues/7053) - Add info endpoint for the block explorer

### 🐛 Fixes
- [7011](https://github.com/vegaprotocol/vega/issues/7011) - Incorrect flagging of live orders when multiple updates in the same block
- [7037](https://github.com/vegaprotocol/vega/issues/7037) - Reinstate permissions endpoints on the wallet API
- [7034](https://github.com/vegaprotocol/vega/issues/7034) - Rename `network` to `name` in `admin.remove_network`
- [7031](https://github.com/vegaprotocol/vega/issues/7031) - `datanode` expects protocol upgrade event in the right sequence
- [7072](https://github.com/vegaprotocol/vega/issues/7072) - Check if event forwarding engine is started before reloading
- [7017](https://github.com/vegaprotocol/vega/issues/7017) - Fix issue with market update during opening auction


## 0.63.1

### 🛠 Improvements
- [7003](https://github.com/vegaprotocol/vega/pull/7003) - Expose bus event stream on the `REST` API
- [7044](https://github.com/vegaprotocol/vega/issues/7044) - Proof of work improvements
- [7041](https://github.com/vegaprotocol/vega/issues/7041) - Change witness vote count to be based on voting power
- [7073](https://github.com/vegaprotocol/vega/issues/7073) - Upgrade `btcd` library

## 0.63.0

### 🚨 Breaking changes
- [6898](https://github.com/vegaprotocol/vega/issues/6795) - allow `-snapshot.load-from-block-height=` to apply to `statesync` snapshots
- [6716](https://github.com/vegaprotocol/vega/issues/6716) - Use timestamp on all times fields
- [6887](https://github.com/vegaprotocol/vega/issues/6716) - `client.get_permissions` and `client.request_permissions` have been removed from Wallet service V2 with permissions now asked during `client.list_keys`
- [6725](https://github.com/vegaprotocol/vega/issues/6725) - Fix inconsistent use of node field on `GraphQL` connection edges
- [6746](https://github.com/vegaprotocol/vega/issues/6746) - The `validating_nodes` has been removed from `NodeData` and replaced with details of each node set

### 🛠 Improvements
- [6898](https://github.com/vegaprotocol/vega/issues/6898) - allow `-snapshot.load-from-block-height=` to apply to `statesync` snapshots
- [6871](https://github.com/vegaprotocol/vega/issues/6871) - Assure integration test framework throws an error when no watchers specified for a network parameter being set/updated
- [6795](https://github.com/vegaprotocol/vega/issues/6795) - max gas implementation
- [6641](https://github.com/vegaprotocol/vega/issues/6641) - network wide limits
- [6731](https://github.com/vegaprotocol/vega/issues/6731) - standardize on 'network' and '' for network party and no market identifiers
- [6792](https://github.com/vegaprotocol/vega/issues/6792) - Better handling of panics when moving time with `nullchain`, add endpoint to query whether `nullchain` is replaying
- [6753](https://github.com/vegaprotocol/vega/issues/6753) - Filter votes per party and/or proposal
- [6959](https://github.com/vegaprotocol/vega/issues/6959) - Fix listing transactions by block height in block explorer back end
- [6832](https://github.com/vegaprotocol/vega/issues/6832) - Add signature to transaction information returned by block explorer API
- [6884](https://github.com/vegaprotocol/vega/issues/6884) - Specify transaction as `JSON` rather than a base64 encoded string in `client_{sign|send}_transaction`
- [6975](https://github.com/vegaprotocol/vega/issues/6975) - Implement `admin.sign_transaction` in the wallet
- [6974](https://github.com/vegaprotocol/vega/issues/6974) - Make names in wallet admin `API` consistent
- [6642](https://github.com/vegaprotocol/vega/issues/6642) - Add methods to manage the wallet service and its connections on wallet API version 2
- [6853](https://github.com/vegaprotocol/vega/issues/6853) - Max gas and priority improvements
- [6782](https://github.com/vegaprotocol/vega/issues/6782) - Bump embedded `postgres` version to hopefully fix `CI` instability
- [6880](https://github.com/vegaprotocol/vega/issues/6880) - Omit transactions we can't decode in block explorer transaction list
- [6640](https://github.com/vegaprotocol/vega/issues/6640) - Mark to market to happen every N seconds.
- [6827](https://github.com/vegaprotocol/vega/issues/6827) - Add `LastTradedPrice` field in market data
- [6871](https://github.com/vegaprotocol/vega/issues/6871) - Assure integration test framework throws an error when no watchers specified for a network parameter being set/updated
- [6908](https://github.com/vegaprotocol/vega/issues/6871) - Update default retention policy
- [6827](https://github.com/vegaprotocol/vega/issues/6615) - Add filters to `ordersConnection`
- [6910](https://github.com/vegaprotocol/vega/issues/6910) - Separate settled position from position
- [6988](https://github.com/vegaprotocol/vega/issues/6988) - Handle 0 timestamps in `graphql` marshaller
- [6910](https://github.com/vegaprotocol/vega/issues/6910) - Separate settled position from position
- [6949](https://github.com/vegaprotocol/vega/issues/6949) - Mark positions to market at the end of the block.
- [6819](https://github.com/vegaprotocol/vega/issues/6819) - Support long-living token in wallet client API
- [6964](https://github.com/vegaprotocol/vega/issues/6964) - Add support for long living tokens with expiry
- [6991](https://github.com/vegaprotocol/vega/issues/6991) - Expose error field in explorer API
- [5769](https://github.com/vegaprotocol/vega/issues/5769) - Automatically resolve the host name in the client wallet API
- [6910](https://github.com/vegaprotocol/vega/issues/6910) - Separate settled position from position

### 🐛 Fixes
- [6758](https://github.com/vegaprotocol/vega/issues/6758) - Fix first and last block not returned on querying epoch
- [6924](https://github.com/vegaprotocol/vega/issues/6924) - Fix deterministic sorting when nodes have equal scores and we have to choose who is in the signer set
- [6812](https://github.com/vegaprotocol/vega/issues/6812) - Network name is derived solely from the filename to cause less confusion if the network `config` is renamed
- [6831](https://github.com/vegaprotocol/vega/issues/6831) - Fix settlement state in snapshots and market settlement.
- [6856](https://github.com/vegaprotocol/vega/issues/6856) - When creating liquidity provision, seed dummy orders in order to prevent broken references when querying the market later
- [6801](https://github.com/vegaprotocol/vega/issues/6801) - Fix internal data source validations
- [6766](https://github.com/vegaprotocol/vega/issues/6766) - Handle relative vega home path being passed in `postgres` snapshots
- [6885](https://github.com/vegaprotocol/vega/issues/6885) - Don't ignore 'bootstrap peers' `IPFS` configuration setting in `datanode`
- [6799](https://github.com/vegaprotocol/vega/issues/6799) - Move LP fees in transit to the network treasury
- [6781](https://github.com/vegaprotocol/vega/issues/6781) - Fix bug where only first 32 characters of the `IPFS` identity seed were used.
- [6824](https://github.com/vegaprotocol/vega/issues/6824) - Respect `VEGA_HOME` for embedded `postgres` log location
- [6843](https://github.com/vegaprotocol/vega/issues/6843) - Fix Visor runner keys
- [6934](https://github.com/vegaprotocol/vega/issues/6934) - from/to accounts for ledger entries in database were reversed
- [6826](https://github.com/vegaprotocol/vega/issues/6826) - Update `spam.pow.numberOfPastBlocks` range values
- [6332](https://github.com/vegaprotocol/vega/issues/6332) - Standardise `graphql` responses
- [6862](https://github.com/vegaprotocol/vega/issues/6862) - Add party in account update
- [6888](https://github.com/vegaprotocol/vega/issues/6888) - Errors on accepted transaction with an invalid state are correctly handled in the wallet API version 2
- [6899](https://github.com/vegaprotocol/vega/issues/6899) - Upgrade to tendermint 0.34.24
- [6894](https://github.com/vegaprotocol/vega/issues/6894) - Finer error code returned to the third-party application
- [6849](https://github.com/vegaprotocol/vega/issues/6849) - Ensure the positions are remove from the positions engine when they are closed
- [6767](https://github.com/vegaprotocol/vega/issues/6767) - Protocol upgrade rejected events fail to write in the database
- [6896](https://github.com/vegaprotocol/vega/issues/6896) - Fix timestamps in proposals (`GQL`)
- [6844](https://github.com/vegaprotocol/vega/issues/6844) - Use proper type in `GQL` for transfer types and some types rename
- [6783](https://github.com/vegaprotocol/vega/issues/6783) - Unstable `CI` tests for `dehistory`
- [6844](https://github.com/vegaprotocol/vega/issues/6844) - Unstable `CI` tests for `dehistory`
- [6844](https://github.com/vegaprotocol/vega/issues/6844) - Add API descriptions, remove unused ledger entries and fix typos
- [6960](https://github.com/vegaprotocol/vega/issues/6960) - Infer has traded from settlement engine rather than from an unsaved-to-snapshot flag
- [6941](https://github.com/vegaprotocol/vega/issues/6941) - Rename `admin.describe_network` parameter to `name`
- [6976](https://github.com/vegaprotocol/vega/issues/6976) - Recalculate margins on MTM anniversary even if there were no trades.
- [6977](https://github.com/vegaprotocol/vega/issues/6977) - Prior to final settlement, perform MTM on unsettled trades.
- [6569](https://github.com/vegaprotocol/vega/issues/6569) - Fix margin calculations during auctions.
- [7001](https://github.com/vegaprotocol/vega/issues/7001) - Set mark price on final settlement.


## 0.62.1

### 🛠 Improvements
- [6726](https://github.com/vegaprotocol/vega/issues/6726) - Talk to embedded `postgres` via a `UNIX` domain socket in tests.

### 🐛 Fixes
- [6759](https://github.com/vegaprotocol/vega/issues/6759) - Send events when liquidity provisions are `undeployed`
- [6764](https://github.com/vegaprotocol/vega/issues/6764) - If a trading terminated oracle changes after trading already terminated do not subscribe to it
- [6775](https://github.com/vegaprotocol/vega/issues/6775) - Fix oracle spec identifiers
- [6762](https://github.com/vegaprotocol/vega/issues/6762) - Fix one off transfer events serialization
- [6747](https://github.com/vegaprotocol/vega/issues/6747) - Ensure proposal with no participation does not get enacted
- [6757](https://github.com/vegaprotocol/vega/issues/6655) - Fix oracle spec resolvers in Gateway
- [6952](https://github.com/vegaprotocol/vega/issues/6757) - Fix signers resolvers in Gateway


## 0.62.0

### 🚨 Breaking changes
- [6598](https://github.com/vegaprotocol/vega/issues/6598) - Rework `vega tools snapshot` command to be more consistent with other CLI options

### 🛠 Improvements
- [6681](https://github.com/vegaprotocol/vega/issues/6681) - Add indexes to improve balance history query
- [6682](https://github.com/vegaprotocol/vega/issues/6682) - Add indexes to orders by reference query
- [6668](https://github.com/vegaprotocol/vega/issues/6668) - Add indexes to trades by buyer/seller
- [6628](https://github.com/vegaprotocol/vega/issues/6628) - Improve node health check in the wallet
- [6711](https://github.com/vegaprotocol/vega/issues/6711) - `Anti-whale ersatz` validators reward stake scores

### 🐛 Fixes
- [6701](https://github.com/vegaprotocol/vega/issues/6701) - Fix `GraphQL` `API` not returning `x-vega-*` headers
- [6563](https://github.com/vegaprotocol/vega/issues/6563) - Liquidity engine reads orders directly from the matching engine
- [6696](https://github.com/vegaprotocol/vega/issues/6696) - New nodes are now visible from the epoch they announced and not epoch they become active
- [6661](https://github.com/vegaprotocol/vega/issues/6661) - Scale price to asset decimal in estimate orders
- [6685](https://github.com/vegaprotocol/vega/issues/6685) - `vega announce_node` now returns a `txHash` when successful or errors from `CheckTx`
- [6687](https://github.com/vegaprotocol/vega/issues/6687) - Expose `admin.update_passphrase` in admin wallet API
- [6686](https://github.com/vegaprotocol/vega/issues/6686) - Expose `admin.rename_wallet` in admin wallet API
- [6496](https://github.com/vegaprotocol/vega/issues/6496) - Fix margin calculation for pegged and liquidity orders
- [6670](https://github.com/vegaprotocol/vega/issues/6670) - Add governance by `ID` endpoint to `REST` bindings
- [6679](https://github.com/vegaprotocol/vega/issues/6679) - Permit `GFN` pegged orders
- [6707](https://github.com/vegaprotocol/vega/issues/6707) - Fix order event for liquidity provisions
- [6699](https://github.com/vegaprotocol/vega/issues/6699) - `orders` and `orders_current` view uses a redundant union causing performance issues
- [6721](https://github.com/vegaprotocol/vega/issues/6721) - Visor fix if condition for `maxNumberOfFirstConnectionRetries`
- [6655](https://github.com/vegaprotocol/vega/issues/6655) - Fix market query by `ID`
- [6656](https://github.com/vegaprotocol/vega/issues/6656) - Fix data sources to handle opening with internal source
- [6722](https://github.com/vegaprotocol/vega/issues/6722) - Fix get market response to contain oracle id


## 0.61.0

### 🚨 Breaking changes
- [5674](https://github.com/vegaprotocol/vega/issues/5674) - Remove `V1` data node `API`
- [5714](https://github.com/vegaprotocol/vega/issues/5714) - Update data sourcing types

### 🛠 Improvements
- [6603](https://github.com/vegaprotocol/vega/issues/6603) - Put embedded `postgres` files in proper state directory
- [6552](https://github.com/vegaprotocol/vega/issues/6552) - Add `datanode` `API` for querying protocol upgrade proposals
- [6613](https://github.com/vegaprotocol/vega/issues/6613) - Add file buffering to datanode
- [6602](https://github.com/vegaprotocol/vega/issues/6602) - Panic if data node receives events in unexpected order
- [6595](https://github.com/vegaprotocol/vega/issues/6595) - Support for cross network parameter dependency and validation
- [6627](https://github.com/vegaprotocol/vega/issues/6627) - Fix order estimates
- [6604](https://github.com/vegaprotocol/vega/issues/6604) - Fix transfer funds documentations in `protos`
- [6463](https://github.com/vegaprotocol/vega/issues/6463) - Implement chain replay and snapshot restore for the `nullblockchain`
- [6652](https://github.com/vegaprotocol/vega/issues/6652) - Change protocol upgrade consensus do be based on voting power

### 🐛 Fixes
- [6356](https://github.com/vegaprotocol/vega/issues/6356) - When querying for proposals from `GQL` return votes.
- [6623](https://github.com/vegaprotocol/vega/issues/6623) - Fix `nil` pointer panic in `datanode` for race condition in `recvEventRequest`
- [6601](https://github.com/vegaprotocol/vega/issues/6601) - Removed resend event when the socket client fails
- [5715](https://github.com/vegaprotocol/vega/issues/5715) - Fix documentation for Oracle Submission elements
- [5770](https://github.com/vegaprotocol/vega/issues/5770) - Fix Nodes data query returns incorrect results


## 0.60.0

### 🚨 Breaking changes
- [6227](https://github.com/vegaprotocol/vega/issues/6227) - Datanode Decentralized History - datanode init command now requires the chain id as a parameter

### 🛠 Improvements
- [6530](https://github.com/vegaprotocol/vega/issues/6530) - Add command to rename a wallet
- [6531](https://github.com/vegaprotocol/vega/issues/6531) - Add command to update the passphrase of a wallet
- [6482](https://github.com/vegaprotocol/vega/issues/6482) - Improve `TransferType` mapping usage
- [6546](https://github.com/vegaprotocol/vega/issues/6546) - Add a separate README for datanode/api gRPC handling principles
- [6582](https://github.com/vegaprotocol/vega/issues/6582) - Match validation to the required ranges
- [6596](https://github.com/vegaprotocol/vega/issues/6596) - Add market risk parameter validation

### 🐛 Fixes
- [6410](https://github.com/vegaprotocol/vega/issues/6410) - Add input validation for the `EstimateFee` endpoint.
- [6556](https://github.com/vegaprotocol/vega/issues/6556) - Limit ledger entries filtering complexity and potential number of items.
- [6539](https://github.com/vegaprotocol/vega/issues/6539) - Fix total fee calculation in estimate order
- [6584](https://github.com/vegaprotocol/vega/issues/6584) - Simplify `ListBalanceChanges`, removing aggregation and forward filling for now
- [6583](https://github.com/vegaprotocol/vega/issues/6583) - Cancel wallet connection request if no wallet


## 0.59.0

### 🚨 Breaking changes
- [6505](https://github.com/vegaprotocol/vega/issues/6505) - Allow negative position decimal places for market
- [6477](https://github.com/vegaprotocol/vega/issues/6477) - Allow the user to specify a different passphrase when isolating a key
- [6549](https://github.com/vegaprotocol/vega/issues/6549) - Output from `nodewallet reload` is now more useful `json`
- [6458](https://github.com/vegaprotocol/vega/issues/6458) - Rename `GetMultiSigSigner...Bundles API` functions to `ListMultiSigSigner...Bundles` to be consistent with `v2 APIs`
- [6506](https://github.com/vegaprotocol/vega/issues/6506) - Swap places of PID and date in log files in the wallet service

### 🛠 Improvements
- [6080](https://github.com/vegaprotocol/vega/issues/6080) - Data-node handles upgrade block and ensures data is persisted before upgrade
- [6527](https://github.com/vegaprotocol/vega/issues/6527) - Add `last-block` sub-command to `datanode CLI`
- [6529](https://github.com/vegaprotocol/vega/issues/6529) - Added reason to transfer to explain why it was stopped or rejected
- [6513](https://github.com/vegaprotocol/vega/issues/6513) - Refactor `datanode` `api` for getting balance history

### 🐛 Fixes
- [6480](https://github.com/vegaprotocol/vega/issues/6480) - Wallet `openrpc.json` is now a valid OpenRPC file
- [6473](https://github.com/vegaprotocol/vega/issues/6473) - Infrastructure Fee Account returns error when asset is pending listing
- [5690](https://github.com/vegaprotocol/vega/issues/5690) - Markets query now excludes rejected markets
- [5479](https://github.com/vegaprotocol/vega/issues/5479) - Fix inconsistent naming in API error
- [6525](https://github.com/vegaprotocol/vega/issues/6525) - Round the right way when restoring the integer representation of cached price ranges from a snapshot
- [6011](https://github.com/vegaprotocol/vega/issues/6011) - Fix data node fails when `Postgres` starts slowly
- [6341](https://github.com/vegaprotocol/vega/issues/6341) - Embedded `Postgres` should only capture logs during testing
- [6511](https://github.com/vegaprotocol/vega/issues/6511) - Do not check writer interface for null when starting embedded `Postgres`
- [6510](https://github.com/vegaprotocol/vega/issues/6510) - Filter parties with 0 reward from reward payout event
- [6471](https://github.com/vegaprotocol/vega/issues/6471) - Fix potential nil reference when owner is system for ledger entries
- [6519](https://github.com/vegaprotocol/vega/issues/6519) - Fix errors in the ledger entries `GraphQL` query.
- [6515](https://github.com/vegaprotocol/vega/issues/6515) - Required properties in OpenRPC documentation are marked as such
- [6234](https://github.com/vegaprotocol/vega/issues/6234) - Fix response in query for oracle data spec by id
- [6294](https://github.com/vegaprotocol/vega/issues/6294) - Fix response for query for non-existing market
- [6508](https://github.com/vegaprotocol/vega/issues/6508) - Fix data node starts slowly when the database is not empty
- [6532](https://github.com/vegaprotocol/vega/issues/6532) - Add current totals to the vote events

## 0.58.0

### 🚨 Breaking changes
- [6271](https://github.com/vegaprotocol/vega/issues/6271) - Require signature from new Ethereum key to validate key rotation submission
- [6364](https://github.com/vegaprotocol/vega/issues/6364) - Rename `oracleSpecForSettlementPrice` to `oracleSpecForSettlementData`
- [6401](https://github.com/vegaprotocol/vega/issues/6401) - Fix estimate fees and margin `APis`
- [6428](https://github.com/vegaprotocol/vega/issues/6428) - Update the wallet connection decision for future work
- [6429](https://github.com/vegaprotocol/vega/issues/6429) - Rename pipeline to interactor for better understanding
- [6430](https://github.com/vegaprotocol/vega/issues/6430) - Split the transaction status interaction depending on success and failure

### 🛠 Improvements
- [6399](https://github.com/vegaprotocol/vega/issues/6399) - Add `init-db` and `unsafe-reset-all` commands to block explorer
- [6348](https://github.com/vegaprotocol/vega/issues/6348) - Reduce pool size to leave more available `Postgres` connections
- [6453](https://github.com/vegaprotocol/vega/issues/6453) - Add ability to write `pprofs` at intervals to core
- [6312](https://github.com/vegaprotocol/vega/issues/6312) - Add back amended balance tests and correct ordering
- [6320](https://github.com/vegaprotocol/vega/issues/6320) - Use `Account` type without internal `id` in `datanode`
- [6461](https://github.com/vegaprotocol/vega/issues/6461) - Occasionally close `postgres` pool connections
- [6435](https://github.com/vegaprotocol/vega/issues/6435) - Add `GetTransaction` `API` call for block explorer
- [6464](https://github.com/vegaprotocol/vega/issues/6464) - Improve block explorer performance when filtering by submitter
- [6211](https://github.com/vegaprotocol/vega/issues/6211) - Handle `BeginBlock` and `EndBlock` events
- [6361](https://github.com/vegaprotocol/vega/issues/6361) - Remove unnecessary logging in market
- [6378](https://github.com/vegaprotocol/vega/issues/6378) - Migrate remaining views of current data to tables with current data
- [6425](https://github.com/vegaprotocol/vega/issues/6425) - Introduce interaction for beginning and ending of request
- [6308](https://github.com/vegaprotocol/vega/issues/6308) - Support parallel requests in wallet API version 2
- [6426](https://github.com/vegaprotocol/vega/issues/6426) - Add a name field on interaction to know what they are when JSON
- [6427](https://github.com/vegaprotocol/vega/issues/6427) - Improve interactions documentation
- [6431](https://github.com/vegaprotocol/vega/issues/6431) - Pass a human-readable input data in Transaction Succeeded and Failed notifications
- [6448](https://github.com/vegaprotocol/vega/issues/6448) - Improve wallet interaction JSON conversion
- [6454](https://github.com/vegaprotocol/vega/issues/6454) - Improve test coverage for setting fees and rewarding LPs
- [6458](https://github.com/vegaprotocol/vega/issues/6458) - Return a context aware message in `RequestSuccessful` interaction
- [6451](https://github.com/vegaprotocol/vega/issues/6451) - Improve interaction error message
- [6432](https://github.com/vegaprotocol/vega/issues/6432) - Use optionals for order error and proposal error
- [6368](https://github.com/vegaprotocol/vega/pull/6368) - Add Ledger Entry API

### 🐛 Fixes
- [6444](https://github.com/vegaprotocol/vega/issues/6444) - Send a transaction error if the same node announces itself twice
- [6388](https://github.com/vegaprotocol/vega/issues/6388) - Do not transfer stake and delegations after a key rotation
- [6266](https://github.com/vegaprotocol/vega/issues/6266) - Do not take a snapshot at block height 1 and handle increase of interval appropriately
- [6338](https://github.com/vegaprotocol/vega/issues/6338) - Fix validation for update an new asset proposals
- [6357](https://github.com/vegaprotocol/vega/issues/6357) - Fix potential panic in `gql` resolvers
- [6391](https://github.com/vegaprotocol/vega/issues/6391) - Fix dropped connection between core and data node when large `(>1mb)` messages are sent.
- [6358](https://github.com/vegaprotocol/vega/issues/6358) - Do not show hidden files nor directories as wallet
- [6374](https://github.com/vegaprotocol/vega/issues/6374) - Fix panic with the metrics
- [6373](https://github.com/vegaprotocol/vega/issues/6373) - Fix panic with the metrics as well
- [6238](https://github.com/vegaprotocol/vega/issues/6238) - Return empty string for `multisig` bundle, not `0x` when asset doesn't have one
- [6236](https://github.com/vegaprotocol/vega/issues/6236) - Make `erc20ListAssetBundle` `nullable` in `GraphQL`
- [6395](https://github.com/vegaprotocol/vega/issues/6395) - Wallet selection doesn't lower case the wallet name during input verification
- [6408](https://github.com/vegaprotocol/vega/issues/6408) - Initialise observer in liquidity provision `sql` store
- [6406](https://github.com/vegaprotocol/vega/issues/6406) - Fix invalid tracking of cumulative volume and price
- [6387](https://github.com/vegaprotocol/vega/issues/6387) - Fix max open interest calculation
- [6416](https://github.com/vegaprotocol/vega/issues/6416) - Prevent submission of `erc20` address already used by another asset
- [6375](https://github.com/vegaprotocol/vega/issues/6375) - If there is one unit left over at the end of final market settlement - transfer it to the network treasury. if there is more than one, log all transfers and panic.
- [6456](https://github.com/vegaprotocol/vega/issues/6456) - Assure liquidity fee gets update when target stake drops (even in the absence of trades)
- [6459](https://github.com/vegaprotocol/vega/issues/6459) - Send lifecycle notifications after parameters validation
- [6420](https://github.com/vegaprotocol/vega/issues/6420) - Support cancellation of a request during a wallet interaction

## 0.57.0

### 🚨 Breaking changes
- [6291](https://github.com/vegaprotocol/vega/issues/6291) - Remove `Nodewallet.ETH` configuration and add flags to supply `clef` addresses when importing or generating accounts
- [6314](https://github.com/vegaprotocol/vega/issues/6314) - Rename session namespace to client in wallet API version 2

### 🛠 Improvements
- [6283](https://github.com/vegaprotocol/vega/issues/6283) - Add commit hash to version if is development version
- [6321](https://github.com/vegaprotocol/vega/issues/6321) - Get rid of the `HasChanged` check in snapshot engines
- [6126](https://github.com/vegaprotocol/vega/issues/6126) - Don't generate market depth subscription messages if nothing has changed

### 🐛 Fixes
- [6287](https://github.com/vegaprotocol/vega/issues/6287) - Fix GraphQL `proposals` API `proposalType` filter
- [6307](https://github.com/vegaprotocol/vega/issues/6307) - Emit an event with status rejected if a protocol upgrade proposal has no validator behind it
- [5305](https://github.com/vegaprotocol/vega/issues/5305) - Handle market updates changing price monitoring parameters correctly.

## 0.56.0

### 🚨 Breaking changes
- [6196](https://github.com/vegaprotocol/vega/pull/6196) - Remove unused network parameters network end of life and market freeze date
- [6155](https://github.com/vegaprotocol/vega/issues/6155) - Rename "Client" to "User" in wallet API version 2
- [5641](https://github.com/vegaprotocol/vega/issues/5641) - Rename `SettlementPriceDecimals` to `SettlementDataDecimals`

### 🛠 Improvements
- [6103](hhttps://github.com/vegaprotocol/vega/issues/6103) - Verify that order amendment has the desired effect on opening auction
- [6170](https://github.com/vegaprotocol/vega/pull/6170) - Order GraphQL schema (query and subscription types) alphabetically
- [6163](https://github.com/vegaprotocol/vega/issues/6163) - Add block explorer back end
- [6153](https://github.com/vegaprotocol/vega/issues/6153) - Display UI friendly logs when calling `session.send_transaction`
- [6063](https://github.com/vegaprotocol/vega/pull/6063) - Update average entry valuation calculation according to spec change.
- [6191](https://github.com/vegaprotocol/vega/pull/6191) - Remove the retry on node health check in the wallet API version 2
- [6221](https://github.com/vegaprotocol/vega/pull/6221) - Add documentation for new `GraphQL endpoints`
- [6498](https://github.com/vegaprotocol/vega/pull/6498) - Fix incorrectly encoded account id
- [5600](https://github.com/vegaprotocol/vega/issues/5600) - Migrate all wallet capabilities to V2 api
- [6077](https://github.com/vegaprotocol/vega/issues/6077) - Add proof-of-work to transaction when using `vegawallet command sign`
- [6203](https://github.com/vegaprotocol/vega/issues/6203) - Support automatic consent for transactions sent through the wallet API version 2
- [6203](https://github.com/vegaprotocol/vega/issues/6203) - Log node selection process on the wallet CLI
- [5925](https://github.com/vegaprotocol/vega/issues/5925) - Clean transfer response API, now ledger movements
- [6254](https://github.com/vegaprotocol/vega/issues/6254) - Reject Ethereum configuration update via proposals
- [5706](https://github.com/vegaprotocol/vega/issues/5076) - Datanode snapshot create and restore support

### 🐛 Fixes
- [6255](https://github.com/vegaprotocol/vega/issues/6255) - Fix `WebSocket` upgrading when setting headers in HTTP middleware.
- [6101](https://github.com/vegaprotocol/vega/issues/6101) - Fix Nodes API not returning new `ethereumAdress` after `EthereumKeyRotation` event.
- [6183](https://github.com/vegaprotocol/vega/issues/6183) - Shutdown blockchain before protocol services
- [6148](https://github.com/vegaprotocol/vega/issues/6148) - Fix API descriptions for typos
- [6187](https://github.com/vegaprotocol/vega/issues/6187) - Not hash message before signing if using clef for validator heartbeats
- [6138](https://github.com/vegaprotocol/vega/issues/6138) - Return more useful information when a transaction submitted to a node contains validation errors
- [6156](https://github.com/vegaprotocol/vega/issues/6156) - Return only delegations for the specific node in `graphql` node delegation query
- [6233](https://github.com/vegaprotocol/vega/issues/6233) - Fix `GetNodeSignatures` GRPC api
- [6175](https://github.com/vegaprotocol/vega/issues/6175) - Fix `datanode` updating node public key on key rotation
- [5948](https://github.com/vegaprotocol/vega/issues/5948) - Shutdown node gracefully when panics or `sigterm` during chain-replay
- [6109](https://github.com/vegaprotocol/vega/issues/6109) - Candle query returns unexpected data.
- [5988](https://github.com/vegaprotocol/vega/issues/5988) - Exclude tainted keys from `session.list_keys` endpoint
- [5164](https://github.com/vegaprotocol/vega/issues/5164) - Distribute LP fees on settlement
- [6212](https://github.com/vegaprotocol/vega/issues/6212) - Change the error for protocol upgrade request for block 0
- [6242](https://github.com/vegaprotocol/vega/issues/6242) - Allow migrate between wallet types during Ethereum key rotation reload
- [6202](https://github.com/vegaprotocol/vega/issues/6202) - Always update margins for parties on amend
- [6228](https://github.com/vegaprotocol/vega/issues/6228) - Reject protocol upgrade downgrades
- [6245](https://github.com/vegaprotocol/vega/issues/6245) - Recalculate equity values when virtual stake changes
- [6260](https://github.com/vegaprotocol/vega/issues/6260) - Prepend `chainID` to input data only when signing the transaction
- [6036](https://github.com/vegaprotocol/vega/issues/6036) - Fix `protobuf<->swagger` generation
- [6248](https://github.com/vegaprotocol/vega/issues/6245) - Candles connection is not returning any candle data
- [6037](https://github.com/vegaprotocol/vega/issues/6037) - Fix auction events.
- [6061](https://github.com/vegaprotocol/vega/issues/6061) - Attempt at stabilizing the tests on the broker in the core
- [6178](https://github.com/vegaprotocol/vega/issues/6178) - Historical balances fails with `scany` error
- [6193](https://github.com/vegaprotocol/vega/issues/6193) - Use Data field from transaction successfully sent but that were rejected
- [6230](https://github.com/vegaprotocol/vega/issues/6230) - Node Signature Connection should return a list or an appropriate error message
- [5998](https://github.com/vegaprotocol/vega/issues/5998) - Positions should be zero when markets are closed and settled
- [6297](https://github.com/vegaprotocol/vega/issues/6297) - Historic Balances fails if `MarketId` is used in `groupBy`

## 0.55.0

### 🚨 Breaking changes
- [5989](https://github.com/vegaprotocol/vega/issues/5989) - Remove liquidity commitment from market proposal
- [6031](https://github.com/vegaprotocol/vega/issues/6031) - Remove market name from `graphql` market type
- [6095](https://github.com/vegaprotocol/vega/issues/6095) - Rename taker fees to maker paid fees
- [5442](https://github.com/vegaprotocol/vega/issues/5442) - Default behaviour when starting to node is to use the latest local snapshot if it exists
- [6139](https://github.com/vegaprotocol/vega/issues/6139) - Return the key on `session.list_keys` endpoint on wallet API version 2

### 🛠 Improvements
- [5971](https://github.com/vegaprotocol/vega/issues/5971) - Add headers `X-Block-Height`, `X-Block-Timestamp` and `X-Vega-Connection` to all API responses
- [5694](https://github.com/vegaprotocol/vega/issues/5694) - Add field `settlementPriceDecimals` to GraphQL `Future` and `FutureProduct` types
- [6048](https://github.com/vegaprotocol/vega/issues/6048) - Upgrade `golangci-lint` to `1.49.0` and implement its suggestions
- [5807](https://github.com/vegaprotocol/vega/issues/5807) - Add Vega tools: `stream`, `snapshot` and `checkpoint`
- [5678](https://github.com/vegaprotocol/vega/issues/5678) - Add GraphQL endpoints for Ethereum bundles: `listAsset`, `updateAsset`, `addSigner` and `removeSigner`
- [5881](https://github.com/vegaprotocol/vega/issues/5881) - Return account subscription as a list
- [5766](https://github.com/vegaprotocol/vega/issues/5766) - Better notification for version update on the wallet
- [5841](https://github.com/vegaprotocol/vega/issues/5841) - Add transaction to request `multisigControl` signatures on demand
- [5937](https://github.com/vegaprotocol/vega/issues/5937) - Add more flexibility to market creation bonus
- [5932](https://github.com/vegaprotocol/vega/issues/5932) - Remove Name and Symbol from update asset proposal
- [5880](https://github.com/vegaprotocol/vega/issues/5880) - Send initial image with subscriptions to positions, orders & accounts
- [5878](https://github.com/vegaprotocol/vega/issues/5878) - Add option to return only live orders in `ListOrders` `API`
- [5937](https://github.com/vegaprotocol/vega/issues/5937) - Add more flexibility to market creation bonus
- [5708](https://github.com/vegaprotocol/vega/issues/5708) - Use market price when reporting average trade price
- [5949](https://github.com/vegaprotocol/vega/issues/5949) - Transfers processed in the order they were received
- [5966](https://github.com/vegaprotocol/vega/issues/5966) - Do not send transaction from wallet if `chainID` is empty
- [5675](https://github.com/vegaprotocol/vega/issues/5675) - Add transaction information to all database tables
- [6004](https://github.com/vegaprotocol/vega/issues/6004) - Probability of trading refactoring
- [5849](https://github.com/vegaprotocol/vega/issues/5849) - Use network parameter from creation time of the proposal for requirements
- [5846](https://github.com/vegaprotocol/vega/issues/5846) - Expose network parameter from creation time of the proposal through `APIs`.
- [5999](https://github.com/vegaprotocol/vega/issues/5999) - Recalculate margins after risk parameters are updated.
- [5682](https://github.com/vegaprotocol/vega/issues/5682) - Expose equity share weight in the API
- [5684](https://github.com/vegaprotocol/vega/issues/5684) - Added date range to a number of historic balances, deposits, withdrawals, orders and trades queries
- [6071](https://github.com/vegaprotocol/vega/issues/6071) - Allow for empty settlement asset in recurring transfer metric definition for market proposer bonus
- [6042](https://github.com/vegaprotocol/vega/issues/6042) - Set GraphQL query complexity limit
- [6106](https://github.com/vegaprotocol/vega/issues/6106) - Returned signed transaction in wallet API version 2 `session.send_transaction`
- [6105](https://github.com/vegaprotocol/vega/issues/6105) - Add `session.sign_transaction` endpoint on wallet API version 2
- [6042](https://github.com/vegaprotocol/vega/issues/5270) - Set GraphQL query complexity limit
- [5888](https://github.com/vegaprotocol/vega/issues/5888) - Add Liquidity Provision subscription to GraphQL
- [5961](https://github.com/vegaprotocol/vega/issues/5961) - Add batch market instructions command
- [5974](https://github.com/vegaprotocol/vega/issues/5974) - Flatten subscription in `Graphql`
- [6146](https://github.com/vegaprotocol/vega/issues/6146) - Add version command to Vega Visor
- [6671](https://github.com/vegaprotocol/vega/issues/6671) - Vega Visor allows to postpone first failure when Core node is slow to startup

### 🐛 Fixes
- [5934](https://github.com/vegaprotocol/vega/issues/5934) - Ensure wallet without permissions can be read
- [5950](https://github.com/vegaprotocol/vega/issues/5934) - Fix documentation for new wallet command
- [5687](https://github.com/vegaprotocol/vega/issues/5934) - Asset cache was returning stale data
- [6032](https://github.com/vegaprotocol/vega/issues/6032) - Risk factors store errors after update to a market
- [5986](https://github.com/vegaprotocol/vega/issues/5986) - Error string on failed transaction is sent in the plain, no need to decode
- [5860](https://github.com/vegaprotocol/vega/issues/5860) - Enacted but unlisted new assets are now included in checkpoints
- [6023](https://github.com/vegaprotocol/vega/issues/6023) - Tell the `datanode` when a genesis validator does not exist in a `checkpoint`
- [5963](https://github.com/vegaprotocol/vega/issues/5963) - Check other nodes during version check if the first one is unavailable
- [6002](https://github.com/vegaprotocol/vega/issues/6002) - Do not emit events for unmatched oracle data and unsubscribe market as soon as oracle data is received
- [6008](https://github.com/vegaprotocol/vega/issues/6008) - Fix equity like share and average trade value calculation with opening auctions
- [6040](https://github.com/vegaprotocol/vega/issues/6040) - Fix protocol upgrade transaction submission and small Visor improvements
- [5977](https://github.com/vegaprotocol/vega/issues/5977) - Fix missing block height and block time on stake linking API
- [6054](https://github.com/vegaprotocol/vega/issues/6054) - Fix panic on settlement
- [6060](https://github.com/vegaprotocol/vega/issues/6060) - Fix connection results should not be declared as mandatory in GQL schema.
- [6097](https://github.com/vegaprotocol/vega/issues/6067) - Fix incorrect asset (metric asset) used for checking market proposer eligibility
- [6099](https://github.com/vegaprotocol/vega/issues/6099) - Allow recurring transfers with the same to and from but with different asset
- [6067](https://github.com/vegaprotocol/vega/issues/6067) - Verify global reward is transferred to party address 0
- [6131](https://github.com/vegaprotocol/vega/issues/6131) - `nullblockchain` should call Tendermint Info `abci` to match real flow
- [6119](https://github.com/vegaprotocol/vega/issues/6119) - Correct order in which market event is emitted
- [5890](https://github.com/vegaprotocol/vega/issues/5890) - Margin breach during amend doesn't cancel order
- [6144](https://github.com/vegaprotocol/vega/issues/6144) - Price and Pegged Offset in orders are Decimals
- [6111](https://github.com/vegaprotocol/vega/issues/5890) - Handle candles transient failure and prevent subscription blocking
- [6204](https://github.com/vegaprotocol/vega/issues/6204) - Data Node add Ethereum Key Rotations subscriber and rest binding

## 0.54.0

### 🚨 Breaking changes
With this release a few breaking changes are introduced.
The Vega application is now a built-in application. This means that Tendermint doesn't need to be started separately any more.
The `vega node` command has been renamed `vega start`.
The `vega tm` command has been renamed `vega tendermint`.
The `Blockchain.Tendermint.ClientAddr` configuration field have been renamed `Blockchain.Tendermint.RPCAddr`.
The init command now also generate the configuration for tendermint, the flags `--no-tendermint`, `--tendermint-home` and `--tendermint-key` have been introduced

- [5579](https://github.com/vegaprotocol/vega/issues/5579) - Make vega a built-in Tendermint application
- [5249](https://github.com/vegaprotocol/vega/issues/5249) - Migrate to Tendermint version 0.35.8
- [5624](https://github.com/vegaprotocol/vega/issues/5624) - Get rid of `updateFrequency` in price monitoring definition
- [5601](https://github.com/vegaprotocol/vega/issues/5601) - Remove support for launching a proxy in front of console and token dApp
- [5872](https://github.com/vegaprotocol/vega/issues/5872) - Remove console and token dApp from networks
- [5802](https://github.com/vegaprotocol/vega/issues/5802) - Remove support for transaction version 1

### 🗑️ Deprecation
- [4655](https://github.com/vegaprotocol/vega/issues/4655) - Move Ethereum `RPC` endpoint configuration from `Nodewallet` section to `Ethereum` section

### 🛠 Improvements
- [5589](https://github.com/vegaprotocol/vega/issues/5589) - Used custom version of Clef
- [5541](https://github.com/vegaprotocol/vega/issues/5541) - Support permissions in wallets
- [5439](https://github.com/vegaprotocol/vega/issues/5439) - `vegwallet` returns better responses when a transaction fails
- [5465](https://github.com/vegaprotocol/vega/issues/5465) - Verify `bytecode` of smart-contracts on startup
- [5608](https://github.com/vegaprotocol/vega/issues/5608) - Ignore stale price monitoring trigger when market is already in auction
- [5673](https://github.com/vegaprotocol/vega/issues/5673) - Add support for `ethereum` key rotations to `datanode`
- [5639](https://github.com/vegaprotocol/vega/issues/5639) - Move all core code in the core directory
- [5613](https://github.com/vegaprotocol/vega/issues/5613) - Import the `datanode` in the vega repo
- [5660](https://github.com/vegaprotocol/vega/issues/5660) - Migrate subscription `apis` from `datanode v1 api` to `datanode v2 api`
- [5636](https://github.com/vegaprotocol/vega/issues/5636) - Assure no false positives in cucumber steps
- [5011](https://github.com/vegaprotocol/vega/issues/5011) - Import the `protos` repo in the vega repo
- [5774](https://github.com/vegaprotocol/vega/issues/5774) - Use `generics` for `ID` types
- [5785](https://github.com/vegaprotocol/vega/issues/5785) - Add support form `ERC20` bridge stopped and resumed events
- [5712](https://github.com/vegaprotocol/vega/issues/5712) - Configurable `graphql` endpoint
- [5689](https://github.com/vegaprotocol/vega/issues/5689) - Support `UpdateAsset` proposal in APIs
- [5685](https://github.com/vegaprotocol/vega/issues/5685) - Migrated `apis` from `datanode v1` to `datanode v2`
- [5760](https://github.com/vegaprotocol/vega/issues/5760) - Map all `GRPC` to `REST`
- [5804](https://github.com/vegaprotocol/vega/issues/5804) - Rollback Tendermint to version `0.34.20`
- [5503](https://github.com/vegaprotocol/vega/issues/5503) - Introduce wallet API version 2 based on JSON-RPC with new authentication workflow
- [5822](https://github.com/vegaprotocol/vega/issues/5822) - Rename `Graphql` enums
- [5618](https://github.com/vegaprotocol/vega/issues/5618) - Add wallet JSON-RPC documentation
- [5776](https://github.com/vegaprotocol/vega/issues/5776) - Add endpoint to get a single network parameter
- [5685](https://github.com/vegaprotocol/vega/issues/5685) - Migrated `apis` from `datanode v1` to `datanode v2`
- [5761](https://github.com/vegaprotocol/vega/issues/5761) - Transfers connection make direction optional
- [5762](https://github.com/vegaprotocol/vega/issues/5762) - Transfers connection add under `party` type
- [5685](https://github.com/vegaprotocol/vega/issues/5685) - Migrated `apis` from `datanode v1` to `datanode v2`
- [5705](https://github.com/vegaprotocol/vega/issues/5705) - Use enum for validator status
- [5685](https://github.com/vegaprotocol/vega/issues/5685) - Migrated `apis` from `datanode v1` to `datanode v2`
- [5834](https://github.com/vegaprotocol/vega/issues/5834) - Avoid saving proposals of terminated/cancelled/rejected/settled markets in checkpoint
- [5619](https://github.com/vegaprotocol/vega/issues/5619) - Add wallet HTTP API version 2 documentation
- [5823](https://github.com/vegaprotocol/vega/issues/5823) - Add endpoint to wallet HTTP API version 2 to list available RPC methods
- [5814](https://github.com/vegaprotocol/vega/issues/5815) - Add proposal validation date time to `graphql`
- [5865](https://github.com/vegaprotocol/vega/issues/5865) - Allow a validator to withdraw their protocol upgrade proposal
- [5803](https://github.com/vegaprotocol/vega/issues/5803) - Update cursor pagination to use new method from [5784](https://github.com/vegaprotocol/vega/pull/5784)
- [5862](https://github.com/vegaprotocol/vega/issues/5862) - Add base `URL` in `swagger`
- [5817](https://github.com/vegaprotocol/vega/issues/5817) - Add validation error on asset proposal when rejected
- [5816](https://github.com/vegaprotocol/vega/issues/5816) - Set proper status to rejected asset proposal
- [5893](https://github.com/vegaprotocol/vega/issues/5893) - Remove total supply from assets
- [5752](https://github.com/vegaprotocol/vega/issues/5752) - Remove URL and Hash from proposal rationale, add Title
- [5802](https://github.com/vegaprotocol/vega/issues/5802) - Introduce transaction version 3 that encode the chain ID in its input data to protect against transaction replay
- [5358](https://github.com/vegaprotocol/vega/issues/5358) - Port equity like shares update to new structure
- [5926](https://github.com/vegaprotocol/vega/issues/5926) - Check for liquidity auction at the end of a block instead of after every trade

### 🐛 Fixes
- [5571](https://github.com/vegaprotocol/vega/issues/5571) - Restore pending assets status correctly after snapshot restore
- [5857](https://github.com/vegaprotocol/vega/issues/5857) - Fix panic when calling `ListAssets` `grpc` end point with no arguments
- [5572](https://github.com/vegaprotocol/vega/issues/5572) - Add validation on `IDs` and public keys
- [5348](https://github.com/vegaprotocol/vega/issues/5348) - Restore markets from checkpoint proposal
- [5279](https://github.com/vegaprotocol/vega/issues/5279) - Fix loading of proposals from checkpoint
- [5598](https://github.com/vegaprotocol/vega/issues/5598) - Remove `currentTime` from topology engine to ease snapshot restoration
- [5836](https://github.com/vegaprotocol/vega/issues/5836) - Add missing `GetMarket` `GRPC` end point
- [5609](https://github.com/vegaprotocol/vega/issues/5609) - Set event forwarder last seen height after snapshot restore
- [5782](https://github.com/vegaprotocol/vega/issues/5782) - `Pagination` with a cursor was returning incorrect results
- [5629](https://github.com/vegaprotocol/vega/issues/5629) - Fixes for loading voting power from checkpoint with non genesis validators
- [5626](https://github.com/vegaprotocol/vega/issues/5626) - Update `protos`, remove optional types
- [5665](https://github.com/vegaprotocol/vega/issues/5665) - Binary version hash always contain `-modified` suffix
- [5633](https://github.com/vegaprotocol/vega/issues/5633) - Allow `minProposerEquityLikeShare` to accept 0
- [5672](https://github.com/vegaprotocol/vega/issues/5672) - Typo fixed in datanode `ethereum` address
- [5863](https://github.com/vegaprotocol/vega/issues/5863) - Fix panic when calling `VegaTime` on `v2 api`
- [5683](https://github.com/vegaprotocol/vega/issues/5683) - Made market mandatory in `GraphQL` for order
- [5789](https://github.com/vegaprotocol/vega/issues/5789) - Fix performance issue with position query
- [5677](https://github.com/vegaprotocol/vega/issues/5677) - Fixed trading mode status
- [5663](https://github.com/vegaprotocol/vega/issues/5663) - Fixed panic with de-registering positions
- [5781](https://github.com/vegaprotocol/vega/issues/5781) - Make enactment timestamp optional in proposal for `graphql`
- [5767](https://github.com/vegaprotocol/vega/issues/5767) - Fix typo in command validation
- [5900](https://github.com/vegaprotocol/vega/issues/5900) - Add missing `/api/v2/parties/{party_id}/stake` `REST` end point
- [5825](https://github.com/vegaprotocol/vega/issues/5825) - Fix panic in pegged orders when going into auction
- [5763](https://github.com/vegaprotocol/vega/issues/5763) - Transfers connection rename `pubkey` to `partyId`
- [5486](https://github.com/vegaprotocol/vega/issues/5486) - Fix amend order expiring
- [5809](https://github.com/vegaprotocol/vega/issues/5809) - Remove state variables when a market proposal is rejected
- [5329](https://github.com/vegaprotocol/vega/issues/5329) - Fix checks for market enactment and termination
- [5837](https://github.com/vegaprotocol/vega/issues/5837) - Allow a promotion due to increased slots and a swap to happen in the same epoch
- [5819](https://github.com/vegaprotocol/vega/issues/5819) - Add new asset proposal validation timestamp validation
- [5897](https://github.com/vegaprotocol/vega/issues/5897) - Return uptime of 0, rather than error, when querying for `NodeData` before end of first epoch
- [5811](https://github.com/vegaprotocol/vega/issues/5811) - Do not overwrite local changes when updating wallet through JSON-RPC API
- [5868](https://github.com/vegaprotocol/vega/issues/5868) - Clarify the error for insufficient token to submit proposal or vote
- [5867](https://github.com/vegaprotocol/vega/issues/5867) - Fix witness check for majority
- [5853](https://github.com/vegaprotocol/vega/issues/5853) - Do not ignore market update proposals when loading from checkpoint
- [5648](https://github.com/vegaprotocol/vega/issues/5648) - Ethereum key rotation - search validators by Vega pub key and listen to rotation events in core API
- [5648](https://github.com/vegaprotocol/vega/issues/5648) - Search validator by vega pub key and update the core validators API

## 0.53.0

### 🗑️ Deprecation
- [5513](https://github.com/vegaprotocol/vega/issues/5513) - Remove all checkpoint restore command

### 🛠 Improvements
- [5428](https://github.com/vegaprotocol/vega/pull/5428) - Update contributor information
- [5519](https://github.com/vegaprotocol/vega/pull/5519) - Add `--genesis-file` option to the `load_checkpoint` command
- [5538](https://github.com/vegaprotocol/vega/issues/5538) - Core side implementation of protocol upgrade
- [5525](https://github.com/vegaprotocol/vega/pull/5525) - Release `vegawallet` from the core
- [5524](https://github.com/vegaprotocol/vega/pull/5524) - Align `vegawallet` and core versions
- [5524](https://github.com/vegaprotocol/vega/pull/5549) - Add endpoint for getting the network's `chain-id`
- [5524](https://github.com/vegaprotocol/vega/pull/5552) - Handle tendermint demotion and `ersatz` slot reduction at the same time

### 🐛 Fixes
- [5476](https://github.com/vegaprotocol/vega/issues/5476) - Include settlement price in snapshot
- [5476](https://github.com/vegaprotocol/vega/issues/5314) - Fix validation of checkpoint file
- [5499](https://github.com/vegaprotocol/vega/issues/5499) - Add error from app specific validation to check transaction response
- [5508](https://github.com/vegaprotocol/vega/issues/5508) - Fix duplicated staking events
- [5514](https://github.com/vegaprotocol/vega/issues/5514) - Emit `rewardScore` event correctly after loading from checkpoint
- [5520](https://github.com/vegaprotocol/vega/issues/5520) - Do not fail silently when wallet fails to start
- [5521](https://github.com/vegaprotocol/vega/issues/5521) - Fix asset bundle and add asset status
- [5546](https://github.com/vegaprotocol/vega/issues/5546) - Fix collateral checkpoint to unlock locked reward account balance
- [5194](https://github.com/vegaprotocol/vega/issues/5194) - Fix market trading mode vs market state
- [5432](https://github.com/vegaprotocol/vega/issues/5431) - Do not accept transaction with unexpected public keys
- [5478](https://github.com/vegaprotocol/vega/issues/5478) - Assure uncross and fake uncross are in line with each other
- [5480](https://github.com/vegaprotocol/vega/issues/5480) - Assure indicative trades are in line with actual uncrossing trades
- [5556](https://github.com/vegaprotocol/vega/issues/5556) - Fix id generation seed
- [5361](https://github.com/vegaprotocol/vega/issues/5361) - Fix limits for proposals
- [5557](https://github.com/vegaprotocol/vega/issues/5427) - Fix oracle status at market settlement

## 0.52.0

### 🛠 Improvements
- [5421](https://github.com/vegaprotocol/vega/issues/5421) - Fix notary snapshot determinism when no signature are generated yet
- [5415](https://github.com/vegaprotocol/vega/issues/5415) - Regenerate smart contracts code
- [5434](https://github.com/vegaprotocol/vega/issues/5434) - Add health check for faucet
- [5412](https://github.com/vegaprotocol/vega/issues/5412) - Proof of work improvement to support history of changes to network parameters
- [5378](https://github.com/vegaprotocol/vega/issues/5278) - Allow new market proposals without LP

### 🐛 Fixes
- [5438](https://github.com/vegaprotocol/vega/issues/5438) - Evaluate all trades resulting from an aggressive orders in one call to price monitoring engine
- [5444](https://github.com/vegaprotocol/vega/issues/5444) - Merge both checkpoints and genesis asset on startup
- [5446](https://github.com/vegaprotocol/vega/issues/5446) - Cover liquidity monitoring acceptance criteria relating to aggressive order removing best bid or ask from the book
- [5457](https://github.com/vegaprotocol/vega/issues/5457) - Fix sorting of validators for demotion check
- [5460](https://github.com/vegaprotocol/vega/issues/5460) - Fix theoretical open interest calculation
- [5477](https://github.com/vegaprotocol/vega/issues/5477) - Pass a clone of the liquidity commitment offset to pegged orders
- [5468](https://github.com/vegaprotocol/vega/issues/5468) - Bring indicative trades inline with actual auction uncrossing trades in presence of wash trades
- [5419](https://github.com/vegaprotocol/vega/issues/5419) - Fix listeners ordering and state updates

## 0.51.1

### 🛠 Improvements
- [5395](https://github.com/vegaprotocol/vega/issues/5395) - Add `burn_nonce` bridge tool
- [5403](https://github.com/vegaprotocol/vega/issues/5403) - Allow spam free / proof of work free running of null blockchain
- [5175](https://github.com/vegaprotocol/vega/issues/5175) - Validation free transactions (including signature verification) for null blockchain
- [5371](https://github.com/vegaprotocol/vega/issues/5371) - Ensure threshold is not breached in ERC20 withdrawal
- [5358](https://github.com/vegaprotocol/vega/issues/5358) - Update equity shares following updated spec.

### 🐛 Fixes
- [5362](https://github.com/vegaprotocol/vega/issues/5362) - Liquidity and order book point to same underlying order after restore
- [5367](https://github.com/vegaprotocol/vega/issues/5367) - better serialisation for party orders in liquidity snapshot
- [5377](https://github.com/vegaprotocol/vega/issues/5377) - Serialise state var internal state
- [5388](https://github.com/vegaprotocol/vega/issues/5388) - State variable snapshot now works as intended
- [5388](https://github.com/vegaprotocol/vega/issues/5388) - Repopulate cached order-book after snapshot restore
- [5203](https://github.com/vegaprotocol/vega/issues/5203) - Market liquidity monitor parameters trump network parameters on market creation
- [5297](https://github.com/vegaprotocol/vega/issues/5297) - Assure min/max price always accurate
- [4223](https://github.com/vegaprotocol/vega/issues/4223) - Use uncrossing price for target stake calculation during auction
- [3047](https://github.com/vegaprotocol/vega/issues/3047) - Improve interaction between liquidity and price monitoring auctions
- [3570](https://github.com/vegaprotocol/vega/issues/3570) - Set extension trigger during opening auction with insufficient liquidity
- [3362](https://github.com/vegaprotocol/vega/issues/3362) - Stop non-persistent orders from triggering auctions
- [5388](https://github.com/vegaprotocol/vega/issues/5388) - Use `UnixNano()` to snapshot price monitor times
- [5237](https://github.com/vegaprotocol/vega/issues/5237) - Trigger state variable calculation first time indicative uncrossing price is available
- [5397](https://github.com/vegaprotocol/vega/issues/5397) - Bring indicative trades price inline with that of actual auction uncrossing trades

## 0.51.0

### 🚨 Breaking changes
- [5192](https://github.com/vegaprotocol/vega/issues/5192) - Require a rationale on proposals

### 🛠 Improvements
- [5318](https://github.com/vegaprotocol/vega/issues/5318) - Automatically dispatch reward pool into markets in recurring transfers
- [5333](https://github.com/vegaprotocol/vega/issues/5333) - Run snapshot generation for all providers in parallel
- [5343](https://github.com/vegaprotocol/vega/issues/5343) - Snapshot optimisation part II - get rid of `getHash`
- [5324](https://github.com/vegaprotocol/vega/issues/5324) -  Send event when oracle data doesn't match
- [5140](https://github.com/vegaprotocol/vega/issues/5140) - Move limits (enabled market / assets from) to network parameters
- [5360](https://github.com/vegaprotocol/vega/issues/5360) - rewards test coverage

### 🐛 Fixes
- [5338](https://github.com/vegaprotocol/vega/issues/5338) - Checking a transaction should return proper success code
- [5277](https://github.com/vegaprotocol/vega/issues/5277) - Updating a market should default auction extension to 1
- [5284](https://github.com/vegaprotocol/vega/issues/5284) - price monitoring past prices are now included in the snapshot
- [5294](https://github.com/vegaprotocol/vega/issues/5294) - Parse timestamps oracle in market proposal validation
- [5292](https://github.com/vegaprotocol/vega/issues/5292) - Internal time oracle broadcasts timestamp without nanoseconds
- [5297](https://github.com/vegaprotocol/vega/issues/5297) - Assure min/max price always accurate
- [5286](https://github.com/vegaprotocol/vega/issues/5286) - Ensure liquidity fees are updated when updating the market
- [5322](https://github.com/vegaprotocol/vega/issues/5322) - Change vega pub key hashing in topology to fix key rotation submission.
- [5313](https://github.com/vegaprotocol/vega/issues/5313) - Future update was using oracle spec for settlement price as trading termination spec
- [5304](https://github.com/vegaprotocol/vega/issues/5304) - Fix bug causing trade events at auction end showing the wrong price.
- [5345](https://github.com/vegaprotocol/vega/issues/5345) - Fix issue with state variable transactions assumed gone missing
- [5351](https://github.com/vegaprotocol/vega/issues/5351) - Fix panic when node is interrupted before snapshot engine gets cleared and initialised
- [5972](https://github.com/vegaprotocol/vega/issues/5972) - Allow submitting a market update with termination oracle ticking before enactment of the update

## 0.50.2

### 🛠 Improvements
- [5001](https://github.com/vegaprotocol/vega/issues/5001) - Set and increment LP version field correctly
- [5001](https://github.com/vegaprotocol/vega/issues/5001) - Add integration test for LP versioning
- [3372](https://github.com/vegaprotocol/vega/issues/3372) - Add integration test making sure margin is released when an LP is cancelled.
- [5235](https://github.com/vegaprotocol/vega/issues/5235) - Use `BroadcastTxSync` instead of async for submitting transactions to `tendermint`
- [5268](https://github.com/vegaprotocol/vega/issues/5268) - Make validator heartbeat frequency a function of the epoch duration.
- [5271](https://github.com/vegaprotocol/vega/issues/5271) - Make generated hex IDs lower case
- [5273](https://github.com/vegaprotocol/vega/issues/5273) - Reward / Transfer to allow payout of reward in an arbitrary asset unrelated to the settlement and by market.
- [5207](https://github.com/vegaprotocol/vega/issues/5206) - Add integration tests to ensure price bounds and decimal places work as expected
- [5243](https://github.com/vegaprotocol/vega/issues/5243) - Update equity like share according to spec changes.
- [5249](https://github.com/vegaprotocol/vega/issues/5249) - Upgrade to tendermint 0.35.6

### 🐛 Fixes
- [4798](https://github.com/vegaprotocol/vega/issues/4978) - Set market pending timestamp to the time at which the market is created.
- [5222](https://github.com/vegaprotocol/vega/issues/5222) - Do not panic when admin server stops.
- [5103](https://github.com/vegaprotocol/vega/issues/5103) - Fix invalid http status set in faucet
- [5239](https://github.com/vegaprotocol/vega/issues/5239) - Always call `StartAggregate()` when signing validators joining and leaving even if not a validator
- [5128](https://github.com/vegaprotocol/vega/issues/5128) - Fix wrong http rate limit for faucet
- [5231](https://github.com/vegaprotocol/vega/issues/5231) - Fix pegged orders to be reset to the order pointer after snapshot loading
- [5247](https://github.com/vegaprotocol/vega/issues/5247) - Fix the check for overflow in scaling settlement price
- [5250](https://github.com/vegaprotocol/vega/issues/5250) - Fixed panic in loading validator checkpoint
- [5260](https://github.com/vegaprotocol/vega/issues/5260) - Process recurring transfer before rewards
- [5262](https://github.com/vegaprotocol/vega/issues/5262) - Allow recurring transfers to start during the current epoch
- [5267](https://github.com/vegaprotocol/vega/issues/5267) - Do not check commitment on `UpdateMarket` proposals

## 0.50.1

### 🐛 Fixes
- [5226](https://github.com/vegaprotocol/vega/issues/5226) - Add support for settlement price decimal place in governance


## 0.50.0

### 🚨 Breaking changes
- [5197](https://github.com/vegaprotocol/vega/issues/5197) - Scale settlement price based on oracle definition

### 🛠 Improvements
- [5055](https://github.com/vegaprotocol/vega/issues/5055) - Ensure at most 5 triggers are used in price monitoring settings
- [5100](https://github.com/vegaprotocol/vega/issues/5100) - add a new scenario into feature test, auction folder, leaving auction when liquidity provider provides a limit order
- [4919](https://github.com/vegaprotocol/vega/issues/4919) - Feature tests for 0011 check order allocate margin
- [4922](https://github.com/vegaprotocol/vega/issues/4922) - Feature tests for 0015 market insurance pool collateral
- [4926](https://github.com/vegaprotocol/vega/issues/4926) - Feature tests for 0019 margin calculator scenarios
- [5119](https://github.com/vegaprotocol/vega/issues/5119) - Add Ethereum key rotation support
- [5209](https://github.com/vegaprotocol/vega/issues/5209) - Add retries to floating point consensus engine to work around tendermint missing transactions
- [5219](https://github.com/vegaprotocol/vega/issues/5219) - Remove genesis sign command.

### 🐛 Fixes
- [5078](https://github.com/vegaprotocol/vega/issues/5078) - Unwrap properly position decimal place from payload
- [5076](https://github.com/vegaprotocol/vega/issues/5076) - Set last mark price to settlement price when market is settled
- [5038](https://github.com/vegaprotocol/vega/issues/5038) - Send proof-of-work when when announcing node
- [5034](https://github.com/vegaprotocol/vega/issues/5034) - Ensure to / from in transfers payloads are vega public keys
- [5111](https://github.com/vegaprotocol/vega/issues/5111) - Stop updating the market's initial configuration when an opening auction is extended
- [5066](https://github.com/vegaprotocol/vega/issues/5066) - Return an error if market decimal place > to asset decimal place
- [5095](https://github.com/vegaprotocol/vega/issues/5095) - Stabilise state sync restore and restore block height in the topology engine
- [5204](https://github.com/vegaprotocol/vega/issues/5204) - Mark a snapshot state change when liquidity provision state changes
- [4870](https://github.com/vegaprotocol/vega/issues/5870) - Add missing commands to the `TxError` event
- [5136](https://github.com/vegaprotocol/vega/issues/5136) - Fix banking snapshot for transfers, risk factor restoration, and `statevar` handling of settled markets
- [5088](https://github.com/vegaprotocol/vega/issues/5088) - Fixed MTM bug where settlement balance would not be zero when loss amount was 1.
- [5093](https://github.com/vegaprotocol/vega/issues/5093) - Fixed proof of engine end of block callback never called to clear up state
- [4996](https://github.com/vegaprotocol/vega/issues/4996) - Fix positions engines `vwBuys` and `vwSell` when amending, send events on `Update` and `UpdateNetwork`
- [5016](https://github.com/vegaprotocol/vega/issues/5016) - Target stake in asset decimal place in Market Data
- [5109](https://github.com/vegaprotocol/vega/issues/5109) - Fixed promotion of ersatz to tendermint validator
- [5110](https://github.com/vegaprotocol/vega/issues/5110) - Fixed wrong tick size used for calculating probability of trading
- [5144](https://github.com/vegaprotocol/vega/issues/5144) - Fixed the default voting power in case there is stake in the network
- [5124](https://github.com/vegaprotocol/vega/issues/5124) - Add proto serialization for update market proposal
- [5124](https://github.com/vegaprotocol/vega/issues/5124) - Ensure update market proposal compute a proper auction duration
- [5172](https://github.com/vegaprotocol/vega/issues/5172) - Add replay protection for validator commands
- [5181](https://github.com/vegaprotocol/vega/issues/5181) - Ensure Oracle specs handle numbers using `num.Decimal` and `num.Int`
- [5059](https://github.com/vegaprotocol/vega/issues/5059) - Validators without tendermint status vote in the witness and notary engine but their votes do not count
- [5190](https://github.com/vegaprotocol/vega/issues/5190) - Fix settlement at expiry to scale the settlement price from market decimals to asset decimals
- [5185](https://github.com/vegaprotocol/vega/issues/5185) - Fix MTM settlement where win transfers get truncated resulting in settlement balance not being zero after settlement.
- [4943](https://github.com/vegaprotocol/vega/issues/4943) - Fix bug where amending orders in opening auctions did not work as expected

## 0.49.8

### 🛠 Improvements
- [4814](https://github.com/vegaprotocol/vega/issues/4814) - Review fees tests
- [5067](https://github.com/vegaprotocol/vega/pull/5067) - Adding acceptance codes and tidy up tests
- [5052](https://github.com/vegaprotocol/vega/issues/5052) - Adding acceptance criteria tests for market decimal places
- [5138](https://github.com/vegaprotocol/vega/issues/5038) - Adding feature test for "0032-PRIM-price_monitoring.md"
- [4753](https://github.com/vegaprotocol/vega/issues/4753) - Adding feature test for oracle spec public key validation
- [4559](https://github.com/vegaprotocol/vega/issues/4559) - Small fixes to the amend order flow

### 🐛 Fixes
- [5064](https://github.com/vegaprotocol/vega/issues/5064) - Send order event on settlement
- [5068](https://github.com/vegaprotocol/vega/issues/5068) - Use settlement price if exists when received trading terminated event


## 0.49.7

### 🚨 Breaking changes
- [4985](https://github.com/vegaprotocol/vega/issues/4985) - Proof of work spam protection

### 🛠 Improvements
- [5007](https://github.com/vegaprotocol/vega/issues/5007) - Run approbation as part of the CI pipeline
- [5019](https://github.com/vegaprotocol/vega/issues/5019) - Label Price Monitoring tests
- [5022](https://github.com/vegaprotocol/vega/issues/5022) - CI: Run approbation for main/master/develop branches only
- [5017](https://github.com/vegaprotocol/vega/issues/5017) - Added access functions to `PositionState` type
- [5049](https://github.com/vegaprotocol/vega/issues/5049) - Liquidity Provision test coverage for 0034 spec
- [5022](https://github.com/vegaprotocol/vega/issues/5022) - CI: Run approbation for main/master/develop branches
only
- [4916](https://github.com/vegaprotocol/vega/issues/4916) - Add acceptance criteria number in the existing feature tests to address acceptance criteria in `0008-TRAD-trading_workflow.md`
- [5061](https://github.com/vegaprotocol/vega/issues/5061) - Add a test scenario using log normal risk model into feature test "insurance-pool-balance-test.feature"


### 🐛 Fixes
- [5025](https://github.com/vegaprotocol/vega/issues/5025) - Witness snapshot breaking consensus
- [5046](https://github.com/vegaprotocol/vega/issues/5046) - Save all events in `ERC20` topology snapshot


## 0.49.4
### 🛠 Improvements
- [2585](https://github.com/vegaprotocol/vega/issues/2585) - Adding position state event to event bus
- [4952](https://github.com/vegaprotocol/vega/issues/4952) - Add checkpoints for staking and `multisig control`
- [4923](https://github.com/vegaprotocol/vega/issues/4923) - Add checkpoint state in the genesis file + add subcommand to do it.

### 🐛 Fixes
- [4983](https://github.com/vegaprotocol/vega/issues/4983) - Set correct event type for positions state event
- [4989](https://github.com/vegaprotocol/vega/issues/4989) - Fixing incorrect overflow logic
- [5036](https://github.com/vegaprotocol/vega/issues/5036) - Fix the `nullblockchain`
- [4981](https://github.com/vegaprotocol/vega/issues/4981) - Fix bug causing LP orders to uncross at auction end.

## 0.49.2

### 🛠 Improvements
- [4951](https://github.com/vegaprotocol/vega/issues/4951) - Add ability to stream events to a file
- [4953](https://github.com/vegaprotocol/vega/issues/4953) - Add block hash to statistics and to block height request
- [4961](https://github.com/vegaprotocol/vega/issues/4961) - Extend auction feature tests
- [4832](https://github.com/vegaprotocol/vega/issues/4832) - Add validation of update market proposals.
- [4971](https://github.com/vegaprotocol/vega/issues/4971) - Add acceptance criteria to auction tests
- [4833](https://github.com/vegaprotocol/vega/issues/4833) - Propagate market update to other engines

### 🐛 Fixes
- [4947](https://github.com/vegaprotocol/vega/issues/4947) - Fix time formatting problem that was breaking consensus on nodes in different time zones
- [4956](https://github.com/vegaprotocol/vega/issues/4956) - Fix concurrent write to price monitoring ref price cache
- [4987](https://github.com/vegaprotocol/vega/issues/4987) - Include the witness engine in snapshots
- [4957](https://github.com/vegaprotocol/vega/issues/4957) - Fix `vega announce_node` to work with `--home` and `--passphrase-file`
- [4964](https://github.com/vegaprotocol/vega/issues/4964) - Fix price monitoring snapshot
- [4974](https://github.com/vegaprotocol/vega/issues/4974) - Fix panic when checkpointing staking accounts if there are no events
- [4888](https://github.com/vegaprotocol/vega/issues/4888) - Fix memory leak when loading snapshots.
- [4993](https://github.com/vegaprotocol/vega/issues/4993) - Stop snapshots thinking we've loaded via `statesync` when we just lost connection to TM
- [4981](https://github.com/vegaprotocol/vega/issues/4981) - Fix bug causing LP orders to uncross at auction end.


## 0.49.1

### 🛠 Improvements
- [4895](https://github.com/vegaprotocol/vega/issues/4895) - Emit validators signature when a validator is added or remove from the set
- [4901](https://github.com/vegaprotocol/vega/issues/4901) - Update the decimal library
- [4906](https://github.com/vegaprotocol/vega/issues/4906) - Get rid of unnecessary `ToDecimal` conversions (no functional change)
- [4838](https://github.com/vegaprotocol/vega/issues/4838) - Implement governance vote based on equity-like share for market update

### 🐛 Fixes
- [4877](https://github.com/vegaprotocol/vega/issues/4877) - Fix topology and `erc20` topology snapshots
- [4890](https://github.com/vegaprotocol/vega/issues/4890) - epoch service now notifies other engines when it has restored from a snapshot
- [4879](https://github.com/vegaprotocol/vega/issues/4879) - Fixes for invalid data types in the `MarketData` proto message.
- [4881](https://github.com/vegaprotocol/vega/issues/4881) - Set tendermint validators' voting power when loading from snapshot
- [4915](https://github.com/vegaprotocol/vega/issues/4915) - Take full snapshot of collateral engine, always read epoch length from network parameters, use back-off on heartbeats
- [4882](https://github.com/vegaprotocol/vega/issues/4882) - Fixed tracking of liquidity fee received and added feature tests for the fee based rewards
- [4898](https://github.com/vegaprotocol/vega/issues/4898) - Add ranking score information to checkpoint and snapshot and emit an event when loaded
- [4932](https://github.com/vegaprotocol/vega/issues/4932) - Fix the string used for resource id of stake total supply to be stable to fix the replay of non validator node locally

## 0.49.0

### 🚨 Breaking changes
- [4900](https://github.com/vegaprotocol/vega/issues/4809) - Review LP fee tests, and move to VEGA repo
- [4844](https://github.com/vegaprotocol/vega/issues/4844) - Add endpoints for checking transactions raw transactions
- [4515](https://github.com/vegaprotocol/vega/issues/4615) - Add snapshot options description and check provided storage method
- [4581](https://github.com/vegaprotocol/vega/issues/4561) - Separate endpoints for liquidity provision submissions, amendment and cancellation
- [4390](https://github.com/vegaprotocol/vega/pull/4390) - Introduce node mode, `vega init` now require a mode: full or validator
- [4383](https://github.com/vegaprotocol/vega/pull/4383) - Rename flag `--tm-root` to `--tm-home`
- [4588](https://github.com/vegaprotocol/vega/pull/4588) - Remove the outdated `--network` flag on `vega genesis generate` and `vega genesis update`
- [4605](https://github.com/vegaprotocol/vega/pull/4605) - Use new format for `EthereumConfig` in network parameters.
- [4508](https://github.com/vegaprotocol/vega/pull/4508) - Disallow negative offset for pegged orders
- [4465](https://github.com/vegaprotocol/vega/pull/4465) - Update to tendermint `v0.35.0`
- [4594](https://github.com/vegaprotocol/vega/issues/4594) - Add support for decimal places specific to markets. This means market price values and position events can have different values. Positions will be expressed in asset decimal places, market specific data events will list prices in market precision.
- [4660](https://github.com/vegaprotocol/vega/pull/4660) - Add tendermint transaction hash to events
- [4670](https://github.com/vegaprotocol/vega/pull/4670) - Rework `freeform proposal` structure so that they align with other proposals
- [4681](https://github.com/vegaprotocol/vega/issues/4681) - Remove tick size from market
- [4698](https://github.com/vegaprotocol/vega/issues/4698) - Remove maturity field from future
- [4699](https://github.com/vegaprotocol/vega/issues/4699) - Remove trading mode one off from market proposal
- [4790](https://github.com/vegaprotocol/vega/issues/4790) - Fix core to work with `protos` generated by newer versions of `protoc-gen-xxx`
- [4856](https://github.com/vegaprotocol/vega/issues/4856) - Fractional orders and positions

### 🗑️ Deprecation

### 🛠 Improvements
- [4793](https://github.com/vegaprotocol/vega/issues/4793) - Add specific insurance pool balance test
- [4633](https://github.com/vegaprotocol/vega/pull/4633) - Add possibility to list snapshots from the vega command line
- [4640](https://github.com/vegaprotocol/vega/pull/4640) - Update feature tests related to liquidity provision following integration of probability of trading with floating point consensus
- [4558](https://github.com/vegaprotocol/vega/pull/4558) - Add MacOS install steps and information required to use `dockerisedvega.sh` script with private docker repository
- [4496](https://github.com/vegaprotocol/vega/pull/4496) - State variable engine for floating point consensus
- [4481](https://github.com/vegaprotocol/vega/pull/4481) - Add an example client application that uses the null-blockchain
- [4514](https://github.com/vegaprotocol/vega/pull/4514) - Add network limits service and events
- [4516](https://github.com/vegaprotocol/vega/pull/4516) - Add a command to cleanup all vega node state
- [4531](https://github.com/vegaprotocol/vega/pull/4531) - Remove Float from network parameters, use `num.Decimal` instead
- [4537](https://github.com/vegaprotocol/vega/pull/4537) - Send staking asset total supply through consensus
- [4540](https://github.com/vegaprotocol/vega/pull/4540) - Require Go minimum version 1.17
- [4530](https://github.com/vegaprotocol/vega/pull/4530) - Integrate risk factors with floating point consensus engine
- [4485](https://github.com/vegaprotocol/vega/pull/4485) - Change snapshot interval default to 1000 blocks
- [4505](https://github.com/vegaprotocol/vega/pull/4505) - Fast forward epochs when loading from checkpoint to trigger payouts for the skipped time
- [4554](https://github.com/vegaprotocol/vega/pull/4554) - Integrate price ranges with floating point consensus engine
- [4544](https://github.com/vegaprotocol/vega/pull/4544) - Ensure validators are started with the right set of keys
- [4569](https://github.com/vegaprotocol/vega/pull/4569) - Move to `ghcr.io` docker container registry
- [4571](https://github.com/vegaprotocol/vega/pull/4571) - Update `CHANGELOG.md` for `0.47.x`
- [4577](https://github.com/vegaprotocol/vega/pull/4577) - Update `CHANGELOG.md` for `0.45.6` patch
- [4573](https://github.com/vegaprotocol/vega/pull/4573) - Remove execution configuration duplication from configuration root
- [4555](https://github.com/vegaprotocol/vega/issues/4555) - Probability of trading integrated into floating point consensus engine
- [4592](https://github.com/vegaprotocol/vega/pull/4592) - Update instructions on how to use docker without `sudo`
- [4491](https://github.com/vegaprotocol/vega/issues/4491) - Measure validator performance and use to penalise rewards
- [4599](https://github.com/vegaprotocol/vega/pull/4599) - Allow raw private keys for bridges functions
- [4588](https://github.com/vegaprotocol/vega/pull/4588) - Add `--update` and `--replace` flags on `vega genesis new validator`
- [4522](https://github.com/vegaprotocol/vega/pull/4522) - Add `--network-url` option to `vega tm`
- [4580](https://github.com/vegaprotocol/vega/pull/4580) - Add transfer command support (one off transfers)
- [4636](https://github.com/vegaprotocol/vega/pull/4636) - Update the Core Team DoD and issue templates
- [4629](https://github.com/vegaprotocol/vega/pull/4629) - Update `CHANGELOG.md` to include `0.47.5` changes
- [4580](https://github.com/vegaprotocol/vega/pull/4580) - Add transfer command support (recurring transfers)
- [4643](https://github.com/vegaprotocol/vega/issues/4643) - Add noise to floating point consensus variables in QA
- [4639](https://github.com/vegaprotocol/vega/pull/4639) - Add cancel transfer command
- [4750](https://github.com/vegaprotocol/vega/pull/4750) - Fix null blockchain by forcing it to always be a non-validator node
- [4754](https://github.com/vegaprotocol/vega/pull/4754) - Fix null blockchain properly this time
- [4754](https://github.com/vegaprotocol/vega/pull/4754) - Remove old id generator fields from execution engine's snapshot
- [4830](https://github.com/vegaprotocol/vega/pull/4830) - Reward refactoring for network treasury
- [4647](https://github.com/vegaprotocol/vega/pull/4647) - Added endpoint `SubmitRawTransaction` to provide support for different transaction request message versions
- [4653](https://github.com/vegaprotocol/vega/issues/4653) - Replace asset insurance pool with network treasury
- [4638](https://github.com/vegaprotocol/vega/pull/4638) - CI add option to specify connected changes in other repos
- [4650](https://github.com/vegaprotocol/vega/pull/4650) - Restore code from rebase and ensure node retries connection with application
- [4570](https://github.com/vegaprotocol/vega/pull/4570) - Internalize Ethereum Event Forwarder
- [4663](https://github.com/vegaprotocol/vega/issues/4663) - CI set `qa` build tag when running system tests
- [4709](https://github.com/vegaprotocol/vega/issues/4709) - Make `BlockNr` part of event interface
- [4657](https://github.com/vegaprotocol/vega/pull/4657) - Rename `min_lp_stake` to quantum + use it in liquidity provisions
- [4672](https://github.com/vegaprotocol/vega/issues/4672) - Update Jenkinsfile
- [4712](https://github.com/vegaprotocol/vega/issues/4712) - Check smart contract hash on startup to ensure the correct version is being used
- [4594](https://github.com/vegaprotocol/vega/issues/4594) - Add integration test ensuring positions plug-in calculates P&L accurately.
- [4689](https://github.com/vegaprotocol/vega/issues/4689) - Validators joining and leaving the network
- [4680](https://github.com/vegaprotocol/vega/issues/4680) - Add `totalTokenSupplyStake` to the snapshots
- [4645](https://github.com/vegaprotocol/vega/pull/4645) - Add transfers snapshots
- [4707](https://github.com/vegaprotocol/vega/pull/4707) - Serialize timestamp in time update message as number of nano seconds instead of seconds
- [4595](https://github.com/vegaprotocol/vega/pull/4595) - Add internal oracle supplying vega time data for time-triggered events
- [4737](https://github.com/vegaprotocol/vega/pull/4737) - Use a deterministic generator for order ids, set new order ids to the transaction hash of the Submit transaction
- [4741](https://github.com/vegaprotocol/vega/pull/4741) - Hash again list of hash from engines
- [4751](https://github.com/vegaprotocol/vega/pull/4751) - Make trade ids unique using the deterministic id generator
- [4766](https://github.com/vegaprotocol/vega/issues/4766) - Added feature tests and integration steps for transfers
- [4771](https://github.com/vegaprotocol/vega/issues/4771) - Small fixes and conformance update for transfers
- [4785](https://github.com/vegaprotocol/vega/issues/4785) - Implement feature tests given the acceptance criteria for transfers
- [4784](https://github.com/vegaprotocol/vega/issues/4784) - Moving feature tests from specs internal to verified folder
- [4797](https://github.com/vegaprotocol/vega/issues/4784) - Update `CODEOWNERS` for research to review verified feature files
- [4801](https://github.com/vegaprotocol/vega/issues/4801) - added acceptance criteria codes to feature tests for Settlement at expiry spec
- [4823](https://github.com/vegaprotocol/vega/issues/4823) - simplified performance score
- [4805](https://github.com/vegaprotocol/vega/issues/4805) - Add command line tool to sign for the asset pool method `set_bridge_address`
- [4839](https://github.com/vegaprotocol/vega/issues/4839) - Send governance events when restoring proposals on checkpoint reload.
- [4829](https://github.com/vegaprotocol/vega/issues/4829) - Fix margins calculations for positions with a size of 0 but with a non zero potential sell or buy
- [4826](https://github.com/vegaprotocol/vega/issues/4826) - Tidying up feature tests in verified folder
- [4843](https://github.com/vegaprotocol/vega/issues/4843) - Make snapshot engine aware of local storage old versions, and manage them accordingly to stop growing disk usage.
- [4863](https://github.com/vegaprotocol/vega/issues/4863) - Improve replay protection
- [4867](https://github.com/vegaprotocol/vega/issues/4867) - Optimise replay protection
- [4865](https://github.com/vegaprotocol/vega/issues/4865) - Fix: issue with project board automation action and update commit checker action
- [4674](https://github.com/vegaprotocol/vega/issues/4674) - Add Ethereum events reconciliation for `multisig control`
- [4886](https://github.com/vegaprotocol/vega/pull/4886) - Add more integration tests around order amends and fees.
- [4885](https://github.com/vegaprotocol/vega/pull/4885) - Update amend orders scenario to have fees transfers in int tests

### 🐛 Fixes
- [4842](https://github.com/vegaprotocol/vega/pull/4842) - Fix margin balance not being released after close-out.
- [4798](https://github.com/vegaprotocol/vega/pull/4798) - Fix panic in loading topology from snapshot
- [4521](https://github.com/vegaprotocol/vega/pull/4521) - Better error when trying to use the null-blockchain with an ERC20 asset
- [4692](https://github.com/vegaprotocol/vega/pull/4692) - Set statistics block height after a snapshot reload
- [4702](https://github.com/vegaprotocol/vega/pull/4702) - User tree importer and exporter to transfer snapshots via `statesync`
- [4516](https://github.com/vegaprotocol/vega/pull/4516) - Fix release number title typo - 0.46.1 > 0.46.2
- [4524](https://github.com/vegaprotocol/vega/pull/4524) - Updated `vega verify genesis` to understand new `app_state` layout
- [4515](https://github.com/vegaprotocol/vega/pull/4515) - Set log level in snapshot engine
- [4721](https://github.com/vegaprotocol/vega/pull/4721) - Save checkpoint with `UnixNano` when taking a snapshot
- [4728](https://github.com/vegaprotocol/vega/pull/4728) - Fix restoring markets from snapshot by handling generated providers properly
- [4742](https://github.com/vegaprotocol/vega/pull/4742) - `corestate` endpoints are now populated after a snapshot restore
- [4847](https://github.com/vegaprotocol/vega/pull/4847) - save state of the `feesplitter` in the execution snapshot
- [4782](https://github.com/vegaprotocol/vega/pull/4782) - Fix restoring markets from snapshot in an auction with orders
- [4522](https://github.com/vegaprotocol/vega/pull/4522) - Set transfer responses event when paying rewards
- [4566](https://github.com/vegaprotocol/vega/pull/4566) - Withdrawal fails should return a status rejected rather than cancelled
- [4582](https://github.com/vegaprotocol/vega/pull/4582) - Deposits stayed in memory indefinitely, and withdrawal keys were not being sorted to ensure determinism.
- [4588](https://github.com/vegaprotocol/vega/pull/4588) - Fail when missing tendermint home and public key in `nodewallet import` command
- [4623](https://github.com/vegaprotocol/vega/pull/4623) - Bug fix for `--snapshot.db-path` parameter not being used if it is set
- [4634](https://github.com/vegaprotocol/vega/pull/4634) - Bug fix for `--snapshot.max-retries` parameter not working correctly
- [4775](https://github.com/vegaprotocol/vega/pull/4775) - Restore all market fields when restoring from a snapshot
- [4845](https://github.com/vegaprotocol/vega/pull/4845) - Fix restoring rejected markets by signalling to the generated providers that their parent is dead
- [4651](https://github.com/vegaprotocol/vega/pull/4651) - An array of fixes in the snapshot code path
- [4658](https://github.com/vegaprotocol/vega/pull/4658) - Allow replaying a chain from zero when old snapshots exist
- [4659](https://github.com/vegaprotocol/vega/pull/4659) - Fix liquidity provision commands decode
- [4665](https://github.com/vegaprotocol/vega/pull/4665) - Remove all references to `TxV2`
- [4686](https://github.com/vegaprotocol/vega/pull/4686) - Fix commit hash problem when checkpoint and snapshot overlap. Ensure the snapshot contains the correct checkpoint state.
- [4691](https://github.com/vegaprotocol/vega/pull/4691) - Handle undelegate stake with no balances gracefully
- [4716](https://github.com/vegaprotocol/vega/pull/4716) - Fix protobuf conversion in orders
- [4861](https://github.com/vegaprotocol/vega/pull/4861) - Set a protocol version and properly send it to `Tendermint` in all cases
- [4732](https://github.com/vegaprotocol/vega/pull/4732) - `TimeUpdate` is now first event sent
- [4714](https://github.com/vegaprotocol/vega/pull/4714) - Ensure EEF doesn't process the current block multiple times
- [4700](https://github.com/vegaprotocol/vega/pull/4700) - Ensure verification of type between oracle spec binding and oracle spec
- [4738](https://github.com/vegaprotocol/vega/pull/4738) - Add vesting contract as part of the Ethereum event forwarder
- [4747](https://github.com/vegaprotocol/vega/pull/4747) - Dispatch network parameter updates at the same block when loaded from checkpoint
- [4732](https://github.com/vegaprotocol/vega/pull/4732) - Revert tendermint to version 0.34.14
- [4756](https://github.com/vegaprotocol/vega/pull/4756) - Fix for markets loaded from snapshot not terminated by their oracle
- [4776](https://github.com/vegaprotocol/vega/pull/4776) - Add testing for auction state changes and remove unnecessary market state change
- [4590](https://github.com/vegaprotocol/vega/pull/4590) - Added verification of uint market data in integration test
- [4749](https://github.com/vegaprotocol/vega/pull/4794) - Fixed issue where LP orders did not get redeployed
- [4820](https://github.com/vegaprotocol/vega/pull/4820) - Snapshot fixes for market + update market tracker on trades
- [4854](https://github.com/vegaprotocol/vega/pull/4854) - Snapshot fixes for the `statevar` engine
- [3919](https://github.com/vegaprotocol/vega/pull/3919) - Fixed panic in `maybeInvalidateDuringAuction`
- [4849](https://github.com/vegaprotocol/vega/pull/4849) - Fixed liquidity auction trigger for certain cancel & replace amends.

## 0.47.6
*2022-02-01*

### 🐛 Fixes
- [4691](https://github.com/vegaprotocol/vega/pull/4691) - Handle undelegate stake with no balances gracefully

## 0.47.5
*2022-01-20*

### 🐛 Fixes
- [4617](https://github.com/vegaprotocol/vega/pull/4617) - Bug fix for incorrectly reporting auto delegation

## 0.47.4
*2022-01-05*

### 🐛 Fixes
- [4563](https://github.com/vegaprotocol/vega/pull/4563) - Send an epoch event when loaded from checkpoint

## 0.47.3
*2021-12-24*

### 🐛 Fixes
- [4529](https://github.com/vegaprotocol/vega/pull/4529) - Non determinism in checkpoint fixed

## 0.47.2
*2021-12-17*

### 🐛 Fixes
- [4500](https://github.com/vegaprotocol/vega/pull/4500) - Set minimum for validator power to avoid accidentally removing them
- [4503](https://github.com/vegaprotocol/vega/pull/4503) - Limit delegation epochs in core API
- [4504](https://github.com/vegaprotocol/vega/pull/4504) - Fix premature ending of epoch when loading from checkpoint

## 0.47.1
*2021-11-24*

### 🐛 Fixes
- [4488](https://github.com/vegaprotocol/vega/pull/4488) - Disable snapshots
- [4536](https://github.com/vegaprotocol/vega/pull/4536) - Fixed non determinism in topology checkpoint
- [4550](https://github.com/vegaprotocol/vega/pull/4550) - Do not validate assets when loading checkpoint from non-validators

## 0.47.0
*2021-11-24*

### 🛠 Improvements
- [4480](https://github.com/vegaprotocol/vega/pull/4480) - Update `CHANGELOG.md` since GH Action implemented
- [4439](https://github.com/vegaprotocol/vega/pull/4439) - Create `release_ticket.md` issue template
- [4456](https://github.com/vegaprotocol/vega/pull/4456) - Return 400 on bad mint amounts sent via the faucet
- [4434](https://github.com/vegaprotocol/vega/pull/4434) - Add free form governance net parameters to `allKeys` map
- [4436](https://github.com/vegaprotocol/vega/pull/4436) - Add ability for the null-blockchain to deliver transactions
- [4455](https://github.com/vegaprotocol/vega/pull/4455) - Introduce API to allow time-forwarding in the null-blockchain
- [4422](https://github.com/vegaprotocol/vega/pull/4422) - Add support for validator key rotation
- [4463](https://github.com/vegaprotocol/vega/pull/4463) - Remove the need for an Ethereum connection when using the null-blockchain
- [4477](https://github.com/vegaprotocol/vega/pull/4477) - Allow reloading of null-blockchain configuration while core is running
- [4468](https://github.com/vegaprotocol/vega/pull/4468) - Change validator weights to be based on validator score
- [4484](https://github.com/vegaprotocol/vega/pull/4484) - Add checkpoint validator key rotation
- [4459](https://github.com/vegaprotocol/vega/pull/4459) - Add network parameters overwrite from checkpoints
- [4070](https://github.com/vegaprotocol/vega/pull/4070) - Add calls to enable state-sync via tendermint
- [4465](https://github.com/vegaprotocol/vega/pull/4465) - Add events tags to the `ResponseDeliverTx`

### 🐛 Fixes
- [4435](https://github.com/vegaprotocol/vega/pull/4435) - Fix non determinism in deposits snapshot
- [4418](https://github.com/vegaprotocol/vega/pull/4418) - Add some logging + height/version handling fixes
- [4461](https://github.com/vegaprotocol/vega/pull/4461) - Fix problem where chain id was not present on event bus during checkpoint loading
- [4475](https://github.com/vegaprotocol/vega/pull/4475) - Fix rewards checkpoint not assigned to its correct place

## 0.46.2
*2021-11-24*

### 🐛 Fixes
- [4445](https://github.com/vegaprotocol/vega/pull/4445) - Limit the number of iterations for reward calculation for delegator and fix for division by zero

## 0.46.1
*2021-11-22*

### 🛠 Improvements
- [4437](https://github.com/vegaprotocol/vega/pull/4437) - Turn snapshots off for `v0.46.1` only


## 0.46.0
*2021-11-22*

### 🛠 Improvements
- [4431](https://github.com/vegaprotocol/vega/pull/4431) - Update Vega wallet to version 0.10.0
- [4406](https://github.com/vegaprotocol/vega/pull/4406) - Add changelog and project board Github actions and update linked PR action version
- [4328](https://github.com/vegaprotocol/vega/pull/4328) - Unwrap the timestamps in reward payout event
- [4330](https://github.com/vegaprotocol/vega/pull/4330) - Remove badger related code from the codebase
- [4336](https://github.com/vegaprotocol/vega/pull/4336) - Add oracle snapshot
- [4299](https://github.com/vegaprotocol/vega/pull/4299) - Add liquidity snapshot
- [4196](https://github.com/vegaprotocol/vega/pull/4196) - Experiment at removing the snapshot details from the engine
- [4338](https://github.com/vegaprotocol/vega/pull/4338) - Adding more error messages
- [4317](https://github.com/vegaprotocol/vega/pull/4317) - Extend integration tests with global check for net deposits
- [3616](https://github.com/vegaprotocol/vega/pull/3616) - Add tests to show margins not being released
- [4171](https://github.com/vegaprotocol/vega/pull/4171) - Add trading fees feature test
- [4348](https://github.com/vegaprotocol/vega/pull/4348) - Updating return codes
- [4346](https://github.com/vegaprotocol/vega/pull/4346) - Implement liquidity supplied snapshot
- [4351](https://github.com/vegaprotocol/vega/pull/4351) - Add target liquidity engine
- [4362](https://github.com/vegaprotocol/vega/pull/4362) - Remove staking of cache at the beginning of the epoch for spam protection
- [4364](https://github.com/vegaprotocol/vega/pull/4364) - Change spam error messages to debug and enabled reloading of configuration
- [4353](https://github.com/vegaprotocol/vega/pull/4353) - remove usage of `vegatime.Now` over the codebase
- [4382](https://github.com/vegaprotocol/vega/pull/4382) - Add Prometheus metrics on snapshots
- [4190](https://github.com/vegaprotocol/vega/pull/4190) - Add markets snapshot
- [4389](https://github.com/vegaprotocol/vega/pull/4389) - Update issue templates #4389
- [4392](https://github.com/vegaprotocol/vega/pull/4392) - Update `GETTING_STARTED.md` documentation
- [4391](https://github.com/vegaprotocol/vega/pull/4391) - Refactor delegation
- [4423](https://github.com/vegaprotocol/vega/pull/4423) - Add CLI options to start node with a null-blockchain
- [4400](https://github.com/vegaprotocol/vega/pull/4400) - Add transaction hash to `SubmitTransactionResponse`
- [4394](https://github.com/vegaprotocol/vega/pull/4394) - Add step to clear all events in integration tests
- [4403](https://github.com/vegaprotocol/vega/pull/4403) - Fully remove expiry from withdrawals #4403
- [4396](https://github.com/vegaprotocol/vega/pull/4396) - Add free form governance proposals
- [4413](https://github.com/vegaprotocol/vega/pull/4413) - Deploy to Devnet with Jenkins and remove drone
- [4429](https://github.com/vegaprotocol/vega/pull/4429) - Release version `v0.46.0`
- [4442](https://github.com/vegaprotocol/vega/pull/4442) - Reduce the number of iterations in reward calculation
- [4409](https://github.com/vegaprotocol/vega/pull/4409) - Include chain id in bus messages
- [4464](https://github.com/vegaprotocol/vega/pull/4466) - Update validator power in tendermint based on their staking

### 🐛 Fixes
- [4325](https://github.com/vegaprotocol/vega/pull/4325) - Remove state from the witness snapshot and infer it from votes
- [4334](https://github.com/vegaprotocol/vega/pull/4334) - Fix notary implementation
- [4343](https://github.com/vegaprotocol/vega/pull/4343) - Fix non deterministic test by using same `idGenerator`
- [4352](https://github.com/vegaprotocol/vega/pull/4352) - Remove usage of `time.Now()` in the auction state
- [4380](https://github.com/vegaprotocol/vega/pull/4380) - Implement Uint for network parameters and use it for monies values
- [4369](https://github.com/vegaprotocol/vega/pull/4369) - Fix orders still being accepted after market in trading terminated state
- [4395](https://github.com/vegaprotocol/vega/pull/4395) - Fix drone pipeline
- [4398](https://github.com/vegaprotocol/vega/pull/4398) - Fix to set proper status on withdrawal errors
- [4421](https://github.com/vegaprotocol/vega/issues/4421) - Fix to missing pending rewards in LNL checkpoint
- [4419](https://github.com/vegaprotocol/vega/pull/4419) - Fix snapshot cleanup, improve logging when specified block height could not be reloaded.
- [4444](https://github.com/vegaprotocol/vega/pull/4444) - Fix division by zero when all validator scores are 0
- [4467](https://github.com/vegaprotocol/vega/pull/4467) - Fix reward account balance not being saved/loaded to/from checkpoint
- [4474](https://github.com/vegaprotocol/vega/pull/4474) - Wire rewards checkpoint to checkpoint engine and store infrastructure fee accounts in collateral checkpoint

## 0.45.6
*2021-11-16*

### 🐛 Fixes
- [4506](https://github.com/vegaprotocol/vega/pull/4506) - Wire network parameters to time service to flush out pending changes

## 0.45.5
*2021-11-16*

### 🐛 Fixes
- [4403](https://github.com/vegaprotocol/vega/pull/4403) - Fully remove expiry from withdrawals and release version `v0.45.5`


## 0.45.4
*2021-11-05*

### 🐛 Fixes
- [4372](https://github.com/vegaprotocol/vega/pull/4372) - Fix, if all association is nominated, allow association to be unnominated and nominated again in the same epoch


## 0.45.3
*2021-11-04*

### 🐛 Fixes
- [4362](https://github.com/vegaprotocol/vega/pull/4362) - Remove staking of cache at the beginning of the epoch for spam protection


## 0.45.2
*2021-10-27*

### 🛠 Improvements
- [4308](https://github.com/vegaprotocol/vega/pull/4308) - Add Visual Studio Code configuration
- [4319](https://github.com/vegaprotocol/vega/pull/4319) - Add snapshot node topology
- [4321](https://github.com/vegaprotocol/vega/pull/4321) - Release version `v0.45.2` #4321

### 🐛 Fixes
- [4320](https://github.com/vegaprotocol/vega/pull/4320) - Implement retries for notary transactions
- [4312](https://github.com/vegaprotocol/vega/pull/4312) - Implement retries for witness transactions


## 0.45.1
*2021-10-23*

### 🛠 Improvements
- [4246](https://github.com/vegaprotocol/vega/pull/4246) - Add replay protection snapshot
- [4245](https://github.com/vegaprotocol/vega/pull/4245) - Add ABCI snapshot
- [4260](https://github.com/vegaprotocol/vega/pull/4260) - Reconcile delegation more frequently
- [4255](https://github.com/vegaprotocol/vega/pull/4255) - Add staking snapshot
- [4278](https://github.com/vegaprotocol/vega/pull/4278) - Add timestamps to rewards
- [4265](https://github.com/vegaprotocol/vega/pull/4265) - Add witness snapshot
- [4287](https://github.com/vegaprotocol/vega/pull/4287) - Add stake verifier snapshot
- [4292](https://github.com/vegaprotocol/vega/pull/4292) - Update the vega wallet version

### 🐛 Fixes
- [4280](https://github.com/vegaprotocol/vega/pull/4280) - Make event forwarder hashing result more random
- [4270](https://github.com/vegaprotocol/vega/pull/4270) - Prevent overflow with pending delegation
- [4274](https://github.com/vegaprotocol/vega/pull/4274) - Ensure sufficient balances when nominating multiple nodes
- [4286](https://github.com/vegaprotocol/vega/pull/4286) - Checkpoints fixes


## 0.45.0
*2021-10-19*

### 🛠 Improvements
- [4188](https://github.com/vegaprotocol/vega/pull/4188) - Add rewards snapshot
- [4191](https://github.com/vegaprotocol/vega/pull/4191) - Add limit snapshot
- [4192](https://github.com/vegaprotocol/vega/pull/4192) - Ask for passphrase confirmation on init and generate commands when applicable
- [4201](https://github.com/vegaprotocol/vega/pull/4201) - Implement spam snapshot
- [4214](https://github.com/vegaprotocol/vega/pull/4214) - Add golangci-lint to CI
- [4199](https://github.com/vegaprotocol/vega/pull/4199) - Add ERC20 logic signing
- [4211](https://github.com/vegaprotocol/vega/pull/4211) - Implement snapshot for notary
- [4219](https://github.com/vegaprotocol/vega/pull/4219) - Enable linters
- [4218](https://github.com/vegaprotocol/vega/pull/4218) - Run system-tests in separate build
- [4227](https://github.com/vegaprotocol/vega/pull/4227) - Ignore system-tests failures for non PR builds
- [4232](https://github.com/vegaprotocol/vega/pull/4232) - golangci-lint increase timeout
- [4229](https://github.com/vegaprotocol/vega/pull/4229) - Ensure the vega and Ethereum wallet are not nil before accessing
- [4230](https://github.com/vegaprotocol/vega/pull/4230) - Replay protection snapshot
- [4242](https://github.com/vegaprotocol/vega/pull/4242) - Set timeout for system-tests steps
- [4215](https://github.com/vegaprotocol/vega/pull/4215) - Improve handling of expected trades
- [4224](https://github.com/vegaprotocol/vega/pull/4224) - Make evt forward mode deterministic
- [4168](https://github.com/vegaprotocol/vega/pull/4168) - Update code still using uint64
- [4240](https://github.com/vegaprotocol/vega/pull/4240) - Add command to list and describe Vega paths

### 🐛 Fixes
- [4228](https://github.com/vegaprotocol/vega/pull/4228) - Fix readme updates
- [4210](https://github.com/vegaprotocol/vega/pull/4210) - Add min validators network parameter and bug fix for overflow reward


## 0.44.2
*2021-10-11*

### 🐛 Fixes
- [4195](https://github.com/vegaprotocol/vega/pull/4195) - Fix rewards payout with delay


## 0.44.1
*2021-10-08*

### 🐛 Fixes
- [4183](https://github.com/vegaprotocol/vega/pull/4183) - Fix `undelegateNow` to use the passed amount instead of 0
- [4184](https://github.com/vegaprotocol/vega/pull/4184) - Remove 0 balance events from checkpoint of delegations
- [4185](https://github.com/vegaprotocol/vega/pull/4185) - Fix event sent on reward pool creation + fix owner


## 0.44.0
*2021-10-07*

### 🛠 Improvements
- [4159](https://github.com/vegaprotocol/vega/pull/4159) - Clean-up and separate checkpoints and snapshots
- [4172](https://github.com/vegaprotocol/vega/pull/4172) - Added assetActions to banking snapshot
- [4173](https://github.com/vegaprotocol/vega/pull/4173) - Add tools and linting
- [4161](https://github.com/vegaprotocol/vega/pull/4161) - Assets snapshot implemented
- [4142](https://github.com/vegaprotocol/vega/pull/4142) - Add clef wallet
- [4160](https://github.com/vegaprotocol/vega/pull/4160) - Snapshot positions engine
- [4170](https://github.com/vegaprotocol/vega/pull/4170) - Update to latest proto and go mod tidy
- [4157](https://github.com/vegaprotocol/vega/pull/4157) - Adding IDGenerator types
- [4166](https://github.com/vegaprotocol/vega/pull/4166) - Banking snapshot
- [4133](https://github.com/vegaprotocol/vega/pull/4133) - Matching engine snapshots
- [4162](https://github.com/vegaprotocol/vega/pull/4162) - Add fields to validators genesis
- [4154](https://github.com/vegaprotocol/vega/pull/4154) - Port code to use last version of proto (layout change)
- [4141](https://github.com/vegaprotocol/vega/pull/4141) - Collateral snapshots
- [4131](https://github.com/vegaprotocol/vega/pull/4131) - Snapshot epoch engine
- [4143](https://github.com/vegaprotocol/vega/pull/4143) - Add delegation snapshot
- [4114](https://github.com/vegaprotocol/vega/pull/4114) - Document default file location
- [4130](https://github.com/vegaprotocol/vega/pull/4130) - Update proto dependencies to latest
- [4134](https://github.com/vegaprotocol/vega/pull/4134) - Checkpoints and snapshots are 2 different things
- [4121](https://github.com/vegaprotocol/vega/pull/4121) - Additional test scenarios for delegation & rewards
- [4111](https://github.com/vegaprotocol/vega/pull/4111) - Simplify nodewallet integration
- [4110](https://github.com/vegaprotocol/vega/pull/4110) - Auto delegation
- [4123](https://github.com/vegaprotocol/vega/pull/4123) - Add auto delegation to checkpoint
- [4120](https://github.com/vegaprotocol/vega/pull/4120) - Snapshot preparation
- [4060](https://github.com/vegaprotocol/vega/pull/4060) - Edge case scenarios delegation

### 🐛 Fixes
- [4156](https://github.com/vegaprotocol/vega/pull/4156) - Fix filename for checkpoints
- [4158](https://github.com/vegaprotocol/vega/pull/4158) - Remove delay in reward/delegation calculation
- [4150](https://github.com/vegaprotocol/vega/pull/4150) - De-duplicate stake linkings
- [4137](https://github.com/vegaprotocol/vega/pull/4137) - Add missing key to all network parameters key map
- [4132](https://github.com/vegaprotocol/vega/pull/4132) - Send delegation events
- [4128](https://github.com/vegaprotocol/vega/pull/4128) - Simplify checkpointing for network parameters and start fixing collateral checkpoint
- [4124](https://github.com/vegaprotocol/vega/pull/4124) - Fixed non-deterministic checkpoint and added auto delegation to checkpoint
- [4118](https://github.com/vegaprotocol/vega/pull/4118) - Fixed epoch issue


## 0.43.0
*2021-09-22*

### 🛠 Improvements
- [4051](https://github.com/vegaprotocol/vega/pull/4051) - New type to handle signed versions of the uint256 values we already support
- [4090](https://github.com/vegaprotocol/vega/pull/4090) - Update the proto repository dependencies
- [4023](https://github.com/vegaprotocol/vega/pull/4023) - Implement the spam protection engine
- [4063](https://github.com/vegaprotocol/vega/pull/4063) - Migrate to XDG structure
- [4075](https://github.com/vegaprotocol/vega/pull/4075) - Prefix checkpoint files with time and interval for automated tests
- [4050](https://github.com/vegaprotocol/vega/pull/4050) - Extend delegation feature test scenarios
- [4056](https://github.com/vegaprotocol/vega/pull/4056) - Improve message for genesis error with topology
- [4017](https://github.com/vegaprotocol/vega/pull/4017) - Migrate wallet to XGD file structure
- [4024](https://github.com/vegaprotocol/vega/pull/4024) - Extend delegation rewards feature test scenarios
- [4035](https://github.com/vegaprotocol/vega/pull/4035) - Implement multisig control signatures
- [4083](https://github.com/vegaprotocol/vega/pull/4083) - Remove expiry support for withdrawals
- [4068](https://github.com/vegaprotocol/vega/pull/4068) - Allow proposal votes to happen during the validation period
- [4088](https://github.com/vegaprotocol/vega/pull/4088) - Implements the simple JSON oracle source
- [4105](https://github.com/vegaprotocol/vega/pull/4105) - Add more hashes to the app state hash
- [4107](https://github.com/vegaprotocol/vega/pull/4107) - Remove the trading proxy service
- [4101](https://github.com/vegaprotocol/vega/pull/4101) - Remove dependency to the Ethereum client from the Ethereum wallet

### 🐛 Fixes
- [4053](https://github.com/vegaprotocol/vega/pull/4053) - Fix readme explanation for log levels
- [4054](https://github.com/vegaprotocol/vega/pull/4054) - Capture errors with Ethereum iterator and continue
- [4040](https://github.com/vegaprotocol/vega/pull/4040) - Fix bug where the withdrawal signature uses uint64
- [4042](https://github.com/vegaprotocol/vega/pull/4042) - Extended delegation rewards feature test scenario edits
- [4034](https://github.com/vegaprotocol/vega/pull/4034) - Update integration tests now TxErr events are not sent in the execution package
- [4106](https://github.com/vegaprotocol/vega/pull/4106) - Fix a panic when reloading checkpoints
- [4115](https://github.com/vegaprotocol/vega/pull/4115) - Use block height in checkpoint file names

## 0.42.0
*2021-09-10*

### 🛠 Improvements
- [3862](https://github.com/vegaprotocol/vega/pull/3862) - Collateral snapshot: Add checkpoints where needed, update processor (ABCI app) to write checkpoint data to file.
- [3926](https://github.com/vegaprotocol/vega/pull/3926) - Add epoch to delegation balance events and changes to the delegation / reward engines
- [3963](https://github.com/vegaprotocol/vega/pull/3963) - Load tendermint logger configuration
- [3958](https://github.com/vegaprotocol/vega/pull/3958) - Update istake ABI and run abigen
- [3933](https://github.com/vegaprotocol/vega/pull/3933) - Remove redundant API from Validator node
- [3971](https://github.com/vegaprotocol/vega/pull/3971) - Reinstate wallet subcommand tests
- [3961](https://github.com/vegaprotocol/vega/pull/3961) - Implemented feature test for delegation
- [3977](https://github.com/vegaprotocol/vega/pull/3977) - Add undelegate, delegate and register snapshot errors
- [3976](https://github.com/vegaprotocol/vega/pull/3976) - Add network parameter for competition level
- [3975](https://github.com/vegaprotocol/vega/pull/3975) - Add parties stake api
- [3978](https://github.com/vegaprotocol/vega/pull/3978) - Update dependencies
- [3980](https://github.com/vegaprotocol/vega/pull/3980) - Update protobuf dependencies
- [3910](https://github.com/vegaprotocol/vega/pull/3910) - Change all price, amounts, balances from uint64 to string
- [3969](https://github.com/vegaprotocol/vega/pull/3969) - Bump dlv and geth to latest versions
- [3925](https://github.com/vegaprotocol/vega/pull/3925) - Add command to sign a subset of network parameters
- [3981](https://github.com/vegaprotocol/vega/pull/3981) - Remove the `wallet-pubkey` flag on genesis sign command
- [3987](https://github.com/vegaprotocol/vega/pull/3987) - Add genesis verify command to verify signature against local genesis file
- [3984](https://github.com/vegaprotocol/vega/pull/3984) - Update the mainnet addresses in genesis generation command
- [3983](https://github.com/vegaprotocol/vega/pull/3983) - Added action field to epoch events
- [3988](https://github.com/vegaprotocol/vega/pull/3988) - Update the go-ethereum dependency
- [3991](https://github.com/vegaprotocol/vega/pull/3991) - Remove hardcoded address to the Ethereum node
- [3990](https://github.com/vegaprotocol/vega/pull/3990) - Network bootstrapping
- [3992](https://github.com/vegaprotocol/vega/pull/3992) - Check big int conversion from string in ERC20 code
- [3993](https://github.com/vegaprotocol/vega/pull/3993) - Use the vega public key as node id
- [3955](https://github.com/vegaprotocol/vega/pull/3955) - Use staking accounts in governance
- [4004](https://github.com/vegaprotocol/vega/pull/4004) - Broker configuration: change IP to address Address
- [4005](https://github.com/vegaprotocol/vega/pull/4005) - Add a simple subcommand to the vega binary to ease submitting transactions
- [3997](https://github.com/vegaprotocol/vega/pull/3997) - Do not require Ethereum client when starting the nodewallet
- [4009](https://github.com/vegaprotocol/vega/pull/4009) - Add delegation core APIs
- [4014](https://github.com/vegaprotocol/vega/pull/4014) - Implement delegation and epoch for Limited Network Life
- [3914](https://github.com/vegaprotocol/vega/pull/3914) - Implement staking event verification
- [3940](https://github.com/vegaprotocol/vega/pull/3940) - Remove validator signature from configuration and add network parameters
- [3938](https://github.com/vegaprotocol/vega/pull/3938) - Add more logging informations on the witness vote failures
- [3932](https://github.com/vegaprotocol/vega/pull/3932) - Adding asset details to reward events
- [3706](https://github.com/vegaprotocol/vega/pull/3706) - Remove startup markets workaround
- [3905](https://github.com/vegaprotocol/vega/pull/3905) - Add vega genesis new validator sub-command
- [3895](https://github.com/vegaprotocol/vega/pull/3895) - Add command to create a new genesis block with app_state
- [3900](https://github.com/vegaprotocol/vega/pull/3900) - Create reward engine
- [4847](https://github.com/vegaprotocol/vega/pull/3847) - Modified staking account to be backed by governance token account balance
- [3907](https://github.com/vegaprotocol/vega/pull/3907) - Tune system tests
- [3904](https://github.com/vegaprotocol/vega/pull/3904) - Update Jenkins file to run all System Tests
- [3795](https://github.com/vegaprotocol/vega/pull/3795) - Add capability to sent events to a socket stream
- [3832](https://github.com/vegaprotocol/vega/pull/3832) - Update the genesis topology map
- [3891](https://github.com/vegaprotocol/vega/pull/3891) - Verify transaction version 2 signature
- [3813](https://github.com/vegaprotocol/vega/pull/3813) - Implementing epoch time
- [4031](https://github.com/vegaprotocol/vega/pull/4031) - Send error events in processor through wrapper

### 🐛 Fixes
- [3950](https://github.com/vegaprotocol/vega/pull/3950) - `LoadGenesis` returns nil if checkpoint entry is empty
- [3960](https://github.com/vegaprotocol/vega/pull/3960) - Unstaking events are not seen by all validator nodes in DV
- [3973](https://github.com/vegaprotocol/vega/pull/3973) - Set ABCI client so it is possible to submit a transaction
- [3986](https://github.com/vegaprotocol/vega/pull/3986) - Emit Party event when stake link is accepted
- [3979](https://github.com/vegaprotocol/vega/pull/3979) - Add more delegation / reward scenarios and steps and a bug fix in emitted events
- [4007](https://github.com/vegaprotocol/vega/pull/4007) - Changed delegation balance event to use string
- [4006](https://github.com/vegaprotocol/vega/pull/4006) - Sort proposals by timestamp
- [4012](https://github.com/vegaprotocol/vega/pull/4012) - Fix panic with vega watch
- [3937](https://github.com/vegaprotocol/vega/pull/3937) - Include `TX_ERROR` events for type ALL subscribers
- [3930](https://github.com/vegaprotocol/vega/pull/3930) - Added missing function and updated readme with details
- [3918](https://github.com/vegaprotocol/vega/pull/3918) - Fix the build by updating the module version for the vegawallet
- [3901](https://github.com/vegaprotocol/vega/pull/3901) - Emit a `TxErrEvent` if withdraw submission is invalid
- [3874](https://github.com/vegaprotocol/vega/pull/3874) - Fix binary version
- [3884](https://github.com/vegaprotocol/vega/pull/3884) - Always async transaction
- [3877](https://github.com/vegaprotocol/vega/pull/3877) - Use a custom http client for the tendermint client


## 0.41.0
*2021-08-06*

### 🛠 Improvements
- [#3743](https://github.com/vegaprotocol/vega/pull/3743) - Refactor: Rename traders to parties
- [#3758](https://github.com/vegaprotocol/vega/pull/3758) - Refactor: Cleanup naming in the types package
- [#3789](https://github.com/vegaprotocol/vega/pull/3789) - Update ed25519-voi
- [#3589](https://github.com/vegaprotocol/vega/pull/3589) - Update tendermint to a newer version
- [#3591](https://github.com/vegaprotocol/vega/pull/3591) - Implemented market terminated, settled and suspended states via the oracle trigger
- [#3798](https://github.com/vegaprotocol/vega/pull/3798) - Update godog version to 11
- [#3793](https://github.com/vegaprotocol/vega/pull/3793) - Send Commander commands in a goroutine
- [#3805](https://github.com/vegaprotocol/vega/pull/3805) - Checkpoint engine hash and checkpoint creation
- [#3785](https://github.com/vegaprotocol/vega/pull/3785) - Implement delegation commands
- [#3714](https://github.com/vegaprotocol/vega/pull/3714) - Move protobufs into an external repository
- [#3719](https://github.com/vegaprotocol/vega/pull/3719) - Replace vega wallet with call to the vegawallet
- [#3762](https://github.com/vegaprotocol/vega/pull/3762) - Refactor: Cleanup markets in domains types
- [#3822](https://github.com/vegaprotocol/vega/pull/3822) - Testing: vega integration add subfolders for features
- [#3794](https://github.com/vegaprotocol/vega/pull/3794) - Implement rewards transfer
- [#3839](https://github.com/vegaprotocol/vega/pull/3839) - Implement a delegation engine
- [#3842](https://github.com/vegaprotocol/vega/pull/3842) - Imports need reformatting for core code base
- [#3849](https://github.com/vegaprotocol/vega/pull/3849) - Add limits engine + genesis loading
- [#3836](https://github.com/vegaprotocol/vega/pull/3836) - Add a first version of the accounting engine
- [#3859](https://github.com/vegaprotocol/vega/pull/3859) - Enable CGO in CI


### 🐛 Fixes
- [#3751](https://github.com/vegaprotocol/vega/pull/3751) - `Unparam` linting fixes
- [#3776](https://github.com/vegaprotocol/vega/pull/3776) - Ensure expired/settled markets are correctly recorded in app state
- [#3774](https://github.com/vegaprotocol/vega/pull/3774) - Change liquidity fees distribution to general account and not margin account of liquidity provider
- [#3801](https://github.com/vegaprotocol/vega/pull/3801) - Testing: Fixed setup of oracle spec step in integration
- [#3828](https://github.com/vegaprotocol/vega/pull/3828) - 🔥 Check if application context has been cancelled before writing to channel
- [#3838](https://github.com/vegaprotocol/vega/pull/3838) - 🔥 Fix panic on division by 0 with party voting and withdrawing funds

## 0.40.0
*2021-07-12*

### 🛠 Improvements
- [#3718](https://github.com/vegaprotocol/vega/pull/3718) - Run `unparam` over the codebase
- [#3705](https://github.com/vegaprotocol/vega/pull/3705) - Return theoretical target stake when in auction
- [#3703](https://github.com/vegaprotocol/vega/pull/3703) - Remove inefficient metrics calls
- [#3693](https://github.com/vegaprotocol/vega/pull/3693) - Calculation without Decimal in the liquidity target package
- [#3696](https://github.com/vegaprotocol/vega/pull/3696) - Remove some uint <-> Decimal conversion
- [#3689](https://github.com/vegaprotocol/vega/pull/3689) - Do not rely on proto conversion for `GetAsset`
- [#3676](https://github.com/vegaprotocol/vega/pull/3676) - Ad the `tm` subcommand
- [#3569](https://github.com/vegaprotocol/vega/pull/3569) - Migrate from uint64 to uint256 for all balances, amount, prices in the core
- [#3594](https://github.com/vegaprotocol/vega/pull/3594) - Improve probability of trading calculations
- [#3752](https://github.com/vegaprotocol/vega/pull/3752) - Update oracle engine to send events at the end of the block
- [#3745](https://github.com/vegaprotocol/vega/pull/3745) - Add loss socialization for final settlement

### 🐛 Fixes
- [#3722](https://github.com/vegaprotocol/vega/pull/3722) - Added sign to settle return values to allow to determine correctly win/loss
- [#3720](https://github.com/vegaprotocol/vega/pull/3720) - Tidy up max open interest calculations
- [#3704](https://github.com/vegaprotocol/vega/pull/3704) - Fix settlement with network orders
- [#3686](https://github.com/vegaprotocol/vega/pull/3686) -Fixes in the positions engine following migration to uint256
- [#3684](https://github.com/vegaprotocol/vega/pull/3684) - Fix the position engine hash state following migration to uint256
- [#3467](https://github.com/vegaprotocol/vega/pull/3647) - Ensure LP orders are not submitted during auction
- [#3736](https://github.com/vegaprotocol/vega/pull/3736) - Correcting event types and adding panics to catch mistakes


## 0.39.0
*2021-06-30*

### 🛠 Improvements
- [#3642](https://github.com/vegaprotocol/vega/pull/3642) - Refactor integration tests
- [#3637](https://github.com/vegaprotocol/vega/pull/3637) - Rewrite pegged / liquidity order control flow
- [#3635](https://github.com/vegaprotocol/vega/pull/3635) - Unified error system and strict parsing in feature tests
- [#3632](https://github.com/vegaprotocol/vega/pull/3632) - Add documentation on market instantiation in feature tests
- [#3599](https://github.com/vegaprotocol/vega/pull/3599) - Return better errors when replay protection happen

### 🐛 Fixes
- [#3640](https://github.com/vegaprotocol/vega/pull/3640) - Fix send on closed channel using timer (event bus)
- [#3638](https://github.com/vegaprotocol/vega/pull/3638) - Fix decimal instantiation in bond slashing
- [#3621](https://github.com/vegaprotocol/vega/pull/3621) - Remove pegged order from pegged list if order is aggressive and trade
- [#3612](https://github.com/vegaprotocol/vega/pull/3612) - Clean code in the wallet package


## 0.38.0
*2021-06-11*

### 🛠 Improvements
- [#3546](https://github.com/vegaprotocol/vega/pull/3546) - Add Auction Extension trigger field to market data
- [#3538](https://github.com/vegaprotocol/vega/pull/3538) - Testing: Add block time handling & block time variance
- [#3596](https://github.com/vegaprotocol/vega/pull/3596) - Enable replay protection
- [#3497](https://github.com/vegaprotocol/vega/pull/3497) - Implement new transaction format
- [#3461](https://github.com/vegaprotocol/vega/pull/3461) - Implement new commands validation

### 🐛 Fixes
- [#3528](https://github.com/vegaprotocol/vega/pull/3528) - Stop liquidity auctions from extending infinitely
- [#3567](https://github.com/vegaprotocol/vega/pull/3567) - Fix handling of Liquidity Commitments at price bounds
- [#3568](https://github.com/vegaprotocol/vega/pull/3568) - Fix potential nil pointer when fetching proposals
- [#3554](https://github.com/vegaprotocol/vega/pull/3554) - Fix package import for domain types
- [#3549](https://github.com/vegaprotocol/vega/pull/3549) - Remove Oracle prefix from files in the Oracle package
- [#3541](https://github.com/vegaprotocol/vega/pull/3541) - Ensure all votes have weight initialised to 0
- [#3539](https://github.com/vegaprotocol/vega/pull/3541) - Address flaky tests
- [#3540](https://github.com/vegaprotocol/vega/pull/3540) - Rename auction state methods
- [#3533](https://github.com/vegaprotocol/vega/pull/3533) - Refactor auction end logic to its own file
- [#3532](https://github.com/vegaprotocol/vega/pull/3532) - Fix Average Entry valuation during opening auctions
- [#3523](https://github.com/vegaprotocol/vega/pull/3523) - Improve nil pointer checks on proposal submissions
- [#3591](https://github.com/vegaprotocol/vega/pull/3591) - Avoid slice out of access bond in trades store


## 0.37.0
*2021-05-26*

### 🛠 Improvements
- [#3479](https://github.com/vegaprotocol/vega/pull/3479) - Add test coverage for auction interactions
- [#3494](https://github.com/vegaprotocol/vega/pull/3494) - Add `error_details` field to rejected proposals
- [#3491](https://github.com/vegaprotocol/vega/pull/3491) - Market Data no longer returns an error when no market data exists, as this is a valid situation
- [#3461](https://github.com/vegaprotocol/vega/pull/3461) - Optimise transaction format & improve validation
- [#3489](https://github.com/vegaprotocol/vega/pull/3489) - Run `buf breaking` at build time
- [#3487](https://github.com/vegaprotocol/vega/pull/3487) - Refactor `prepare*` command validation
- [#3516](https://github.com/vegaprotocol/vega/pull/3516) - New tests for distressed LP + use margin for bond slashing as fallback
- [#4921](https://github.com/vegaprotocol/vega/issues/4921) - Add comment to document behaviour on margin account in feature test (liquidity-provision-bond-account.feature)

### 🐛 Fixes
- [#3513](https://github.com/vegaprotocol/vega/pull/3513) - Fix reprice of pegged orders on every liquidity update
- [#3457](https://github.com/vegaprotocol/vega/pull/3457) - Fix probability of trading calculation for liquidity orders
- [#3515](https://github.com/vegaprotocol/vega/pull/3515) - Fixes for the resolve close out LP parties flow
- [#3513](https://github.com/vegaprotocol/vega/pull/3513) - Fix redeployment of LP orders
- [#3514](https://github.com/vegaprotocol/vega/pull/3513) - Fix price monitoring bounds

## 0.36.0
*2021-05-13*

### 🛠 Improvements
- [#3408](https://github.com/vegaprotocol/vega/pull/3408) - Add more information on token proportion/weight on proposal votes APIs
- [#3360](https://github.com/vegaprotocol/vega/pull/3360) - :fire: REST: Move deposits endpoint to `/parties/[partyId]/deposits`
- [#3431](https://github.com/vegaprotocol/vega/pull/3431) - Improve caching of values when exiting auctions
- [#3459](https://github.com/vegaprotocol/vega/pull/3459) - Add extra validation for Order, Vote, Withdrawal and LP transactions
- [#3433](https://github.com/vegaprotocol/vega/pull/3433) - Reject non-persistent orders that fall outside price monitoring bounds
- [#3443](https://github.com/vegaprotocol/vega/pull/3443) - Party is no longer required when submitting an order amendment
- [#3446](https://github.com/vegaprotocol/vega/pull/3443) - Party is no longer required when submitting an order cancellation
- [#3449](https://github.com/vegaprotocol/vega/pull/3449) - Party is no longer required when submitting an withdrawal request

### 🐛 Fixes
- [#3451](https://github.com/vegaprotocol/vega/pull/3451) - Remove float usage in liquidity engine
- [#3447](https://github.com/vegaprotocol/vega/pull/3447) - Clean up order submission code
- [#3436](https://github.com/vegaprotocol/vega/pull/3436) - Break up internal proposal definitions
- [#3452](https://github.com/vegaprotocol/vega/pull/3452) - Tidy up LP implementation internally
- [#3458](https://github.com/vegaprotocol/vega/pull/3458) - Fix spelling errors in GraphQL docs
- [#3434](https://github.com/vegaprotocol/vega/pull/3434) - Improve test coverage around Liquidity Provisions on auction close
- [#3411](https://github.com/vegaprotocol/vega/pull/3411) - Fix settlement tests
- [#3418](https://github.com/vegaprotocol/vega/pull/3418) - Rename External Resource Checker to Witness
- [#3419](https://github.com/vegaprotocol/vega/pull/3419) - Fix blank IDs on oracle specs in genesis markets
- [#3412](https://github.com/vegaprotocol/vega/pull/3412) - Refactor internal Vote Submission type to be separate from Vote type
- [#3421](https://github.com/vegaprotocol/vega/pull/3421) - Improve test coverage around order uncrossing
- [#3425](https://github.com/vegaprotocol/vega/pull/3425) - Remove debug steps from feature tests
- [#3430](https://github.com/vegaprotocol/vega/pull/3430) - Remove `LiquidityPoolBalance` from configuration
- [#3468](https://github.com/vegaprotocol/vega/pull/3468) - Increase rate limit that was causing mempools to fill up unnecessarily
- [#3438](https://github.com/vegaprotocol/vega/pull/3438) - Split protobuf definitions
- [#3450](https://github.com/vegaprotocol/vega/pull/3450) - Do not emit amendments from liquidity engine

## 0.35.0
*2021-04-21*

### 🛠 Improvements
- [#3341](https://github.com/vegaprotocol/vega/pull/3341) - Add logging for transactions rejected for having no accounts
- [#3339](https://github.com/vegaprotocol/vega/pull/3339) - Reimplement amending LPs not to be cancel and replace
- [#3371](https://github.com/vegaprotocol/vega/pull/3371) - Optimise calculation of cumulative price levels
- [#3339](https://github.com/vegaprotocol/vega/pull/3339) - Reuse LP orders IDs when they are re-created
- [#3385](https://github.com/vegaprotocol/vega/pull/3385) - Track the time spent in auction via Prometheus metrics
- [#3376](https://github.com/vegaprotocol/vega/pull/3376) - Implement a simple benchmarking framework for the core trading
- [#3371](https://github.com/vegaprotocol/vega/pull/3371) - Optimize indicative price and volume calculation

### 🐛 Fixes
- [#3356](https://github.com/vegaprotocol/vega/pull/3356) - Auctions are extended if exiting auction would leave either side of the book empty
- [#3348](https://github.com/vegaprotocol/vega/pull/3348) - Correctly set time when liquidity engine is created
- [#3321](https://github.com/vegaprotocol/vega/pull/3321) - Fix bond account use on LP submission
- [#3369](https://github.com/vegaprotocol/vega/pull/3369) - Reimplement amending LPs not to be cancel and replace
- [#3358](https://github.com/vegaprotocol/vega/pull/3358) - Improve event bus stability
- [#3363](https://github.com/vegaprotocol/vega/pull/3363) - Fix behaviour when leaving auctions
- [#3321](https://github.com/vegaprotocol/vega/pull/3321) - Do not slash bond accounts on LP submission
- [#3350](https://github.com/vegaprotocol/vega/pull/3350) - Fix equity like share in the market data
- [#3363](https://github.com/vegaprotocol/vega/pull/3363) - Ensure leaving an auction cannot trigger another auction / auction leave
- [#3369](https://github.com/vegaprotocol/vega/pull/3369) - Fix LP order deployments
- [#3366](https://github.com/vegaprotocol/vega/pull/3366) - Set the fee paid in uncrossing auction trades
- [#3364](https://github.com/vegaprotocol/vega/pull/3364) - Improve / fix positions tracking
- [#3358](https://github.com/vegaprotocol/vega/pull/3358) - Fix event bus by deep cloning all messages
- [#3374](https://github.com/vegaprotocol/vega/pull/3374) - Check trades in integration tests

## 0.34.1

*2021-04-08*

### 🐛 Fixes
- [#3324](https://github.com/vegaprotocol/vega/pull/3324) - CI: Fix multi-architecture build

## 0.34.0

*2021-04-07*

### 🛠 Improvements

- [#3302](https://github.com/vegaprotocol/vega/pull/3302) - Add reference to LP in orders created by LP
- [#3183](https://github.com/vegaprotocol/vega/pull/3183) - All orders from LP - including rejected orders - are now sent through the event bus
- [#3248](https://github.com/vegaprotocol/vega/pull/3248) - Store and propagate bond penalty
- [#3266](https://github.com/vegaprotocol/vega/pull/3266) - Add network parameters to control auction duration & extension
- [#3264](https://github.com/vegaprotocol/vega/pull/3264) - Add Liquidity Provision ID to orders created by LP commitments
- [#3126](https://github.com/vegaprotocol/vega/pull/3126) - Add transfer for bond slashing
- [#3281](https://github.com/vegaprotocol/vega/pull/3281) - Update scripts to go 1.16.2
- [#3280](https://github.com/vegaprotocol/vega/pull/3280) - Update to go 1.16.2
- [#3235](https://github.com/vegaprotocol/vega/pull/3235) - Extend unit test coverage for products
- [#3219](https://github.com/vegaprotocol/vega/pull/3219) - Remove `liquidityFee` network parameter
- [#3217](https://github.com/vegaprotocol/vega/pull/3217) - Add an event bus event when a market closes
- [#3214](https://github.com/vegaprotocol/vega/pull/3214) - Add arbitrary data signing wallet endpoint
- [#3316](https://github.com/vegaprotocol/vega/pull/3316) - Add tests for traders closing their own position
- [#3270](https://github.com/vegaprotocol/vega/pull/3270) - _Feature test refactor_: Add Liquidity Provision feature tests
- [#3289](https://github.com/vegaprotocol/vega/pull/3289) - _Feature test refactor_: Remove unused steps
- [#3275](https://github.com/vegaprotocol/vega/pull/3275) - _Feature test refactor_: Refactor order cancellation steps
- [#3230](https://github.com/vegaprotocol/vega/pull/3230) - _Feature test refactor_: Refactor trader amends step
- [#3226](https://github.com/vegaprotocol/vega/pull/3226) - _Feature test refactor_: Refactor features with invalid order specs
- [#3200](https://github.com/vegaprotocol/vega/pull/3200) - _Feature test refactor_: Add step to end opening auction
- [#3201](https://github.com/vegaprotocol/vega/pull/3201) - _Feature test refactor_: Add step to amend order by reference
- [#3204](https://github.com/vegaprotocol/vega/pull/3204) - _Feature test refactor_: Add step to place pegged orders
- [#3207](https://github.com/vegaprotocol/vega/pull/3207) - _Feature test refactor_: Add step to create Liquidity Provision
- [#3212](https://github.com/vegaprotocol/vega/pull/3212) - _Feature test refactor_: Remove unused settlement price step
- [#3203](https://github.com/vegaprotocol/vega/pull/3203) - _Feature test refactor_: Rework Submit Order step
- [#3251](https://github.com/vegaprotocol/vega/pull/3251) - _Feature test refactor_:  Split market declaration
- [#3314](https://github.com/vegaprotocol/vega/pull/3314) - _Feature test refactor_:  Apply naming convention to assertions
- [#3295](https://github.com/vegaprotocol/vega/pull/3295) - Refactor governance engine tests
- [#3298](https://github.com/vegaprotocol/vega/pull/3298) - Add order book caching
- [#3307](https://github.com/vegaprotocol/vega/pull/3307) - Use `UpdateNetworkParams` to validate network parameter updates
- [#3308](https://github.com/vegaprotocol/vega/pull/3308) - Add probability of trading

### 🐛 Fixes
- [#3249](https://github.com/vegaprotocol/vega/pull/3249) - GraphQL: `LiquidityProvision` is no longer missing from the `EventBus` union
- [#3253](https://github.com/vegaprotocol/vega/pull/3253) - Verify all properties on oracle specs
- [#3224](https://github.com/vegaprotocol/vega/pull/3224) - Check for wash trades when FOK orders uncross
- [#3257](https://github.com/vegaprotocol/vega/pull/3257) - Order Status is now only `Active` when it is submitted to the book
- [#3285](https://github.com/vegaprotocol/vega/pull/3285) - LP provisions are now properly stopped when a market is rejected
- [#3290](https://github.com/vegaprotocol/vega/pull/3290) - Update Market Value Proxy at the end of each block
- [#3267](https://github.com/vegaprotocol/vega/pull/3267) - Ensure Liquidity Auctions are not left if it would result in an empty book
- [#3286](https://github.com/vegaprotocol/vega/pull/3286) - Reduce some log levels
- [#3263](https://github.com/vegaprotocol/vega/pull/3263) - Fix incorrect context object in Liquidity Provisions
- [#3283](https://github.com/vegaprotocol/vega/pull/3283) - Remove debug code
- [#3198](https://github.com/vegaprotocol/vega/pull/3198) - chore: Add spell checking to build pipeline
- [#3303](https://github.com/vegaprotocol/vega/pull/3303) - Reduce market depth updates when nothing changes
- [#3310](https://github.com/vegaprotocol/vega/pull/3310) - Fees are no longer paid to inactive LPs
- [#3305](https://github.com/vegaprotocol/vega/pull/3305) - Fix validation of governance proposal terms
- [#3311](https://github.com/vegaprotocol/vega/pull/3311) - `targetStake` is now an unsigned integer
- [#3313](https://github.com/vegaprotocol/vega/pull/3313) - Fix invalid account wrapping

## 0.33.0

*2021-02-16*

As per the previous release notes, this release brings a lot of fixes, most of which aren't exciting new features but improve either the code quality or the developer experience. This release is pretty hefty, as the last few updates have been patch releases. It represents a lot of heavy testing and bug fixing on Liquidity Commitment orders. Alongside that, the feature test suite (we use [godog](https://github.com/cucumber/godog)) has seen some serious attention so that we can specify more complex scenarios easily.

### 🛠 Improvements
- [#3094](https://github.com/vegaprotocol/vega/pull/3094) - :fire: GraphQL: Use `ID` scalar for IDs, ensure capitalisation is correct (`marketID` -> `marketId`)
- [#3093](https://github.com/vegaprotocol/vega/pull/3093) - :fire: GraphQL: Add LP Commitment field to market proposal
- [#3061](https://github.com/vegaprotocol/vega/pull/3061) - GraphQL: Add market proposal to markets created via governance
- [#3060](https://github.com/vegaprotocol/vega/pull/3060) - Add maximum LP shape size limit network parameter
- [#3089](https://github.com/vegaprotocol/vega/pull/3089) - Add `OracleSpec` to market
- [#3148](https://github.com/vegaprotocol/vega/pull/3148) - Add GraphQL endpoints for oracle spec
- [#3179](https://github.com/vegaprotocol/vega/pull/3179) - Add metrics logging for LPs
- [#3127](https://github.com/vegaprotocol/vega/pull/3127) - Add validation for Oracle Specs on market proposals
- [#3129](https://github.com/vegaprotocol/vega/pull/3129) - Update transfers to use `uint256`
- [#3091](https://github.com/vegaprotocol/vega/pull/3091) - Refactor: Standardise how `InAuction` is detected in the core
- [#3133](https://github.com/vegaprotocol/vega/pull/3133) - Remove `log.error` when TX rate limit is hit
- [#3140](https://github.com/vegaprotocol/vega/pull/3140) - Remove `log.error` when cancel all orders fails
- [#3072](https://github.com/vegaprotocol/vega/pull/3072) - Re-enable disabled static analysis
- [#3068](https://github.com/vegaprotocol/vega/pull/3068) - Add `dlv` to docker container
- [#3067](https://github.com/vegaprotocol/vega/pull/3067) - Add more LP unit tests
- [#3066](https://github.com/vegaprotocol/vega/pull/3066) - Remove `devnet` specific wallet initialisation
- [#3041](https://github.com/vegaprotocol/vega/pull/3041) - Remove obsolete `InitialMarkPrice` network parameter
- [#3035](https://github.com/vegaprotocol/vega/pull/3035) - Documentation fixed for infrastructure fee field
- [#3034](https://github.com/vegaprotocol/vega/pull/3034) - Add `buf` to get tools script
- [#3032](https://github.com/vegaprotocol/vega/pull/3032) - Move documentation generation to [`vegaprotocol/api`](https://github.com/vegaprotocol/api) repository
- [#3030](https://github.com/vegaprotocol/vega/pull/3030) - Add more debug logging in execution engine
- [#3114](https://github.com/vegaprotocol/vega/pull/3114) - _Feature test refactor_: Standardise market definitions
- [#3122](https://github.com/vegaprotocol/vega/pull/3122) - _Feature test refactor_: Remove unused trading modes
- [#3124](https://github.com/vegaprotocol/vega/pull/3124) - _Feature test refactor_: Move submit order step to separate package
- [#3141](https://github.com/vegaprotocol/vega/pull/3141) - _Feature test refactor_: Move oracle data step to separate package
- [#3142](https://github.com/vegaprotocol/vega/pull/3142) - _Feature test refactor_: Move market steps to separate package
- [#3143](https://github.com/vegaprotocol/vega/pull/3143) - _Feature test refactor_: Move confirmed trades step to separate package
- [#3144](https://github.com/vegaprotocol/vega/pull/3144) - _Feature test refactor_: Move cancelled trades step to separate package
- [#3145](https://github.com/vegaprotocol/vega/pull/3145) - _Feature test refactor_: Move traders step to separate package
- [#3146](https://github.com/vegaprotocol/vega/pull/3146) - _Feature test refactor_: Create new step to verify margin accounts for a market
- [#3153](https://github.com/vegaprotocol/vega/pull/3153) - _Feature test refactor_: Create step to verify one account of each type per asset
- [#3152](https://github.com/vegaprotocol/vega/pull/3152) - _Feature test refactor_: Create step to deposit collateral
- [#3151](https://github.com/vegaprotocol/vega/pull/3151) - _Feature test refactor_: Create step to withdraw collateral
- [#3149](https://github.com/vegaprotocol/vega/pull/3149) - _Feature test refactor_: Merge deposit & verification steps
- [#3154](https://github.com/vegaprotocol/vega/pull/3154) - _Feature test refactor_: Create step to verify settlement balance for market
- [#3156](https://github.com/vegaprotocol/vega/pull/3156) - _Feature test refactor_: Rewrite margin levels step
- [#3178](https://github.com/vegaprotocol/vega/pull/3178) - _Feature test refactor_: Unify error handling steps
- [#3157](https://github.com/vegaprotocol/vega/pull/3157) - _Feature test refactor_: Various small fixes
- [#3101](https://github.com/vegaprotocol/vega/pull/3101) - _Feature test refactor_: Remove outdated feature tests
- [#3092](https://github.com/vegaprotocol/vega/pull/3092) - _Feature test refactor_: Add steps to test handling of LPs during auction
- [#3071](https://github.com/vegaprotocol/vega/pull/3071) - _Feature test refactor_: Fix typo

### 🐛 Fixes
- [#3018](https://github.com/vegaprotocol/vega/pull/3018) - Fix crash caused by distressed traders with LPs
- [#3029](https://github.com/vegaprotocol/vega/pull/3029) - API: LP orders were missing their reference data
- [#3031](https://github.com/vegaprotocol/vega/pull/3031) - Parties with cancelled LPs no longer receive fees
- [#3033](https://github.com/vegaprotocol/vega/pull/3033) - Improve handling of genesis block errors
- [#3036](https://github.com/vegaprotocol/vega/pull/3036) - Equity share is now correct when submitting initial order
- [#3048](https://github.com/vegaprotocol/vega/pull/3048) - LP submission now checks margin engine is started
- [#3070](https://github.com/vegaprotocol/vega/pull/3070) - Rewrite amending LPs
- [#3053](https://github.com/vegaprotocol/vega/pull/3053) - Rewrite cancel all order implementation
- [#3050](https://github.com/vegaprotocol/vega/pull/3050) - GraphQL: Order in `LiquidityOrder` is now nullable
- [#3056](https://github.com/vegaprotocol/vega/pull/3056) - Move `vegastream` to a separate repository
- [#3057](https://github.com/vegaprotocol/vega/pull/3057) - Ignore error if Tendermint stats is temporarily unavailable
- [#3058](https://github.com/vegaprotocol/vega/pull/3058) - Fix governance to use total supply rather than total deposited into network
- [#3062](https://github.com/vegaprotocol/vega/pull/3070) - Opening Auction no longer set to null on a market when auction completes
- [#3051](https://github.com/vegaprotocol/vega/pull/3051) - Rewrite LP refresh mechanism
- [#3080](https://github.com/vegaprotocol/vega/pull/3080) - Auctions now leave auction when `maximumDuration` is exceeded
- [#3075](https://github.com/vegaprotocol/vega/pull/3075) - Bond account is now correctly cleared when LPs are cancelled
- [#3074](https://github.com/vegaprotocol/vega/pull/3074) - Switch error reporting mechanism to stream error
- [#3069](https://github.com/vegaprotocol/vega/pull/3069) - Switch more error reporting mechanisms to stream error
- [#3081](https://github.com/vegaprotocol/vega/pull/3081) - Fix fee check for LP orders
- [#3087](https://github.com/vegaprotocol/vega/pull/3087) - GraphQL schema grammar & spelling fixes
- [#3185](https://github.com/vegaprotocol/vega/pull/3185) - LP orders are now accessed deterministically
- [#3131](https://github.com/vegaprotocol/vega/pull/3131) - GRPC api now shuts down gracefully
- [#3110](https://github.com/vegaprotocol/vega/pull/3110) - LP Bond is now returned if a market is rejected
- [#3115](https://github.com/vegaprotocol/vega/pull/3115) - Parties with closed out LPs can now submit new LPs
- [#3123](https://github.com/vegaprotocol/vega/pull/3123) - New market proposals with invalid Oracle definitions no longer crash core
- [#3131](https://github.com/vegaprotocol/vega/pull/3131) - GRPC api now shuts down gracefully
- [#3137](https://github.com/vegaprotocol/vega/pull/3137) - Pegged orders that fail to reprice correctly are now properly removed from the Market Depth API
- [#3168](https://github.com/vegaprotocol/vega/pull/3168) - Fix `intoProto` for `OracleSpecBinding`
- [#3106](https://github.com/vegaprotocol/vega/pull/3106) - Target Stake is now used as the Market Value Proxy during opening auction
- [#3103](https://github.com/vegaprotocol/vega/pull/3103) - Ensure all filled and partially filled orders are remove from the Market Depth API
- [#3095](https://github.com/vegaprotocol/vega/pull/3095) - GraphQL: Fix missing data in proposal subscription
- [#3085](https://github.com/vegaprotocol/vega/pull/3085) - Minor tidy-up of errors reported by `goland`

## 0.32.0

*2021-02-23*

More fixes, primarily related to liquidity provisioning (still disabled in this release) and asset withdrawals, which will soon be enabled in the UI.

Two minor breaking changes in the GraphQL API are included - one fixing a typo, the other changing the content of date fields on the withdrawal object - they're now date formatted.

### 🛠 Improvements
- [#3004](https://github.com/vegaprotocol/vega/pull/3004) - Incorporate `buf.yaml` tidy up submitted by `bufdev` on api-clients repo
- [#3002](https://github.com/vegaprotocol/vega/pull/3002) -🔥GraphQL: Withdrawal fields `expiry`, `createdAt` & `updatedAt` are now `RFC3339Nano` date formatted
- [#3000](https://github.com/vegaprotocol/vega/pull/3002) -🔥GraphQL: Fix typo in `prepareVote` mutation - `propopsalId` is now `proposalId`
- [#2957](https://github.com/vegaprotocol/vega/pull/2957) - REST: Add missing prepare endpoints (`PrepareProposal`, `PrepareVote`, `PrepareLiquiditySubmission`)

### 🐛 Fixes
- [#3011](https://github.com/vegaprotocol/vega/pull/3011) - Liquidity fees are distributed in to margin accounts, not general accounts
- [#2991](https://github.com/vegaprotocol/vega/pull/2991) - Liquidity Provisions are now rejected if there is not enough collateral
- [#2990](https://github.com/vegaprotocol/vega/pull/2990) - Fix a lock caused by GraphQL subscribers unsubscribing from certain endpoints
- [#2996](https://github.com/vegaprotocol/vega/pull/2986) - Liquidity Provisions are now parked when repricing fails
- [#2951](https://github.com/vegaprotocol/vega/pull/2951) - Store reference prices when parking pegs for auction
- [#2982](https://github.com/vegaprotocol/vega/pull/2982) - Fix withdrawal data availability before it is verified
- [#2981](https://github.com/vegaprotocol/vega/pull/2981) - Fix sending multisig bundle for withdrawals before threshold is reached
- [#2964](https://github.com/vegaprotocol/vega/pull/2964) - Extend auctions if uncrossing price is unreasonable
- [#2961](https://github.com/vegaprotocol/vega/pull/2961) - GraphQL: Fix incorrect market in bond account resolver
- [#2958](https://github.com/vegaprotocol/vega/pull/2958) - Create `third_party` folder to avoid excluding vendor protobuf files in build
- [#3009](https://github.com/vegaprotocol/vega/pull/3009) - Remove LP commitments when a trader is closed out
- [#3012](https://github.com/vegaprotocol/vega/pull/3012) - Remove LP commitments when a trader reduces their commitment to 0

## 0.31.0

*2021-02-09*

Many of the fixes below relate to Liquidity Commitments, which are still disabled in testnet, and Data Sourcing, which is also not enabled. Data Sourcing (a.k.a Oracles) is one of the last remaining pieces we need to complete settlement at instrument expiry, and Liquidity Commitment will be enabled when the functionality has been stabilised.

This release does improve protocol documentation, with all missing fields filled in and the explanations for Pegged Orders expanded. Two crashers have been fixed, although the first is already live as hotfix on testnet, and the other is in functionality that is not yet enabled.

This release also makes some major API changes:

- `api.TradingClient` -> `api.v1.TradingServiceClient`
- `api.TradingDataClient` -> `api.v1.TradingDataServiceClient`
- Fields have changed from camel-case to snake-cased (e.g. `someFieldName` is now `some_field_name`)
- All API calls now have request and response messages whose names match the API call name (e.g. `GetSomething` now has a request called `GetSomethingRequest` and a response called `GetSomethingResponse`)
- See [#2879](https://github.com/vegaprotocol/vega/pull/2879) for details

### 🛠 Improvements
- [#2879](https://github.com/vegaprotocol/vega/pull/2879) - 🔥Update all the protobuf files with Buf recommendations
- [#2847](https://github.com/vegaprotocol/vega/pull/2847) - Improve proto documentation, in particular for pegged orders
- [#2905](https://github.com/vegaprotocol/vega/pull/2905) - Update `vega verify` command to verify genesis block files
- [#2851](https://github.com/vegaprotocol/vega/pull/2851) - Enable distribution of liquidity fees to liquidity providers
- [#2871](https://github.com/vegaprotocol/vega/pull/2871) - Add `submitOracleData` command
- [#2887](https://github.com/vegaprotocol/vega/pull/2887) - Add Open Oracle data processing & data normalisation
- [#2915](https://github.com/vegaprotocol/vega/pull/2915) - Add Liquidity Commitments to API responses

### 🐛 Fixes
- [#2913](https://github.com/vegaprotocol/vega/pull/2913) - Fix market lifecycle events not being published through event bus API
- [#2906](https://github.com/vegaprotocol/vega/pull/2906) - Add new process for calculating margins for orders during auction
- [#2887](https://github.com/vegaprotocol/vega/pull/2887) - Liquidity Commitment fix-a-thon
- [#2879](https://github.com/vegaprotocol/vega/pull/2879) - Apply `Buf` lint recommendations
- [#2872](https://github.com/vegaprotocol/vega/pull/2872) - Improve field names in fee distribution package
- [#2867](https://github.com/vegaprotocol/vega/pull/2867) - Fix GraphQL bug: deposits `creditedAt` incorrectly showed `createdAt` time, not credit time
- [#2858](https://github.com/vegaprotocol/vega/pull/2858) - Fix crasher caused by parking pegged orders for auction
- [#2852](https://github.com/vegaprotocol/vega/pull/2852) - Remove unused binaries from CI builds
- [#2850](https://github.com/vegaprotocol/vega/pull/2850) - Fix bug that caused fees to be charged for pegged orders
- [#2893](https://github.com/vegaprotocol/vega/pull/2893) - Remove unused dependency in repricing
- [#2929](https://github.com/vegaprotocol/vega/pull/2929) - Refactor GraphQL resolver for withdrawals
- [#2939](https://github.com/vegaprotocol/vega/pull/2939) - Fix crasher caused by incorrectly loading Fee account for transfers

## 0.30.0

*2021-01-19*

This release enables (or more accurately, re-enables previously disabled) pegged orders, meaning they're finally here :tada:

The Ethereum bridge also received some work - in particular the number of confirmations we wait for on Ethereum is now controlled by a governance parameter. Being a governance parameter, that means that the value can be changed by a governance vote. Slightly related: You can now fetch active governance proposals via REST.

:one: We also switch to [Buf](https://buf.build/) for our protobuf workflow. This was one of the pre-requisites for opening up our api clients build process, and making the protobuf files open source. More on that soon!

:two: This fixes an issue on testnet where votes were not registered when voting on open governance proposals. The required number of Ropsten `VOTE` tokens was being calculated incorrectly on testnet, leading to all votes quietly being ignored. In 0.30.0, voting works as expected again.

### ✨ New
- [#2732](https://github.com/vegaprotocol/vega/pull/2732) Add REST endpoint to fetch all proposals (`/governance/proposals`)
- [#2735](https://github.com/vegaprotocol/vega/pull/2735) Add `FeeSplitter` to correctly split fee portion of an aggressive order
- [#2745](https://github.com/vegaprotocol/vega/pull/2745) Add transfer bus events for withdrawals and deposits
- [#2754](https://github.com/vegaprotocol/vega/pull/2754) Add New Market bus event
- [#2778](https://github.com/vegaprotocol/vega/pull/2778) Switch to [Buf](https://buf.build/) :one:
- [#2785](https://github.com/vegaprotocol/vega/pull/2785) Add configurable required confirmations for bridge transactions
- [#2791](https://github.com/vegaprotocol/vega/pull/2791) Add Supplied State to market data
- [#2793](https://github.com/vegaprotocol/vega/pull/2793) 🔥Rename `marketState` to `marketTradingMode`, add new `marketState` enum (`ACTIVE`, `SUSPENDED` or `PENDING`)
- [#2833](https://github.com/vegaprotocol/vega/pull/2833) Add fees estimate for pegged orders
- [#2838](https://github.com/vegaprotocol/vega/pull/2838) Add bond and fee transfers

### 🛠 Improvements
- [#2835](https://github.com/vegaprotocol/vega/pull/2835) Fix voting for proposals :two:
- [#2830](https://github.com/vegaprotocol/vega/pull/2830) Refactor pegged order repricing
- [#2827](https://github.com/vegaprotocol/vega/pull/2827) Refactor expiring orders lists
- [#2821](https://github.com/vegaprotocol/vega/pull/2821) Handle liquidity commitments on market proposals
- [#2816](https://github.com/vegaprotocol/vega/pull/2816) Add changing liquidity commitment when not enough stake
- [#2805](https://github.com/vegaprotocol/vega/pull/2805) Fix read nodes lagging if they receive votes but not a bridge event
- [#2804](https://github.com/vegaprotocol/vega/pull/2804) Fix various minor bridge confirmation bugs
- [#2800](https://github.com/vegaprotocol/vega/pull/2800) Fix removing pegged orders that are rejected when unparked
- [#2799](https://github.com/vegaprotocol/vega/pull/2799) Fix crasher when proposing an update to network parameters
- [#2797](https://github.com/vegaprotocol/vega/pull/2797) Update target stake to include mark price
- [#2783](https://github.com/vegaprotocol/vega/pull/2783) Fix price monitoring integration tests
- [#2780](https://github.com/vegaprotocol/vega/pull/2780) Add more unit tests for pegged order price amends
- [#2774](https://github.com/vegaprotocol/vega/pull/2774) Fix cancelling all orders
- [#2768](https://github.com/vegaprotocol/vega/pull/2768) Fix GraphQL: Allow `marketId` to be null when it is invalid
- [#2767](https://github.com/vegaprotocol/vega/pull/2767) Fix parked pegged orders to have a price of 0 explicitly
- [#2766](https://github.com/vegaprotocol/vega/pull/2766) Disallow GFN to GTC/GTT amends
- [#2765](https://github.com/vegaprotocol/vega/pull/2765) Fix New Market bus event being sent more than once
- [#2763](https://github.com/vegaprotocol/vega/pull/2763) Add rounding to pegged order mid prices that land on non integer values
- [#2795](https://github.com/vegaprotocol/vega/pull/2795) Fix typos in GraphQL schema documentation
- [#2762](https://github.com/vegaprotocol/vega/pull/2762) Fix more typos in GraphQL schema documentation
- [#2758](https://github.com/vegaprotocol/vega/pull/2758) Fix error handling when amending some pegged order types
- [#2757](https://github.com/vegaprotocol/vega/pull/2757) Remove order from pegged list when it becomes inactive
- [#2756](https://github.com/vegaprotocol/vega/pull/2756) Add more panics to the core
- [#2750](https://github.com/vegaprotocol/vega/pull/2750) Remove expiring orders when amending to non GTT
- [#2671](https://github.com/vegaprotocol/vega/pull/2671) Add extra integration tests for uncrossing at auction end
- [#2746](https://github.com/vegaprotocol/vega/pull/2746) Fix potential divide by 0 in position calculation
- [#2743](https://github.com/vegaprotocol/vega/pull/2743) Add check for pegged orders impacted by order expiry
- [#2737](https://github.com/vegaprotocol/vega/pull/2737) Remove the ability to amend a pegged order's price
- [#2724](https://github.com/vegaprotocol/vega/pull/2724) Add price monitoring tests for order amendment
- [#2723](https://github.com/vegaprotocol/vega/pull/2723) Fix fee monitoring values during auction
- [#2721](https://github.com/vegaprotocol/vega/pull/2721) Fix incorrect reference when amending pegged orders
- [#2717](https://github.com/vegaprotocol/vega/pull/2717) Fix incorrect error codes for IOC and FOK orders during auction
- [#2715](https://github.com/vegaprotocol/vega/pull/2715) Update price monitoring to use reference price when syncing with risk model
- [#2711](https://github.com/vegaprotocol/vega/pull/2711) Refactor governance event subscription

## 0.29.0

*2020-12-07*

Note that you'll see a lot of changes related to **Pegged Orders** and **Liquidity Commitments**. These are still in testing, so these two types cannot currently be used in _Testnet_.

### ✨ New
- [#2534](https://github.com/vegaprotocol/vega/pull/2534) Implements amends for pegged orders
- [#2493](https://github.com/vegaprotocol/vega/pull/2493) Calculate market target stake
- [#2649](https://github.com/vegaprotocol/vega/pull/2649) Add REST governance endpoints
- [#2429](https://github.com/vegaprotocol/vega/pull/2429) Replace inappropriate wording in the codebase
- [#2617](https://github.com/vegaprotocol/vega/pull/2617) Implements proposal to update network parameters
- [#2622](https://github.com/vegaprotocol/vega/pull/2622) Integrate the liquidity engine into the market
- [#2683](https://github.com/vegaprotocol/vega/pull/2683) Use the Ethereum block log index to de-duplicate Ethereum transactions
- [#2674](https://github.com/vegaprotocol/vega/pull/2674) Update ERC20 token and bridges ABIs / codegen
- [#2690](https://github.com/vegaprotocol/vega/pull/2690) Add instruction to debug integration tests with DLV
- [#2680](https://github.com/vegaprotocol/vega/pull/2680) Add price monitoring bounds to the market data API

### 🛠 Improvements
- [#2589](https://github.com/vegaprotocol/vega/pull/2589) Fix cancellation of pegged orders
- [#2659](https://github.com/vegaprotocol/vega/pull/2659) Fix panic in execution engine when GFN order are submit at auction start
- [#2661](https://github.com/vegaprotocol/vega/pull/2661) Handle missing error conversion in GraphQL API
- [#2621](https://github.com/vegaprotocol/vega/pull/2621) Fix pegged order creating duplicated order events
- [#2666](https://github.com/vegaprotocol/vega/pull/2666) Prevent the node to DDOS the Ethereum node when lots of deposits happen
- [#2653](https://github.com/vegaprotocol/vega/pull/2653) Fix indicative price and volume calculation
- [#2649](https://github.com/vegaprotocol/vega/pull/2649) Fix a typo in market price monitoring parameters API
- [#2650](https://github.com/vegaprotocol/vega/pull/2650) Change governance minimum proposer balance to be a minimum amount of token instead of a factor of the total supply
- [#2675](https://github.com/vegaprotocol/vega/pull/2675) Fix an GraphQL enum conversion
- [#2691](https://github.com/vegaprotocol/vega/pull/2691) Fix spelling in a network parameter
- [#2696](https://github.com/vegaprotocol/vega/pull/2696) Fix panic when uncrossing auction
- [#2984](https://github.com/vegaprotocol/vega/pull/2698) Fix price monitoring by feeding it the uncrossing price at end of opening auction
- [#2705](https://github.com/vegaprotocol/vega/pull/2705) Fix a bug related to order being sorted by creating time in the matching engine price levels

## 0.28.0

*2020-11-25*

Vega release logs contain a 🔥 emoji to denote breaking API changes. 🔥🔥 is a new combination denoting something that may significantly change your experience - from this release forward, transactions from keys that have no collateral on the network will *always* be rejected. As there are no transactions that don't either require collateral themselves, or an action to have been taken that already required collateral, we are now rejecting these as soon as possible.

We've also added support for synchronously submitting transactions. This can make error states easier to catch. Along with this you can now subscribe to error events in the event bus.

Also: Note that you'll see a lot of changes related to **Pegged Orders** and **Liquidity Commitments**. These are still in testing, so these two types cannot currently be used in _Testnet_.

### ✨ New
- [#2634](https://github.com/vegaprotocol/vega/pull/2634) Avoid caching transactions before they are rate/balance limited
- [#2626](https://github.com/vegaprotocol/vega/pull/2626) Add a transaction submit type to GraphQL
- [#2624](https://github.com/vegaprotocol/vega/pull/2624) Add mutexes to assets maps
- [#2593](https://github.com/vegaprotocol/vega/pull/2503) 🔥🔥 Reject transactions
- [#2453](https://github.com/vegaprotocol/vega/pull/2453) 🔥 Remove `baseName` field from markets
- [#2536](https://github.com/vegaprotocol/vega/pull/2536) Add Liquidity Measurement engine
- [#2539](https://github.com/vegaprotocol/vega/pull/2539) Add Liquidity Provisioning Commitment handling to markets
- [#2540](https://github.com/vegaprotocol/vega/pull/2540) Add support for amending pegged orders
- [#2549](https://github.com/vegaprotocol/vega/pull/2549) Add calculation for liquidity order sizes
- [#2553](https://github.com/vegaprotocol/vega/pull/2553) Allow pegged orders to have a price of 0
- [#2555](https://github.com/vegaprotocol/vega/pull/2555) Update Event stream votes to contain proposal ID
- [#2556](https://github.com/vegaprotocol/vega/pull/2556) Update Event stream to contain error events
- [#2560](https://github.com/vegaprotocol/vega/pull/2560) Add Pegged Order details to GraphQL
- [#2607](https://github.com/vegaprotocol/vega/pull/2807) Add support for parking orders during auction

### 🛠 Improvements
- [#2634](https://github.com/vegaprotocol/vega/pull/2634) Avoid caching transactions before they are rate/balance limited
- [#2626](https://github.com/vegaprotocol/vega/pull/2626) Add a transaction submit type to GraphQL
- [#2624](https://github.com/vegaprotocol/vega/pull/2624) Add mutexes to assets maps
- [#2623](https://github.com/vegaprotocol/vega/pull/2623) Fix concurrent map access in assets
- [#2608](https://github.com/vegaprotocol/vega/pull/2608) Add sync/async equivalents for `submitTX`
- [#2618](https://github.com/vegaprotocol/vega/pull/2618) Disable storing API-related data on validator nodes
- [#2615](https://github.com/vegaprotocol/vega/pull/2618) Expand static checks
- [#2613](https://github.com/vegaprotocol/vega/pull/2613) Remove unused internal `cancelOrderById` function
- [#2530](https://github.com/vegaprotocol/vega/pull/2530) Governance asset for the network is now set in the genesis block
- [#2533](https://github.com/vegaprotocol/vega/pull/2533) More efficiently close channels in subscriptions
- [#2554](https://github.com/vegaprotocol/vega/pull/2554) Fix mid-price to 0 when best bid and average are unavailable and pegged order price is 0
- [#2565](https://github.com/vegaprotocol/vega/pull/2565) Cancelled pegged orders now have the correct status
- [#2568](https://github.com/vegaprotocol/vega/pull/2568) Prevent pegged orders from being repriced
- [#2570](https://github.com/vegaprotocol/vega/pull/2570) Expose probability of trading
- [#2576](https://github.com/vegaprotocol/vega/pull/2576) Use static best bid/ask price for pegged order repricing
- [#2581](https://github.com/vegaprotocol/vega/pull/2581) Fix order of messages when cancelling a pegged order
- [#2586](https://github.com/vegaprotocol/vega/pull/2586) Fix blank `txHash` in deposit API types
- [#2591](https://github.com/vegaprotocol/vega/pull/2591) Pegged orders are now cancelled when all orders are cancelled
- [#2609](https://github.com/vegaprotocol/vega/pull/2609) Improve expiry of pegged orders
- [#2610](https://github.com/vegaprotocol/vega/pull/2609) Improve removal of liquidity commitment orders when manual orders satisfy liquidity provisioning commitments

## 0.27.0

*2020-10-30*

This release contains a fix (read: large reduction in memory use) around auction modes with particularly large order books that caused slow block times when handling orders placed during an opening auction. It also contains a lot of internal work related to the liquidity provision mechanics.

### ✨ New
- [#2498](https://github.com/vegaprotocol/vega/pull/2498) Automatically create a bond account for liquidity providers
- [#2596](https://github.com/vegaprotocol/vega/pull/2496) Create liquidity measurement API
- [#2490](https://github.com/vegaprotocol/vega/pull/2490) GraphQL: Add Withdrawal and Deposit events to event bus
- [#2476](https://github.com/vegaprotocol/vega/pull/2476) 🔥`MarketData` now uses RFC339 formatted times, not seconds
- [#2473](https://github.com/vegaprotocol/vega/pull/2473) Add network parameters related to target stake calculation
- [#2506](https://github.com/vegaprotocol/vega/pull/2506) Network parameters can now contain JSON configuration

### 🛠 Improvements
- [#2521](https://github.com/vegaprotocol/vega/pull/2521) Optimise memory usage when building cumulative price levels
- [#2520](https://github.com/vegaprotocol/vega/pull/2520) Fix indicative price calculation
- [#2517](https://github.com/vegaprotocol/vega/pull/2517) Improve command line for rate limiting in faucet & wallet
- [#2510](https://github.com/vegaprotocol/vega/pull/2510) Remove reference to external risk model
- [#2509](https://github.com/vegaprotocol/vega/pull/2509) Fix panic when loading an invalid genesis configuration
- [#2502](https://github.com/vegaprotocol/vega/pull/2502) Fix pointer when using amend in place
- [#2487](https://github.com/vegaprotocol/vega/pull/2487) Remove context from struct that didn't need it
- [#2485](https://github.com/vegaprotocol/vega/pull/2485) Refactor event bus event transmission
- [#2481](https://github.com/vegaprotocol/vega/pull/2481) Add `LiquidityProvisionSubmission` transaction
- [#2480](https://github.com/vegaprotocol/vega/pull/2480) Remove unused code
- [#2479](https://github.com/vegaprotocol/vega/pull/2479) Improve validation of external resources
- [#1936](https://github.com/vegaprotocol/vega/pull/1936) Upgrade to Tendermint 0.33.8

## 0.26.1

*2020-10-23*

Fixes a number of issues discovered during the testing of 0.26.0.

### 🛠 Improvements
- [#2463](https://github.com/vegaprotocol/vega/pull/2463) Further reliability fixes for the event bus
- [#2469](https://github.com/vegaprotocol/vega/pull/2469) Fix incorrect error returned when a trader places an order in an asset that they have no account for (was `InvalidPartyID`, now `InsufficientAssetBalance`)
- [#2458](https://github.com/vegaprotocol/vega/pull/2458) REST: Fix a crasher when a market is proposed without specifying auction times

## 0.26.0

*2020-10-20*

The events API added in 0.25.0 had some reliability issues when a large volume of events were being emitted. This release addresses that in two ways:
 - The gRPC event stream now takes a parameter that sets a batch size. A client will receive the events when the batch limit is hit.
 - GraphQL is now limited to one event type per subscription, and we also removed the ALL event type as an option. This was due to the GraphQL gateway layer taking too long to process the full event stream, leading to sporadic disconnections.

These two fixes combined make both the gRPC and GraphQL streams much more reliable under reasonably heavy load. Let us know if you see any other issues. The release also adds some performance improvements to the way the core processes Tendermint events, some documentation improvements, and some additional debug tools.

### ✨ New
- [#2319](https://github.com/vegaprotocol/vega/pull/2319) Add fee estimate API endpoints to remaining APIs
- [#2321](https://github.com/vegaprotocol/vega/pull/2321) 🔥 Change `estimateFee` to `estimateOrder` in GraphQL
- [#2327](https://github.com/vegaprotocol/vega/pull/2327) 🔥 GraphQL: Event bus API - remove ALL type & limit subscription to one event type
- [#2343](https://github.com/vegaprotocol/vega/pull/2343) 🔥 Add batching support to stream subscribers

### 🛠 Improvements
- [#2229](https://github.com/vegaprotocol/vega/pull/2229) Add Price Monitoring module
- [#2246](https://github.com/vegaprotocol/vega/pull/2246) Add new market depth subscription methods
- [#2298](https://github.com/vegaprotocol/vega/pull/2298) Improve error messages for Good For Auction/Good For Normal rejections
- [#2301](https://github.com/vegaprotocol/vega/pull/2301) Add validation for GFA/GFN orders
- [#2307](https://github.com/vegaprotocol/vega/pull/2307) Implement app state hash
- [#2312](https://github.com/vegaprotocol/vega/pull/2312) Add validation for market proposal risk parameters
- [#2313](https://github.com/vegaprotocol/vega/pull/2313) Add transaction replay protection
- [#2314](https://github.com/vegaprotocol/vega/pull/2314) GraphQL: Improve response when market does not exist
- [#2315](https://github.com/vegaprotocol/vega/pull/2315) GraphQL: Improve response when party does not exist
- [#2316](https://github.com/vegaprotocol/vega/pull/2316) Documentation: Improve documentation for fee estimate endpoint
- [#2318](https://github.com/vegaprotocol/vega/pull/2318) Documentation: Improve documentation for governance data endpoints
- [#2324](https://github.com/vegaprotocol/vega/pull/2324) Cache transactions already seen by `checkTX`
- [#2328](https://github.com/vegaprotocol/vega/pull/2328) Add test covering context cancellation mid data-sending
- [#2331](https://github.com/vegaprotocol/vega/pull/2331) Internal refactor of network parameter storage
- [#2334](https://github.com/vegaprotocol/vega/pull/2334) Rewrite `vegastream` to use the event bus
- [#2333](https://github.com/vegaprotocol/vega/pull/2333) Fix context for events, add block hash and event id
- [#2335](https://github.com/vegaprotocol/vega/pull/2335) Add ABCI event recorder
- [#2341](https://github.com/vegaprotocol/vega/pull/2341) Ensure event slices cannot be empty
- [#2345](https://github.com/vegaprotocol/vega/pull/2345) Handle filled orders in the market depth service before new orders are added
- [#2346](https://github.com/vegaprotocol/vega/pull/2346) CI: Add missing environment variables
- [#2348](https://github.com/vegaprotocol/vega/pull/2348) Use cached transactions in `checkTX`
- [#2349](https://github.com/vegaprotocol/vega/pull/2349) Optimise accounts map accesses
- [#2351](https://github.com/vegaprotocol/vega/pull/2351) Fix sequence ID related to market `OnChainTimeUpdate`
- [#2355](https://github.com/vegaprotocol/vega/pull/2355) Update coding style doc with info on log levels
- [#2358](https://github.com/vegaprotocol/vega/pull/2358) Add documentation and comments for `events.proto`
- [#2359](https://github.com/vegaprotocol/vega/pull/2359) Fix out of bounds index crash
- [#2364](https://github.com/vegaprotocol/vega/pull/2364) Add mutex to protect map access
- [#2366](https://github.com/vegaprotocol/vega/pull/2366) Auctions: Reject IOC/FOK orders
- [#2368](https://github.com/vegaprotocol/vega/pull/2370) Tidy up genesis market instantiation
- [#2369](https://github.com/vegaprotocol/vega/pull/2369) Optimise event bus to reduce CPU usage
- [#2370](https://github.com/vegaprotocol/vega/pull/2370) Event stream: Send batches instead of single events
- [#2376](https://github.com/vegaprotocol/vega/pull/2376) GraphQL: Remove verbose logging
- [#2377](https://github.com/vegaprotocol/vega/pull/2377) Update tendermint stats less frequently for Vega stats API endpoint
- [#2381](https://github.com/vegaprotocol/vega/pull/2381) Event stream: Reduce CPU load, depending on batch size
- [#2382](https://github.com/vegaprotocol/vega/pull/2382) GraphQL: Make event stream batch size mandatory
- [#2401](https://github.com/vegaprotocol/vega/pull/2401) Event stream: Fix CPU spinning after stream close
- [#2404](https://github.com/vegaprotocol/vega/pull/2404) Auctions: Add fix for crash during auction exit
- [#2419](https://github.com/vegaprotocol/vega/pull/2419) Make the price level wash trade check configurable
- [#2432](https://github.com/vegaprotocol/vega/pull/2432) Use `EmitDefaults` on `jsonpb.Marshaler`
- [#2431](https://github.com/vegaprotocol/vega/pull/2431) GraphQL: Add price monitoring
- [#2433](https://github.com/vegaprotocol/vega/pull/2433) Validate amend orders with GFN and GFA
- [#2436](https://github.com/vegaprotocol/vega/pull/2436) Return a permission denied error for a non-allowlisted public key
- [#2437](https://github.com/vegaprotocol/vega/pull/2437) Undo accidental code removal
- [#2438](https://github.com/vegaprotocol/vega/pull/2438) GraphQL: Fix a resolver error when markets are in auction mode
- [#2441](https://github.com/vegaprotocol/vega/pull/2441) GraphQL: Remove unnecessary validations
- [#2442](https://github.com/vegaprotocol/vega/pull/2442) GraphQL: Update library; improve error responses
- [#2447](https://github.com/vegaprotocol/vega/pull/2447) REST: Fix HTTP verb for network parameters query
- [#2443](https://github.com/vegaprotocol/vega/pull/2443) Auctions: Add check for opening auction duration during market creation

## 0.25.1

*2020-10-14*

This release backports two fixes from the forthcoming 0.26.0 release.

### 🛠 Improvements
- [#2354](https://github.com/vegaprotocol/vega/pull/2354) Update `OrderEvent` to copy by value
- [#2379](https://github.com/vegaprotocol/vega/pull/2379) Add missing `/governance/prepare/vote` REST endpoint

## 0.25.0

*2020-09-24*

This release adds the event bus API, allowing for much greater introspection in to the operation of a node. We've also re-enabled the order amends API, as well as a long list of fixes.

### ✨ New
- [#2281](https://github.com/vegaprotocol/vega/pull/2281) Enable opening auctions
- [#2205](https://github.com/vegaprotocol/vega/pull/2205) Add GraphQL event stream API
- [#2219](https://github.com/vegaprotocol/vega/pull/2219) Add deposits API
- [#2222](https://github.com/vegaprotocol/vega/pull/2222) Initial asset list is now loaded from genesis configuration, not external configuration
- [#2238](https://github.com/vegaprotocol/vega/pull/2238) Re-enable order amend API
- [#2249](https://github.com/vegaprotocol/vega/pull/2249) Re-enable TX rate limit by party ID
- [#2240](https://github.com/vegaprotocol/vega/pull/2240) Add time to position responses

### 🛠 Improvements
- [#2211](https://github.com/vegaprotocol/vega/pull/2211) 🔥 GraphQL: Field case change `proposalId` -> `proposalID`
- [#2218](https://github.com/vegaprotocol/vega/pull/2218) 🔥 GraphQL: Withdrawals now return a `Party`, not a party ID
- [#2202](https://github.com/vegaprotocol/vega/pull/2202) Fix time validation for proposals when all times are the same
- [#2206](https://github.com/vegaprotocol/vega/pull/2206) Reduce log noise from statistics endpoint
- [#2207](https://github.com/vegaprotocol/vega/pull/2207) Automatically reload node configuration
- [#2209](https://github.com/vegaprotocol/vega/pull/2209) GraphQL: fix proposal rejection enum
- [#2210](https://github.com/vegaprotocol/vega/pull/2210) Refactor order service to not require blockchain client
- [#2213](https://github.com/vegaprotocol/vega/pull/2213) Improve error clarity for invalid proposals
- [#2216](https://github.com/vegaprotocol/vega/pulls/2216) Ensure all GRPC endpoints use real time, not Vega time
- [#2231](https://github.com/vegaprotocol/vega/pull/2231) Refactor processor to no longer require collateral
- [#2232](https://github.com/vegaprotocol/vega/pull/2232) Clean up logs that dumped raw bytes
- [#2233](https://github.com/vegaprotocol/vega/pull/2233) Remove generate method from execution engine
- [#2234](https://github.com/vegaprotocol/vega/pull/2234) Remove `authEnabled` setting
- [#2236](https://github.com/vegaprotocol/vega/pull/2236) Simply order amendment logging
- [#2237](https://github.com/vegaprotocol/vega/pull/2237) Clarify fees attribution in transfers
- [#2239](https://github.com/vegaprotocol/vega/pull/2239) Ensure margin is released immediately, not on next mark to market
- [#2241](https://github.com/vegaprotocol/vega/pull/2241) Load log level in processor app
- [#2245](https://github.com/vegaprotocol/vega/pull/2245) Fix a concurrent map access in positions API
- [#2247](https://github.com/vegaprotocol/vega/pull/2247) Improve logging on a TX with an invalid signature
- [#2252](https://github.com/vegaprotocol/vega/pull/2252) Fix incorrect order count in Market Depth API
- [#2254](https://github.com/vegaprotocol/vega/pull/2254) Fix concurrent map access in Market Depth API
- [#2269](https://github.com/vegaprotocol/vega/pull/2269) GraphQL: Fix party filtering for event bus API
- [#2266](https://github.com/vegaprotocol/vega/pull/2266) Refactor transaction codec
- [#2275](https://github.com/vegaprotocol/vega/pull/2275) Prevent opening auctions from closing early
- [#2262](https://github.com/vegaprotocol/vega/pull/2262) Clear potential position properly when an order is cancelled for self trading
- [#2286](https://github.com/vegaprotocol/vega/pull/2286) Add sequence ID to event bus events
- [#2288](https://github.com/vegaprotocol/vega/pull/2288) Fix auction events not appearing in GraphQL event bus
- [#2294](https://github.com/vegaprotocol/vega/pull/2294) Fixing incorrect order iteration in auctions
- [#2285](https://github.com/vegaprotocol/vega/pull/2285) Check auction times
- [#2283](https://github.com/vegaprotocol/vega/pull/2283) Better handling of 0 `expiresAt`

## 0.24.0

*2020-09-04*

One new API endpoint allows cancelling multiple orders simultaneously, either all orders by market, a single order in a specific market, or just all open orders.

Other than that it's mainly bugfixes, many of which fix subtly incorrect API output.

### ✨ New

- [#2107](https://github.com/vegaprotocol/vega/pull/2107) Support for cancelling multiple orders at once
- [#2186](https://github.com/vegaprotocol/vega/pull/2186) Add per-party rate-limit of 50 requests over 3 blocks

### 🛠 Improvements

- [#2177](https://github.com/vegaprotocol/vega/pull/2177) GraphQL: Add Governance proposal metadata
- [#2098](https://github.com/vegaprotocol/vega/pull/2098) Fix crashed in event bus
- [#2041](https://github.com/vegaprotocol/vega/pull/2041) Fix a rounding error in the output of Positions API
- [#1934](https://github.com/vegaprotocol/vega/pull/1934) Improve API documentation
- [#2110](https://github.com/vegaprotocol/vega/pull/2110) Send Infrastructure fees to the correct account
- [#2117](https://github.com/vegaprotocol/vega/pull/2117) Prevent creation of withdrawal requests for more than the available balance
- [#2136](https://github.com/vegaprotocol/vega/pull/2136) gRPC: Fetch all accounts for a market did not return all accounts
- [#2151](https://github.com/vegaprotocol/vega/pull/2151) Prevent wasteful event bus subscriptions
- [#2167](https://github.com/vegaprotocol/vega/pull/2167) Ensure events in the event bus maintain their order
- [#2178](https://github.com/vegaprotocol/vega/pull/2178) Fix API returning incorrectly formatted orders when a party has no collateral

## 0.23.1

*2020-08-27*

This release backports a fix from the forthcoming 0.24.0 release that fixes a GraphQL issue with the new `Asset` type. When fetching the Assets from the top level, all the details came through. When fetching them as a nested property, only the ID was filled in. This is now fixed.

### 🛠 Improvements

- [#2140](https://github.com/vegaprotocol/vega/pull/2140) GraphQL fix for fetching assets as nested properties

## 0.23.0

*2020-08-10*

This release contains a lot of groundwork for Fees and Auction mode.

**Fees** are incurred on every trade on Vega. Those fees are divided between up to three recipient types, but traders will only see one collective fee charged. The fees reward liquidity providers, infrastructure providers and market makers.

* The liquidity portion of the fee is paid to market makers for providing liquidity, and is transferred to the market-maker fee pool for the market.
* The infrastructure portion of the fee, which is paid to validators as a reward for running the infrastructure of the network, is transferred to the infrastructure fee pool for that asset. It is then periodically distributed to the validators.
* The maker portion of the fee is transferred to the non-aggressive, or passive party in the trade (the maker, as opposed to the taker).

**Auction mode** is not enabled in this release, but the work is nearly complete for Opening Auctions on new markets.

💥 Please note, **this release disables order amends**. The team uncovered an issue in the Market Depth API output that is caused by order amends, so rather than give incorrect output, we've temporarily disabled the amendment of orders. They will return when the Market Depth API is fixed. For now, *amends will return an error*.

### ✨ New

- 💥 [#2092](https://github.com/vegaprotocol/vega/pull/2092) Disable order amends
- [#2027](https://github.com/vegaprotocol/vega/pull/2027) Add built in asset faucet endpoint
- [#2075](https://github.com/vegaprotocol/vega/pull/2075), [#2086](https://github.com/vegaprotocol/vega/pull/2086), [#2083](https://github.com/vegaprotocol/vega/pull/2083), [#2078](https://github.com/vegaprotocol/vega/pull/2078) Add time & size limits to faucet requests
- [#2068](https://github.com/vegaprotocol/vega/pull/2068) Add REST endpoint to fetch governance proposals by Party
- [#2058](https://github.com/vegaprotocol/vega/pull/2058) Add REST endpoints for fees
- [#2047](https://github.com/vegaprotocol/vega/pull/2047) Add `prepareWithdraw` endpoint

### 🛠 Improvements

- [#2061](https://github.com/vegaprotocol/vega/pull/2061) Fix Network orders being left as active
- [#2034](https://github.com/vegaprotocol/vega/pull/2034) Send `KeepAlive` messages on GraphQL subscriptions
- [#2031](https://github.com/vegaprotocol/vega/pull/2031) Add proto fields required for auctions
- [#2025](https://github.com/vegaprotocol/vega/pull/2025) Add auction mode (currently never triggered)
- [#2013](https://github.com/vegaprotocol/vega/pull/2013) Add Opening Auctions support to market framework
- [#2010](https://github.com/vegaprotocol/vega/pull/2010) Add documentation for Order Errors to proto source files
- [#2003](https://github.com/vegaprotocol/vega/pull/2003) Add fees support
- [#2004](https://github.com/vegaprotocol/vega/pull/2004) Remove @deprecated field from GraphQL input types (as it’s invalid)
- [#2000](https://github.com/vegaprotocol/vega/pull/2000) Fix `rejectionReason` for trades stopped for self trading
- [#1990](https://github.com/vegaprotocol/vega/pull/1990) Remove specified `tickSize` from market
- [#2066](https://github.com/vegaprotocol/vega/pull/2066) Fix validation of proposal timestamps to ensure that datestamps specify events in the correct order
- [#2043](https://github.com/vegaprotocol/vega/pull/2043) Track Event Queue events to avoid processing events from other chains twice

## 0.22.0

### 🐛 Bugfixes
- [#2096](https://github.com/vegaprotocol/vega/pull/2096) Fix concurrent map access in event forward

*2020-07-20*

This release primarily focuses on setting up Vega nodes to deal correctly with events sourced from other chains, working towards bridging assets from Ethereum. This includes responding to asset events from Ethereum, and support for validator nodes notarising asset movements and proposals.

It also contains a lot of bug fixes and improvements, primarily around an internal refactor to using an event bus to communicate between packages. Also included are some corrections for order statuses that were incorrectly being reported or left outdated on the APIs.

### ✨ New

- [#1825](https://github.com/vegaprotocol/vega/pull/1825) Add new Notary package for tracking multisig decisions for governance
- [#1837](https://github.com/vegaprotocol/vega/pull/1837) Add support for two-step governance processes such as asset proposals
- [#1856](https://github.com/vegaprotocol/vega/pull/1856) Implement handling of external chain events from the Event Queue
- [#1927](https://github.com/vegaprotocol/vega/pull/1927) Support ERC20 deposits
- [#1987](https://github.com/vegaprotocol/vega/pull/1987) Add `OpenInterest` field to markets
- [#1949](https://github.com/vegaprotocol/vega/pull/1949) Add `RejectionReason` field to rejected governance proposals

### 🛠 Improvements
- 💥 [#1988](https://github.com/vegaprotocol/vega/pull/1988) REST: Update orders endpoints to use POST, not PUT or DELETE
- 💥 [#1957](https://github.com/vegaprotocol/vega/pull/1957) GraphQL: Some endpoints returned a nullable array of Strings. Now they return an array of nullable strings
- 💥 [#1928](https://github.com/vegaprotocol/vega/pull/1928) GraphQL & GRPC: Remove broken `open` parameter from Orders endpoints. It returned ambiguous results
- 💥 [#1858](https://github.com/vegaprotocol/vega/pull/1858) Fix outdated order details for orders amended by cancel-and-replace
- 💥 [#1849](https://github.com/vegaprotocol/vega/pull/1849) Fix incorrect status on partially filled trades that would have matched with another order by the same user. Was `stopped`, now `rejected`
- 💥 [#1883](https://github.com/vegaprotocol/vega/pull/1883) REST & GraphQL: Market name is now based on the instrument name rather than being set separately
- [#1699](https://github.com/vegaprotocol/vega/pull/1699) Migrate Margin package to event bus
- [#1853](https://github.com/vegaprotocol/vega/pull/1853) Migrate Market package to event bus
- [#1844](https://github.com/vegaprotocol/vega/pull/1844) Migrate Governance package to event
- [#1877](https://github.com/vegaprotocol/vega/pull/1877) Migrate Position package to event
- [#1838](https://github.com/vegaprotocol/vega/pull/1838) GraphQL: Orders now include their `version` and `updatedAt`, which are useful when dealing with amended orders
- [#1841](https://github.com/vegaprotocol/vega/pull/1841) Fix: `expiresAt` on orders was validated at submission time, this has been moved to post-chain validation
- [#1849](https://github.com/vegaprotocol/vega/pull/1849) Improve Order documentation for `Status` and `TimeInForce`
- [#1861](https://github.com/vegaprotocol/vega/pull/1861) Remove single mutex in event bus
- [#1866](https://github.com/vegaprotocol/vega/pull/1866) Add mutexes for event bus access
- [#1889](https://github.com/vegaprotocol/vega/pull/1889) Improve event broker performance
- [#1891](https://github.com/vegaprotocol/vega/pull/1891) Fix context for event subscribers
- [#1889](https://github.com/vegaprotocol/vega/pull/1889) Address event bus performance issues
- [#1892](https://github.com/vegaprotocol/vega/pull/1892) Improve handling for new chain connection proposal
- [#1903](https://github.com/vegaprotocol/vega/pull/1903) Fix regressions in Candles API introduced by event bus
- [#1940](https://github.com/vegaprotocol/vega/pull/1940) Add new asset proposals to GraphQL API
- [#1943](https://github.com/vegaprotocol/vega/pull/1943) Validate list of allowed assets

## 0.21.0

*2020-06-18*

A follow-on from 0.20.1, this release includes a fix for the GraphQL API returning inconsistent values for the `side` field on orders, leading to Vega Console failing to submit orders. As a bonus there is another GraphQL improvement, and two fixes that return more correct values for filled network orders and expired orders.

### 🛠 Improvements

- 💥 [#1820](https://github.com/vegaprotocol/vega/pull/1820) GraphQL: Non existent parties no longer return a GraphQL error
- 💥 [#1784](https://github.com/vegaprotocol/vega/pull/1784) GraphQL: Update schema and fix enum mappings from Proto
- 💥 [#1761](https://github.com/vegaprotocol/vega/pull/1761) Governance: Improve processing of Proposals
- [#1822](https://github.com/vegaprotocol/vega/pull/1822) Remove duplicate updates to `createdAt`
- [#1818](https://github.com/vegaprotocol/vega/pull/1818) Trades: Replace buffer with events
- [#1812](https://github.com/vegaprotocol/vega/pull/1812) Governance: Improve logging
- [#1810](https://github.com/vegaprotocol/vega/pull/1810) Execution: Set order status for fully filled network orders to be `FILLED`
- [#1803](https://github.com/vegaprotocol/vega/pull/1803) Matching: Set `updatedAt` when orders expire
- [#1780](https://github.com/vegaprotocol/vega/pull/1780) APIs: Reject `NETWORK` orders
- [#1792](https://github.com/vegaprotocol/vega/pull/1792) Update Golang to 1.14 and tendermint to 0.33.5

## 0.20.1

*2020-06-18*

This release fixes one small bug that was causing many closed streams, which was a problem for API clients.

## 🛠 Improvements

- [#1813](https://github.com/vegaprotocol/vega/pull/1813) Set `PartyEvent` type to party event

## 0.20.0

*2020-06-15*

This release contains a lot of fixes to APIs, and a minor new addition to the statistics endpoint. Potentially breaking changes are now labelled with 💥. If you have implemented a client that fetches candles, places orders or amends orders, please check below.

### ✨ Features
- [#1730](https://github.com/vegaprotocol/vega/pull/1730) `ChainID` added to statistics endpoint
- 💥 [#1734](https://github.com/vegaprotocol/vega/pull/1734) Start adding `TraceID` to core events

### 🛠 Improvements
- 💥 [#1721](https://github.com/vegaprotocol/vega/pull/1721) Improve API responses for `GetProposalById`
- 💥 [#1724](https://github.com/vegaprotocol/vega/pull/1724) New Order: Type no longer defaults to LIMIT orders
- 💥 [#1728](https://github.com/vegaprotocol/vega/pull/1728) `PrepareAmend` no longer accepts expiry time
- 💥 [#1760](https://github.com/vegaprotocol/vega/pull/1760) Add proto enum zero value "unspecified" to Side
- 💥 [#1764](https://github.com/vegaprotocol/vega/pull/1764) Candles: Interval no longer defaults to 1 minute
- 💥 [#1773](https://github.com/vegaprotocol/vega/pull/1773) Add proto enum zero value "unspecified" to `Order.Status`
- 💥 [#1776](https://github.com/vegaprotocol/vega/pull/1776) Add prefixes to enums, add proto zero value "unspecified" to `Trade.Type`
- 💥 [#1781](https://github.com/vegaprotocol/vega/pull/1781) Add prefix and UNSPECIFIED to `ChainStatus`, `AccountType`, `TransferType`
- [#1714](https://github.com/vegaprotocol/vega/pull/1714) Extend governance error handling
- [#1726](https://github.com/vegaprotocol/vega/pull/1726) Mark Price was not always correctly updated on a partial fill
- [#1734](https://github.com/vegaprotocol/vega/pull/1734) Feature/1577 hash context propagation
- [#1741](https://github.com/vegaprotocol/vega/pull/1741) Fix incorrect timestamps for proposals retrieved by GraphQL
- [#1743](https://github.com/vegaprotocol/vega/pull/1743) Orders amended to be GTT now return GTT in the response
- [#1745](https://github.com/vegaprotocol/vega/pull/1745) Votes blob is now base64 encoded
- [#1747](https://github.com/vegaprotocol/vega/pull/1747) Markets created from proposals now have the same ID as the proposal that created them
- [#1750](https://github.com/vegaprotocol/vega/pull/1750) Added datetime to governance votes
- [#1751](https://github.com/vegaprotocol/vega/pull/1751) Fix a bug in governance vote counting
- [#1752](https://github.com/vegaprotocol/vega/pull/1752) Fix incorrect validation on new orders
- [#1757](https://github.com/vegaprotocol/vega/pull/1757) Fix incorrect party ID validation on new orders
- [#1758](https://github.com/vegaprotocol/vega/pull/1758) Fix issue where markets created via governance were not tradable
- [#1763](https://github.com/vegaprotocol/vega/pull/1763) Expiration settlement date for market changed to 30/10/2020-22:59:59
- [#1777](https://github.com/vegaprotocol/vega/pull/1777) Create `README.md`
- [#1764](https://github.com/vegaprotocol/vega/pull/1764) Add proto enum zero value "unspecified" to Interval
- [#1767](https://github.com/vegaprotocol/vega/pull/1767) Feature/1692 order event
- [#1787](https://github.com/vegaprotocol/vega/pull/1787) Feature/1697 account event
- [#1788](https://github.com/vegaprotocol/vega/pull/1788) Check for unspecified Vote value
- [#1794](https://github.com/vegaprotocol/vega/pull/1794) Feature/1696 party event

## 0.19.0

*2020-05-26*

This release fixes a handful of bugs, primarily around order amends and new market governance proposals.

### ✨ Features

- [#1658](https://github.com/vegaprotocol/vega/pull/1658) Add timestamps to proposal API responses
- [#1656](https://github.com/vegaprotocol/vega/pull/1656) Add margin checks to amends
- [#1679](https://github.com/vegaprotocol/vega/pull/1679) Add topology package to map Validator nodes to Vega keypairs

### 🛠 Improvements
- [#1718](https://github.com/vegaprotocol/vega/pull/1718) Fix a case where a party can cancel another party's orders
- [#1662](https://github.com/vegaprotocol/vega/pull/1662) Start moving to event-based architecture internally
- [#1684](https://github.com/vegaprotocol/vega/pull/1684) Fix order expiry handling when `expiresAt` is amended
- [#1686](https://github.com/vegaprotocol/vega/pull/1686) Fix participation stake to have a maximum of 100%
- [#1607](https://github.com/vegaprotocol/vega/pull/1607) Update `gqlgen` dependency to 0.11.3
- [#1711](https://github.com/vegaprotocol/vega/pull/1711) Remove ID from market proposal input
- [#1712](https://github.com/vegaprotocol/vega/pull/1712) `prepareProposal` no longer returns an ID on market proposals
- [#1707](https://github.com/vegaprotocol/vega/pull/1707) Allow overriding default governance parameters via `ldflags`.
- [#1715](https://github.com/vegaprotocol/vega/pull/1715) Compile testing binary with short-lived governance periods

## 0.18.1

*2020-05-13*

### 🛠 Improvements
- [#1649](https://github.com/vegaprotocol/vega/pull/1649)
    Fix github artefact upload CI configuration

## 0.18.0

*2020-05-12*

From this release forward, compiled binaries for multiple platforms will be attached to the release on GitHub.

### ✨ Features

- [#1636](https://github.com/vegaprotocol/vega/pull/1636)
    Add a default GraphQL query complexity limit of 5. Currently configured to 17 on testnet to support Console.
- [#1656](https://github.com/vegaprotocol/vega/pull/1656)
    Add GraphQL queries for governance proposals
- [#1596](https://github.com/vegaprotocol/vega/pull/1596)
    Add builds for multiple architectures to GitHub releases

### 🛠 Improvements
- [#1630](https://github.com/vegaprotocol/vega/pull/1630)
    Fix amends triggering multiple updates to the same order
- [#1564](https://github.com/vegaprotocol/vega/pull/1564)
    Hex encode keys

## 0.17.0

*2020-04-21*

### ✨ Features

- [#1458](https://github.com/vegaprotocol/vega/issues/1458) Add root GraphQL Orders query.
- [#1457](https://github.com/vegaprotocol/vega/issues/1457) Add GraphQL query to list all known parties.
- [#1455](https://github.com/vegaprotocol/vega/issues/1455) Remove party list from stats endpoint.
- [#1448](https://github.com/vegaprotocol/vega/issues/1448) Add `updatedAt` field to orders.

### 🛠 Improvements

- [#1102](https://github.com/vegaprotocol/vega/issues/1102) Return full Market details in nested GraphQL queries.
- [#1466](https://github.com/vegaprotocol/vega/issues/1466) Flush orders before trades. This fixes a rare scenario where a trade can be available through the API, but not the order that triggered it.
- [#1491](https://github.com/vegaprotocol/vega/issues/1491) Fix `OrdersByMarket` and `OrdersByParty` 'Open' parameter.
- [#1472](https://github.com/vegaprotocol/vega/issues/1472) Fix Orders by the same party matching.

### Upcoming changes

This release contains the initial partial implementation of Governance. This will be finished and documented in 0.18.0.

## 0.16.2

*2020-04-16*

### 🛠 Improvements

- [#1545](https://github.com/vegaprotocol/vega/pull/1545) Improve error handling in `Prepare*Order` requests

## 0.16.1

*2020-04-15*

### 🛠 Improvements

- [!651](https://gitlab.com/vega-protocol/trading-core/-/merge_requests/651) Prevent bad ED25519 key length causing node panic.

## 0.16.0

*2020-03-02*

### ✨ Features

- The new authentication service is in place. The existing authentication service is now deprecated and will be removed in the next release.

### 🛠 Improvements

- [!609](https://gitlab.com/vega-protocol/trading-core/-/merge_requests/609) Show trades resulting from Orders created by the network (for example close outs) in the API.
- [!604](https://gitlab.com/vega-protocol/trading-core/-/merge_requests/604) Add `lastMarketPrice` settlement.
- [!614](https://gitlab.com/vega-protocol/trading-core/-/merge_requests/614) Fix casing of Order parameter `timeInForce`.
- [!615](https://gitlab.com/vega-protocol/trading-core/-/merge_requests/615) Add new order statuses, `Rejected` and `PartiallyFilled`.
- [!622](https://gitlab.com/vega-protocol/trading-core/-/merge_requests/622) GraphQL: Change Buyer and Seller properties on Trades from string to Party.
- [!599](https://gitlab.com/vega-protocol/trading-core/-/merge_requests/599) Pin Market IDs to fixed values.
- [!603](https://gitlab.com/vega-protocol/trading-core/-/merge_requests/603), [!611](https://gitlab.com/vega-protocol/trading-core/-/merge_requests/611) Remove `NotifyTraderAccount` from API documentation.
- [!624](https://gitlab.com/vega-protocol/trading-core/-/merge_requests/624) Add protobuf validators to API requests.
- [!595](https://gitlab.com/vega-protocol/trading-core/-/merge_requests/595), [!621](https://gitlab.com/vega-protocol/trading-core/-/merge_requests/621), [!623](https://gitlab.com/vega-protocol/trading-core/-/merge_requests/623) Fix a flaky integration test.
- [!601](https://gitlab.com/vega-protocol/trading-core/-/merge_requests/601) Improve matching engine coverage.
- [!612](https://gitlab.com/vega-protocol/trading-core/-/merge_requests/612) Improve collateral engine test coverage.<|MERGE_RESOLUTION|>--- conflicted
+++ resolved
@@ -15,12 +15,8 @@
 - [7407](https://github.com/vegaprotocol/vega/issues/7407) - fix `ethereum` timestamp in stake linking in `graphql`
 - [7420](https://github.com/vegaprotocol/vega/issues/7420) - `clearFeeActivity` now clears fee activity
 - [7399](https://github.com/vegaprotocol/vega/issues/7399) - Fix issue where market cache not working after restoring from network history
-<<<<<<< HEAD
 - [7410](https://github.com/vegaprotocol/vega/issues/7410) - Return underlying error when parsing a command failed in the wallet API version 2
-=======
 - [7169](https://github.com/vegaprotocol/vega/issues/7169) - Fix migration, account for existing position data
-
->>>>>>> ea8f980a
 
 ## 0.67.2
 
