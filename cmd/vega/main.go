// cmd/vega/main.go
package main

import (
	"vega/api/endpoints/rest"
	"vega/api/endpoints/sse"
	"vega/blockchain"
	"vega/core"
	"vega/proto"

	"vega/api"
	"vega/datastore"
)

const sseChannelSize = 2 << 16
const storeChannelSize = 2 << 16
const marketName = "BTC/DEC18"

func main() {
	config := core.GetConfig()

	// Storage Service provides read stores for consumer VEGA API
	// Uses in memory storage (maps/slices etc), configurable in future
<<<<<<< HEAD
	storeOrderChan := make(chan msg.Order, storeChannelSize)
	storeTradeChan := make(chan msg.Trade, storeChannelSize)

=======
>>>>>>> ca0bc998
	storage := &datastore.MemoryStoreProvider{}
	storage.Init([]string{marketName})

	// Initialise concrete consumer services
	orderService := api.NewOrderService()
	tradeService := api.NewTradeService()
	orderService.Init(storage.OrderStore())
	tradeService.Init(storage.TradeStore())

	// Vega core
	vega := core.New(config, storage)

	// REST server
	restServer := rest.NewRestServer(vega)
	go restServer.Start()

	// SSE server
	sseOrderChan := make(chan msg.Order, sseChannelSize)
	sseTradeChan := make(chan msg.Trade, sseChannelSize)
	sseServer := sse.NewServer(sseOrderChan, sseTradeChan)
	go sseServer.Start()

	blockchain.Start(vega)

}<|MERGE_RESOLUTION|>--- conflicted
+++ resolved
@@ -21,12 +21,6 @@
 
 	// Storage Service provides read stores for consumer VEGA API
 	// Uses in memory storage (maps/slices etc), configurable in future
-<<<<<<< HEAD
-	storeOrderChan := make(chan msg.Order, storeChannelSize)
-	storeTradeChan := make(chan msg.Trade, storeChannelSize)
-
-=======
->>>>>>> ca0bc998
 	storage := &datastore.MemoryStoreProvider{}
 	storage.Init([]string{marketName})
 
