# Changelog

## Unreleased 0.73.0

### 🚨 Breaking changes

- [8679](https://github.com/vegaprotocol/vega/issues/8679) - Snapshot configuration `load-from-block-height` no longer accept `-1` as value. To reload from the latest snapshot, it should be valued `0`.
- [8679](https://github.com/vegaprotocol/vega/issues/8679) - Snapshot configuration `snapshot-keep-recent` only accept values from `1` (included) to `10` (included) .

### 🗑️ Deprecation

- [](https://github.com/vegaprotocol/vega/issues/xxxx) -

### 🛠 Improvements

- [8718](https://github.com/vegaprotocol/vega/issues/8718) - Emit market data event after setting mark price prior to final settlement.
- [8590](https://github.com/vegaprotocol/vega/issues/8590) - Improved Ethereum oracle support.
- [8731](https://github.com/vegaprotocol/vega/issues/8731) - Add liquidity provision `SLA` to governance proposals for spot market.
- [8741](https://github.com/vegaprotocol/vega/issues/8741) - Add a network parameter for disabling `Ethereum` oracles.
- [8600](https://github.com/vegaprotocol/vega/issues/8600) - Clean and refactor data source packages.
- [8845](https://github.com/vegaprotocol/vega/issues/8845) - Add support for network treasury and global insurance accounts.
<<<<<<< HEAD
- [8846](https://github.com/vegaprotocol/vega/issues/8846) - Add support to transfer recurring transfers to metric based reward
=======
- [8857](https://github.com/vegaprotocol/vega/issues/8857) - Add a step for getting the balance of the liquidity provider liquidity fee account
>>>>>>> becd9b4c

### 🐛 Fixes

- [8417](https://github.com/vegaprotocol/vega/issues/8417) - Fix normalisation of Ethereum calls that return structures
- [8719](https://github.com/vegaprotocol/vega/issues/8719) - Do not try to resolve iceberg order if it's not set
- [8721](https://github.com/vegaprotocol/vega/issues/8721) - Fix panic with triggered OCO expiring
- [8751](https://github.com/vegaprotocol/vega/issues/8751) - Fix Ethereum oracle data error event sent with incorrect sequence number
- [8729](https://github.com/vegaprotocol/vega/issues/8729) - Stop order direction not set in datanode
- [8545](https://github.com/vegaprotocol/vega/issues/8545) - Block Explorer pagination does not order correctly.
- [8748](https://github.com/vegaprotocol/vega/issues/8748) - `ListSuccessorMarkets` does not return results.
- [8749](https://github.com/vegaprotocol/vega/issues/8749) - Ensure stop order expiry is in the future
- [8773](https://github.com/vegaprotocol/vega/issues/8773) - Fix panic with stop orders
- [8792](https://github.com/vegaprotocol/vega/issues/8792) - Fix panic when starting null block chain node.
- [8739](https://github.com/vegaprotocol/vega/issues/8739) - Cancel orders for rejected markets.
- [8800](https://github.com/vegaprotocol/vega/issues/8800) - `expiresAt` is always null in the Stop Orders `API`.
- [8796](https://github.com/vegaprotocol/vega/issues/8796) - Avoid updating active proposals slice while iterating over it.
- [8679](https://github.com/vegaprotocol/vega/issues/8679) - Disallow snapshot state-sync if local snapshots exist
- [8836](https://github.com/vegaprotocol/vega/issues/8836) - Fix enactment of market update state
- [8848](https://github.com/vegaprotocol/vega/issues/8848) - Handle the case where the market is terminated and the epoch ends at the same block.


## 0.72.1

### 🐛 Fixes

- [8709](https://github.com/vegaprotocol/vega/issues/8709) - Fix stop order enum in data node.
- [8713](https://github.com/vegaprotocol/vega/issues/8713) - Wallet name with upper-case letter is allowed, again
- [8698](https://github.com/vegaprotocol/vega/issues/8698) - Always set the `ToAccount` field when clearing fees.
- [8711](https://github.com/vegaprotocol/vega/issues/8711) - Fix market lineage trigger.
- [8737](https://github.com/vegaprotocol/vega/issues/8737) - Fix `GetStopOrder` errors when order has a state change.
- [8727](https://github.com/vegaprotocol/vega/issues/8727) - Clear parent market on checkpoint restore if the parent market was already succeeded.
- [8835](https://github.com/vegaprotocol/vega/issues/8835) - Spot snapshot fixes


## 0.72.0

### 🗑️ Deprecation

- [8280](https://github.com/vegaprotocol/vega/issues/8280) - Unused rewards related network parameters are now deprecated and will be removed

### 🛠 Improvements

- [8666](https://github.com/vegaprotocol/vega/issues/8666) - Fix `total notional value` database migrations deadlock.
- [8409](https://github.com/vegaprotocol/vega/issues/8409) - Add `total notional value` to the candles.
- [7684](https://github.com/vegaprotocol/vega/issues/7684) - Add filters for `Block Explorer` transactions `API` for multiple command types (inclusive and exclusive) and multiple parties
- [7592](https://github.com/vegaprotocol/vega/issues/7592) - Add `block` parameter to `epoch` query.
- [7906](https://github.com/vegaprotocol/vega/issues/7906) - Connection tokens on the wallet survive reboot.
- [8264](https://github.com/vegaprotocol/vega/issues/8264) - Add a command line on the wallet to locate the wallet files
- [8026](https://github.com/vegaprotocol/vega/issues/8026) - Update `UPGRADING.md document`
- [8283](https://github.com/vegaprotocol/vega/issues/8283) - Add disclaimer to the wallet `CLI`
- [8296](https://github.com/vegaprotocol/vega/issues/8296) - Improve error handling for invalid proposal validation timestamp
- [8318](https://github.com/vegaprotocol/vega/issues/8318) - Proto definitions for spots
- [8117](https://github.com/vegaprotocol/vega/issues/8117) - Added spots governance implementation
- [8259](https://github.com/vegaprotocol/vega/issues/8259) - Proto definitions for successor markets.
- [8201](https://github.com/vegaprotocol/vega/issues/8201) - Add support for successor markets.
- [8339](https://github.com/vegaprotocol/vega/issues/8339) - Target stake for spots
- [8337](https://github.com/vegaprotocol/vega/issues/8337) - ELS for spots
- [8359](https://github.com/vegaprotocol/vega/issues/8359) - Add proto definitions for iceberg orders
- [8592](https://github.com/vegaprotocol/vega/issues/8592) - Remove oracle data current state table
- [8398](https://github.com/vegaprotocol/vega/issues/8398) - Implement iceberg orders in data node
- [8361](https://github.com/vegaprotocol/vega/issues/8361) - Implement pegged iceberg orders
- [8301](https://github.com/vegaprotocol/vega/issues/8301) - Implement iceberg orders in core
- [8301](https://github.com/vegaprotocol/vega/issues/8301) - Implement iceberg orders in feature tests
- [8429](https://github.com/vegaprotocol/vega/issues/8429) - Implement iceberg orders in `graphQL`
- [8429](https://github.com/vegaprotocol/vega/issues/8429) - Implement iceberg orders during auction uncrossing
- [8524](https://github.com/vegaprotocol/vega/issues/8524) - Rename iceberg fields for clarity
- [8459](https://github.com/vegaprotocol/vega/issues/8459) - Market depth and book volume include iceberg reserves
- [8332](https://github.com/vegaprotocol/vega/issues/8332) - Add support in collateral engine for spots
- [8330](https://github.com/vegaprotocol/vega/issues/8330) - Implement validation on successor market proposals.
- [8247](https://github.com/vegaprotocol/vega/issues/8247) - Initial support for `Ethereum` `oracles`
- [8334](https://github.com/vegaprotocol/vega/issues/8334) - Implement market succession in execution engine.
- [8354](https://github.com/vegaprotocol/vega/issues/8354) - refactor execution package
- [8394](https://github.com/vegaprotocol/vega/issues/8394) - Get rid of spot liquidity provision commands and data structures.
- [8613](https://github.com/vegaprotocol/vega/issues/8613) - Pass context into witness resource check method
- [8402](https://github.com/vegaprotocol/vega/issues/8402) - Avoid division by 0 in market activity tracker
- [8347](https://github.com/vegaprotocol/vega/issues/8347) - Market state (`ELS`) to be included in checkpoint data.
- [8303](https://github.com/vegaprotocol/vega/issues/8303) - Add support for successor markets in datanode.
- [8118](https://github.com/vegaprotocol/vega/issues/8118) - Spot market execution 
- [7416](https://github.com/vegaprotocol/vega/issues/7416) - Support for governance transfers
- [7701](https://github.com/vegaprotocol/vega/issues/7701) - Support parallel request on different party on the wallet API
- [8353](https://github.com/vegaprotocol/vega/issues/8353) - Improve ledger entry `CSV` export.
- [8445](https://github.com/vegaprotocol/vega/issues/8445) - Additional feature tests for iceberg orders.
- [8349](https://github.com/vegaprotocol/vega/issues/8349) - Add successor market integration test coverage.
- [8434](https://github.com/vegaprotocol/vega/issues/8434) - Add pagination for `ListSuccessorMarkets`.
- [8439](https://github.com/vegaprotocol/vega/issues/8439) - Include proposals for the `ListSuccessorMarkets API`.
- [8476](https://github.com/vegaprotocol/vega/issues/8476) - Add successor market per `AC`
- [8365](https://github.com/vegaprotocol/vega/issues/8365) - Add new liquidity engine with SLA support.
- [8466](https://github.com/vegaprotocol/vega/issues/8466) - Add stop orders protobufs and domain types
- [8467](https://github.com/vegaprotocol/vega/issues/8467) - Add stop orders data structures
- [8516](https://github.com/vegaprotocol/vega/issues/8516) - Add stop orders network parameter
- [8470](https://github.com/vegaprotocol/vega/issues/8470) - Stop orders snapshots
- [8548](https://github.com/vegaprotocol/vega/issues/8548) - Use default for tendermint `RPC` address and better validation for `semver`
- [8472](https://github.com/vegaprotocol/vega/issues/8472) - Add support for stop orders with batch market instructions
- [8567](https://github.com/vegaprotocol/vega/issues/8567) - Add virtual stake and market growth to market data.
- [8508](https://github.com/vegaprotocol/vega/issues/8508) - Add network parameters for SLA.
- [8468](https://github.com/vegaprotocol/vega/issues/8468) - Wire in stop orders in markets
- [8609](https://github.com/vegaprotocol/vega/issues/8609) - Add `graphQL` support for governance transfers
- [8528](https://github.com/vegaprotocol/vega/issues/8528) - Add support for Stop Orders in the data node.
- [8635](https://github.com/vegaprotocol/vega/issues/8635) - Allow market update proposal with ELS only
- [8675](https://github.com/vegaprotocol/vega/issues/8675) - Fix inconsistent naming for successor markets.
- [8504](https://github.com/vegaprotocol/vega/issues/8504) - Add market liquidity common layer for spot market.
- [8415](https://github.com/vegaprotocol/vega/issues/8415) - Allow to terminate, suspend/resume market via governance
- [8690](https://github.com/vegaprotocol/vega/issues/8690) - Add gas estimation for stop orders.
- [8505](https://github.com/vegaprotocol/vega/issues/8505) - Add snapshots to liquidity engine version 2.

### 🐛 Fixes

- [8236](https://github.com/vegaprotocol/vega/issues/8236) - Fix `orderById` `GraphQL` docs.
- [8208](https://github.com/vegaprotocol/vega/issues/8208) - Fix block explorer API documentation
- [8203](https://github.com/vegaprotocol/vega/issues/8203) - Fix `assetId` parsing for Ledger entries export to `CSV` file.
- [8251](https://github.com/vegaprotocol/vega/issues/8251) - Fix bug in expired orders optimisation resulting in non deterministic order sequence numbers
- [8226](https://github.com/vegaprotocol/vega/issues/8226) - Fix auto initialise failure when initialising empty node
- [8186](https://github.com/vegaprotocol/vega/issues/8186) - Set a close timestamp when closing a market
- [8206](https://github.com/vegaprotocol/vega/issues/8206) - Add number of decimal places to oracle spec.
- [8668](https://github.com/vegaprotocol/vega/issues/8668) - Market data migration scripts fix
- [8225](https://github.com/vegaprotocol/vega/issues/8225) - Better error handling in `ListEntities`
- [8222](https://github.com/vegaprotocol/vega/issues/8222) - `EstimatePositions` does not correctly validate data.
- [8357](https://github.com/vegaprotocol/vega/issues/8357) - Load network history segments into staging area prior to load if not already present
- [8266](https://github.com/vegaprotocol/vega/issues/8266) - Fix HTTPS with `autocert`.
- [8471](https://github.com/vegaprotocol/vega/issues/8471) - Restore network parameters from snapshot without validation to avoid order dependence.
- [8290](https://github.com/vegaprotocol/vega/issues/8290) - Calling network history `API` without network history enabled caused panics in data node.
- [8299](https://github.com/vegaprotocol/vega/issues/8299) - Fix listing of internal data sources in GraphQL.
- [8279](https://github.com/vegaprotocol/vega/issues/8279) - Avoid overriding a map entry while iterating on it, on the wallet connection manager.
- [8341](https://github.com/vegaprotocol/vega/issues/8341) - Remind the user to check his internet connection if the wallet can't connect to a node.
- [8343](https://github.com/vegaprotocol/vega/issues/8343) - Make the service starter easier to instantiate
- [8429](https://github.com/vegaprotocol/vega/issues/8429) - Release margin when decreasing iceberg size like normal orders do
- [8429](https://github.com/vegaprotocol/vega/issues/8429) - Set order status to stopped if an iceberg order instantly causes a wash trade
- [8376](https://github.com/vegaprotocol/vega/issues/8376) - Ensure the structure fields match their JSON counter parts in the wallet API requests and responses.
- [8363](https://github.com/vegaprotocol/vega/issues/8363) - Add missing name property in `admin.describe_key` wallet API example
- [8536](https://github.com/vegaprotocol/vega/issues/8536) - If liquidity fee account is empty do not create 0 amount transfers to insurance pool when clearing market
- [8313](https://github.com/vegaprotocol/vega/issues/8313) - Assure liquidation price estimate works with 0 open volume
- [8412](https://github.com/vegaprotocol/vega/issues/8412) - Fix non deterministic ordering of events emitted on auto delegation
- [8414](https://github.com/vegaprotocol/vega/issues/8414) - Fix corruption on order subscription
- [8453](https://github.com/vegaprotocol/vega/issues/8453) - Do not verify termination timestamp in update market when pre-enacting proposal
- [8418](https://github.com/vegaprotocol/vega/issues/8418) - Fix data node panics when a bad successor market proposal is rejected
- [8358](https://github.com/vegaprotocol/vega/issues/8358) - Fix replay protection
- [8655](https://github.com/vegaprotocol/vega/issues/8655) - Set market close timestamp when market closes
- [8362](https://github.com/vegaprotocol/vega/issues/8362) - Fix `PnL` flickering bug.
- [8565](https://github.com/vegaprotocol/vega/issues/8565) - Unsubscribe all data sources when restoring a settled market from a snapshot
- [8578](https://github.com/vegaprotocol/vega/issues/8578) - Add iceberg option fields to live orders trigger
- [8451](https://github.com/vegaprotocol/vega/issues/8451) - Fix invalid auction duration for new market proposals.
- [8500](https://github.com/vegaprotocol/vega/issues/8500) - Fix liquidity provision `ID` is nullable in `GraphQL API`.
- [8511](https://github.com/vegaprotocol/vega/issues/8511) - Include settled markets in the snapshots
- [8551](https://github.com/vegaprotocol/vega/issues/8551) - Reload market checkpoint data on snapshot loaded.
- [8486](https://github.com/vegaprotocol/vega/issues/8486) - Fix enactment timestamp being lost in checkpoints.
- [8572](https://github.com/vegaprotocol/vega/issues/8572) - Fix governance fraction validation
- [8618](https://github.com/vegaprotocol/vega/issues/8618) - Add iceberg fields to GraphQL `OrderUpdate`
- [8694](https://github.com/vegaprotocol/vega/issues/8694) - Properly decrement by difference when amending iceberg order
- [8580](https://github.com/vegaprotocol/vega/issues/8580) - Fix wallet `CLI` ignoring max-request-duration
- [8583](https://github.com/vegaprotocol/vega/issues/8583) - Fix validation of ineffectual transfer
- [8586](https://github.com/vegaprotocol/vega/issues/8586) - Fix cancel governance transfer proposal validation
- [8597](https://github.com/vegaprotocol/vega/issues/8597) - Enact governance transfer cancellation
- [8428](https://github.com/vegaprotocol/vega/issues/8428) - Add missing `LastTradedPrice` field in market data
- [8335](https://github.com/vegaprotocol/vega/issues/8335) - Validate asset for metrics in transfers to be an actual asset
- [8603](https://github.com/vegaprotocol/vega/issues/8603) - Restore `lastTradedPrice` of `nil` as `nil` in market snapshot
- [8617](https://github.com/vegaprotocol/vega/issues/8617) - Fix panic with order gauge in future market
- [8596](https://github.com/vegaprotocol/vega/issues/8596) - Fix panic when rejecting markets on time update.
- [8545](https://github.com/vegaprotocol/vega/issues/6545) - Block explorer does not page backwards correctly.
- [8654](https://github.com/vegaprotocol/vega/issues/8654) - `GraphQL` query on trades with no filters returns an error.
- [8623](https://github.com/vegaprotocol/vega/issues/8623) - Send market data event when a market is rejected.
- [8642](https://github.com/vegaprotocol/vega/issues/8642) - Restore successor maps from snapshot.
- [8636](https://github.com/vegaprotocol/vega/issues/8636) - Trading mode in market data events should be set to `NO_TRADING` if the market is in a final state.
- [8651](https://github.com/vegaprotocol/vega/issues/8651) - Wallet support for stop orders
- [8630](https://github.com/vegaprotocol/vega/issues/8630) - Fix duplicate stake linking due to `re-org`
- [8664](https://github.com/vegaprotocol/vega/issues/8664) - Stop order invalid expiry
- [8643](https://github.com/vegaprotocol/vega/issues/8643) - Handle vote close for pending successor markets.
- [8665](https://github.com/vegaprotocol/vega/issues/8665) - `Datanode` not persisting stop order events
- [8702](https://github.com/vegaprotocol/vega/issues/8702) - Fix panic on auction exit after stop orders expired in auction
- [8703](https://github.com/vegaprotocol/vega/issues/8703) - Wire stop orders cancellation
- [8698](https://github.com/vegaprotocol/vega/issues/8698) - Always set the `ToAccount` field when clearing fees.

## 0.71.0

### 🚨 Breaking changes

- [7859](https://github.com/vegaprotocol/vega/issues/7859) - Fix Ledger entries exporting `CSV` file.
- [8064](https://github.com/vegaprotocol/vega/issues/8064) - Remove `websocket` for rewards
- [8093](https://github.com/vegaprotocol/vega/issues/8093) - Remove offset pagination
- [8111](https://github.com/vegaprotocol/vega/issues/8111) - Unify payload between `admin.update_network` and `admin.describe_network` endpoint in the wallet API.
- [7916](https://github.com/vegaprotocol/vega/issues/7916) - Deprecated `TradesConnection GraphQL sub-queries` in favour of an `un-nested` Trades query with a filter parameter. This requires a change in the underlying `gRPC` request message. Trades subscription takes a `TradesSubscriptionFilter` that allows multiple `MarketID` and `PartyID` filters to be specified.
- [8143](https://github.com/vegaprotocol/vega/issues/8143) - Merge GraphQL and REST servers
- [8111](https://github.com/vegaprotocol/vega/issues/8111) - Reduce passphrase requests for admin endpoints by introducing `admin.unlock_wallet` and removing the `passphrase` field from wallet-related endpoints.

### 🛠 Improvements

- [8030](https://github.com/vegaprotocol/vega/issues/8030) - Add `API` for fetching `CSV` data from network history.
- [7943](https://github.com/vegaprotocol/vega/issues/7943) - Add version to network file to be future-proof.
- [7759](https://github.com/vegaprotocol/vega/issues/7759) - Support for rolling back data node to a previous network history segment
- [8131](https://github.com/vegaprotocol/vega/issues/8131) - Add reset all command to data node and remove wipe on start up flags
- [7505](https://github.com/vegaprotocol/vega/issues/7505) - `Datanode` batcher statistics
- [8045](https://github.com/vegaprotocol/vega/issues/8045) - Fix bug in handling internal sources data.
- [7843](https://github.com/vegaprotocol/vega/issues/7843) - Report partial batch market instruction processing failure
- [7990](https://github.com/vegaprotocol/vega/issues/7990) - Remove reference to `postgres` in the `protobuf` documentation comments
- [7992](https://github.com/vegaprotocol/vega/issues/7992) - Improve Candles related `APIs`
- [7986](https://github.com/vegaprotocol/vega/issues/7986) - Remove cross `protobuf` files documentation references
- [8146](https://github.com/vegaprotocol/vega/issues/8146) - Add fetch retry behaviour to network history fetch command
- [7982](https://github.com/vegaprotocol/vega/issues/7982) - Fix behaviour of endpoints with `marketIds` and `partyIds` filters
- [7846](https://github.com/vegaprotocol/vega/issues/7846) - Add event indicating distressed parties that are still holding an active position.
- [7985](https://github.com/vegaprotocol/vega/issues/7985) - Add full stop on all fields documentation to get it properly generated
- [8024](https://github.com/vegaprotocol/vega/issues/8024) - Unify naming in `rpc` endpoints and add tags
- [7989](https://github.com/vegaprotocol/vega/issues/7989) - Remove reference to cursor based pagination in `rpc` documentations
- [7991](https://github.com/vegaprotocol/vega/issues/7991) - Improve `EstimateFees` documentation
- [7108](https://github.com/vegaprotocol/vega/issues/7108) - Annotate required fields in `API` requests.
- [8039](https://github.com/vegaprotocol/vega/issues/8039) - Write network history segments in the `datanode` process instead of requesting `postgres` to write them.
- [7987](https://github.com/vegaprotocol/vega/issues/7987) - Make terms consistent in `API` documentation.
- [8025](https://github.com/vegaprotocol/vega/issues/8025) - Address inconsistent verb and grammar in the `API` documentation.
- [7999](https://github.com/vegaprotocol/vega/issues/7999) - Review `DateRange API` documentation.
- [7955](https://github.com/vegaprotocol/vega/issues/7955) - Ensure the wallet API documentation matches the Go definitions
- [8023](https://github.com/vegaprotocol/vega/issues/8023) - Made pagination `docstrings` consistent.
- [8105](https://github.com/vegaprotocol/vega/issues/8105) - Make candles return in ascending order when queried from `graphql`.
- [8144](https://github.com/vegaprotocol/vega/issues/8144) - Visor - remove data node asset option from the config. Use only one asset.
- [8000](https://github.com/vegaprotocol/vega/issues/8000) - Add documentation for `Pagination` `protobuf` message.
- [7969](https://github.com/vegaprotocol/vega/issues/7969) - Add `GoodForBlocks` field to transaction input data.
- [8155](https://github.com/vegaprotocol/vega/issues/8155) - Visor - allow restart without snapshot.
- [8129](https://github.com/vegaprotocol/vega/issues/8129) - Keep liquidity fee remainder in fee account.
- [8022](https://github.com/vegaprotocol/vega/issues/8022) - Improve `ListTransfers` API documentation.
- [8231](https://github.com/vegaprotocol/vega/issues/8231) - Fix `GetNetworkHistoryStatus`
- [8154](https://github.com/vegaprotocol/vega/issues/8154) - Visor - added option for delaying stop of binaries.
- [8169](https://github.com/vegaprotocol/vega/issues/8169) - Add `buf` format
- [7997](https://github.com/vegaprotocol/vega/issues/7997) - Clean up `API` comments when returned value is signed/unsigned.
- [7988](https://github.com/vegaprotocol/vega/issues/7988) - Make information about numbers expressed as strings more clear.
- [7998](https://github.com/vegaprotocol/vega/issues/7998) - Clean up `API` documentation for `ListLedgerEntries`.
- [8021](https://github.com/vegaprotocol/vega/issues/8021) - Add better field descriptions in the `API` documentation.
- [8171](https://github.com/vegaprotocol/vega/issues/8171) - Optimise the way offsets are used in probability of trading.
- [8194](https://github.com/vegaprotocol/vega/issues/8194) - Don't include query string as part of `Prometheus` metric labels
- [7847](https://github.com/vegaprotocol/vega/issues/7847) - Add `EstimatePosition` `API` method, mark `EstimateOrder` (GraphQL) and `EstimateMargin` (gRPC) as deprecated.
- [7969](https://github.com/vegaprotocol/vega/issues/7969) - Reverted the `TTL` changes, minor tweak to proof of work verification to ensure validator commands can't be rejected based on age.
- [7926](https://github.com/vegaprotocol/vega/issues/7926) - Squash `SQL` migration scripts into a single script.

### 🐛 Fixes

- [7938](https://github.com/vegaprotocol/vega/issues/7938) - Attempt to fix protocol upgrade failure because of `LevelDB` file lock issue
- [7944](https://github.com/vegaprotocol/vega/issues/7944) - Better error message if we fail to parse the network configuration in wallet
- [7870](https://github.com/vegaprotocol/vega/issues/7870) - Fix `LP` subscription filters
- [8159](https://github.com/vegaprotocol/vega/issues/8159) - Remove corresponding network history segments on rollback
- [7954](https://github.com/vegaprotocol/vega/issues/7954) - Don't error if subscribing to a market/party that has no position yet
- [7899](https://github.com/vegaprotocol/vega/issues/7899) - Fixes inconsistency in the `HTTP` status codes returned when rate limited
- [7968](https://github.com/vegaprotocol/vega/issues/7968) - Ready for protocol upgrade flag set without going through memory barrier
- [7962](https://github.com/vegaprotocol/vega/issues/7962) - Set `isValidator` when loading from a checkpoint
- [7950](https://github.com/vegaprotocol/vega/issues/7950) - Fix the restore of deposits from checkpoint
- [7933](https://github.com/vegaprotocol/vega/issues/7933) - Ensure the wallet store is closed to avoid "too many opened files" error
- [8069](https://github.com/vegaprotocol/vega/issues/8069) - Handle zero return value for memory when setting IPFS resource limits
- [7956](https://github.com/vegaprotocol/vega/issues/7956) - Floor negative slippage per unit at 0
- [7964](https://github.com/vegaprotocol/vega/issues/7964) - Use mark price for all margin calculations
- [8003](https://github.com/vegaprotocol/vega/issues/8003) - Fix `ListGovernanceData` does not honour `TYPE_ALL`
- [8057](https://github.com/vegaprotocol/vega/issues/8057) - Load history and current state in one transaction
- [8058](https://github.com/vegaprotocol/vega/issues/8058) - Continuous aggregates should be updated according to the watermark and span of history loaded
- [8001](https://github.com/vegaprotocol/vega/issues/8001) - Fix issues with order subscriptions
- [7980](https://github.com/vegaprotocol/vega/issues/7980) - Visor - prevent panic when auto install configuration is missing assets
- [7995](https://github.com/vegaprotocol/vega/issues/7995) - Validate order price input to `estimateFee` and `estimateMargin`
- [8011](https://github.com/vegaprotocol/vega/issues/8011) - Return a not found error for an invalid network parameter key for the API
- [8012](https://github.com/vegaprotocol/vega/issues/8012) - Ensure client do not specify both a before and after cursor
- [8017](https://github.com/vegaprotocol/vega/issues/8017) - Return an error when requesting order with negative version
- [8020](https://github.com/vegaprotocol/vega/issues/8020) - Update default `tendermint` home path to `cometbft`
- [7919](https://github.com/vegaprotocol/vega/issues/7919) - Avoid sending empty ledger movements
- [8053](https://github.com/vegaprotocol/vega/issues/8053) - Fix notary vote count
- [8004](https://github.com/vegaprotocol/vega/issues/8004) - Validate signatures exist in announce node command
- [8004](https://github.com/vegaprotocol/vega/issues/8004) - Validate value in state variable bundles
- [8004](https://github.com/vegaprotocol/vega/issues/8004) - Validate Ethereum addresses and add a cap on node vote reference length
- [8046](https://github.com/vegaprotocol/vega/issues/8046) - Update GraphQL schema with new order rejection reason
- [6659](https://github.com/vegaprotocol/vega/issues/6659) - Wallet application configuration is correctly reported on default location
- [8074](https://github.com/vegaprotocol/vega/issues/8074) - Add missing order rejection reason to `graphql` schema
- [8090](https://github.com/vegaprotocol/vega/issues/8090) - Rename network history `APIs` that did not follow the naming convention
- [8060](https://github.com/vegaprotocol/vega/issues/8060) - Allow 0 decimals assets
- [7993](https://github.com/vegaprotocol/vega/issues/7993) - Fix `ListDeposits` endpoint and documentation
- [8072](https://github.com/vegaprotocol/vega/issues/8072) - Fix `panics` in estimate orders
- [8125](https://github.com/vegaprotocol/vega/issues/8125) - Ensure network compatibility can be checked against TLS nodes
- [8103](https://github.com/vegaprotocol/vega/issues/8103) - Fix incorrect rate limiting behaviour on `gRPC` `API`
- [8128](https://github.com/vegaprotocol/vega/issues/8128) - Assure price monitoring engine extends the auction one bound at a time
- [8149](https://github.com/vegaprotocol/vega/issues/8149) - Trigger populating `orders_live` table out of date and does not filter correctly for live orders.
- [8165](https://github.com/vegaprotocol/vega/issues/8165) - Send order events when an `lp` order is cancelled or rejected
- [8173](https://github.com/vegaprotocol/vega/issues/8173) - Trades when leaving auction should should have the aggressor field set to `SideUnspecified`.
- [8184](https://github.com/vegaprotocol/vega/issues/8184) - Handle case for time termination value used with `LessThan` condition.
- [8157](https://github.com/vegaprotocol/vega/issues/8157) - Handle kill/interrupt signals in datanode, and clean up properly.
- [7914](https://github.com/vegaprotocol/vega/issues/7914) - Offer node signatures after snapshot restore
- [8187](https://github.com/vegaprotocol/vega/issues/8187) - Expose Live Only filter to the `GraphQL` Orders filter.

## 0.70.0

### 🚨 Breaking changes

- [7794](https://github.com/vegaprotocol/vega/issues/7794) - Rename `marketId` and `partyId` to `marketIds` and `partyIds` in the orders queries' filter.
- [7876](https://github.com/vegaprotocol/vega/issues/7876) - Change `DeliverOn` on one-off transfer to be in nanoseconds as everything else.
- [7326](https://github.com/vegaprotocol/vega/issues/7326) - Rename table `current liquidity provisions` to `live liquiditiy provisions` and add a `live` option

### 🛠 Improvements

- [7862](https://github.com/vegaprotocol/vega/issues/7862) - Add per table statistics for network history segment creation
- [7834](https://github.com/vegaprotocol/vega/issues/7834) - Support TLS connection for gRPC endpoints in wallet when prefixed with `tls://`
- [7851](https://github.com/vegaprotocol/vega/issues/7851) - Implement post only and reduce only orders
- [7768](https://github.com/vegaprotocol/vega/issues/7768) - Set sensible defaults for the IPFS resource manager
- [7863](https://github.com/vegaprotocol/vega/issues/7863) - Rework positions indexes so that snapshot creation does not slow down
- [7829](https://github.com/vegaprotocol/vega/issues/7829) - Get precision for reference price from price monitoring bounds when getting market data
- [7670](https://github.com/vegaprotocol/vega/issues/7670) - Removes the need for the buffered event source to hold a large buffer of sequence numbers
- [7904](https://github.com/vegaprotocol/vega/issues/7904) - Add a default system test template for integration tests
- [7894](https://github.com/vegaprotocol/vega/issues/7894) - Use slippage cap when market is in auction mode
- [7923](https://github.com/vegaprotocol/vega/issues/7923) - Subscription rate limiter is enabled on `gRPC` and `REST` subscriptions

### 🐛 Fixes

- [7910](https://github.com/vegaprotocol/vega/issues/7910) - Store heartbeats in the checkpoint so that validator sets do not reorder unexpectedly after loading
- [7835](https://github.com/vegaprotocol/vega/issues/7835) - Ensure the command errors have the same format on arrays
- [7871](https://github.com/vegaprotocol/vega/issues/7871) - Bad `SQL` generated when paginating reward summaries
- [7908](https://github.com/vegaprotocol/vega/issues/7908) - Expired `heartbeats` no longer invalidate subsequent `heartbeats`
- [7880](https://github.com/vegaprotocol/vega/issues/7880) - Update volume-weighted average price party's of open orders after a trade
- [7883](https://github.com/vegaprotocol/vega/issues/7883) - Fix snapshot issue with witness on accounting
- [7921](https://github.com/vegaprotocol/vega/issues/7921) - Fix streams batches
- [7895](https://github.com/vegaprotocol/vega/issues/7895) - Fix margin calculation during auction
- [7940](https://github.com/vegaprotocol/vega/issues/7940) - Enhance validation of tendermint public keys
- [7930](https://github.com/vegaprotocol/vega/issues/7930) - Fix typo in the `Vegavisor` configuration and improve Visor binaries runner logging
- [7981](https://github.com/vegaprotocol/vega/issues/7981) - Ensure LP order events are not sent when nothing changes

## 0.69.0

### 🚨 Breaking changes

- [7798](https://github.com/vegaprotocol/vega/issues/7798) - Remove redundant headers from the rate limiter response.
- [7710](https://github.com/vegaprotocol/vega/issues/7710) - Rename "token dApp" to "governance"
- [6905](https://github.com/vegaprotocol/vega/issues/6905) - Deprecated `Version` field removed from `admin.import_wallet`
- [6905](https://github.com/vegaprotocol/vega/issues/6905) - References to file paths have been removed from `admin.import_wallet`, `admin.import_network`, `admin.create_wallet` and `admin.isolate_key` API
- [7731](https://github.com/vegaprotocol/vega/issues/7731) - Upgrade the interplanetary file system library to latest release
- [7802](https://github.com/vegaprotocol/vega/issues/7802) - Split liquidity auction trigger into two cases
- [7728](https://github.com/vegaprotocol/vega/issues/7728) - Remove current order flag from table - adds restrictions to how orders can be paged
- [7816](https://github.com/vegaprotocol/vega/issues/7816) - Require slippage factors to always be set

### 🛠 Improvements

- [6942](https://github.com/vegaprotocol/vega/issues/6942) - Add `admin.rename_network` with `vega wallet network rename`
- [7656](https://github.com/vegaprotocol/vega/issues/7656) - Add `vega wallet service config locate` CLI that returns the location of the service configuration file.
- [7656](https://github.com/vegaprotocol/vega/issues/7656) - Add `vega wallet service config describe` CLI that display the service configuration.
- [7656](https://github.com/vegaprotocol/vega/issues/7656) - Add `vega wallet service config reset` CLI that reset the service configuration to its default state.
- [7681](https://github.com/vegaprotocol/vega/issues/7681) - Remove unnecessary `protobuf` marshalling in event pipeline
- [7288](https://github.com/vegaprotocol/vega/issues/7288) - Add `block` interval for trade candles
- [7696](https://github.com/vegaprotocol/vega/issues/7696) - Cache `ListMarket` store queries
- [7532](https://github.com/vegaprotocol/vega/issues/7532) - Load network history in a transaction
- [7413](https://github.com/vegaprotocol/vega/issues/7413) - Add foreign block height to stake linkings in `GraphQL`
- [7675](https://github.com/vegaprotocol/vega/issues/7675) - Migrate to comet `bft`
- [7792](https://github.com/vegaprotocol/vega/issues/7792) - An attempt to import a network when the `url` is to `github` and not the raw file contents is caught early with a suggested `url`
- [7722](https://github.com/vegaprotocol/vega/issues/7722) - Send a reason for a passphrase request through the wallet's `interactor`
- [5967](https://github.com/vegaprotocol/vega/issues/5967) - Do not ask for wallet passphrase if it has already been unlocked.
- [5967](https://github.com/vegaprotocol/vega/issues/5967) - Preselect the wallet during connection is there is only one.
- [7723](https://github.com/vegaprotocol/vega/issues/7723) - Make the `SessionBegan` interaction easy to identify using a `WorkflowType`
- [7724](https://github.com/vegaprotocol/vega/issues/7724) - Add steps number to interactions to convey a progression feeling.
- [7353](https://github.com/vegaprotocol/vega/issues/7353) - Improve query setting current orders to only the most recent row after snapshot restore.
- [7763](https://github.com/vegaprotocol/vega/issues/7763) - Remove separate LP close out code path.
- [7686](https://github.com/vegaprotocol/vega/issues/7686) - Network History load will retry when IPFS cannot connect to peers.
- [7804](https://github.com/vegaprotocol/vega/issues/7804) - Headers include `Retry-After` when banned for exceeding rate limit.
- [7840](https://github.com/vegaprotocol/vega/issues/7840) - Make chunk time interval configurable.

### 🐛 Fixes

- [7688](https://github.com/vegaprotocol/vega/issues/7688) - Fix `BlockExplorer` case insensitive transaction retrieval.
- [7695](https://github.com/vegaprotocol/vega/issues/7695) - Fix `create_hypertable` in migrations.
- [7596](https://github.com/vegaprotocol/vega/issues/7596) - Slippage factors not persisted in database
- [7535](https://github.com/vegaprotocol/vega/issues/7535) - Fix network history load takes an increasingly long time to complete
- [7517](https://github.com/vegaprotocol/vega/issues/7517) - Add buffer files event source
- [7720](https://github.com/vegaprotocol/vega/issues/7720) - Return an empty slice instead of nil when describing a wallet network
- [7517](https://github.com/vegaprotocol/vega/issues/7517) - Add buffer files event source
- [7659](https://github.com/vegaprotocol/vega/issues/7659) - Tidy up REST documentation for consistency
- [7563](https://github.com/vegaprotocol/vega/issues/7563) - Let the wallet work again with null `blockchain`
- [7692](https://github.com/vegaprotocol/vega/issues/7692) - Fix network history load hanging after protocol upgrade
- [7751](https://github.com/vegaprotocol/vega/issues/7751) - Store the block height of the last seen `ERC20` event in the snapshot so deposits are not lost when the network is down
- [7778](https://github.com/vegaprotocol/vega/issues/7778) - Store the block height of the last seen `ERC20` event in the checkpoint so deposits are not lost when the network is down
- [7713](https://github.com/vegaprotocol/vega/issues/7713) - Fix PnL values on trade in the positions API
- [7726](https://github.com/vegaprotocol/vega/issues/7726) - Add market data current state table to ensure node restored from network history has latest market data
- [7673](https://github.com/vegaprotocol/vega/issues/7673) - Accept internal data sources without signers
- [7483](https://github.com/vegaprotocol/vega/issues/7483) - Fix market data history returning 0 values for price monitoring bounds
- [7732](https://github.com/vegaprotocol/vega/issues/7732) - Fix panic when amending orders
- [7588](https://github.com/vegaprotocol/vega/issues/7588) - Fix margin calculations when missing exit price
- [7766](https://github.com/vegaprotocol/vega/issues/7766) - Fix orders from new parties not being included in the nearest MTM
- [7499](https://github.com/vegaprotocol/vega/issues/7499) - Implement transaction check functionality to wallet
- [7745](https://github.com/vegaprotocol/vega/issues/7745) - Use margin after the application of a bond penalty to assess LP solvency
- [7765](https://github.com/vegaprotocol/vega/issues/7765) - Assure pegged order won't get deployed with insufficient margin
- [7786](https://github.com/vegaprotocol/vega/issues/7786) - Fix validation of order amendments (check for negative pegged offset)
- [7750](https://github.com/vegaprotocol/vega/issues/7750) - Fix not all paths cleanly close network history index store.
- [7805](https://github.com/vegaprotocol/vega/issues/7805) - Fix re-announcing node in the same epoch kills data node.
- [7820](https://github.com/vegaprotocol/vega/issues/7820) - Remove the check for past date in limits engine
- [7822](https://github.com/vegaprotocol/vega/issues/7822) - Fix get last epoch query
- [7823](https://github.com/vegaprotocol/vega/issues/7823) - Fix validation of liquidity provisions shapes references

## 0.68.0

### 🚨 Breaking changes

- [7304](https://github.com/vegaprotocol/vega/issues/7304) - In the `datanode` `GraphQL` schema, move `fromEpoch` and `toEpoch` into a new `filter` for `epochRewardSummaries` query. Also add `assetIds` and `marketIds` to the same filter.
- [7419](https://github.com/vegaprotocol/vega/issues/7419) - Remove the deprecated headers with the `Grpc-Metadata-` prefix in `datanode` `API` and `REST` and `GraphQL` gateways.
- [6963](https://github.com/vegaprotocol/vega/issues/6963) - Remove the legacy fields from network API
- [7361](https://github.com/vegaprotocol/vega/issues/7361) - Network history loading and current order set tracking - database requires database to be dropped
- [6963](https://github.com/vegaprotocol/vega/issues/7382) - `IssueSignatures` is no longer a validator command and is now protected by the spam engine
- [7445](https://github.com/vegaprotocol/vega/issues/7445) - Added rate limiting to `GRPC`, `Rest` and `GraphQL` `APIs`
- [7614](https://github.com/vegaprotocol/vega/issues/7614) - Market parties added to snapshot state to ensure proper restoration
- [7542](https://github.com/vegaprotocol/vega/issues/7542) - Add optional slippage factors to market proposal and use them to cap slippage component of maintenance margin

### 🗑️ Deprecation

- [7385](https://github.com/vegaprotocol/vega/issues/7385) - Deprecating the `X-Vega-Connection` HTTP header in `datanode` `API` and `REST` and `GraphQL` gateways.

### 🛠 Improvements

- [7501](https://github.com/vegaprotocol/vega/issues/7501) - Make logs more clear
- [7555](https://github.com/vegaprotocol/vega/issues/7555) - Clean up code, add missing metrics and comments
- [7477](https://github.com/vegaprotocol/vega/issues/7477) - Improve `gRPC` service error handling and formatting
- [7386](https://github.com/vegaprotocol/vega/issues/7386) - Add indexed filtering by command type to block explorer
- [6962](https://github.com/vegaprotocol/vega/issues/6962) - Add a dedicated configuration for the wallet service
- [7434](https://github.com/vegaprotocol/vega/issues/7434) - Update design architecture diagram
- [7517](https://github.com/vegaprotocol/vega/issues/7517) - Archive and roll event buffer files
- [7429](https://github.com/vegaprotocol/vega/issues/7429) - Do not mark wallet and network as incompatible when the patch version doesn't match
- [6650](https://github.com/vegaprotocol/vega/issues/6650) - Add ability to filter rewards with `fromEpoch` and `toEpoch`
- [7429](https://github.com/vegaprotocol/vega/issues/7359) - `vega wallet` will not send in a transaction if it will result in a party becoming banned
- [7289](https://github.com/vegaprotocol/vega/issues/7289) - `positionsConnection` query added to `GraphQL`root query with filter for multiple parties and markets
- [7454](https://github.com/vegaprotocol/vega/issues/7454) - Retention policies for new types do not honour the `lite` or `archive` when added after `init`
- [7469](https://github.com/vegaprotocol/vega/issues/7469) - Sanitize `Prometheus` labels for `HTTP API` requests
- [7495](https://github.com/vegaprotocol/vega/issues/7495) - Upgrade `tendermint` to 0.34.25
- [7496](https://github.com/vegaprotocol/vega/issues/7496) - Enforce using priority `mempool` and max packet size in `tendermint config`
- [5987](https://github.com/vegaprotocol/vega/issues/5987) - Pick up the wallet changes when the service is started
- [7450](https://github.com/vegaprotocol/vega/issues/7450) - Positions API reporting close-out information and loss socialisation data.
- [7538](https://github.com/vegaprotocol/vega/issues/7538) - Add node information to the wallet response when sending the transaction
- [7550](https://github.com/vegaprotocol/vega/issues/7550) - Update feature tests to use specify explicitly linear and quadratic slippage factors
- [7558](https://github.com/vegaprotocol/vega/issues/7558) - Add `hypertable` for rewards
- [7509](https://github.com/vegaprotocol/vega/issues/7509) - Automatically reconcile account balance changes with transfer events after each integration test step
- [7564](https://github.com/vegaprotocol/vega/issues/7564) - Add logging when database migrations are run
- [7546](https://github.com/vegaprotocol/vega/issues/7546) - Visor automatically uses snapshot on core based on latest data node snapshot.
- [7576](https://github.com/vegaprotocol/vega/issues/7576) - include the application version in the block hash
- [7605](https://github.com/vegaprotocol/vega/issues/7605) - Return better error text when the wallet blocks a transaction due to spam rules
- [7591](https://github.com/vegaprotocol/vega/issues/7591) - Add metadata and links to app to the network configuration
- [7632](https://github.com/vegaprotocol/vega/issues/7632) - Make the wallet change events JSON friendly
- [7601](https://github.com/vegaprotocol/vega/issues/7601) - introduce the expired orders event for optimisation.
- [7655](https://github.com/vegaprotocol/vega/issues/7655) - Require initial margin level to be met on new orders

### 🐛 Fixes

- [7422](https://github.com/vegaprotocol/vega/issues/7422) - Fix missing `priceMonitoringParameters` and `liquidityMonitoringParameters` in `GraphQL` schema
- [7462](https://github.com/vegaprotocol/vega/issues/7462) - Fix `BlockExplorer` `API` not returning details on transactions.
- [7407](https://github.com/vegaprotocol/vega/issues/7407) - fix `ethereum` timestamp in stake linking in `graphql`
- [7494](https://github.com/vegaprotocol/vega/issues/7494) - fix memory leak in event bus stream subscriber when consumer is slow
- [7420](https://github.com/vegaprotocol/vega/issues/7420) - `clearFeeActivity` now clears fee activity
- [7420](https://github.com/vegaprotocol/vega/issues/7420) - set seed nonce for joining and leaving signatures during begin block
- [7420](https://github.com/vegaprotocol/vega/issues/7515) - protect `vegawallet` with recovers to shield against file system oddities
- [7399](https://github.com/vegaprotocol/vega/issues/7399) - Fix issue where market cache not working after restoring from network history
- [7410](https://github.com/vegaprotocol/vega/issues/7410) - Return underlying error when parsing a command failed in the wallet API version 2
- [7169](https://github.com/vegaprotocol/vega/issues/7169) - Fix migration, account for existing position data
- [7427](https://github.com/vegaprotocol/vega/issues/7427) - Fix nil pointer panic on settlement of restored markets.
- [7438](https://github.com/vegaprotocol/vega/issues/7438) - Update JSON-RPC documentation with all wallet errors
- [7451](https://github.com/vegaprotocol/vega/issues/7451) - Fix floating point consensus to use voting power rather than node count
- [7399](https://github.com/vegaprotocol/vega/issues/7399) - Revert previous fix
- [7399](https://github.com/vegaprotocol/vega/issues/7399) - Add option to filter out settled markets when listing markets in `API` requests
- [7559](https://github.com/vegaprotocol/vega/issues/7559) - Workaround `leveldb` issue and open `db` in write mode when listing using `vega tools snapshot`
- [7417](https://github.com/vegaprotocol/vega/issues/7417) - Missing entries in default data retention configuration for `datanode`
- [7504](https://github.com/vegaprotocol/vega/issues/7504) - Fixed panic in collateral engine when trying to clear a market
- [7468](https://github.com/vegaprotocol/vega/issues/7468) - `Datanode` network history load command only prompts when run from a terminal
- [7164](https://github.com/vegaprotocol/vega/issues/7164) - The command `vega wallet transaction send` now returns verbose errors
- [7514](https://github.com/vegaprotocol/vega/issues/7514) - Network names cannot contain `/`, `\` or start with a `.`
- [7519](https://github.com/vegaprotocol/vega/issues/7519) - Fix memory leak and increased CPU usage when streaming data.
- [7536](https://github.com/vegaprotocol/vega/issues/7536) - Ensure all errors are displayed when the wallet service cannot bind
- [7540](https://github.com/vegaprotocol/vega/issues/7540) - Prevent the double appending of the `http` scheme when ensuring port binding
- [7549](https://github.com/vegaprotocol/vega/issues/7549) - Switch proof-of-work ban error from an internal error to an application error on the wallet API
- [7543](https://github.com/vegaprotocol/vega/issues/7543) - Initiate post-auction close out only when all the parked orders get redeployed
- [7508](https://github.com/vegaprotocol/vega/issues/7508) - Assure transfer events always sent after margin recheck
- [7492](https://github.com/vegaprotocol/vega/issues/7492) - Send market depth events at the end of each block
- [7582](https://github.com/vegaprotocol/vega/issues/7582) - Validate transfer amount in `checkTx`
- [7582](https://github.com/vegaprotocol/vega/issues/7625) - Add validation to wallet's server configuration
- [7577](https://github.com/vegaprotocol/vega/issues/7577) - Use correct trade size when calculating pending open volume
- [7598](https://github.com/vegaprotocol/vega/issues/7598) - Set up log for rate limiter
- [7629](https://github.com/vegaprotocol/vega/issues/7629) - Handle error from `e.initialiseTree()` in the snapshot engine
- [7607](https://github.com/vegaprotocol/vega/issues/7607) - Fix handling of removed transfers
- [7622](https://github.com/vegaprotocol/vega/issues/7622) - Fix cleaning path for Visor when restarting data node
- [7638](https://github.com/vegaprotocol/vega/issues/7638) - Add missing fields to position update resolver
- [7647](https://github.com/vegaprotocol/vega/issues/7647) - Assure LP orders never trade on entry

## 0.67.2

### 🐛 Fixes

- [7387](https://github.com/vegaprotocol/vega/issues/7387) - Allow authorization headers in wallet service

## 0.67.1

### 🛠 Improvements

- [7374](https://github.com/vegaprotocol/vega/issues/7374) - Add `TLS` support to the `REST` `api`
- [7349](https://github.com/vegaprotocol/vega/issues/7349) - Add `Access-Control-Max-Age` header with configurable value for the in `core`, `datanode` and `blockexplorer` HTTP `APIs`
- [7381](https://github.com/vegaprotocol/vega/pull/7381) - Allow target stake to drop within auction once the time window elapses

### 🐛 Fixes

- [7366](https://github.com/vegaprotocol/vega/issues/7366) - Fix typos in the API descriptions
- [7335](https://github.com/vegaprotocol/vega/issues/7335) - Fix custom http headers not being returned - add configurable `CORS` headers to `core`, `datanode` and `blockexplorer` HTTP `APIs`

## 0.67.0

### 🚨 Breaking changes

- [6895](https://github.com/vegaprotocol/vega/issues/6895) - Move the authentication of wallet API version 2 to the transport layer (HTTP). This brings several breaking changes:
  - A unified HTTP response payload has been introduced for structured response and error handling for data coming from the HTTP layer.
  - the `/api/v2/methods` endpoints now uses the new HTTP response payload.
  - the `/api/v2/requests` endpoint can either return the HTTP or the JSON-RPC response payload depending on the situation.
  - the token has been moved out of the JSON-RPC requests, to HTTP `Authorization` header.
- [7293](https://github.com/vegaprotocol/vega/issues/7293) - Rename restricted keys to allowed keys
- [7211](https://github.com/vegaprotocol/vega/issues/7211) - Add sender and receiver balances in ledger entries
- [7255](https://github.com/vegaprotocol/vega/issues/7255) - Rename `dehistory` to network history

### 🛠 Improvements

- [7317](https://github.com/vegaprotocol/vega/issues/7317) - Add database schema docs
- [7279](https://github.com/vegaprotocol/vega/issues/7279) - Add `--archive` and `--lite` to `datanode init`
- [7302](https://github.com/vegaprotocol/vega/issues/7302) - Add withdrawal minimal amount
- [5487](https://github.com/vegaprotocol/vega/issues/5487) - Add `UPGRADING.md`
- [7358](https://github.com/vegaprotocol/vega/issues/7358) - Improve `datanode init` and `vega init` help text
- [7114](https://github.com/vegaprotocol/vega/issues/7114) - Expose user spam statistics via `API`
- [7316](https://github.com/vegaprotocol/vega/issues/7316) - Add a bunch of database indexes following audit of queries
- [7331](https://github.com/vegaprotocol/vega/issues/7331) - Control the decrease of the number of validators when network parameter is decreased
- [6754](https://github.com/vegaprotocol/vega/issues/6754) - Add `csv` export for ledger entries
- [7093](https://github.com/vegaprotocol/vega/issues/7093) - Pick up the long-living tokens after the wallet service is started
- [7328](https://github.com/vegaprotocol/vega/issues/7328) - Add missing documentation of JSON-RPC methods `admin.update_passphrase`

### 🐛 Fixes

- [7260](https://github.com/vegaprotocol/vega/issues/7260) - Fix bug where pagination `before` or `after` cursors were ignored if `first` or `last` not set
- [7281](https://github.com/vegaprotocol/vega/issues/7281) - Fix formatting of status enum for `dataSourceSpec` in `GraphQL`
- [7283](https://github.com/vegaprotocol/vega/issues/7283) - Fix validation of future product oracles signers
- [7306](https://github.com/vegaprotocol/vega/issues/7306) - Improve speed of querying deposits and withdrawals by party
- [7337](https://github.com/vegaprotocol/vega/issues/7337) - Add `UpdateAsset` change types to proposal terms `GraphQL` resolver
- [7278](https://github.com/vegaprotocol/vega/issues/7278) - Use `Informal systems` fork of Tendermint
- [7294](https://github.com/vegaprotocol/vega/issues/7294) - Submission of `OpenOracle` data is broken
- [7286](https://github.com/vegaprotocol/vega/issues/7286) - Fix serialisation of `oracle specs`
- [7327](https://github.com/vegaprotocol/vega/issues/7327) - Improve and add API info, remove unused `AccountField` enum in `GraphQL`
- [7345](https://github.com/vegaprotocol/vega/issues/7345) - Cache account lookup by id

## 0.66.1

- [7269](https://github.com/vegaprotocol/vega/pull/7269) - Fix wallet release pipeline

## 0.66.0

### 🚨 Breaking changes

- [6957](https://github.com/vegaprotocol/vega/issues/6957) - Remove `client.<get|request>_permissions` endpoints on the wallet.
- [7079](https://github.com/vegaprotocol/vega/issues/7079) - Remove deprecated `version` property from wallet API.
- [7067](https://github.com/vegaprotocol/vega/issues/7067) - Remove legacy technical commands on the wallet command line.
- [7069](https://github.com/vegaprotocol/vega/issues/7069) - Remove deprecated `vegawallet info` command line.
- [7010](https://github.com/vegaprotocol/vega/issues/7010) - Remove the deprecated `encodedTransaction` fields on wallet API endpoints.
- [7232](https://github.com/vegaprotocol/vega/issues/7232) - Rename `stakeToCcySiskas` network parameter to `stakeToCcyVolume`
- [7171](https://github.com/vegaprotocol/vega/issues/7171) - Change liquidity triggering ratio value type from float to string

### 🛠 Improvements

- [7216](https://github.com/vegaprotocol/vega/issues/7216) - Support filtering by market for `ordersConnection` under party queries.
- [7252](https://github.com/vegaprotocol/vega/issues/7252) - Add limits to `MarkPriceUpdateMaximumFrequency` network parameter
- [7169](https://github.com/vegaprotocol/vega/issues/7169) - Handle events to update PnL on trade, instead of waiting for MTM settlements.

### 🐛 Fixes

- [7207](https://github.com/vegaprotocol/vega/issues/7207) - Fix panic, return on error in pool configuration
- [7213](https://github.com/vegaprotocol/vega/issues/7213) - Implement separate `DB` for snapshots `metadata`
- [7220](https://github.com/vegaprotocol/vega/issues/7220) - Fix panic when LP is closed out
- [7235](https://github.com/vegaprotocol/vega/issues/7235) - Do not update existing markets when changing global default `LiquidityMonitoringParameters`
- [7029](https://github.com/vegaprotocol/vega/issues/7029) - Added admin `API` for Data Node to secure some `dehistory` commands
- [7239](https://github.com/vegaprotocol/vega/issues/7239) - Added upper and lower bounds for floating point engine updates
- [7253](https://github.com/vegaprotocol/vega/issues/7253) - improve the adjustment of delegator weight to avoid overflow
- [7075](https://github.com/vegaprotocol/vega/issues/7075) - Remove unused expiry field in withdrawal

## 0.65.1

### 🛠 Improvements

- [6574](https://github.com/vegaprotocol/vega/issues/6574) - Use same default for the probability of trading for floating point consensus as we do for the value between best bid and ask.

### 🐛 Fixes

- [7188](https://github.com/vegaprotocol/vega/issues/7188) - Reset liquidity score even if fees accrued in a period were 0.
- [7189](https://github.com/vegaprotocol/vega/issues/7189) - Include LP orders outside PM price range but within LP price in the liquidity score.
- [7195](https://github.com/vegaprotocol/vega/issues/7195) - Ignore oracle messages while market is in proposed state
- [7198](https://github.com/vegaprotocol/vega/issues/7198) - Reduce `RAM` usage when tendermint calls list snapshot
- [6996](https://github.com/vegaprotocol/vega/issues/6996) - Add Visor docs

## 0.65.0

### 🚨 Breaking changes

- [6955](https://github.com/vegaprotocol/vega/issues/6955) - Market definition extended with the new field for LP price range across the API.
- [6645](https://github.com/vegaprotocol/vega/issues/6645) - Set decimal number value to be used from oracle instead of from tradable instruments

### 🗑️ Deprecation

- [7068](https://github.com/vegaprotocol/vega/issues/7068) - Alias `vegawallet info` to `vegawallet describe`, before definitive renaming.

### 🛠 Improvements

- [7032](https://github.com/vegaprotocol/vega/issues/7032) - Make deposits and withdrawals `hypertables` and change `deposits_current` and `withdrawals_current` into views to improve resource usage
- [7136](https://github.com/vegaprotocol/vega/issues/7136) - Update ban duration to 30 minutes for spam
- [7026](https://github.com/vegaprotocol/vega/issues/7026) - Let decentralised history use the snapshot event from the core as an indication for snapshot rather than doing the calculation based on the interval network parameter.
- [7108](https://github.com/vegaprotocol/vega/issues/7108) - Return `ArgumentError` if candle id not supplied to `ListCandleData`
- [7098](https://github.com/vegaprotocol/vega/issues/7098) - Add an event when the core is taking a snapshot
- [7028](https://github.com/vegaprotocol/vega/issues/7028) - Add `JSON` output for `dehistory` commands; fix `config` override on command line
- [7122](https://github.com/vegaprotocol/vega/issues/7122) - Allow for tolerance in validator performance calculation
- [7104](https://github.com/vegaprotocol/vega/issues/7104) - Provide a better error message when party has insufficient balance of an asset
- [7143](https://github.com/vegaprotocol/vega/issues/7143) - Update `grpc-rest-bindings` for Oracle `API`
- [7027](https://github.com/vegaprotocol/vega/issues/7027) - `Dehistory` store does not clean up resources after a graceful shutdown
- [7157](https://github.com/vegaprotocol/vega/issues/7157) - Core waits for data node and shuts down gracefully during protocol upgrade
- [7113](https://github.com/vegaprotocol/vega/issues/7113) - Added API for epoch summaries of rewards distributed
- [6956](https://github.com/vegaprotocol/vega/issues/6956) - Include liquidity measure of deployed orders in the fees distribution
- [7168](https://github.com/vegaprotocol/vega/issues/7168) - Expose liquidity score on on market data `API`

### 🐛 Fixes

- [7040](https://github.com/vegaprotocol/vega/issues/7040) - Block explorer use different codes than 500 on error
- [7099](https://github.com/vegaprotocol/vega/issues/7099) - Remove undelegate method `IN_ANGER`
- [7021](https://github.com/vegaprotocol/vega/issues/7021) - MTM settlement on trading terminated fix.
- [7102](https://github.com/vegaprotocol/vega/issues/7102) - Ensure the `api-token init -f` wipes the tokens file
- [7106](https://github.com/vegaprotocol/vega/issues/7106) - Properties of oracle data sent in non-deterministic order
- [7000](https://github.com/vegaprotocol/vega/issues/7000) - Wallet honours proof of work difficulty increases
- [7029](https://github.com/vegaprotocol/vega/issues/7029) - Remove unsafe `GRPC` endpoint in data node
- [7116](https://github.com/vegaprotocol/vega/issues/7116) - Fix MTM trade price check when trading is terminated.
- [7173](https://github.com/vegaprotocol/vega/issues/7173) - Fix deterministic order of price bounds on market data events
- [7112](https://github.com/vegaprotocol/vega/issues/7112) - Restore order's original price when restoring from a snapshot
- [6955](https://github.com/vegaprotocol/vega/issues/6955) - Remove scaling by probability when implying LP volumes. Only change the LP order price if it’s outside the new “valid LP price range” - move it to the bound in that case.
- [7132](https://github.com/vegaprotocol/vega/issues/7132) - Make the recovery phrase import white space resistant
- [7150](https://github.com/vegaprotocol/vega/issues/7150) - Avoid taking 2 snapshots upon protocol upgrade block
- [7142](https://github.com/vegaprotocol/vega/issues/7142) - Do not recalculate margins based on potential positions when market is terminated.
- [7172](https://github.com/vegaprotocol/vega/issues/7172) - Make markets table a hyper table and update queries.

## 0.64.0

### 🗑️ Deprecation

- [7065](https://github.com/vegaprotocol/vega/issues/7065) - Scope technical commands on wallet command line
- [7066](https://github.com/vegaprotocol/vega/issues/7066) - Move network compatibility check to a dedicated wallet command line

### 🛠 Improvements

- [7052](https://github.com/vegaprotocol/vega/issues/7052) - Add a specific error message when trying to access administrative endpoints on wallet API
- [7064](https://github.com/vegaprotocol/vega/issues/7064) - Make `SQL` store tests run in temporary transactions instead of truncating all tables for each test
- [7053](https://github.com/vegaprotocol/vega/issues/7053) - Add info endpoint for the block explorer

### 🐛 Fixes

- [7011](https://github.com/vegaprotocol/vega/issues/7011) - Incorrect flagging of live orders when multiple updates in the same block
- [7037](https://github.com/vegaprotocol/vega/issues/7037) - Reinstate permissions endpoints on the wallet API
- [7034](https://github.com/vegaprotocol/vega/issues/7034) - Rename `network` to `name` in `admin.remove_network`
- [7031](https://github.com/vegaprotocol/vega/issues/7031) - `datanode` expects protocol upgrade event in the right sequence
- [7072](https://github.com/vegaprotocol/vega/issues/7072) - Check if event forwarding engine is started before reloading
- [7017](https://github.com/vegaprotocol/vega/issues/7017) - Fix issue with market update during opening auction

## 0.63.1

### 🛠 Improvements

- [7003](https://github.com/vegaprotocol/vega/pull/7003) - Expose bus event stream on the `REST` API
- [7044](https://github.com/vegaprotocol/vega/issues/7044) - Proof of work improvements
- [7041](https://github.com/vegaprotocol/vega/issues/7041) - Change witness vote count to be based on voting power
- [7073](https://github.com/vegaprotocol/vega/issues/7073) - Upgrade `btcd` library

## 0.63.0

### 🚨 Breaking changes

- [6898](https://github.com/vegaprotocol/vega/issues/6795) - allow `-snapshot.load-from-block-height=` to apply to `statesync` snapshots
- [6716](https://github.com/vegaprotocol/vega/issues/6716) - Use timestamp on all times fields
- [6887](https://github.com/vegaprotocol/vega/issues/6716) - `client.get_permissions` and `client.request_permissions` have been removed from Wallet service V2 with permissions now asked during `client.list_keys`
- [6725](https://github.com/vegaprotocol/vega/issues/6725) - Fix inconsistent use of node field on `GraphQL` connection edges
- [6746](https://github.com/vegaprotocol/vega/issues/6746) - The `validating_nodes` has been removed from `NodeData` and replaced with details of each node set

### 🛠 Improvements

- [6898](https://github.com/vegaprotocol/vega/issues/6898) - allow `-snapshot.load-from-block-height=` to apply to `statesync` snapshots
- [6871](https://github.com/vegaprotocol/vega/issues/6871) - Assure integration test framework throws an error when no watchers specified for a network parameter being set/updated
- [6795](https://github.com/vegaprotocol/vega/issues/6795) - max gas implementation
- [6641](https://github.com/vegaprotocol/vega/issues/6641) - network wide limits
- [6731](https://github.com/vegaprotocol/vega/issues/6731) - standardize on 'network' and '' for network party and no market identifiers
- [6792](https://github.com/vegaprotocol/vega/issues/6792) - Better handling of panics when moving time with `nullchain`, add endpoint to query whether `nullchain` is replaying
- [6753](https://github.com/vegaprotocol/vega/issues/6753) - Filter votes per party and/or proposal
- [6959](https://github.com/vegaprotocol/vega/issues/6959) - Fix listing transactions by block height in block explorer back end
- [6832](https://github.com/vegaprotocol/vega/issues/6832) - Add signature to transaction information returned by block explorer API
- [6884](https://github.com/vegaprotocol/vega/issues/6884) - Specify transaction as `JSON` rather than a base64 encoded string in `client_{sign|send}_transaction`
- [6975](https://github.com/vegaprotocol/vega/issues/6975) - Implement `admin.sign_transaction` in the wallet
- [6974](https://github.com/vegaprotocol/vega/issues/6974) - Make names in wallet admin `API` consistent
- [6642](https://github.com/vegaprotocol/vega/issues/6642) - Add methods to manage the wallet service and its connections on wallet API version 2
- [6853](https://github.com/vegaprotocol/vega/issues/6853) - Max gas and priority improvements
- [6782](https://github.com/vegaprotocol/vega/issues/6782) - Bump embedded `postgres` version to hopefully fix `CI` instability
- [6880](https://github.com/vegaprotocol/vega/issues/6880) - Omit transactions we can't decode in block explorer transaction list
- [6640](https://github.com/vegaprotocol/vega/issues/6640) - Mark to market to happen every N seconds.
- [6827](https://github.com/vegaprotocol/vega/issues/6827) - Add `LastTradedPrice` field in market data
- [6871](https://github.com/vegaprotocol/vega/issues/6871) - Assure integration test framework throws an error when no watchers specified for a network parameter being set/updated
- [6908](https://github.com/vegaprotocol/vega/issues/6871) - Update default retention policy
- [6827](https://github.com/vegaprotocol/vega/issues/6615) - Add filters to `ordersConnection`
- [6910](https://github.com/vegaprotocol/vega/issues/6910) - Separate settled position from position
- [6988](https://github.com/vegaprotocol/vega/issues/6988) - Handle 0 timestamps in `graphql` marshaller
- [6910](https://github.com/vegaprotocol/vega/issues/6910) - Separate settled position from position
- [6949](https://github.com/vegaprotocol/vega/issues/6949) - Mark positions to market at the end of the block.
- [6819](https://github.com/vegaprotocol/vega/issues/6819) - Support long-living token in wallet client API
- [6964](https://github.com/vegaprotocol/vega/issues/6964) - Add support for long living tokens with expiry
- [6991](https://github.com/vegaprotocol/vega/issues/6991) - Expose error field in explorer API
- [5769](https://github.com/vegaprotocol/vega/issues/5769) - Automatically resolve the host name in the client wallet API
- [6910](https://github.com/vegaprotocol/vega/issues/6910) - Separate settled position from position

### 🐛 Fixes

- [6758](https://github.com/vegaprotocol/vega/issues/6758) - Fix first and last block not returned on querying epoch
- [6924](https://github.com/vegaprotocol/vega/issues/6924) - Fix deterministic sorting when nodes have equal scores and we have to choose who is in the signer set
- [6812](https://github.com/vegaprotocol/vega/issues/6812) - Network name is derived solely from the filename to cause less confusion if the network `config` is renamed
- [6831](https://github.com/vegaprotocol/vega/issues/6831) - Fix settlement state in snapshots and market settlement.
- [6856](https://github.com/vegaprotocol/vega/issues/6856) - When creating liquidity provision, seed dummy orders in order to prevent broken references when querying the market later
- [6801](https://github.com/vegaprotocol/vega/issues/6801) - Fix internal data source validations
- [6766](https://github.com/vegaprotocol/vega/issues/6766) - Handle relative vega home path being passed in `postgres` snapshots
- [6885](https://github.com/vegaprotocol/vega/issues/6885) - Don't ignore 'bootstrap peers' `IPFS` configuration setting in `datanode`
- [6799](https://github.com/vegaprotocol/vega/issues/6799) - Move LP fees in transit to the network treasury
- [6781](https://github.com/vegaprotocol/vega/issues/6781) - Fix bug where only first 32 characters of the `IPFS` identity seed were used.
- [6824](https://github.com/vegaprotocol/vega/issues/6824) - Respect `VEGA_HOME` for embedded `postgres` log location
- [6843](https://github.com/vegaprotocol/vega/issues/6843) - Fix Visor runner keys
- [6934](https://github.com/vegaprotocol/vega/issues/6934) - from/to accounts for ledger entries in database were reversed
- [6826](https://github.com/vegaprotocol/vega/issues/6826) - Update `spam.pow.numberOfPastBlocks` range values
- [6332](https://github.com/vegaprotocol/vega/issues/6332) - Standardise `graphql` responses
- [6862](https://github.com/vegaprotocol/vega/issues/6862) - Add party in account update
- [6888](https://github.com/vegaprotocol/vega/issues/6888) - Errors on accepted transaction with an invalid state are correctly handled in the wallet API version 2
- [6899](https://github.com/vegaprotocol/vega/issues/6899) - Upgrade to tendermint 0.34.24
- [6894](https://github.com/vegaprotocol/vega/issues/6894) - Finer error code returned to the third-party application
- [6849](https://github.com/vegaprotocol/vega/issues/6849) - Ensure the positions are remove from the positions engine when they are closed
- [6767](https://github.com/vegaprotocol/vega/issues/6767) - Protocol upgrade rejected events fail to write in the database
- [6896](https://github.com/vegaprotocol/vega/issues/6896) - Fix timestamps in proposals (`GQL`)
- [6844](https://github.com/vegaprotocol/vega/issues/6844) - Use proper type in `GQL` for transfer types and some types rename
- [6783](https://github.com/vegaprotocol/vega/issues/6783) - Unstable `CI` tests for `dehistory`
- [6844](https://github.com/vegaprotocol/vega/issues/6844) - Unstable `CI` tests for `dehistory`
- [6844](https://github.com/vegaprotocol/vega/issues/6844) - Add API descriptions, remove unused ledger entries and fix typos
- [6960](https://github.com/vegaprotocol/vega/issues/6960) - Infer has traded from settlement engine rather than from an unsaved-to-snapshot flag
- [6941](https://github.com/vegaprotocol/vega/issues/6941) - Rename `admin.describe_network` parameter to `name`
- [6976](https://github.com/vegaprotocol/vega/issues/6976) - Recalculate margins on MTM anniversary even if there were no trades.
- [6977](https://github.com/vegaprotocol/vega/issues/6977) - Prior to final settlement, perform MTM on unsettled trades.
- [6569](https://github.com/vegaprotocol/vega/issues/6569) - Fix margin calculations during auctions.
- [7001](https://github.com/vegaprotocol/vega/issues/7001) - Set mark price on final settlement.

## 0.62.1

### 🛠 Improvements

- [6726](https://github.com/vegaprotocol/vega/issues/6726) - Talk to embedded `postgres` via a `UNIX` domain socket in tests.

### 🐛 Fixes

- [6759](https://github.com/vegaprotocol/vega/issues/6759) - Send events when liquidity provisions are `undeployed`
- [6764](https://github.com/vegaprotocol/vega/issues/6764) - If a trading terminated oracle changes after trading already terminated do not subscribe to it
- [6775](https://github.com/vegaprotocol/vega/issues/6775) - Fix oracle spec identifiers
- [6762](https://github.com/vegaprotocol/vega/issues/6762) - Fix one off transfer events serialization
- [6747](https://github.com/vegaprotocol/vega/issues/6747) - Ensure proposal with no participation does not get enacted
- [6757](https://github.com/vegaprotocol/vega/issues/6655) - Fix oracle spec resolvers in Gateway
- [6952](https://github.com/vegaprotocol/vega/issues/6757) - Fix signers resolvers in Gateway

## 0.62.0

### 🚨 Breaking changes

- [6598](https://github.com/vegaprotocol/vega/issues/6598) - Rework `vega tools snapshot` command to be more consistent with other CLI options

### 🛠 Improvements

- [6681](https://github.com/vegaprotocol/vega/issues/6681) - Add indexes to improve balance history query
- [6682](https://github.com/vegaprotocol/vega/issues/6682) - Add indexes to orders by reference query
- [6668](https://github.com/vegaprotocol/vega/issues/6668) - Add indexes to trades by buyer/seller
- [6628](https://github.com/vegaprotocol/vega/issues/6628) - Improve node health check in the wallet
- [6711](https://github.com/vegaprotocol/vega/issues/6711) - `Anti-whale ersatz` validators reward stake scores

### 🐛 Fixes

- [6701](https://github.com/vegaprotocol/vega/issues/6701) - Fix `GraphQL` `API` not returning `x-vega-*` headers
- [6563](https://github.com/vegaprotocol/vega/issues/6563) - Liquidity engine reads orders directly from the matching engine
- [6696](https://github.com/vegaprotocol/vega/issues/6696) - New nodes are now visible from the epoch they announced and not epoch they become active
- [6661](https://github.com/vegaprotocol/vega/issues/6661) - Scale price to asset decimal in estimate orders
- [6685](https://github.com/vegaprotocol/vega/issues/6685) - `vega announce_node` now returns a `txHash` when successful or errors from `CheckTx`
- [6687](https://github.com/vegaprotocol/vega/issues/6687) - Expose `admin.update_passphrase` in admin wallet API
- [6686](https://github.com/vegaprotocol/vega/issues/6686) - Expose `admin.rename_wallet` in admin wallet API
- [6496](https://github.com/vegaprotocol/vega/issues/6496) - Fix margin calculation for pegged and liquidity orders
- [6670](https://github.com/vegaprotocol/vega/issues/6670) - Add governance by `ID` endpoint to `REST` bindings
- [6679](https://github.com/vegaprotocol/vega/issues/6679) - Permit `GFN` pegged orders
- [6707](https://github.com/vegaprotocol/vega/issues/6707) - Fix order event for liquidity provisions
- [6699](https://github.com/vegaprotocol/vega/issues/6699) - `orders` and `orders_current` view uses a redundant union causing performance issues
- [6721](https://github.com/vegaprotocol/vega/issues/6721) - Visor fix if condition for `maxNumberOfFirstConnectionRetries`
- [6655](https://github.com/vegaprotocol/vega/issues/6655) - Fix market query by `ID`
- [6656](https://github.com/vegaprotocol/vega/issues/6656) - Fix data sources to handle opening with internal source
- [6722](https://github.com/vegaprotocol/vega/issues/6722) - Fix get market response to contain oracle id

## 0.61.0

### 🚨 Breaking changes

- [5674](https://github.com/vegaprotocol/vega/issues/5674) - Remove `V1` data node `API`
- [5714](https://github.com/vegaprotocol/vega/issues/5714) - Update data sourcing types

### 🛠 Improvements

- [6603](https://github.com/vegaprotocol/vega/issues/6603) - Put embedded `postgres` files in proper state directory
- [6552](https://github.com/vegaprotocol/vega/issues/6552) - Add `datanode` `API` for querying protocol upgrade proposals
- [6613](https://github.com/vegaprotocol/vega/issues/6613) - Add file buffering to datanode
- [6602](https://github.com/vegaprotocol/vega/issues/6602) - Panic if data node receives events in unexpected order
- [6595](https://github.com/vegaprotocol/vega/issues/6595) - Support for cross network parameter dependency and validation
- [6627](https://github.com/vegaprotocol/vega/issues/6627) - Fix order estimates
- [6604](https://github.com/vegaprotocol/vega/issues/6604) - Fix transfer funds documentations in `protos`
- [6463](https://github.com/vegaprotocol/vega/issues/6463) - Implement chain replay and snapshot restore for the `nullblockchain`
- [6652](https://github.com/vegaprotocol/vega/issues/6652) - Change protocol upgrade consensus do be based on voting power

### 🐛 Fixes

- [6356](https://github.com/vegaprotocol/vega/issues/6356) - When querying for proposals from `GQL` return votes.
- [6623](https://github.com/vegaprotocol/vega/issues/6623) - Fix `nil` pointer panic in `datanode` for race condition in `recvEventRequest`
- [6601](https://github.com/vegaprotocol/vega/issues/6601) - Removed resend event when the socket client fails
- [5715](https://github.com/vegaprotocol/vega/issues/5715) - Fix documentation for Oracle Submission elements
- [5770](https://github.com/vegaprotocol/vega/issues/5770) - Fix Nodes data query returns incorrect results

## 0.60.0

### 🚨 Breaking changes

- [6227](https://github.com/vegaprotocol/vega/issues/6227) - Datanode Decentralized History - datanode init command now requires the chain id as a parameter

### 🛠 Improvements

- [6530](https://github.com/vegaprotocol/vega/issues/6530) - Add command to rename a wallet
- [6531](https://github.com/vegaprotocol/vega/issues/6531) - Add command to update the passphrase of a wallet
- [6482](https://github.com/vegaprotocol/vega/issues/6482) - Improve `TransferType` mapping usage
- [6546](https://github.com/vegaprotocol/vega/issues/6546) - Add a separate README for datanode/api gRPC handling principles
- [6582](https://github.com/vegaprotocol/vega/issues/6582) - Match validation to the required ranges
- [6596](https://github.com/vegaprotocol/vega/issues/6596) - Add market risk parameter validation

### 🐛 Fixes

- [6410](https://github.com/vegaprotocol/vega/issues/6410) - Add input validation for the `EstimateFee` endpoint.
- [6556](https://github.com/vegaprotocol/vega/issues/6556) - Limit ledger entries filtering complexity and potential number of items.
- [6539](https://github.com/vegaprotocol/vega/issues/6539) - Fix total fee calculation in estimate order
- [6584](https://github.com/vegaprotocol/vega/issues/6584) - Simplify `ListBalanceChanges`, removing aggregation and forward filling for now
- [6583](https://github.com/vegaprotocol/vega/issues/6583) - Cancel wallet connection request if no wallet

## 0.59.0

### 🚨 Breaking changes

- [6505](https://github.com/vegaprotocol/vega/issues/6505) - Allow negative position decimal places for market
- [6477](https://github.com/vegaprotocol/vega/issues/6477) - Allow the user to specify a different passphrase when isolating a key
- [6549](https://github.com/vegaprotocol/vega/issues/6549) - Output from `nodewallet reload` is now more useful `json`
- [6458](https://github.com/vegaprotocol/vega/issues/6458) - Rename `GetMultiSigSigner...Bundles API` functions to `ListMultiSigSigner...Bundles` to be consistent with `v2 APIs`
- [6506](https://github.com/vegaprotocol/vega/issues/6506) - Swap places of PID and date in log files in the wallet service

### 🛠 Improvements

- [6080](https://github.com/vegaprotocol/vega/issues/6080) - Data-node handles upgrade block and ensures data is persisted before upgrade
- [6527](https://github.com/vegaprotocol/vega/issues/6527) - Add `last-block` sub-command to `datanode CLI`
- [6529](https://github.com/vegaprotocol/vega/issues/6529) - Added reason to transfer to explain why it was stopped or rejected
- [6513](https://github.com/vegaprotocol/vega/issues/6513) - Refactor `datanode` `api` for getting balance history

### 🐛 Fixes

- [6480](https://github.com/vegaprotocol/vega/issues/6480) - Wallet `openrpc.json` is now a valid OpenRPC file
- [6473](https://github.com/vegaprotocol/vega/issues/6473) - Infrastructure Fee Account returns error when asset is pending listing
- [5690](https://github.com/vegaprotocol/vega/issues/5690) - Markets query now excludes rejected markets
- [5479](https://github.com/vegaprotocol/vega/issues/5479) - Fix inconsistent naming in API error
- [6525](https://github.com/vegaprotocol/vega/issues/6525) - Round the right way when restoring the integer representation of cached price ranges from a snapshot
- [6011](https://github.com/vegaprotocol/vega/issues/6011) - Fix data node fails when `Postgres` starts slowly
- [6341](https://github.com/vegaprotocol/vega/issues/6341) - Embedded `Postgres` should only capture logs during testing
- [6511](https://github.com/vegaprotocol/vega/issues/6511) - Do not check writer interface for null when starting embedded `Postgres`
- [6510](https://github.com/vegaprotocol/vega/issues/6510) - Filter parties with 0 reward from reward payout event
- [6471](https://github.com/vegaprotocol/vega/issues/6471) - Fix potential nil reference when owner is system for ledger entries
- [6519](https://github.com/vegaprotocol/vega/issues/6519) - Fix errors in the ledger entries `GraphQL` query.
- [6515](https://github.com/vegaprotocol/vega/issues/6515) - Required properties in OpenRPC documentation are marked as such
- [6234](https://github.com/vegaprotocol/vega/issues/6234) - Fix response in query for oracle data spec by id
- [6294](https://github.com/vegaprotocol/vega/issues/6294) - Fix response for query for non-existing market
- [6508](https://github.com/vegaprotocol/vega/issues/6508) - Fix data node starts slowly when the database is not empty
- [6532](https://github.com/vegaprotocol/vega/issues/6532) - Add current totals to the vote events

## 0.58.0

### 🚨 Breaking changes

- [6271](https://github.com/vegaprotocol/vega/issues/6271) - Require signature from new Ethereum key to validate key rotation submission
- [6364](https://github.com/vegaprotocol/vega/issues/6364) - Rename `oracleSpecForSettlementPrice` to `oracleSpecForSettlementData`
- [6401](https://github.com/vegaprotocol/vega/issues/6401) - Fix estimate fees and margin `APis`
- [6428](https://github.com/vegaprotocol/vega/issues/6428) - Update the wallet connection decision for future work
- [6429](https://github.com/vegaprotocol/vega/issues/6429) - Rename pipeline to interactor for better understanding
- [6430](https://github.com/vegaprotocol/vega/issues/6430) - Split the transaction status interaction depending on success and failure

### 🛠 Improvements

- [6399](https://github.com/vegaprotocol/vega/issues/6399) - Add `init-db` and `unsafe-reset-all` commands to block explorer
- [6348](https://github.com/vegaprotocol/vega/issues/6348) - Reduce pool size to leave more available `Postgres` connections
- [6453](https://github.com/vegaprotocol/vega/issues/6453) - Add ability to write `pprofs` at intervals to core
- [6312](https://github.com/vegaprotocol/vega/issues/6312) - Add back amended balance tests and correct ordering
- [6320](https://github.com/vegaprotocol/vega/issues/6320) - Use `Account` type without internal `id` in `datanode`
- [6461](https://github.com/vegaprotocol/vega/issues/6461) - Occasionally close `postgres` pool connections
- [6435](https://github.com/vegaprotocol/vega/issues/6435) - Add `GetTransaction` `API` call for block explorer
- [6464](https://github.com/vegaprotocol/vega/issues/6464) - Improve block explorer performance when filtering by submitter
- [6211](https://github.com/vegaprotocol/vega/issues/6211) - Handle `BeginBlock` and `EndBlock` events
- [6361](https://github.com/vegaprotocol/vega/issues/6361) - Remove unnecessary logging in market
- [6378](https://github.com/vegaprotocol/vega/issues/6378) - Migrate remaining views of current data to tables with current data
- [6425](https://github.com/vegaprotocol/vega/issues/6425) - Introduce interaction for beginning and ending of request
- [6308](https://github.com/vegaprotocol/vega/issues/6308) - Support parallel requests in wallet API version 2
- [6426](https://github.com/vegaprotocol/vega/issues/6426) - Add a name field on interaction to know what they are when JSON
- [6427](https://github.com/vegaprotocol/vega/issues/6427) - Improve interactions documentation
- [6431](https://github.com/vegaprotocol/vega/issues/6431) - Pass a human-readable input data in Transaction Succeeded and Failed notifications
- [6448](https://github.com/vegaprotocol/vega/issues/6448) - Improve wallet interaction JSON conversion
- [6454](https://github.com/vegaprotocol/vega/issues/6454) - Improve test coverage for setting fees and rewarding LPs
- [6458](https://github.com/vegaprotocol/vega/issues/6458) - Return a context aware message in `RequestSuccessful` interaction
- [6451](https://github.com/vegaprotocol/vega/issues/6451) - Improve interaction error message
- [6432](https://github.com/vegaprotocol/vega/issues/6432) - Use optionals for order error and proposal error
- [6368](https://github.com/vegaprotocol/vega/pull/6368) - Add Ledger Entry API

### 🐛 Fixes

- [6444](https://github.com/vegaprotocol/vega/issues/6444) - Send a transaction error if the same node announces itself twice
- [6388](https://github.com/vegaprotocol/vega/issues/6388) - Do not transfer stake and delegations after a key rotation
- [6266](https://github.com/vegaprotocol/vega/issues/6266) - Do not take a snapshot at block height 1 and handle increase of interval appropriately
- [6338](https://github.com/vegaprotocol/vega/issues/6338) - Fix validation for update an new asset proposals
- [6357](https://github.com/vegaprotocol/vega/issues/6357) - Fix potential panic in `gql` resolvers
- [6391](https://github.com/vegaprotocol/vega/issues/6391) - Fix dropped connection between core and data node when large `(>1mb)` messages are sent.
- [6358](https://github.com/vegaprotocol/vega/issues/6358) - Do not show hidden files nor directories as wallet
- [6374](https://github.com/vegaprotocol/vega/issues/6374) - Fix panic with the metrics
- [6373](https://github.com/vegaprotocol/vega/issues/6373) - Fix panic with the metrics as well
- [6238](https://github.com/vegaprotocol/vega/issues/6238) - Return empty string for `multisig` bundle, not `0x` when asset doesn't have one
- [6236](https://github.com/vegaprotocol/vega/issues/6236) - Make `erc20ListAssetBundle` `nullable` in `GraphQL`
- [6395](https://github.com/vegaprotocol/vega/issues/6395) - Wallet selection doesn't lower case the wallet name during input verification
- [6408](https://github.com/vegaprotocol/vega/issues/6408) - Initialise observer in liquidity provision `sql` store
- [6406](https://github.com/vegaprotocol/vega/issues/6406) - Fix invalid tracking of cumulative volume and price
- [6387](https://github.com/vegaprotocol/vega/issues/6387) - Fix max open interest calculation
- [6416](https://github.com/vegaprotocol/vega/issues/6416) - Prevent submission of `erc20` address already used by another asset
- [6375](https://github.com/vegaprotocol/vega/issues/6375) - If there is one unit left over at the end of final market settlement - transfer it to the network treasury. if there is more than one, log all transfers and panic.
- [6456](https://github.com/vegaprotocol/vega/issues/6456) - Assure liquidity fee gets update when target stake drops (even in the absence of trades)
- [6459](https://github.com/vegaprotocol/vega/issues/6459) - Send lifecycle notifications after parameters validation
- [6420](https://github.com/vegaprotocol/vega/issues/6420) - Support cancellation of a request during a wallet interaction

## 0.57.0

### 🚨 Breaking changes

- [6291](https://github.com/vegaprotocol/vega/issues/6291) - Remove `Nodewallet.ETH` configuration and add flags to supply `clef` addresses when importing or generating accounts
- [6314](https://github.com/vegaprotocol/vega/issues/6314) - Rename session namespace to client in wallet API version 2

### 🛠 Improvements

- [6283](https://github.com/vegaprotocol/vega/issues/6283) - Add commit hash to version if is development version
- [6321](https://github.com/vegaprotocol/vega/issues/6321) - Get rid of the `HasChanged` check in snapshot engines
- [6126](https://github.com/vegaprotocol/vega/issues/6126) - Don't generate market depth subscription messages if nothing has changed

### 🐛 Fixes

- [6287](https://github.com/vegaprotocol/vega/issues/6287) - Fix GraphQL `proposals` API `proposalType` filter
- [6307](https://github.com/vegaprotocol/vega/issues/6307) - Emit an event with status rejected if a protocol upgrade proposal has no validator behind it
- [5305](https://github.com/vegaprotocol/vega/issues/5305) - Handle market updates changing price monitoring parameters correctly.

## 0.56.0

### 🚨 Breaking changes

- [6196](https://github.com/vegaprotocol/vega/pull/6196) - Remove unused network parameters network end of life and market freeze date
- [6155](https://github.com/vegaprotocol/vega/issues/6155) - Rename "Client" to "User" in wallet API version 2
- [5641](https://github.com/vegaprotocol/vega/issues/5641) - Rename `SettlementPriceDecimals` to `SettlementDataDecimals`

### 🛠 Improvements

- [6103](hhttps://github.com/vegaprotocol/vega/issues/6103) - Verify that order amendment has the desired effect on opening auction
- [6170](https://github.com/vegaprotocol/vega/pull/6170) - Order GraphQL schema (query and subscription types) alphabetically
- [6163](https://github.com/vegaprotocol/vega/issues/6163) - Add block explorer back end
- [6153](https://github.com/vegaprotocol/vega/issues/6153) - Display UI friendly logs when calling `session.send_transaction`
- [6063](https://github.com/vegaprotocol/vega/pull/6063) - Update average entry valuation calculation according to spec change.
- [6191](https://github.com/vegaprotocol/vega/pull/6191) - Remove the retry on node health check in the wallet API version 2
- [6221](https://github.com/vegaprotocol/vega/pull/6221) - Add documentation for new `GraphQL endpoints`
- [6498](https://github.com/vegaprotocol/vega/pull/6498) - Fix incorrectly encoded account id
- [5600](https://github.com/vegaprotocol/vega/issues/5600) - Migrate all wallet capabilities to V2 api
- [6077](https://github.com/vegaprotocol/vega/issues/6077) - Add proof-of-work to transaction when using `vegawallet command sign`
- [6203](https://github.com/vegaprotocol/vega/issues/6203) - Support automatic consent for transactions sent through the wallet API version 2
- [6203](https://github.com/vegaprotocol/vega/issues/6203) - Log node selection process on the wallet CLI
- [5925](https://github.com/vegaprotocol/vega/issues/5925) - Clean transfer response API, now ledger movements
- [6254](https://github.com/vegaprotocol/vega/issues/6254) - Reject Ethereum configuration update via proposals
- [5706](https://github.com/vegaprotocol/vega/issues/5076) - Datanode snapshot create and restore support

### 🐛 Fixes

- [6255](https://github.com/vegaprotocol/vega/issues/6255) - Fix `WebSocket` upgrading when setting headers in HTTP middleware.
- [6101](https://github.com/vegaprotocol/vega/issues/6101) - Fix Nodes API not returning new `ethereumAdress` after `EthereumKeyRotation` event.
- [6183](https://github.com/vegaprotocol/vega/issues/6183) - Shutdown blockchain before protocol services
- [6148](https://github.com/vegaprotocol/vega/issues/6148) - Fix API descriptions for typos
- [6187](https://github.com/vegaprotocol/vega/issues/6187) - Not hash message before signing if using clef for validator heartbeats
- [6138](https://github.com/vegaprotocol/vega/issues/6138) - Return more useful information when a transaction submitted to a node contains validation errors
- [6156](https://github.com/vegaprotocol/vega/issues/6156) - Return only delegations for the specific node in `graphql` node delegation query
- [6233](https://github.com/vegaprotocol/vega/issues/6233) - Fix `GetNodeSignatures` GRPC api
- [6175](https://github.com/vegaprotocol/vega/issues/6175) - Fix `datanode` updating node public key on key rotation
- [5948](https://github.com/vegaprotocol/vega/issues/5948) - Shutdown node gracefully when panics or `sigterm` during chain-replay
- [6109](https://github.com/vegaprotocol/vega/issues/6109) - Candle query returns unexpected data.
- [5988](https://github.com/vegaprotocol/vega/issues/5988) - Exclude tainted keys from `session.list_keys` endpoint
- [5164](https://github.com/vegaprotocol/vega/issues/5164) - Distribute LP fees on settlement
- [6212](https://github.com/vegaprotocol/vega/issues/6212) - Change the error for protocol upgrade request for block 0
- [6242](https://github.com/vegaprotocol/vega/issues/6242) - Allow migrate between wallet types during Ethereum key rotation reload
- [6202](https://github.com/vegaprotocol/vega/issues/6202) - Always update margins for parties on amend
- [6228](https://github.com/vegaprotocol/vega/issues/6228) - Reject protocol upgrade downgrades
- [6245](https://github.com/vegaprotocol/vega/issues/6245) - Recalculate equity values when virtual stake changes
- [6260](https://github.com/vegaprotocol/vega/issues/6260) - Prepend `chainID` to input data only when signing the transaction
- [6036](https://github.com/vegaprotocol/vega/issues/6036) - Fix `protobuf<->swagger` generation
- [6248](https://github.com/vegaprotocol/vega/issues/6245) - Candles connection is not returning any candle data
- [6037](https://github.com/vegaprotocol/vega/issues/6037) - Fix auction events.
- [6061](https://github.com/vegaprotocol/vega/issues/6061) - Attempt at stabilizing the tests on the broker in the core
- [6178](https://github.com/vegaprotocol/vega/issues/6178) - Historical balances fails with `scany` error
- [6193](https://github.com/vegaprotocol/vega/issues/6193) - Use Data field from transaction successfully sent but that were rejected
- [6230](https://github.com/vegaprotocol/vega/issues/6230) - Node Signature Connection should return a list or an appropriate error message
- [5998](https://github.com/vegaprotocol/vega/issues/5998) - Positions should be zero when markets are closed and settled
- [6297](https://github.com/vegaprotocol/vega/issues/6297) - Historic Balances fails if `MarketId` is used in `groupBy`

## 0.55.0

### 🚨 Breaking changes

- [5989](https://github.com/vegaprotocol/vega/issues/5989) - Remove liquidity commitment from market proposal
- [6031](https://github.com/vegaprotocol/vega/issues/6031) - Remove market name from `graphql` market type
- [6095](https://github.com/vegaprotocol/vega/issues/6095) - Rename taker fees to maker paid fees
- [5442](https://github.com/vegaprotocol/vega/issues/5442) - Default behaviour when starting to node is to use the latest local snapshot if it exists
- [6139](https://github.com/vegaprotocol/vega/issues/6139) - Return the key on `session.list_keys` endpoint on wallet API version 2

### 🛠 Improvements

- [5971](https://github.com/vegaprotocol/vega/issues/5971) - Add headers `X-Block-Height`, `X-Block-Timestamp` and `X-Vega-Connection` to all API responses
- [5694](https://github.com/vegaprotocol/vega/issues/5694) - Add field `settlementPriceDecimals` to GraphQL `Future` and `FutureProduct` types
- [6048](https://github.com/vegaprotocol/vega/issues/6048) - Upgrade `golangci-lint` to `1.49.0` and implement its suggestions
- [5807](https://github.com/vegaprotocol/vega/issues/5807) - Add Vega tools: `stream`, `snapshot` and `checkpoint`
- [5678](https://github.com/vegaprotocol/vega/issues/5678) - Add GraphQL endpoints for Ethereum bundles: `listAsset`, `updateAsset`, `addSigner` and `removeSigner`
- [5881](https://github.com/vegaprotocol/vega/issues/5881) - Return account subscription as a list
- [5766](https://github.com/vegaprotocol/vega/issues/5766) - Better notification for version update on the wallet
- [5841](https://github.com/vegaprotocol/vega/issues/5841) - Add transaction to request `multisigControl` signatures on demand
- [5937](https://github.com/vegaprotocol/vega/issues/5937) - Add more flexibility to market creation bonus
- [5932](https://github.com/vegaprotocol/vega/issues/5932) - Remove Name and Symbol from update asset proposal
- [5880](https://github.com/vegaprotocol/vega/issues/5880) - Send initial image with subscriptions to positions, orders & accounts
- [5878](https://github.com/vegaprotocol/vega/issues/5878) - Add option to return only live orders in `ListOrders` `API`
- [5937](https://github.com/vegaprotocol/vega/issues/5937) - Add more flexibility to market creation bonus
- [5708](https://github.com/vegaprotocol/vega/issues/5708) - Use market price when reporting average trade price
- [5949](https://github.com/vegaprotocol/vega/issues/5949) - Transfers processed in the order they were received
- [5966](https://github.com/vegaprotocol/vega/issues/5966) - Do not send transaction from wallet if `chainID` is empty
- [5675](https://github.com/vegaprotocol/vega/issues/5675) - Add transaction information to all database tables
- [6004](https://github.com/vegaprotocol/vega/issues/6004) - Probability of trading refactoring
- [5849](https://github.com/vegaprotocol/vega/issues/5849) - Use network parameter from creation time of the proposal for requirements
- [5846](https://github.com/vegaprotocol/vega/issues/5846) - Expose network parameter from creation time of the proposal through `APIs`.
- [5999](https://github.com/vegaprotocol/vega/issues/5999) - Recalculate margins after risk parameters are updated.
- [5682](https://github.com/vegaprotocol/vega/issues/5682) - Expose equity share weight in the API
- [5684](https://github.com/vegaprotocol/vega/issues/5684) - Added date range to a number of historic balances, deposits, withdrawals, orders and trades queries
- [6071](https://github.com/vegaprotocol/vega/issues/6071) - Allow for empty settlement asset in recurring transfer metric definition for market proposer bonus
- [6042](https://github.com/vegaprotocol/vega/issues/6042) - Set GraphQL query complexity limit
- [6106](https://github.com/vegaprotocol/vega/issues/6106) - Returned signed transaction in wallet API version 2 `session.send_transaction`
- [6105](https://github.com/vegaprotocol/vega/issues/6105) - Add `session.sign_transaction` endpoint on wallet API version 2
- [6042](https://github.com/vegaprotocol/vega/issues/5270) - Set GraphQL query complexity limit
- [5888](https://github.com/vegaprotocol/vega/issues/5888) - Add Liquidity Provision subscription to GraphQL
- [5961](https://github.com/vegaprotocol/vega/issues/5961) - Add batch market instructions command
- [5974](https://github.com/vegaprotocol/vega/issues/5974) - Flatten subscription in `Graphql`
- [6146](https://github.com/vegaprotocol/vega/issues/6146) - Add version command to Vega Visor
- [6671](https://github.com/vegaprotocol/vega/issues/6671) - Vega Visor allows to postpone first failure when Core node is slow to startup

### 🐛 Fixes

- [5934](https://github.com/vegaprotocol/vega/issues/5934) - Ensure wallet without permissions can be read
- [5950](https://github.com/vegaprotocol/vega/issues/5934) - Fix documentation for new wallet command
- [5687](https://github.com/vegaprotocol/vega/issues/5934) - Asset cache was returning stale data
- [6032](https://github.com/vegaprotocol/vega/issues/6032) - Risk factors store errors after update to a market
- [5986](https://github.com/vegaprotocol/vega/issues/5986) - Error string on failed transaction is sent in the plain, no need to decode
- [5860](https://github.com/vegaprotocol/vega/issues/5860) - Enacted but unlisted new assets are now included in checkpoints
- [6023](https://github.com/vegaprotocol/vega/issues/6023) - Tell the `datanode` when a genesis validator does not exist in a `checkpoint`
- [5963](https://github.com/vegaprotocol/vega/issues/5963) - Check other nodes during version check if the first one is unavailable
- [6002](https://github.com/vegaprotocol/vega/issues/6002) - Do not emit events for unmatched oracle data and unsubscribe market as soon as oracle data is received
- [6008](https://github.com/vegaprotocol/vega/issues/6008) - Fix equity like share and average trade value calculation with opening auctions
- [6040](https://github.com/vegaprotocol/vega/issues/6040) - Fix protocol upgrade transaction submission and small Visor improvements
- [5977](https://github.com/vegaprotocol/vega/issues/5977) - Fix missing block height and block time on stake linking API
- [6054](https://github.com/vegaprotocol/vega/issues/6054) - Fix panic on settlement
- [6060](https://github.com/vegaprotocol/vega/issues/6060) - Fix connection results should not be declared as mandatory in GQL schema.
- [6097](https://github.com/vegaprotocol/vega/issues/6067) - Fix incorrect asset (metric asset) used for checking market proposer eligibility
- [6099](https://github.com/vegaprotocol/vega/issues/6099) - Allow recurring transfers with the same to and from but with different asset
- [6067](https://github.com/vegaprotocol/vega/issues/6067) - Verify global reward is transferred to party address 0
- [6131](https://github.com/vegaprotocol/vega/issues/6131) - `nullblockchain` should call Tendermint Info `abci` to match real flow
- [6119](https://github.com/vegaprotocol/vega/issues/6119) - Correct order in which market event is emitted
- [5890](https://github.com/vegaprotocol/vega/issues/5890) - Margin breach during amend doesn't cancel order
- [6144](https://github.com/vegaprotocol/vega/issues/6144) - Price and Pegged Offset in orders are Decimals
- [6111](https://github.com/vegaprotocol/vega/issues/5890) - Handle candles transient failure and prevent subscription blocking
- [6204](https://github.com/vegaprotocol/vega/issues/6204) - Data Node add Ethereum Key Rotations subscriber and rest binding

## 0.54.0

### 🚨 Breaking changes

With this release a few breaking changes are introduced.
The Vega application is now a built-in application. This means that Tendermint doesn't need to be started separately any more.
The `vega node` command has been renamed `vega start`.
The `vega tm` command has been renamed `vega tendermint`.
The `Blockchain.Tendermint.ClientAddr` configuration field have been renamed `Blockchain.Tendermint.RPCAddr`.
The init command now also generate the configuration for tendermint, the flags `--no-tendermint`, `--tendermint-home` and `--tendermint-key` have been introduced

- [5579](https://github.com/vegaprotocol/vega/issues/5579) - Make vega a built-in Tendermint application
- [5249](https://github.com/vegaprotocol/vega/issues/5249) - Migrate to Tendermint version 0.35.8
- [5624](https://github.com/vegaprotocol/vega/issues/5624) - Get rid of `updateFrequency` in price monitoring definition
- [5601](https://github.com/vegaprotocol/vega/issues/5601) - Remove support for launching a proxy in front of console and token dApp
- [5872](https://github.com/vegaprotocol/vega/issues/5872) - Remove console and token dApp from networks
- [5802](https://github.com/vegaprotocol/vega/issues/5802) - Remove support for transaction version 1

### 🗑️ Deprecation

- [4655](https://github.com/vegaprotocol/vega/issues/4655) - Move Ethereum `RPC` endpoint configuration from `Nodewallet` section to `Ethereum` section

### 🛠 Improvements

- [5589](https://github.com/vegaprotocol/vega/issues/5589) - Used custom version of Clef
- [5541](https://github.com/vegaprotocol/vega/issues/5541) - Support permissions in wallets
- [5439](https://github.com/vegaprotocol/vega/issues/5439) - `vegwallet` returns better responses when a transaction fails
- [5465](https://github.com/vegaprotocol/vega/issues/5465) - Verify `bytecode` of smart-contracts on startup
- [5608](https://github.com/vegaprotocol/vega/issues/5608) - Ignore stale price monitoring trigger when market is already in auction
- [5673](https://github.com/vegaprotocol/vega/issues/5673) - Add support for `ethereum` key rotations to `datanode`
- [5639](https://github.com/vegaprotocol/vega/issues/5639) - Move all core code in the core directory
- [5613](https://github.com/vegaprotocol/vega/issues/5613) - Import the `datanode` in the vega repo
- [5660](https://github.com/vegaprotocol/vega/issues/5660) - Migrate subscription `apis` from `datanode v1 api` to `datanode v2 api`
- [5636](https://github.com/vegaprotocol/vega/issues/5636) - Assure no false positives in cucumber steps
- [5011](https://github.com/vegaprotocol/vega/issues/5011) - Import the `protos` repo in the vega repo
- [5774](https://github.com/vegaprotocol/vega/issues/5774) - Use `generics` for `ID` types
- [5785](https://github.com/vegaprotocol/vega/issues/5785) - Add support form `ERC20` bridge stopped and resumed events
- [5712](https://github.com/vegaprotocol/vega/issues/5712) - Configurable `graphql` endpoint
- [5689](https://github.com/vegaprotocol/vega/issues/5689) - Support `UpdateAsset` proposal in APIs
- [5685](https://github.com/vegaprotocol/vega/issues/5685) - Migrated `apis` from `datanode v1` to `datanode v2`
- [5760](https://github.com/vegaprotocol/vega/issues/5760) - Map all `GRPC` to `REST`
- [5804](https://github.com/vegaprotocol/vega/issues/5804) - Rollback Tendermint to version `0.34.20`
- [5503](https://github.com/vegaprotocol/vega/issues/5503) - Introduce wallet API version 2 based on JSON-RPC with new authentication workflow
- [5822](https://github.com/vegaprotocol/vega/issues/5822) - Rename `Graphql` enums
- [5618](https://github.com/vegaprotocol/vega/issues/5618) - Add wallet JSON-RPC documentation
- [5776](https://github.com/vegaprotocol/vega/issues/5776) - Add endpoint to get a single network parameter
- [5685](https://github.com/vegaprotocol/vega/issues/5685) - Migrated `apis` from `datanode v1` to `datanode v2`
- [5761](https://github.com/vegaprotocol/vega/issues/5761) - Transfers connection make direction optional
- [5762](https://github.com/vegaprotocol/vega/issues/5762) - Transfers connection add under `party` type
- [5685](https://github.com/vegaprotocol/vega/issues/5685) - Migrated `apis` from `datanode v1` to `datanode v2`
- [5705](https://github.com/vegaprotocol/vega/issues/5705) - Use enum for validator status
- [5685](https://github.com/vegaprotocol/vega/issues/5685) - Migrated `apis` from `datanode v1` to `datanode v2`
- [5834](https://github.com/vegaprotocol/vega/issues/5834) - Avoid saving proposals of terminated/cancelled/rejected/settled markets in checkpoint
- [5619](https://github.com/vegaprotocol/vega/issues/5619) - Add wallet HTTP API version 2 documentation
- [5823](https://github.com/vegaprotocol/vega/issues/5823) - Add endpoint to wallet HTTP API version 2 to list available RPC methods
- [5814](https://github.com/vegaprotocol/vega/issues/5815) - Add proposal validation date time to `graphql`
- [5865](https://github.com/vegaprotocol/vega/issues/5865) - Allow a validator to withdraw their protocol upgrade proposal
- [5803](https://github.com/vegaprotocol/vega/issues/5803) - Update cursor pagination to use new method from [5784](https://github.com/vegaprotocol/vega/pull/5784)
- [5862](https://github.com/vegaprotocol/vega/issues/5862) - Add base `URL` in `swagger`
- [5817](https://github.com/vegaprotocol/vega/issues/5817) - Add validation error on asset proposal when rejected
- [5816](https://github.com/vegaprotocol/vega/issues/5816) - Set proper status to rejected asset proposal
- [5893](https://github.com/vegaprotocol/vega/issues/5893) - Remove total supply from assets
- [5752](https://github.com/vegaprotocol/vega/issues/5752) - Remove URL and Hash from proposal rationale, add Title
- [5802](https://github.com/vegaprotocol/vega/issues/5802) - Introduce transaction version 3 that encode the chain ID in its input data to protect against transaction replay
- [5358](https://github.com/vegaprotocol/vega/issues/5358) - Port equity like shares update to new structure
- [5926](https://github.com/vegaprotocol/vega/issues/5926) - Check for liquidity auction at the end of a block instead of after every trade

### 🐛 Fixes

- [5571](https://github.com/vegaprotocol/vega/issues/5571) - Restore pending assets status correctly after snapshot restore
- [5857](https://github.com/vegaprotocol/vega/issues/5857) - Fix panic when calling `ListAssets` `grpc` end point with no arguments
- [5572](https://github.com/vegaprotocol/vega/issues/5572) - Add validation on `IDs` and public keys
- [5348](https://github.com/vegaprotocol/vega/issues/5348) - Restore markets from checkpoint proposal
- [5279](https://github.com/vegaprotocol/vega/issues/5279) - Fix loading of proposals from checkpoint
- [5598](https://github.com/vegaprotocol/vega/issues/5598) - Remove `currentTime` from topology engine to ease snapshot restoration
- [5836](https://github.com/vegaprotocol/vega/issues/5836) - Add missing `GetMarket` `GRPC` end point
- [5609](https://github.com/vegaprotocol/vega/issues/5609) - Set event forwarder last seen height after snapshot restore
- [5782](https://github.com/vegaprotocol/vega/issues/5782) - `Pagination` with a cursor was returning incorrect results
- [5629](https://github.com/vegaprotocol/vega/issues/5629) - Fixes for loading voting power from checkpoint with non genesis validators
- [5626](https://github.com/vegaprotocol/vega/issues/5626) - Update `protos`, remove optional types
- [5665](https://github.com/vegaprotocol/vega/issues/5665) - Binary version hash always contain `-modified` suffix
- [5633](https://github.com/vegaprotocol/vega/issues/5633) - Allow `minProposerEquityLikeShare` to accept 0
- [5672](https://github.com/vegaprotocol/vega/issues/5672) - Typo fixed in datanode `ethereum` address
- [5863](https://github.com/vegaprotocol/vega/issues/5863) - Fix panic when calling `VegaTime` on `v2 api`
- [5683](https://github.com/vegaprotocol/vega/issues/5683) - Made market mandatory in `GraphQL` for order
- [5789](https://github.com/vegaprotocol/vega/issues/5789) - Fix performance issue with position query
- [5677](https://github.com/vegaprotocol/vega/issues/5677) - Fixed trading mode status
- [5663](https://github.com/vegaprotocol/vega/issues/5663) - Fixed panic with de-registering positions
- [5781](https://github.com/vegaprotocol/vega/issues/5781) - Make enactment timestamp optional in proposal for `graphql`
- [5767](https://github.com/vegaprotocol/vega/issues/5767) - Fix typo in command validation
- [5900](https://github.com/vegaprotocol/vega/issues/5900) - Add missing `/api/v2/parties/{party_id}/stake` `REST` end point
- [5825](https://github.com/vegaprotocol/vega/issues/5825) - Fix panic in pegged orders when going into auction
- [5763](https://github.com/vegaprotocol/vega/issues/5763) - Transfers connection rename `pubkey` to `partyId`
- [5486](https://github.com/vegaprotocol/vega/issues/5486) - Fix amend order expiring
- [5809](https://github.com/vegaprotocol/vega/issues/5809) - Remove state variables when a market proposal is rejected
- [5329](https://github.com/vegaprotocol/vega/issues/5329) - Fix checks for market enactment and termination
- [5837](https://github.com/vegaprotocol/vega/issues/5837) - Allow a promotion due to increased slots and a swap to happen in the same epoch
- [5819](https://github.com/vegaprotocol/vega/issues/5819) - Add new asset proposal validation timestamp validation
- [5897](https://github.com/vegaprotocol/vega/issues/5897) - Return uptime of 0, rather than error, when querying for `NodeData` before end of first epoch
- [5811](https://github.com/vegaprotocol/vega/issues/5811) - Do not overwrite local changes when updating wallet through JSON-RPC API
- [5868](https://github.com/vegaprotocol/vega/issues/5868) - Clarify the error for insufficient token to submit proposal or vote
- [5867](https://github.com/vegaprotocol/vega/issues/5867) - Fix witness check for majority
- [5853](https://github.com/vegaprotocol/vega/issues/5853) - Do not ignore market update proposals when loading from checkpoint
- [5648](https://github.com/vegaprotocol/vega/issues/5648) - Ethereum key rotation - search validators by Vega pub key and listen to rotation events in core API
- [5648](https://github.com/vegaprotocol/vega/issues/5648) - Search validator by vega pub key and update the core validators API

## 0.53.0

### 🗑️ Deprecation

- [5513](https://github.com/vegaprotocol/vega/issues/5513) - Remove all checkpoint restore command

### 🛠 Improvements

- [5428](https://github.com/vegaprotocol/vega/pull/5428) - Update contributor information
- [5519](https://github.com/vegaprotocol/vega/pull/5519) - Add `--genesis-file` option to the `load_checkpoint` command
- [5538](https://github.com/vegaprotocol/vega/issues/5538) - Core side implementation of protocol upgrade
- [5525](https://github.com/vegaprotocol/vega/pull/5525) - Release `vegawallet` from the core
- [5524](https://github.com/vegaprotocol/vega/pull/5524) - Align `vegawallet` and core versions
- [5524](https://github.com/vegaprotocol/vega/pull/5549) - Add endpoint for getting the network's `chain-id`
- [5524](https://github.com/vegaprotocol/vega/pull/5552) - Handle tendermint demotion and `ersatz` slot reduction at the same time

### 🐛 Fixes

- [5476](https://github.com/vegaprotocol/vega/issues/5476) - Include settlement price in snapshot
- [5476](https://github.com/vegaprotocol/vega/issues/5314) - Fix validation of checkpoint file
- [5499](https://github.com/vegaprotocol/vega/issues/5499) - Add error from app specific validation to check transaction response
- [5508](https://github.com/vegaprotocol/vega/issues/5508) - Fix duplicated staking events
- [5514](https://github.com/vegaprotocol/vega/issues/5514) - Emit `rewardScore` event correctly after loading from checkpoint
- [5520](https://github.com/vegaprotocol/vega/issues/5520) - Do not fail silently when wallet fails to start
- [5521](https://github.com/vegaprotocol/vega/issues/5521) - Fix asset bundle and add asset status
- [5546](https://github.com/vegaprotocol/vega/issues/5546) - Fix collateral checkpoint to unlock locked reward account balance
- [5194](https://github.com/vegaprotocol/vega/issues/5194) - Fix market trading mode vs market state
- [5432](https://github.com/vegaprotocol/vega/issues/5431) - Do not accept transaction with unexpected public keys
- [5478](https://github.com/vegaprotocol/vega/issues/5478) - Assure uncross and fake uncross are in line with each other
- [5480](https://github.com/vegaprotocol/vega/issues/5480) - Assure indicative trades are in line with actual uncrossing trades
- [5556](https://github.com/vegaprotocol/vega/issues/5556) - Fix id generation seed
- [5361](https://github.com/vegaprotocol/vega/issues/5361) - Fix limits for proposals
- [5557](https://github.com/vegaprotocol/vega/issues/5427) - Fix oracle status at market settlement

## 0.52.0

### 🛠 Improvements

- [5421](https://github.com/vegaprotocol/vega/issues/5421) - Fix notary snapshot determinism when no signature are generated yet
- [5415](https://github.com/vegaprotocol/vega/issues/5415) - Regenerate smart contracts code
- [5434](https://github.com/vegaprotocol/vega/issues/5434) - Add health check for faucet
- [5412](https://github.com/vegaprotocol/vega/issues/5412) - Proof of work improvement to support history of changes to network parameters
- [5378](https://github.com/vegaprotocol/vega/issues/5278) - Allow new market proposals without LP

### 🐛 Fixes

- [5438](https://github.com/vegaprotocol/vega/issues/5438) - Evaluate all trades resulting from an aggressive orders in one call to price monitoring engine
- [5444](https://github.com/vegaprotocol/vega/issues/5444) - Merge both checkpoints and genesis asset on startup
- [5446](https://github.com/vegaprotocol/vega/issues/5446) - Cover liquidity monitoring acceptance criteria relating to aggressive order removing best bid or ask from the book
- [5457](https://github.com/vegaprotocol/vega/issues/5457) - Fix sorting of validators for demotion check
- [5460](https://github.com/vegaprotocol/vega/issues/5460) - Fix theoretical open interest calculation
- [5477](https://github.com/vegaprotocol/vega/issues/5477) - Pass a clone of the liquidity commitment offset to pegged orders
- [5468](https://github.com/vegaprotocol/vega/issues/5468) - Bring indicative trades inline with actual auction uncrossing trades in presence of wash trades
- [5419](https://github.com/vegaprotocol/vega/issues/5419) - Fix listeners ordering and state updates

## 0.51.1

### 🛠 Improvements

- [5395](https://github.com/vegaprotocol/vega/issues/5395) - Add `burn_nonce` bridge tool
- [5403](https://github.com/vegaprotocol/vega/issues/5403) - Allow spam free / proof of work free running of null blockchain
- [5175](https://github.com/vegaprotocol/vega/issues/5175) - Validation free transactions (including signature verification) for null blockchain
- [5371](https://github.com/vegaprotocol/vega/issues/5371) - Ensure threshold is not breached in ERC20 withdrawal
- [5358](https://github.com/vegaprotocol/vega/issues/5358) - Update equity shares following updated spec.

### 🐛 Fixes

- [5362](https://github.com/vegaprotocol/vega/issues/5362) - Liquidity and order book point to same underlying order after restore
- [5367](https://github.com/vegaprotocol/vega/issues/5367) - better serialisation for party orders in liquidity snapshot
- [5377](https://github.com/vegaprotocol/vega/issues/5377) - Serialise state var internal state
- [5388](https://github.com/vegaprotocol/vega/issues/5388) - State variable snapshot now works as intended
- [5388](https://github.com/vegaprotocol/vega/issues/5388) - Repopulate cached order-book after snapshot restore
- [5203](https://github.com/vegaprotocol/vega/issues/5203) - Market liquidity monitor parameters trump network parameters on market creation
- [5297](https://github.com/vegaprotocol/vega/issues/5297) - Assure min/max price always accurate
- [4223](https://github.com/vegaprotocol/vega/issues/4223) - Use uncrossing price for target stake calculation during auction
- [3047](https://github.com/vegaprotocol/vega/issues/3047) - Improve interaction between liquidity and price monitoring auctions
- [3570](https://github.com/vegaprotocol/vega/issues/3570) - Set extension trigger during opening auction with insufficient liquidity
- [3362](https://github.com/vegaprotocol/vega/issues/3362) - Stop non-persistent orders from triggering auctions
- [5388](https://github.com/vegaprotocol/vega/issues/5388) - Use `UnixNano()` to snapshot price monitor times
- [5237](https://github.com/vegaprotocol/vega/issues/5237) - Trigger state variable calculation first time indicative uncrossing price is available
- [5397](https://github.com/vegaprotocol/vega/issues/5397) - Bring indicative trades price inline with that of actual auction uncrossing trades

## 0.51.0

### 🚨 Breaking changes

- [5192](https://github.com/vegaprotocol/vega/issues/5192) - Require a rationale on proposals

### 🛠 Improvements

- [5318](https://github.com/vegaprotocol/vega/issues/5318) - Automatically dispatch reward pool into markets in recurring transfers
- [5333](https://github.com/vegaprotocol/vega/issues/5333) - Run snapshot generation for all providers in parallel
- [5343](https://github.com/vegaprotocol/vega/issues/5343) - Snapshot optimisation part II - get rid of `getHash`
- [5324](https://github.com/vegaprotocol/vega/issues/5324) - Send event when oracle data doesn't match
- [5140](https://github.com/vegaprotocol/vega/issues/5140) - Move limits (enabled market / assets from) to network parameters
- [5360](https://github.com/vegaprotocol/vega/issues/5360) - rewards test coverage

### 🐛 Fixes

- [5338](https://github.com/vegaprotocol/vega/issues/5338) - Checking a transaction should return proper success code
- [5277](https://github.com/vegaprotocol/vega/issues/5277) - Updating a market should default auction extension to 1
- [5284](https://github.com/vegaprotocol/vega/issues/5284) - price monitoring past prices are now included in the snapshot
- [5294](https://github.com/vegaprotocol/vega/issues/5294) - Parse timestamps oracle in market proposal validation
- [5292](https://github.com/vegaprotocol/vega/issues/5292) - Internal time oracle broadcasts timestamp without nanoseconds
- [5297](https://github.com/vegaprotocol/vega/issues/5297) - Assure min/max price always accurate
- [5286](https://github.com/vegaprotocol/vega/issues/5286) - Ensure liquidity fees are updated when updating the market
- [5322](https://github.com/vegaprotocol/vega/issues/5322) - Change vega pub key hashing in topology to fix key rotation submission.
- [5313](https://github.com/vegaprotocol/vega/issues/5313) - Future update was using oracle spec for settlement price as trading termination spec
- [5304](https://github.com/vegaprotocol/vega/issues/5304) - Fix bug causing trade events at auction end showing the wrong price.
- [5345](https://github.com/vegaprotocol/vega/issues/5345) - Fix issue with state variable transactions assumed gone missing
- [5351](https://github.com/vegaprotocol/vega/issues/5351) - Fix panic when node is interrupted before snapshot engine gets cleared and initialised
- [5972](https://github.com/vegaprotocol/vega/issues/5972) - Allow submitting a market update with termination oracle ticking before enactment of the update

## 0.50.2

### 🛠 Improvements

- [5001](https://github.com/vegaprotocol/vega/issues/5001) - Set and increment LP version field correctly
- [5001](https://github.com/vegaprotocol/vega/issues/5001) - Add integration test for LP versioning
- [3372](https://github.com/vegaprotocol/vega/issues/3372) - Add integration test making sure margin is released when an LP is cancelled.
- [5235](https://github.com/vegaprotocol/vega/issues/5235) - Use `BroadcastTxSync` instead of async for submitting transactions to `tendermint`
- [5268](https://github.com/vegaprotocol/vega/issues/5268) - Make validator heartbeat frequency a function of the epoch duration.
- [5271](https://github.com/vegaprotocol/vega/issues/5271) - Make generated hex IDs lower case
- [5273](https://github.com/vegaprotocol/vega/issues/5273) - Reward / Transfer to allow payout of reward in an arbitrary asset unrelated to the settlement and by market.
- [5207](https://github.com/vegaprotocol/vega/issues/5206) - Add integration tests to ensure price bounds and decimal places work as expected
- [5243](https://github.com/vegaprotocol/vega/issues/5243) - Update equity like share according to spec changes.
- [5249](https://github.com/vegaprotocol/vega/issues/5249) - Upgrade to tendermint 0.35.6

### 🐛 Fixes

- [4798](https://github.com/vegaprotocol/vega/issues/4978) - Set market pending timestamp to the time at which the market is created.
- [5222](https://github.com/vegaprotocol/vega/issues/5222) - Do not panic when admin server stops.
- [5103](https://github.com/vegaprotocol/vega/issues/5103) - Fix invalid http status set in faucet
- [5239](https://github.com/vegaprotocol/vega/issues/5239) - Always call `StartAggregate()` when signing validators joining and leaving even if not a validator
- [5128](https://github.com/vegaprotocol/vega/issues/5128) - Fix wrong http rate limit for faucet
- [5231](https://github.com/vegaprotocol/vega/issues/5231) - Fix pegged orders to be reset to the order pointer after snapshot loading
- [5247](https://github.com/vegaprotocol/vega/issues/5247) - Fix the check for overflow in scaling settlement price
- [5250](https://github.com/vegaprotocol/vega/issues/5250) - Fixed panic in loading validator checkpoint
- [5260](https://github.com/vegaprotocol/vega/issues/5260) - Process recurring transfer before rewards
- [5262](https://github.com/vegaprotocol/vega/issues/5262) - Allow recurring transfers to start during the current epoch
- [5267](https://github.com/vegaprotocol/vega/issues/5267) - Do not check commitment on `UpdateMarket` proposals

## 0.50.1

### 🐛 Fixes

- [5226](https://github.com/vegaprotocol/vega/issues/5226) - Add support for settlement price decimal place in governance

## 0.50.0

### 🚨 Breaking changes

- [5197](https://github.com/vegaprotocol/vega/issues/5197) - Scale settlement price based on oracle definition

### 🛠 Improvements

- [5055](https://github.com/vegaprotocol/vega/issues/5055) - Ensure at most 5 triggers are used in price monitoring settings
- [5100](https://github.com/vegaprotocol/vega/issues/5100) - add a new scenario into feature test, auction folder, leaving auction when liquidity provider provides a limit order
- [4919](https://github.com/vegaprotocol/vega/issues/4919) - Feature tests for 0011 check order allocate margin
- [4922](https://github.com/vegaprotocol/vega/issues/4922) - Feature tests for 0015 market insurance pool collateral
- [4926](https://github.com/vegaprotocol/vega/issues/4926) - Feature tests for 0019 margin calculator scenarios
- [5119](https://github.com/vegaprotocol/vega/issues/5119) - Add Ethereum key rotation support
- [5209](https://github.com/vegaprotocol/vega/issues/5209) - Add retries to floating point consensus engine to work around tendermint missing transactions
- [5219](https://github.com/vegaprotocol/vega/issues/5219) - Remove genesis sign command.

### 🐛 Fixes

- [5078](https://github.com/vegaprotocol/vega/issues/5078) - Unwrap properly position decimal place from payload
- [5076](https://github.com/vegaprotocol/vega/issues/5076) - Set last mark price to settlement price when market is settled
- [5038](https://github.com/vegaprotocol/vega/issues/5038) - Send proof-of-work when when announcing node
- [5034](https://github.com/vegaprotocol/vega/issues/5034) - Ensure to / from in transfers payloads are vega public keys
- [5111](https://github.com/vegaprotocol/vega/issues/5111) - Stop updating the market's initial configuration when an opening auction is extended
- [5066](https://github.com/vegaprotocol/vega/issues/5066) - Return an error if market decimal place > to asset decimal place
- [5095](https://github.com/vegaprotocol/vega/issues/5095) - Stabilise state sync restore and restore block height in the topology engine
- [5204](https://github.com/vegaprotocol/vega/issues/5204) - Mark a snapshot state change when liquidity provision state changes
- [4870](https://github.com/vegaprotocol/vega/issues/5870) - Add missing commands to the `TxError` event
- [5136](https://github.com/vegaprotocol/vega/issues/5136) - Fix banking snapshot for transfers, risk factor restoration, and `statevar` handling of settled markets
- [5088](https://github.com/vegaprotocol/vega/issues/5088) - Fixed MTM bug where settlement balance would not be zero when loss amount was 1.
- [5093](https://github.com/vegaprotocol/vega/issues/5093) - Fixed proof of engine end of block callback never called to clear up state
- [4996](https://github.com/vegaprotocol/vega/issues/4996) - Fix positions engines `vwBuys` and `vwSell` when amending, send events on `Update` and `UpdateNetwork`
- [5016](https://github.com/vegaprotocol/vega/issues/5016) - Target stake in asset decimal place in Market Data
- [5109](https://github.com/vegaprotocol/vega/issues/5109) - Fixed promotion of ersatz to tendermint validator
- [5110](https://github.com/vegaprotocol/vega/issues/5110) - Fixed wrong tick size used for calculating probability of trading
- [5144](https://github.com/vegaprotocol/vega/issues/5144) - Fixed the default voting power in case there is stake in the network
- [5124](https://github.com/vegaprotocol/vega/issues/5124) - Add proto serialization for update market proposal
- [5124](https://github.com/vegaprotocol/vega/issues/5124) - Ensure update market proposal compute a proper auction duration
- [5172](https://github.com/vegaprotocol/vega/issues/5172) - Add replay protection for validator commands
- [5181](https://github.com/vegaprotocol/vega/issues/5181) - Ensure Oracle specs handle numbers using `num.Decimal` and `num.Int`
- [5059](https://github.com/vegaprotocol/vega/issues/5059) - Validators without tendermint status vote in the witness and notary engine but their votes do not count
- [5190](https://github.com/vegaprotocol/vega/issues/5190) - Fix settlement at expiry to scale the settlement price from market decimals to asset decimals
- [5185](https://github.com/vegaprotocol/vega/issues/5185) - Fix MTM settlement where win transfers get truncated resulting in settlement balance not being zero after settlement.
- [4943](https://github.com/vegaprotocol/vega/issues/4943) - Fix bug where amending orders in opening auctions did not work as expected

## 0.49.8

### 🛠 Improvements

- [4814](https://github.com/vegaprotocol/vega/issues/4814) - Review fees tests
- [5067](https://github.com/vegaprotocol/vega/pull/5067) - Adding acceptance codes and tidy up tests
- [5052](https://github.com/vegaprotocol/vega/issues/5052) - Adding acceptance criteria tests for market decimal places
- [5138](https://github.com/vegaprotocol/vega/issues/5038) - Adding feature test for "0032-PRIM-price_monitoring.md"
- [4753](https://github.com/vegaprotocol/vega/issues/4753) - Adding feature test for oracle spec public key validation
- [4559](https://github.com/vegaprotocol/vega/issues/4559) - Small fixes to the amend order flow

### 🐛 Fixes

- [5064](https://github.com/vegaprotocol/vega/issues/5064) - Send order event on settlement
- [5068](https://github.com/vegaprotocol/vega/issues/5068) - Use settlement price if exists when received trading terminated event

## 0.49.7

### 🚨 Breaking changes

- [4985](https://github.com/vegaprotocol/vega/issues/4985) - Proof of work spam protection

### 🛠 Improvements

- [5007](https://github.com/vegaprotocol/vega/issues/5007) - Run approbation as part of the CI pipeline
- [5019](https://github.com/vegaprotocol/vega/issues/5019) - Label Price Monitoring tests
- [5022](https://github.com/vegaprotocol/vega/issues/5022) - CI: Run approbation for main/master/develop branches only
- [5017](https://github.com/vegaprotocol/vega/issues/5017) - Added access functions to `PositionState` type
- [5049](https://github.com/vegaprotocol/vega/issues/5049) - Liquidity Provision test coverage for 0034 spec
- [5022](https://github.com/vegaprotocol/vega/issues/5022) - CI: Run approbation for main/master/develop branches
  only
- [4916](https://github.com/vegaprotocol/vega/issues/4916) - Add acceptance criteria number in the existing feature tests to address acceptance criteria in `0008-TRAD-trading_workflow.md`
- [5061](https://github.com/vegaprotocol/vega/issues/5061) - Add a test scenario using log normal risk model into feature test "insurance-pool-balance-test.feature"

### 🐛 Fixes

- [5025](https://github.com/vegaprotocol/vega/issues/5025) - Witness snapshot breaking consensus
- [5046](https://github.com/vegaprotocol/vega/issues/5046) - Save all events in `ERC20` topology snapshot

## 0.49.4

### 🛠 Improvements

- [2585](https://github.com/vegaprotocol/vega/issues/2585) - Adding position state event to event bus
- [4952](https://github.com/vegaprotocol/vega/issues/4952) - Add checkpoints for staking and `multisig control`
- [4923](https://github.com/vegaprotocol/vega/issues/4923) - Add checkpoint state in the genesis file + add subcommand to do it.

### 🐛 Fixes

- [4983](https://github.com/vegaprotocol/vega/issues/4983) - Set correct event type for positions state event
- [4989](https://github.com/vegaprotocol/vega/issues/4989) - Fixing incorrect overflow logic
- [5036](https://github.com/vegaprotocol/vega/issues/5036) - Fix the `nullblockchain`
- [4981](https://github.com/vegaprotocol/vega/issues/4981) - Fix bug causing LP orders to uncross at auction end.

## 0.49.2

### 🛠 Improvements

- [4951](https://github.com/vegaprotocol/vega/issues/4951) - Add ability to stream events to a file
- [4953](https://github.com/vegaprotocol/vega/issues/4953) - Add block hash to statistics and to block height request
- [4961](https://github.com/vegaprotocol/vega/issues/4961) - Extend auction feature tests
- [4832](https://github.com/vegaprotocol/vega/issues/4832) - Add validation of update market proposals.
- [4971](https://github.com/vegaprotocol/vega/issues/4971) - Add acceptance criteria to auction tests
- [4833](https://github.com/vegaprotocol/vega/issues/4833) - Propagate market update to other engines

### 🐛 Fixes

- [4947](https://github.com/vegaprotocol/vega/issues/4947) - Fix time formatting problem that was breaking consensus on nodes in different time zones
- [4956](https://github.com/vegaprotocol/vega/issues/4956) - Fix concurrent write to price monitoring ref price cache
- [4987](https://github.com/vegaprotocol/vega/issues/4987) - Include the witness engine in snapshots
- [4957](https://github.com/vegaprotocol/vega/issues/4957) - Fix `vega announce_node` to work with `--home` and `--passphrase-file`
- [4964](https://github.com/vegaprotocol/vega/issues/4964) - Fix price monitoring snapshot
- [4974](https://github.com/vegaprotocol/vega/issues/4974) - Fix panic when checkpointing staking accounts if there are no events
- [4888](https://github.com/vegaprotocol/vega/issues/4888) - Fix memory leak when loading snapshots.
- [4993](https://github.com/vegaprotocol/vega/issues/4993) - Stop snapshots thinking we've loaded via `statesync` when we just lost connection to TM
- [4981](https://github.com/vegaprotocol/vega/issues/4981) - Fix bug causing LP orders to uncross at auction end.

## 0.49.1

### 🛠 Improvements

- [4895](https://github.com/vegaprotocol/vega/issues/4895) - Emit validators signature when a validator is added or remove from the set
- [4901](https://github.com/vegaprotocol/vega/issues/4901) - Update the decimal library
- [4906](https://github.com/vegaprotocol/vega/issues/4906) - Get rid of unnecessary `ToDecimal` conversions (no functional change)
- [4838](https://github.com/vegaprotocol/vega/issues/4838) - Implement governance vote based on equity-like share for market update

### 🐛 Fixes

- [4877](https://github.com/vegaprotocol/vega/issues/4877) - Fix topology and `erc20` topology snapshots
- [4890](https://github.com/vegaprotocol/vega/issues/4890) - epoch service now notifies other engines when it has restored from a snapshot
- [4879](https://github.com/vegaprotocol/vega/issues/4879) - Fixes for invalid data types in the `MarketData` proto message.
- [4881](https://github.com/vegaprotocol/vega/issues/4881) - Set tendermint validators' voting power when loading from snapshot
- [4915](https://github.com/vegaprotocol/vega/issues/4915) - Take full snapshot of collateral engine, always read epoch length from network parameters, use back-off on heartbeats
- [4882](https://github.com/vegaprotocol/vega/issues/4882) - Fixed tracking of liquidity fee received and added feature tests for the fee based rewards
- [4898](https://github.com/vegaprotocol/vega/issues/4898) - Add ranking score information to checkpoint and snapshot and emit an event when loaded
- [4932](https://github.com/vegaprotocol/vega/issues/4932) - Fix the string used for resource id of stake total supply to be stable to fix the replay of non validator node locally

## 0.49.0

### 🚨 Breaking changes

- [4900](https://github.com/vegaprotocol/vega/issues/4809) - Review LP fee tests, and move to VEGA repo
- [4844](https://github.com/vegaprotocol/vega/issues/4844) - Add endpoints for checking transactions raw transactions
- [4515](https://github.com/vegaprotocol/vega/issues/4615) - Add snapshot options description and check provided storage method
- [4581](https://github.com/vegaprotocol/vega/issues/4561) - Separate endpoints for liquidity provision submissions, amendment and cancellation
- [4390](https://github.com/vegaprotocol/vega/pull/4390) - Introduce node mode, `vega init` now require a mode: full or validator
- [4383](https://github.com/vegaprotocol/vega/pull/4383) - Rename flag `--tm-root` to `--tm-home`
- [4588](https://github.com/vegaprotocol/vega/pull/4588) - Remove the outdated `--network` flag on `vega genesis generate` and `vega genesis update`
- [4605](https://github.com/vegaprotocol/vega/pull/4605) - Use new format for `EthereumConfig` in network parameters.
- [4508](https://github.com/vegaprotocol/vega/pull/4508) - Disallow negative offset for pegged orders
- [4465](https://github.com/vegaprotocol/vega/pull/4465) - Update to tendermint `v0.35.0`
- [4594](https://github.com/vegaprotocol/vega/issues/4594) - Add support for decimal places specific to markets. This means market price values and position events can have different values. Positions will be expressed in asset decimal places, market specific data events will list prices in market precision.
- [4660](https://github.com/vegaprotocol/vega/pull/4660) - Add tendermint transaction hash to events
- [4670](https://github.com/vegaprotocol/vega/pull/4670) - Rework `freeform proposal` structure so that they align with other proposals
- [4681](https://github.com/vegaprotocol/vega/issues/4681) - Remove tick size from market
- [4698](https://github.com/vegaprotocol/vega/issues/4698) - Remove maturity field from future
- [4699](https://github.com/vegaprotocol/vega/issues/4699) - Remove trading mode one off from market proposal
- [4790](https://github.com/vegaprotocol/vega/issues/4790) - Fix core to work with `protos` generated by newer versions of `protoc-gen-xxx`
- [4856](https://github.com/vegaprotocol/vega/issues/4856) - Fractional orders and positions

### 🗑️ Deprecation

### 🛠 Improvements

- [4793](https://github.com/vegaprotocol/vega/issues/4793) - Add specific insurance pool balance test
- [4633](https://github.com/vegaprotocol/vega/pull/4633) - Add possibility to list snapshots from the vega command line
- [4640](https://github.com/vegaprotocol/vega/pull/4640) - Update feature tests related to liquidity provision following integration of probability of trading with floating point consensus
- [4558](https://github.com/vegaprotocol/vega/pull/4558) - Add MacOS install steps and information required to use `dockerisedvega.sh` script with private docker repository
- [4496](https://github.com/vegaprotocol/vega/pull/4496) - State variable engine for floating point consensus
- [4481](https://github.com/vegaprotocol/vega/pull/4481) - Add an example client application that uses the null-blockchain
- [4514](https://github.com/vegaprotocol/vega/pull/4514) - Add network limits service and events
- [4516](https://github.com/vegaprotocol/vega/pull/4516) - Add a command to cleanup all vega node state
- [4531](https://github.com/vegaprotocol/vega/pull/4531) - Remove Float from network parameters, use `num.Decimal` instead
- [4537](https://github.com/vegaprotocol/vega/pull/4537) - Send staking asset total supply through consensus
- [4540](https://github.com/vegaprotocol/vega/pull/4540) - Require Go minimum version 1.17
- [4530](https://github.com/vegaprotocol/vega/pull/4530) - Integrate risk factors with floating point consensus engine
- [4485](https://github.com/vegaprotocol/vega/pull/4485) - Change snapshot interval default to 1000 blocks
- [4505](https://github.com/vegaprotocol/vega/pull/4505) - Fast forward epochs when loading from checkpoint to trigger payouts for the skipped time
- [4554](https://github.com/vegaprotocol/vega/pull/4554) - Integrate price ranges with floating point consensus engine
- [4544](https://github.com/vegaprotocol/vega/pull/4544) - Ensure validators are started with the right set of keys
- [4569](https://github.com/vegaprotocol/vega/pull/4569) - Move to `ghcr.io` docker container registry
- [4571](https://github.com/vegaprotocol/vega/pull/4571) - Update `CHANGELOG.md` for `0.47.x`
- [4577](https://github.com/vegaprotocol/vega/pull/4577) - Update `CHANGELOG.md` for `0.45.6` patch
- [4573](https://github.com/vegaprotocol/vega/pull/4573) - Remove execution configuration duplication from configuration root
- [4555](https://github.com/vegaprotocol/vega/issues/4555) - Probability of trading integrated into floating point consensus engine
- [4592](https://github.com/vegaprotocol/vega/pull/4592) - Update instructions on how to use docker without `sudo`
- [4491](https://github.com/vegaprotocol/vega/issues/4491) - Measure validator performance and use to penalise rewards
- [4599](https://github.com/vegaprotocol/vega/pull/4599) - Allow raw private keys for bridges functions
- [4588](https://github.com/vegaprotocol/vega/pull/4588) - Add `--update` and `--replace` flags on `vega genesis new validator`
- [4522](https://github.com/vegaprotocol/vega/pull/4522) - Add `--network-url` option to `vega tm`
- [4580](https://github.com/vegaprotocol/vega/pull/4580) - Add transfer command support (one off transfers)
- [4636](https://github.com/vegaprotocol/vega/pull/4636) - Update the Core Team DoD and issue templates
- [4629](https://github.com/vegaprotocol/vega/pull/4629) - Update `CHANGELOG.md` to include `0.47.5` changes
- [4580](https://github.com/vegaprotocol/vega/pull/4580) - Add transfer command support (recurring transfers)
- [4643](https://github.com/vegaprotocol/vega/issues/4643) - Add noise to floating point consensus variables in QA
- [4639](https://github.com/vegaprotocol/vega/pull/4639) - Add cancel transfer command
- [4750](https://github.com/vegaprotocol/vega/pull/4750) - Fix null blockchain by forcing it to always be a non-validator node
- [4754](https://github.com/vegaprotocol/vega/pull/4754) - Fix null blockchain properly this time
- [4754](https://github.com/vegaprotocol/vega/pull/4754) - Remove old id generator fields from execution engine's snapshot
- [4830](https://github.com/vegaprotocol/vega/pull/4830) - Reward refactoring for network treasury
- [4647](https://github.com/vegaprotocol/vega/pull/4647) - Added endpoint `SubmitRawTransaction` to provide support for different transaction request message versions
- [4653](https://github.com/vegaprotocol/vega/issues/4653) - Replace asset insurance pool with network treasury
- [4638](https://github.com/vegaprotocol/vega/pull/4638) - CI add option to specify connected changes in other repos
- [4650](https://github.com/vegaprotocol/vega/pull/4650) - Restore code from rebase and ensure node retries connection with application
- [4570](https://github.com/vegaprotocol/vega/pull/4570) - Internalize Ethereum Event Forwarder
- [4663](https://github.com/vegaprotocol/vega/issues/4663) - CI set `qa` build tag when running system tests
- [4709](https://github.com/vegaprotocol/vega/issues/4709) - Make `BlockNr` part of event interface
- [4657](https://github.com/vegaprotocol/vega/pull/4657) - Rename `min_lp_stake` to quantum + use it in liquidity provisions
- [4672](https://github.com/vegaprotocol/vega/issues/4672) - Update Jenkinsfile
- [4712](https://github.com/vegaprotocol/vega/issues/4712) - Check smart contract hash on startup to ensure the correct version is being used
- [4594](https://github.com/vegaprotocol/vega/issues/4594) - Add integration test ensuring positions plug-in calculates P&L accurately.
- [4689](https://github.com/vegaprotocol/vega/issues/4689) - Validators joining and leaving the network
- [4680](https://github.com/vegaprotocol/vega/issues/4680) - Add `totalTokenSupplyStake` to the snapshots
- [4645](https://github.com/vegaprotocol/vega/pull/4645) - Add transfers snapshots
- [4707](https://github.com/vegaprotocol/vega/pull/4707) - Serialize timestamp in time update message as number of nano seconds instead of seconds
- [4595](https://github.com/vegaprotocol/vega/pull/4595) - Add internal oracle supplying vega time data for time-triggered events
- [4737](https://github.com/vegaprotocol/vega/pull/4737) - Use a deterministic generator for order ids, set new order ids to the transaction hash of the Submit transaction
- [4741](https://github.com/vegaprotocol/vega/pull/4741) - Hash again list of hash from engines
- [4751](https://github.com/vegaprotocol/vega/pull/4751) - Make trade ids unique using the deterministic id generator
- [4766](https://github.com/vegaprotocol/vega/issues/4766) - Added feature tests and integration steps for transfers
- [4771](https://github.com/vegaprotocol/vega/issues/4771) - Small fixes and conformance update for transfers
- [4785](https://github.com/vegaprotocol/vega/issues/4785) - Implement feature tests given the acceptance criteria for transfers
- [4784](https://github.com/vegaprotocol/vega/issues/4784) - Moving feature tests from specs internal to verified folder
- [4797](https://github.com/vegaprotocol/vega/issues/4784) - Update `CODEOWNERS` for research to review verified feature files
- [4801](https://github.com/vegaprotocol/vega/issues/4801) - added acceptance criteria codes to feature tests for Settlement at expiry spec
- [4823](https://github.com/vegaprotocol/vega/issues/4823) - simplified performance score
- [4805](https://github.com/vegaprotocol/vega/issues/4805) - Add command line tool to sign for the asset pool method `set_bridge_address`
- [4839](https://github.com/vegaprotocol/vega/issues/4839) - Send governance events when restoring proposals on checkpoint reload.
- [4829](https://github.com/vegaprotocol/vega/issues/4829) - Fix margins calculations for positions with a size of 0 but with a non zero potential sell or buy
- [4826](https://github.com/vegaprotocol/vega/issues/4826) - Tidying up feature tests in verified folder
- [4843](https://github.com/vegaprotocol/vega/issues/4843) - Make snapshot engine aware of local storage old versions, and manage them accordingly to stop growing disk usage.
- [4863](https://github.com/vegaprotocol/vega/issues/4863) - Improve replay protection
- [4867](https://github.com/vegaprotocol/vega/issues/4867) - Optimise replay protection
- [4865](https://github.com/vegaprotocol/vega/issues/4865) - Fix: issue with project board automation action and update commit checker action
- [4674](https://github.com/vegaprotocol/vega/issues/4674) - Add Ethereum events reconciliation for `multisig control`
- [4886](https://github.com/vegaprotocol/vega/pull/4886) - Add more integration tests around order amends and fees.
- [4885](https://github.com/vegaprotocol/vega/pull/4885) - Update amend orders scenario to have fees transfers in int tests

### 🐛 Fixes

- [4842](https://github.com/vegaprotocol/vega/pull/4842) - Fix margin balance not being released after close-out.
- [4798](https://github.com/vegaprotocol/vega/pull/4798) - Fix panic in loading topology from snapshot
- [4521](https://github.com/vegaprotocol/vega/pull/4521) - Better error when trying to use the null-blockchain with an ERC20 asset
- [4692](https://github.com/vegaprotocol/vega/pull/4692) - Set statistics block height after a snapshot reload
- [4702](https://github.com/vegaprotocol/vega/pull/4702) - User tree importer and exporter to transfer snapshots via `statesync`
- [4516](https://github.com/vegaprotocol/vega/pull/4516) - Fix release number title typo - 0.46.1 > 0.46.2
- [4524](https://github.com/vegaprotocol/vega/pull/4524) - Updated `vega verify genesis` to understand new `app_state` layout
- [4515](https://github.com/vegaprotocol/vega/pull/4515) - Set log level in snapshot engine
- [4721](https://github.com/vegaprotocol/vega/pull/4721) - Save checkpoint with `UnixNano` when taking a snapshot
- [4728](https://github.com/vegaprotocol/vega/pull/4728) - Fix restoring markets from snapshot by handling generated providers properly
- [4742](https://github.com/vegaprotocol/vega/pull/4742) - `corestate` endpoints are now populated after a snapshot restore
- [4847](https://github.com/vegaprotocol/vega/pull/4847) - save state of the `feesplitter` in the execution snapshot
- [4782](https://github.com/vegaprotocol/vega/pull/4782) - Fix restoring markets from snapshot in an auction with orders
- [4522](https://github.com/vegaprotocol/vega/pull/4522) - Set transfer responses event when paying rewards
- [4566](https://github.com/vegaprotocol/vega/pull/4566) - Withdrawal fails should return a status rejected rather than cancelled
- [4582](https://github.com/vegaprotocol/vega/pull/4582) - Deposits stayed in memory indefinitely, and withdrawal keys were not being sorted to ensure determinism.
- [4588](https://github.com/vegaprotocol/vega/pull/4588) - Fail when missing tendermint home and public key in `nodewallet import` command
- [4623](https://github.com/vegaprotocol/vega/pull/4623) - Bug fix for `--snapshot.db-path` parameter not being used if it is set
- [4634](https://github.com/vegaprotocol/vega/pull/4634) - Bug fix for `--snapshot.max-retries` parameter not working correctly
- [4775](https://github.com/vegaprotocol/vega/pull/4775) - Restore all market fields when restoring from a snapshot
- [4845](https://github.com/vegaprotocol/vega/pull/4845) - Fix restoring rejected markets by signalling to the generated providers that their parent is dead
- [4651](https://github.com/vegaprotocol/vega/pull/4651) - An array of fixes in the snapshot code path
- [4658](https://github.com/vegaprotocol/vega/pull/4658) - Allow replaying a chain from zero when old snapshots exist
- [4659](https://github.com/vegaprotocol/vega/pull/4659) - Fix liquidity provision commands decode
- [4665](https://github.com/vegaprotocol/vega/pull/4665) - Remove all references to `TxV2`
- [4686](https://github.com/vegaprotocol/vega/pull/4686) - Fix commit hash problem when checkpoint and snapshot overlap. Ensure the snapshot contains the correct checkpoint state.
- [4691](https://github.com/vegaprotocol/vega/pull/4691) - Handle undelegate stake with no balances gracefully
- [4716](https://github.com/vegaprotocol/vega/pull/4716) - Fix protobuf conversion in orders
- [4861](https://github.com/vegaprotocol/vega/pull/4861) - Set a protocol version and properly send it to `Tendermint` in all cases
- [4732](https://github.com/vegaprotocol/vega/pull/4732) - `TimeUpdate` is now first event sent
- [4714](https://github.com/vegaprotocol/vega/pull/4714) - Ensure EEF doesn't process the current block multiple times
- [4700](https://github.com/vegaprotocol/vega/pull/4700) - Ensure verification of type between oracle spec binding and oracle spec
- [4738](https://github.com/vegaprotocol/vega/pull/4738) - Add vesting contract as part of the Ethereum event forwarder
- [4747](https://github.com/vegaprotocol/vega/pull/4747) - Dispatch network parameter updates at the same block when loaded from checkpoint
- [4732](https://github.com/vegaprotocol/vega/pull/4732) - Revert tendermint to version 0.34.14
- [4756](https://github.com/vegaprotocol/vega/pull/4756) - Fix for markets loaded from snapshot not terminated by their oracle
- [4776](https://github.com/vegaprotocol/vega/pull/4776) - Add testing for auction state changes and remove unnecessary market state change
- [4590](https://github.com/vegaprotocol/vega/pull/4590) - Added verification of uint market data in integration test
- [4749](https://github.com/vegaprotocol/vega/pull/4794) - Fixed issue where LP orders did not get redeployed
- [4820](https://github.com/vegaprotocol/vega/pull/4820) - Snapshot fixes for market + update market tracker on trades
- [4854](https://github.com/vegaprotocol/vega/pull/4854) - Snapshot fixes for the `statevar` engine
- [3919](https://github.com/vegaprotocol/vega/pull/3919) - Fixed panic in `maybeInvalidateDuringAuction`
- [4849](https://github.com/vegaprotocol/vega/pull/4849) - Fixed liquidity auction trigger for certain cancel & replace amends.

## 0.47.6

_2022-02-01_

### 🐛 Fixes

- [4691](https://github.com/vegaprotocol/vega/pull/4691) - Handle undelegate stake with no balances gracefully

## 0.47.5

_2022-01-20_

### 🐛 Fixes

- [4617](https://github.com/vegaprotocol/vega/pull/4617) - Bug fix for incorrectly reporting auto delegation

## 0.47.4

_2022-01-05_

### 🐛 Fixes

- [4563](https://github.com/vegaprotocol/vega/pull/4563) - Send an epoch event when loaded from checkpoint

## 0.47.3

_2021-12-24_

### 🐛 Fixes

- [4529](https://github.com/vegaprotocol/vega/pull/4529) - Non determinism in checkpoint fixed

## 0.47.2

_2021-12-17_

### 🐛 Fixes

- [4500](https://github.com/vegaprotocol/vega/pull/4500) - Set minimum for validator power to avoid accidentally removing them
- [4503](https://github.com/vegaprotocol/vega/pull/4503) - Limit delegation epochs in core API
- [4504](https://github.com/vegaprotocol/vega/pull/4504) - Fix premature ending of epoch when loading from checkpoint

## 0.47.1

_2021-11-24_

### 🐛 Fixes

- [4488](https://github.com/vegaprotocol/vega/pull/4488) - Disable snapshots
- [4536](https://github.com/vegaprotocol/vega/pull/4536) - Fixed non determinism in topology checkpoint
- [4550](https://github.com/vegaprotocol/vega/pull/4550) - Do not validate assets when loading checkpoint from non-validators

## 0.47.0

_2021-11-24_

### 🛠 Improvements

- [4480](https://github.com/vegaprotocol/vega/pull/4480) - Update `CHANGELOG.md` since GH Action implemented
- [4439](https://github.com/vegaprotocol/vega/pull/4439) - Create `release_ticket.md` issue template
- [4456](https://github.com/vegaprotocol/vega/pull/4456) - Return 400 on bad mint amounts sent via the faucet
- [4434](https://github.com/vegaprotocol/vega/pull/4434) - Add free form governance net parameters to `allKeys` map
- [4436](https://github.com/vegaprotocol/vega/pull/4436) - Add ability for the null-blockchain to deliver transactions
- [4455](https://github.com/vegaprotocol/vega/pull/4455) - Introduce API to allow time-forwarding in the null-blockchain
- [4422](https://github.com/vegaprotocol/vega/pull/4422) - Add support for validator key rotation
- [4463](https://github.com/vegaprotocol/vega/pull/4463) - Remove the need for an Ethereum connection when using the null-blockchain
- [4477](https://github.com/vegaprotocol/vega/pull/4477) - Allow reloading of null-blockchain configuration while core is running
- [4468](https://github.com/vegaprotocol/vega/pull/4468) - Change validator weights to be based on validator score
- [4484](https://github.com/vegaprotocol/vega/pull/4484) - Add checkpoint validator key rotation
- [4459](https://github.com/vegaprotocol/vega/pull/4459) - Add network parameters overwrite from checkpoints
- [4070](https://github.com/vegaprotocol/vega/pull/4070) - Add calls to enable state-sync via tendermint
- [4465](https://github.com/vegaprotocol/vega/pull/4465) - Add events tags to the `ResponseDeliverTx`

### 🐛 Fixes

- [4435](https://github.com/vegaprotocol/vega/pull/4435) - Fix non determinism in deposits snapshot
- [4418](https://github.com/vegaprotocol/vega/pull/4418) - Add some logging + height/version handling fixes
- [4461](https://github.com/vegaprotocol/vega/pull/4461) - Fix problem where chain id was not present on event bus during checkpoint loading
- [4475](https://github.com/vegaprotocol/vega/pull/4475) - Fix rewards checkpoint not assigned to its correct place

## 0.46.2

_2021-11-24_

### 🐛 Fixes

- [4445](https://github.com/vegaprotocol/vega/pull/4445) - Limit the number of iterations for reward calculation for delegator and fix for division by zero

## 0.46.1

_2021-11-22_

### 🛠 Improvements

- [4437](https://github.com/vegaprotocol/vega/pull/4437) - Turn snapshots off for `v0.46.1` only

## 0.46.0

_2021-11-22_

### 🛠 Improvements

- [4431](https://github.com/vegaprotocol/vega/pull/4431) - Update Vega wallet to version 0.10.0
- [4406](https://github.com/vegaprotocol/vega/pull/4406) - Add changelog and project board Github actions and update linked PR action version
- [4328](https://github.com/vegaprotocol/vega/pull/4328) - Unwrap the timestamps in reward payout event
- [4330](https://github.com/vegaprotocol/vega/pull/4330) - Remove badger related code from the codebase
- [4336](https://github.com/vegaprotocol/vega/pull/4336) - Add oracle snapshot
- [4299](https://github.com/vegaprotocol/vega/pull/4299) - Add liquidity snapshot
- [4196](https://github.com/vegaprotocol/vega/pull/4196) - Experiment at removing the snapshot details from the engine
- [4338](https://github.com/vegaprotocol/vega/pull/4338) - Adding more error messages
- [4317](https://github.com/vegaprotocol/vega/pull/4317) - Extend integration tests with global check for net deposits
- [3616](https://github.com/vegaprotocol/vega/pull/3616) - Add tests to show margins not being released
- [4171](https://github.com/vegaprotocol/vega/pull/4171) - Add trading fees feature test
- [4348](https://github.com/vegaprotocol/vega/pull/4348) - Updating return codes
- [4346](https://github.com/vegaprotocol/vega/pull/4346) - Implement liquidity supplied snapshot
- [4351](https://github.com/vegaprotocol/vega/pull/4351) - Add target liquidity engine
- [4362](https://github.com/vegaprotocol/vega/pull/4362) - Remove staking of cache at the beginning of the epoch for spam protection
- [4364](https://github.com/vegaprotocol/vega/pull/4364) - Change spam error messages to debug and enabled reloading of configuration
- [4353](https://github.com/vegaprotocol/vega/pull/4353) - remove usage of `vegatime.Now` over the codebase
- [4382](https://github.com/vegaprotocol/vega/pull/4382) - Add Prometheus metrics on snapshots
- [4190](https://github.com/vegaprotocol/vega/pull/4190) - Add markets snapshot
- [4389](https://github.com/vegaprotocol/vega/pull/4389) - Update issue templates #4389
- [4392](https://github.com/vegaprotocol/vega/pull/4392) - Update `GETTING_STARTED.md` documentation
- [4391](https://github.com/vegaprotocol/vega/pull/4391) - Refactor delegation
- [4423](https://github.com/vegaprotocol/vega/pull/4423) - Add CLI options to start node with a null-blockchain
- [4400](https://github.com/vegaprotocol/vega/pull/4400) - Add transaction hash to `SubmitTransactionResponse`
- [4394](https://github.com/vegaprotocol/vega/pull/4394) - Add step to clear all events in integration tests
- [4403](https://github.com/vegaprotocol/vega/pull/4403) - Fully remove expiry from withdrawals #4403
- [4396](https://github.com/vegaprotocol/vega/pull/4396) - Add free form governance proposals
- [4413](https://github.com/vegaprotocol/vega/pull/4413) - Deploy to Devnet with Jenkins and remove drone
- [4429](https://github.com/vegaprotocol/vega/pull/4429) - Release version `v0.46.0`
- [4442](https://github.com/vegaprotocol/vega/pull/4442) - Reduce the number of iterations in reward calculation
- [4409](https://github.com/vegaprotocol/vega/pull/4409) - Include chain id in bus messages
- [4464](https://github.com/vegaprotocol/vega/pull/4466) - Update validator power in tendermint based on their staking

### 🐛 Fixes

- [4325](https://github.com/vegaprotocol/vega/pull/4325) - Remove state from the witness snapshot and infer it from votes
- [4334](https://github.com/vegaprotocol/vega/pull/4334) - Fix notary implementation
- [4343](https://github.com/vegaprotocol/vega/pull/4343) - Fix non deterministic test by using same `idGenerator`
- [4352](https://github.com/vegaprotocol/vega/pull/4352) - Remove usage of `time.Now()` in the auction state
- [4380](https://github.com/vegaprotocol/vega/pull/4380) - Implement Uint for network parameters and use it for monies values
- [4369](https://github.com/vegaprotocol/vega/pull/4369) - Fix orders still being accepted after market in trading terminated state
- [4395](https://github.com/vegaprotocol/vega/pull/4395) - Fix drone pipeline
- [4398](https://github.com/vegaprotocol/vega/pull/4398) - Fix to set proper status on withdrawal errors
- [4421](https://github.com/vegaprotocol/vega/issues/4421) - Fix to missing pending rewards in LNL checkpoint
- [4419](https://github.com/vegaprotocol/vega/pull/4419) - Fix snapshot cleanup, improve logging when specified block height could not be reloaded.
- [4444](https://github.com/vegaprotocol/vega/pull/4444) - Fix division by zero when all validator scores are 0
- [4467](https://github.com/vegaprotocol/vega/pull/4467) - Fix reward account balance not being saved/loaded to/from checkpoint
- [4474](https://github.com/vegaprotocol/vega/pull/4474) - Wire rewards checkpoint to checkpoint engine and store infrastructure fee accounts in collateral checkpoint

## 0.45.6

_2021-11-16_

### 🐛 Fixes

- [4506](https://github.com/vegaprotocol/vega/pull/4506) - Wire network parameters to time service to flush out pending changes

## 0.45.5

_2021-11-16_

### 🐛 Fixes

- [4403](https://github.com/vegaprotocol/vega/pull/4403) - Fully remove expiry from withdrawals and release version `v0.45.5`

## 0.45.4

_2021-11-05_

### 🐛 Fixes

- [4372](https://github.com/vegaprotocol/vega/pull/4372) - Fix, if all association is nominated, allow association to be unnominated and nominated again in the same epoch

## 0.45.3

_2021-11-04_

### 🐛 Fixes

- [4362](https://github.com/vegaprotocol/vega/pull/4362) - Remove staking of cache at the beginning of the epoch for spam protection

## 0.45.2

_2021-10-27_

### 🛠 Improvements

- [4308](https://github.com/vegaprotocol/vega/pull/4308) - Add Visual Studio Code configuration
- [4319](https://github.com/vegaprotocol/vega/pull/4319) - Add snapshot node topology
- [4321](https://github.com/vegaprotocol/vega/pull/4321) - Release version `v0.45.2` #4321

### 🐛 Fixes

- [4320](https://github.com/vegaprotocol/vega/pull/4320) - Implement retries for notary transactions
- [4312](https://github.com/vegaprotocol/vega/pull/4312) - Implement retries for witness transactions

## 0.45.1

_2021-10-23_

### 🛠 Improvements

- [4246](https://github.com/vegaprotocol/vega/pull/4246) - Add replay protection snapshot
- [4245](https://github.com/vegaprotocol/vega/pull/4245) - Add ABCI snapshot
- [4260](https://github.com/vegaprotocol/vega/pull/4260) - Reconcile delegation more frequently
- [4255](https://github.com/vegaprotocol/vega/pull/4255) - Add staking snapshot
- [4278](https://github.com/vegaprotocol/vega/pull/4278) - Add timestamps to rewards
- [4265](https://github.com/vegaprotocol/vega/pull/4265) - Add witness snapshot
- [4287](https://github.com/vegaprotocol/vega/pull/4287) - Add stake verifier snapshot
- [4292](https://github.com/vegaprotocol/vega/pull/4292) - Update the vega wallet version

### 🐛 Fixes

- [4280](https://github.com/vegaprotocol/vega/pull/4280) - Make event forwarder hashing result more random
- [4270](https://github.com/vegaprotocol/vega/pull/4270) - Prevent overflow with pending delegation
- [4274](https://github.com/vegaprotocol/vega/pull/4274) - Ensure sufficient balances when nominating multiple nodes
- [4286](https://github.com/vegaprotocol/vega/pull/4286) - Checkpoints fixes

## 0.45.0

_2021-10-19_

### 🛠 Improvements

- [4188](https://github.com/vegaprotocol/vega/pull/4188) - Add rewards snapshot
- [4191](https://github.com/vegaprotocol/vega/pull/4191) - Add limit snapshot
- [4192](https://github.com/vegaprotocol/vega/pull/4192) - Ask for passphrase confirmation on init and generate commands when applicable
- [4201](https://github.com/vegaprotocol/vega/pull/4201) - Implement spam snapshot
- [4214](https://github.com/vegaprotocol/vega/pull/4214) - Add golangci-lint to CI
- [4199](https://github.com/vegaprotocol/vega/pull/4199) - Add ERC20 logic signing
- [4211](https://github.com/vegaprotocol/vega/pull/4211) - Implement snapshot for notary
- [4219](https://github.com/vegaprotocol/vega/pull/4219) - Enable linters
- [4218](https://github.com/vegaprotocol/vega/pull/4218) - Run system-tests in separate build
- [4227](https://github.com/vegaprotocol/vega/pull/4227) - Ignore system-tests failures for non PR builds
- [4232](https://github.com/vegaprotocol/vega/pull/4232) - golangci-lint increase timeout
- [4229](https://github.com/vegaprotocol/vega/pull/4229) - Ensure the vega and Ethereum wallet are not nil before accessing
- [4230](https://github.com/vegaprotocol/vega/pull/4230) - Replay protection snapshot
- [4242](https://github.com/vegaprotocol/vega/pull/4242) - Set timeout for system-tests steps
- [4215](https://github.com/vegaprotocol/vega/pull/4215) - Improve handling of expected trades
- [4224](https://github.com/vegaprotocol/vega/pull/4224) - Make evt forward mode deterministic
- [4168](https://github.com/vegaprotocol/vega/pull/4168) - Update code still using uint64
- [4240](https://github.com/vegaprotocol/vega/pull/4240) - Add command to list and describe Vega paths

### 🐛 Fixes

- [4228](https://github.com/vegaprotocol/vega/pull/4228) - Fix readme updates
- [4210](https://github.com/vegaprotocol/vega/pull/4210) - Add min validators network parameter and bug fix for overflow reward

## 0.44.2

_2021-10-11_

### 🐛 Fixes

- [4195](https://github.com/vegaprotocol/vega/pull/4195) - Fix rewards payout with delay

## 0.44.1

_2021-10-08_

### 🐛 Fixes

- [4183](https://github.com/vegaprotocol/vega/pull/4183) - Fix `undelegateNow` to use the passed amount instead of 0
- [4184](https://github.com/vegaprotocol/vega/pull/4184) - Remove 0 balance events from checkpoint of delegations
- [4185](https://github.com/vegaprotocol/vega/pull/4185) - Fix event sent on reward pool creation + fix owner

## 0.44.0

_2021-10-07_

### 🛠 Improvements

- [4159](https://github.com/vegaprotocol/vega/pull/4159) - Clean-up and separate checkpoints and snapshots
- [4172](https://github.com/vegaprotocol/vega/pull/4172) - Added assetActions to banking snapshot
- [4173](https://github.com/vegaprotocol/vega/pull/4173) - Add tools and linting
- [4161](https://github.com/vegaprotocol/vega/pull/4161) - Assets snapshot implemented
- [4142](https://github.com/vegaprotocol/vega/pull/4142) - Add clef wallet
- [4160](https://github.com/vegaprotocol/vega/pull/4160) - Snapshot positions engine
- [4170](https://github.com/vegaprotocol/vega/pull/4170) - Update to latest proto and go mod tidy
- [4157](https://github.com/vegaprotocol/vega/pull/4157) - Adding IDGenerator types
- [4166](https://github.com/vegaprotocol/vega/pull/4166) - Banking snapshot
- [4133](https://github.com/vegaprotocol/vega/pull/4133) - Matching engine snapshots
- [4162](https://github.com/vegaprotocol/vega/pull/4162) - Add fields to validators genesis
- [4154](https://github.com/vegaprotocol/vega/pull/4154) - Port code to use last version of proto (layout change)
- [4141](https://github.com/vegaprotocol/vega/pull/4141) - Collateral snapshots
- [4131](https://github.com/vegaprotocol/vega/pull/4131) - Snapshot epoch engine
- [4143](https://github.com/vegaprotocol/vega/pull/4143) - Add delegation snapshot
- [4114](https://github.com/vegaprotocol/vega/pull/4114) - Document default file location
- [4130](https://github.com/vegaprotocol/vega/pull/4130) - Update proto dependencies to latest
- [4134](https://github.com/vegaprotocol/vega/pull/4134) - Checkpoints and snapshots are 2 different things
- [4121](https://github.com/vegaprotocol/vega/pull/4121) - Additional test scenarios for delegation & rewards
- [4111](https://github.com/vegaprotocol/vega/pull/4111) - Simplify nodewallet integration
- [4110](https://github.com/vegaprotocol/vega/pull/4110) - Auto delegation
- [4123](https://github.com/vegaprotocol/vega/pull/4123) - Add auto delegation to checkpoint
- [4120](https://github.com/vegaprotocol/vega/pull/4120) - Snapshot preparation
- [4060](https://github.com/vegaprotocol/vega/pull/4060) - Edge case scenarios delegation

### 🐛 Fixes

- [4156](https://github.com/vegaprotocol/vega/pull/4156) - Fix filename for checkpoints
- [4158](https://github.com/vegaprotocol/vega/pull/4158) - Remove delay in reward/delegation calculation
- [4150](https://github.com/vegaprotocol/vega/pull/4150) - De-duplicate stake linkings
- [4137](https://github.com/vegaprotocol/vega/pull/4137) - Add missing key to all network parameters key map
- [4132](https://github.com/vegaprotocol/vega/pull/4132) - Send delegation events
- [4128](https://github.com/vegaprotocol/vega/pull/4128) - Simplify checkpointing for network parameters and start fixing collateral checkpoint
- [4124](https://github.com/vegaprotocol/vega/pull/4124) - Fixed non-deterministic checkpoint and added auto delegation to checkpoint
- [4118](https://github.com/vegaprotocol/vega/pull/4118) - Fixed epoch issue

## 0.43.0

_2021-09-22_

### 🛠 Improvements

- [4051](https://github.com/vegaprotocol/vega/pull/4051) - New type to handle signed versions of the uint256 values we already support
- [4090](https://github.com/vegaprotocol/vega/pull/4090) - Update the proto repository dependencies
- [4023](https://github.com/vegaprotocol/vega/pull/4023) - Implement the spam protection engine
- [4063](https://github.com/vegaprotocol/vega/pull/4063) - Migrate to XDG structure
- [4075](https://github.com/vegaprotocol/vega/pull/4075) - Prefix checkpoint files with time and interval for automated tests
- [4050](https://github.com/vegaprotocol/vega/pull/4050) - Extend delegation feature test scenarios
- [4056](https://github.com/vegaprotocol/vega/pull/4056) - Improve message for genesis error with topology
- [4017](https://github.com/vegaprotocol/vega/pull/4017) - Migrate wallet to XGD file structure
- [4024](https://github.com/vegaprotocol/vega/pull/4024) - Extend delegation rewards feature test scenarios
- [4035](https://github.com/vegaprotocol/vega/pull/4035) - Implement multisig control signatures
- [4083](https://github.com/vegaprotocol/vega/pull/4083) - Remove expiry support for withdrawals
- [4068](https://github.com/vegaprotocol/vega/pull/4068) - Allow proposal votes to happen during the validation period
- [4088](https://github.com/vegaprotocol/vega/pull/4088) - Implements the simple JSON oracle source
- [4105](https://github.com/vegaprotocol/vega/pull/4105) - Add more hashes to the app state hash
- [4107](https://github.com/vegaprotocol/vega/pull/4107) - Remove the trading proxy service
- [4101](https://github.com/vegaprotocol/vega/pull/4101) - Remove dependency to the Ethereum client from the Ethereum wallet

### 🐛 Fixes

- [4053](https://github.com/vegaprotocol/vega/pull/4053) - Fix readme explanation for log levels
- [4054](https://github.com/vegaprotocol/vega/pull/4054) - Capture errors with Ethereum iterator and continue
- [4040](https://github.com/vegaprotocol/vega/pull/4040) - Fix bug where the withdrawal signature uses uint64
- [4042](https://github.com/vegaprotocol/vega/pull/4042) - Extended delegation rewards feature test scenario edits
- [4034](https://github.com/vegaprotocol/vega/pull/4034) - Update integration tests now TxErr events are not sent in the execution package
- [4106](https://github.com/vegaprotocol/vega/pull/4106) - Fix a panic when reloading checkpoints
- [4115](https://github.com/vegaprotocol/vega/pull/4115) - Use block height in checkpoint file names

## 0.42.0

_2021-09-10_

### 🛠 Improvements

- [3862](https://github.com/vegaprotocol/vega/pull/3862) - Collateral snapshot: Add checkpoints where needed, update processor (ABCI app) to write checkpoint data to file.
- [3926](https://github.com/vegaprotocol/vega/pull/3926) - Add epoch to delegation balance events and changes to the delegation / reward engines
- [3963](https://github.com/vegaprotocol/vega/pull/3963) - Load tendermint logger configuration
- [3958](https://github.com/vegaprotocol/vega/pull/3958) - Update istake ABI and run abigen
- [3933](https://github.com/vegaprotocol/vega/pull/3933) - Remove redundant API from Validator node
- [3971](https://github.com/vegaprotocol/vega/pull/3971) - Reinstate wallet subcommand tests
- [3961](https://github.com/vegaprotocol/vega/pull/3961) - Implemented feature test for delegation
- [3977](https://github.com/vegaprotocol/vega/pull/3977) - Add undelegate, delegate and register snapshot errors
- [3976](https://github.com/vegaprotocol/vega/pull/3976) - Add network parameter for competition level
- [3975](https://github.com/vegaprotocol/vega/pull/3975) - Add parties stake api
- [3978](https://github.com/vegaprotocol/vega/pull/3978) - Update dependencies
- [3980](https://github.com/vegaprotocol/vega/pull/3980) - Update protobuf dependencies
- [3910](https://github.com/vegaprotocol/vega/pull/3910) - Change all price, amounts, balances from uint64 to string
- [3969](https://github.com/vegaprotocol/vega/pull/3969) - Bump dlv and geth to latest versions
- [3925](https://github.com/vegaprotocol/vega/pull/3925) - Add command to sign a subset of network parameters
- [3981](https://github.com/vegaprotocol/vega/pull/3981) - Remove the `wallet-pubkey` flag on genesis sign command
- [3987](https://github.com/vegaprotocol/vega/pull/3987) - Add genesis verify command to verify signature against local genesis file
- [3984](https://github.com/vegaprotocol/vega/pull/3984) - Update the mainnet addresses in genesis generation command
- [3983](https://github.com/vegaprotocol/vega/pull/3983) - Added action field to epoch events
- [3988](https://github.com/vegaprotocol/vega/pull/3988) - Update the go-ethereum dependency
- [3991](https://github.com/vegaprotocol/vega/pull/3991) - Remove hardcoded address to the Ethereum node
- [3990](https://github.com/vegaprotocol/vega/pull/3990) - Network bootstrapping
- [3992](https://github.com/vegaprotocol/vega/pull/3992) - Check big int conversion from string in ERC20 code
- [3993](https://github.com/vegaprotocol/vega/pull/3993) - Use the vega public key as node id
- [3955](https://github.com/vegaprotocol/vega/pull/3955) - Use staking accounts in governance
- [4004](https://github.com/vegaprotocol/vega/pull/4004) - Broker configuration: change IP to address Address
- [4005](https://github.com/vegaprotocol/vega/pull/4005) - Add a simple subcommand to the vega binary to ease submitting transactions
- [3997](https://github.com/vegaprotocol/vega/pull/3997) - Do not require Ethereum client when starting the nodewallet
- [4009](https://github.com/vegaprotocol/vega/pull/4009) - Add delegation core APIs
- [4014](https://github.com/vegaprotocol/vega/pull/4014) - Implement delegation and epoch for Limited Network Life
- [3914](https://github.com/vegaprotocol/vega/pull/3914) - Implement staking event verification
- [3940](https://github.com/vegaprotocol/vega/pull/3940) - Remove validator signature from configuration and add network parameters
- [3938](https://github.com/vegaprotocol/vega/pull/3938) - Add more logging informations on the witness vote failures
- [3932](https://github.com/vegaprotocol/vega/pull/3932) - Adding asset details to reward events
- [3706](https://github.com/vegaprotocol/vega/pull/3706) - Remove startup markets workaround
- [3905](https://github.com/vegaprotocol/vega/pull/3905) - Add vega genesis new validator sub-command
- [3895](https://github.com/vegaprotocol/vega/pull/3895) - Add command to create a new genesis block with app_state
- [3900](https://github.com/vegaprotocol/vega/pull/3900) - Create reward engine
- [4847](https://github.com/vegaprotocol/vega/pull/3847) - Modified staking account to be backed by governance token account balance
- [3907](https://github.com/vegaprotocol/vega/pull/3907) - Tune system tests
- [3904](https://github.com/vegaprotocol/vega/pull/3904) - Update Jenkins file to run all System Tests
- [3795](https://github.com/vegaprotocol/vega/pull/3795) - Add capability to sent events to a socket stream
- [3832](https://github.com/vegaprotocol/vega/pull/3832) - Update the genesis topology map
- [3891](https://github.com/vegaprotocol/vega/pull/3891) - Verify transaction version 2 signature
- [3813](https://github.com/vegaprotocol/vega/pull/3813) - Implementing epoch time
- [4031](https://github.com/vegaprotocol/vega/pull/4031) - Send error events in processor through wrapper

### 🐛 Fixes

- [3950](https://github.com/vegaprotocol/vega/pull/3950) - `LoadGenesis` returns nil if checkpoint entry is empty
- [3960](https://github.com/vegaprotocol/vega/pull/3960) - Unstaking events are not seen by all validator nodes in DV
- [3973](https://github.com/vegaprotocol/vega/pull/3973) - Set ABCI client so it is possible to submit a transaction
- [3986](https://github.com/vegaprotocol/vega/pull/3986) - Emit Party event when stake link is accepted
- [3979](https://github.com/vegaprotocol/vega/pull/3979) - Add more delegation / reward scenarios and steps and a bug fix in emitted events
- [4007](https://github.com/vegaprotocol/vega/pull/4007) - Changed delegation balance event to use string
- [4006](https://github.com/vegaprotocol/vega/pull/4006) - Sort proposals by timestamp
- [4012](https://github.com/vegaprotocol/vega/pull/4012) - Fix panic with vega watch
- [3937](https://github.com/vegaprotocol/vega/pull/3937) - Include `TX_ERROR` events for type ALL subscribers
- [3930](https://github.com/vegaprotocol/vega/pull/3930) - Added missing function and updated readme with details
- [3918](https://github.com/vegaprotocol/vega/pull/3918) - Fix the build by updating the module version for the vegawallet
- [3901](https://github.com/vegaprotocol/vega/pull/3901) - Emit a `TxErrEvent` if withdraw submission is invalid
- [3874](https://github.com/vegaprotocol/vega/pull/3874) - Fix binary version
- [3884](https://github.com/vegaprotocol/vega/pull/3884) - Always async transaction
- [3877](https://github.com/vegaprotocol/vega/pull/3877) - Use a custom http client for the tendermint client

## 0.41.0

_2021-08-06_

### 🛠 Improvements

- [#3743](https://github.com/vegaprotocol/vega/pull/3743) - Refactor: Rename traders to parties
- [#3758](https://github.com/vegaprotocol/vega/pull/3758) - Refactor: Cleanup naming in the types package
- [#3789](https://github.com/vegaprotocol/vega/pull/3789) - Update ed25519-voi
- [#3589](https://github.com/vegaprotocol/vega/pull/3589) - Update tendermint to a newer version
- [#3591](https://github.com/vegaprotocol/vega/pull/3591) - Implemented market terminated, settled and suspended states via the oracle trigger
- [#3798](https://github.com/vegaprotocol/vega/pull/3798) - Update godog version to 11
- [#3793](https://github.com/vegaprotocol/vega/pull/3793) - Send Commander commands in a goroutine
- [#3805](https://github.com/vegaprotocol/vega/pull/3805) - Checkpoint engine hash and checkpoint creation
- [#3785](https://github.com/vegaprotocol/vega/pull/3785) - Implement delegation commands
- [#3714](https://github.com/vegaprotocol/vega/pull/3714) - Move protobufs into an external repository
- [#3719](https://github.com/vegaprotocol/vega/pull/3719) - Replace vega wallet with call to the vegawallet
- [#3762](https://github.com/vegaprotocol/vega/pull/3762) - Refactor: Cleanup markets in domains types
- [#3822](https://github.com/vegaprotocol/vega/pull/3822) - Testing: vega integration add subfolders for features
- [#3794](https://github.com/vegaprotocol/vega/pull/3794) - Implement rewards transfer
- [#3839](https://github.com/vegaprotocol/vega/pull/3839) - Implement a delegation engine
- [#3842](https://github.com/vegaprotocol/vega/pull/3842) - Imports need reformatting for core code base
- [#3849](https://github.com/vegaprotocol/vega/pull/3849) - Add limits engine + genesis loading
- [#3836](https://github.com/vegaprotocol/vega/pull/3836) - Add a first version of the accounting engine
- [#3859](https://github.com/vegaprotocol/vega/pull/3859) - Enable CGO in CI

### 🐛 Fixes

- [#3751](https://github.com/vegaprotocol/vega/pull/3751) - `Unparam` linting fixes
- [#3776](https://github.com/vegaprotocol/vega/pull/3776) - Ensure expired/settled markets are correctly recorded in app state
- [#3774](https://github.com/vegaprotocol/vega/pull/3774) - Change liquidity fees distribution to general account and not margin account of liquidity provider
- [#3801](https://github.com/vegaprotocol/vega/pull/3801) - Testing: Fixed setup of oracle spec step in integration
- [#3828](https://github.com/vegaprotocol/vega/pull/3828) - 🔥 Check if application context has been cancelled before writing to channel
- [#3838](https://github.com/vegaprotocol/vega/pull/3838) - 🔥 Fix panic on division by 0 with party voting and withdrawing funds

## 0.40.0

_2021-07-12_

### 🛠 Improvements

- [#3718](https://github.com/vegaprotocol/vega/pull/3718) - Run `unparam` over the codebase
- [#3705](https://github.com/vegaprotocol/vega/pull/3705) - Return theoretical target stake when in auction
- [#3703](https://github.com/vegaprotocol/vega/pull/3703) - Remove inefficient metrics calls
- [#3693](https://github.com/vegaprotocol/vega/pull/3693) - Calculation without Decimal in the liquidity target package
- [#3696](https://github.com/vegaprotocol/vega/pull/3696) - Remove some uint <-> Decimal conversion
- [#3689](https://github.com/vegaprotocol/vega/pull/3689) - Do not rely on proto conversion for `GetAsset`
- [#3676](https://github.com/vegaprotocol/vega/pull/3676) - Ad the `tm` subcommand
- [#3569](https://github.com/vegaprotocol/vega/pull/3569) - Migrate from uint64 to uint256 for all balances, amount, prices in the core
- [#3594](https://github.com/vegaprotocol/vega/pull/3594) - Improve probability of trading calculations
- [#3752](https://github.com/vegaprotocol/vega/pull/3752) - Update oracle engine to send events at the end of the block
- [#3745](https://github.com/vegaprotocol/vega/pull/3745) - Add loss socialization for final settlement

### 🐛 Fixes

- [#3722](https://github.com/vegaprotocol/vega/pull/3722) - Added sign to settle return values to allow to determine correctly win/loss
- [#3720](https://github.com/vegaprotocol/vega/pull/3720) - Tidy up max open interest calculations
- [#3704](https://github.com/vegaprotocol/vega/pull/3704) - Fix settlement with network orders
- [#3686](https://github.com/vegaprotocol/vega/pull/3686) -Fixes in the positions engine following migration to uint256
- [#3684](https://github.com/vegaprotocol/vega/pull/3684) - Fix the position engine hash state following migration to uint256
- [#3467](https://github.com/vegaprotocol/vega/pull/3647) - Ensure LP orders are not submitted during auction
- [#3736](https://github.com/vegaprotocol/vega/pull/3736) - Correcting event types and adding panics to catch mistakes

## 0.39.0

_2021-06-30_

### 🛠 Improvements

- [#3642](https://github.com/vegaprotocol/vega/pull/3642) - Refactor integration tests
- [#3637](https://github.com/vegaprotocol/vega/pull/3637) - Rewrite pegged / liquidity order control flow
- [#3635](https://github.com/vegaprotocol/vega/pull/3635) - Unified error system and strict parsing in feature tests
- [#3632](https://github.com/vegaprotocol/vega/pull/3632) - Add documentation on market instantiation in feature tests
- [#3599](https://github.com/vegaprotocol/vega/pull/3599) - Return better errors when replay protection happen

### 🐛 Fixes

- [#3640](https://github.com/vegaprotocol/vega/pull/3640) - Fix send on closed channel using timer (event bus)
- [#3638](https://github.com/vegaprotocol/vega/pull/3638) - Fix decimal instantiation in bond slashing
- [#3621](https://github.com/vegaprotocol/vega/pull/3621) - Remove pegged order from pegged list if order is aggressive and trade
- [#3612](https://github.com/vegaprotocol/vega/pull/3612) - Clean code in the wallet package

## 0.38.0

_2021-06-11_

### 🛠 Improvements

- [#3546](https://github.com/vegaprotocol/vega/pull/3546) - Add Auction Extension trigger field to market data
- [#3538](https://github.com/vegaprotocol/vega/pull/3538) - Testing: Add block time handling & block time variance
- [#3596](https://github.com/vegaprotocol/vega/pull/3596) - Enable replay protection
- [#3497](https://github.com/vegaprotocol/vega/pull/3497) - Implement new transaction format
- [#3461](https://github.com/vegaprotocol/vega/pull/3461) - Implement new commands validation

### 🐛 Fixes

- [#3528](https://github.com/vegaprotocol/vega/pull/3528) - Stop liquidity auctions from extending infinitely
- [#3567](https://github.com/vegaprotocol/vega/pull/3567) - Fix handling of Liquidity Commitments at price bounds
- [#3568](https://github.com/vegaprotocol/vega/pull/3568) - Fix potential nil pointer when fetching proposals
- [#3554](https://github.com/vegaprotocol/vega/pull/3554) - Fix package import for domain types
- [#3549](https://github.com/vegaprotocol/vega/pull/3549) - Remove Oracle prefix from files in the Oracle package
- [#3541](https://github.com/vegaprotocol/vega/pull/3541) - Ensure all votes have weight initialised to 0
- [#3539](https://github.com/vegaprotocol/vega/pull/3541) - Address flaky tests
- [#3540](https://github.com/vegaprotocol/vega/pull/3540) - Rename auction state methods
- [#3533](https://github.com/vegaprotocol/vega/pull/3533) - Refactor auction end logic to its own file
- [#3532](https://github.com/vegaprotocol/vega/pull/3532) - Fix Average Entry valuation during opening auctions
- [#3523](https://github.com/vegaprotocol/vega/pull/3523) - Improve nil pointer checks on proposal submissions
- [#3591](https://github.com/vegaprotocol/vega/pull/3591) - Avoid slice out of access bond in trades store

## 0.37.0

_2021-05-26_

### 🛠 Improvements

- [#3479](https://github.com/vegaprotocol/vega/pull/3479) - Add test coverage for auction interactions
- [#3494](https://github.com/vegaprotocol/vega/pull/3494) - Add `error_details` field to rejected proposals
- [#3491](https://github.com/vegaprotocol/vega/pull/3491) - Market Data no longer returns an error when no market data exists, as this is a valid situation
- [#3461](https://github.com/vegaprotocol/vega/pull/3461) - Optimise transaction format & improve validation
- [#3489](https://github.com/vegaprotocol/vega/pull/3489) - Run `buf breaking` at build time
- [#3487](https://github.com/vegaprotocol/vega/pull/3487) - Refactor `prepare*` command validation
- [#3516](https://github.com/vegaprotocol/vega/pull/3516) - New tests for distressed LP + use margin for bond slashing as fallback
- [#4921](https://github.com/vegaprotocol/vega/issues/4921) - Add comment to document behaviour on margin account in feature test (liquidity-provision-bond-account.feature)

### 🐛 Fixes

- [#3513](https://github.com/vegaprotocol/vega/pull/3513) - Fix reprice of pegged orders on every liquidity update
- [#3457](https://github.com/vegaprotocol/vega/pull/3457) - Fix probability of trading calculation for liquidity orders
- [#3515](https://github.com/vegaprotocol/vega/pull/3515) - Fixes for the resolve close out LP parties flow
- [#3513](https://github.com/vegaprotocol/vega/pull/3513) - Fix redeployment of LP orders
- [#3514](https://github.com/vegaprotocol/vega/pull/3513) - Fix price monitoring bounds

## 0.36.0

_2021-05-13_

### 🛠 Improvements

- [#3408](https://github.com/vegaprotocol/vega/pull/3408) - Add more information on token proportion/weight on proposal votes APIs
- [#3360](https://github.com/vegaprotocol/vega/pull/3360) - :fire: REST: Move deposits endpoint to `/parties/[partyId]/deposits`
- [#3431](https://github.com/vegaprotocol/vega/pull/3431) - Improve caching of values when exiting auctions
- [#3459](https://github.com/vegaprotocol/vega/pull/3459) - Add extra validation for Order, Vote, Withdrawal and LP transactions
- [#3433](https://github.com/vegaprotocol/vega/pull/3433) - Reject non-persistent orders that fall outside price monitoring bounds
- [#3443](https://github.com/vegaprotocol/vega/pull/3443) - Party is no longer required when submitting an order amendment
- [#3446](https://github.com/vegaprotocol/vega/pull/3443) - Party is no longer required when submitting an order cancellation
- [#3449](https://github.com/vegaprotocol/vega/pull/3449) - Party is no longer required when submitting an withdrawal request

### 🐛 Fixes

- [#3451](https://github.com/vegaprotocol/vega/pull/3451) - Remove float usage in liquidity engine
- [#3447](https://github.com/vegaprotocol/vega/pull/3447) - Clean up order submission code
- [#3436](https://github.com/vegaprotocol/vega/pull/3436) - Break up internal proposal definitions
- [#3452](https://github.com/vegaprotocol/vega/pull/3452) - Tidy up LP implementation internally
- [#3458](https://github.com/vegaprotocol/vega/pull/3458) - Fix spelling errors in GraphQL docs
- [#3434](https://github.com/vegaprotocol/vega/pull/3434) - Improve test coverage around Liquidity Provisions on auction close
- [#3411](https://github.com/vegaprotocol/vega/pull/3411) - Fix settlement tests
- [#3418](https://github.com/vegaprotocol/vega/pull/3418) - Rename External Resource Checker to Witness
- [#3419](https://github.com/vegaprotocol/vega/pull/3419) - Fix blank IDs on oracle specs in genesis markets
- [#3412](https://github.com/vegaprotocol/vega/pull/3412) - Refactor internal Vote Submission type to be separate from Vote type
- [#3421](https://github.com/vegaprotocol/vega/pull/3421) - Improve test coverage around order uncrossing
- [#3425](https://github.com/vegaprotocol/vega/pull/3425) - Remove debug steps from feature tests
- [#3430](https://github.com/vegaprotocol/vega/pull/3430) - Remove `LiquidityPoolBalance` from configuration
- [#3468](https://github.com/vegaprotocol/vega/pull/3468) - Increase rate limit that was causing mempools to fill up unnecessarily
- [#3438](https://github.com/vegaprotocol/vega/pull/3438) - Split protobuf definitions
- [#3450](https://github.com/vegaprotocol/vega/pull/3450) - Do not emit amendments from liquidity engine

## 0.35.0

_2021-04-21_

### 🛠 Improvements

- [#3341](https://github.com/vegaprotocol/vega/pull/3341) - Add logging for transactions rejected for having no accounts
- [#3339](https://github.com/vegaprotocol/vega/pull/3339) - Reimplement amending LPs not to be cancel and replace
- [#3371](https://github.com/vegaprotocol/vega/pull/3371) - Optimise calculation of cumulative price levels
- [#3339](https://github.com/vegaprotocol/vega/pull/3339) - Reuse LP orders IDs when they are re-created
- [#3385](https://github.com/vegaprotocol/vega/pull/3385) - Track the time spent in auction via Prometheus metrics
- [#3376](https://github.com/vegaprotocol/vega/pull/3376) - Implement a simple benchmarking framework for the core trading
- [#3371](https://github.com/vegaprotocol/vega/pull/3371) - Optimize indicative price and volume calculation

### 🐛 Fixes

- [#3356](https://github.com/vegaprotocol/vega/pull/3356) - Auctions are extended if exiting auction would leave either side of the book empty
- [#3348](https://github.com/vegaprotocol/vega/pull/3348) - Correctly set time when liquidity engine is created
- [#3321](https://github.com/vegaprotocol/vega/pull/3321) - Fix bond account use on LP submission
- [#3369](https://github.com/vegaprotocol/vega/pull/3369) - Reimplement amending LPs not to be cancel and replace
- [#3358](https://github.com/vegaprotocol/vega/pull/3358) - Improve event bus stability
- [#3363](https://github.com/vegaprotocol/vega/pull/3363) - Fix behaviour when leaving auctions
- [#3321](https://github.com/vegaprotocol/vega/pull/3321) - Do not slash bond accounts on LP submission
- [#3350](https://github.com/vegaprotocol/vega/pull/3350) - Fix equity like share in the market data
- [#3363](https://github.com/vegaprotocol/vega/pull/3363) - Ensure leaving an auction cannot trigger another auction / auction leave
- [#3369](https://github.com/vegaprotocol/vega/pull/3369) - Fix LP order deployments
- [#3366](https://github.com/vegaprotocol/vega/pull/3366) - Set the fee paid in uncrossing auction trades
- [#3364](https://github.com/vegaprotocol/vega/pull/3364) - Improve / fix positions tracking
- [#3358](https://github.com/vegaprotocol/vega/pull/3358) - Fix event bus by deep cloning all messages
- [#3374](https://github.com/vegaprotocol/vega/pull/3374) - Check trades in integration tests

## 0.34.1

_2021-04-08_

### 🐛 Fixes

- [#3324](https://github.com/vegaprotocol/vega/pull/3324) - CI: Fix multi-architecture build

## 0.34.0

_2021-04-07_

### 🛠 Improvements

- [#3302](https://github.com/vegaprotocol/vega/pull/3302) - Add reference to LP in orders created by LP
- [#3183](https://github.com/vegaprotocol/vega/pull/3183) - All orders from LP - including rejected orders - are now sent through the event bus
- [#3248](https://github.com/vegaprotocol/vega/pull/3248) - Store and propagate bond penalty
- [#3266](https://github.com/vegaprotocol/vega/pull/3266) - Add network parameters to control auction duration & extension
- [#3264](https://github.com/vegaprotocol/vega/pull/3264) - Add Liquidity Provision ID to orders created by LP commitments
- [#3126](https://github.com/vegaprotocol/vega/pull/3126) - Add transfer for bond slashing
- [#3281](https://github.com/vegaprotocol/vega/pull/3281) - Update scripts to go 1.16.2
- [#3280](https://github.com/vegaprotocol/vega/pull/3280) - Update to go 1.16.2
- [#3235](https://github.com/vegaprotocol/vega/pull/3235) - Extend unit test coverage for products
- [#3219](https://github.com/vegaprotocol/vega/pull/3219) - Remove `liquidityFee` network parameter
- [#3217](https://github.com/vegaprotocol/vega/pull/3217) - Add an event bus event when a market closes
- [#3214](https://github.com/vegaprotocol/vega/pull/3214) - Add arbitrary data signing wallet endpoint
- [#3316](https://github.com/vegaprotocol/vega/pull/3316) - Add tests for traders closing their own position
- [#3270](https://github.com/vegaprotocol/vega/pull/3270) - _Feature test refactor_: Add Liquidity Provision feature tests
- [#3289](https://github.com/vegaprotocol/vega/pull/3289) - _Feature test refactor_: Remove unused steps
- [#3275](https://github.com/vegaprotocol/vega/pull/3275) - _Feature test refactor_: Refactor order cancellation steps
- [#3230](https://github.com/vegaprotocol/vega/pull/3230) - _Feature test refactor_: Refactor trader amends step
- [#3226](https://github.com/vegaprotocol/vega/pull/3226) - _Feature test refactor_: Refactor features with invalid order specs
- [#3200](https://github.com/vegaprotocol/vega/pull/3200) - _Feature test refactor_: Add step to end opening auction
- [#3201](https://github.com/vegaprotocol/vega/pull/3201) - _Feature test refactor_: Add step to amend order by reference
- [#3204](https://github.com/vegaprotocol/vega/pull/3204) - _Feature test refactor_: Add step to place pegged orders
- [#3207](https://github.com/vegaprotocol/vega/pull/3207) - _Feature test refactor_: Add step to create Liquidity Provision
- [#3212](https://github.com/vegaprotocol/vega/pull/3212) - _Feature test refactor_: Remove unused settlement price step
- [#3203](https://github.com/vegaprotocol/vega/pull/3203) - _Feature test refactor_: Rework Submit Order step
- [#3251](https://github.com/vegaprotocol/vega/pull/3251) - _Feature test refactor_: Split market declaration
- [#3314](https://github.com/vegaprotocol/vega/pull/3314) - _Feature test refactor_: Apply naming convention to assertions
- [#3295](https://github.com/vegaprotocol/vega/pull/3295) - Refactor governance engine tests
- [#3298](https://github.com/vegaprotocol/vega/pull/3298) - Add order book caching
- [#3307](https://github.com/vegaprotocol/vega/pull/3307) - Use `UpdateNetworkParams` to validate network parameter updates
- [#3308](https://github.com/vegaprotocol/vega/pull/3308) - Add probability of trading

### 🐛 Fixes

- [#3249](https://github.com/vegaprotocol/vega/pull/3249) - GraphQL: `LiquidityProvision` is no longer missing from the `EventBus` union
- [#3253](https://github.com/vegaprotocol/vega/pull/3253) - Verify all properties on oracle specs
- [#3224](https://github.com/vegaprotocol/vega/pull/3224) - Check for wash trades when FOK orders uncross
- [#3257](https://github.com/vegaprotocol/vega/pull/3257) - Order Status is now only `Active` when it is submitted to the book
- [#3285](https://github.com/vegaprotocol/vega/pull/3285) - LP provisions are now properly stopped when a market is rejected
- [#3290](https://github.com/vegaprotocol/vega/pull/3290) - Update Market Value Proxy at the end of each block
- [#3267](https://github.com/vegaprotocol/vega/pull/3267) - Ensure Liquidity Auctions are not left if it would result in an empty book
- [#3286](https://github.com/vegaprotocol/vega/pull/3286) - Reduce some log levels
- [#3263](https://github.com/vegaprotocol/vega/pull/3263) - Fix incorrect context object in Liquidity Provisions
- [#3283](https://github.com/vegaprotocol/vega/pull/3283) - Remove debug code
- [#3198](https://github.com/vegaprotocol/vega/pull/3198) - chore: Add spell checking to build pipeline
- [#3303](https://github.com/vegaprotocol/vega/pull/3303) - Reduce market depth updates when nothing changes
- [#3310](https://github.com/vegaprotocol/vega/pull/3310) - Fees are no longer paid to inactive LPs
- [#3305](https://github.com/vegaprotocol/vega/pull/3305) - Fix validation of governance proposal terms
- [#3311](https://github.com/vegaprotocol/vega/pull/3311) - `targetStake` is now an unsigned integer
- [#3313](https://github.com/vegaprotocol/vega/pull/3313) - Fix invalid account wrapping

## 0.33.0

_2021-02-16_

As per the previous release notes, this release brings a lot of fixes, most of which aren't exciting new features but improve either the code quality or the developer experience. This release is pretty hefty, as the last few updates have been patch releases. It represents a lot of heavy testing and bug fixing on Liquidity Commitment orders. Alongside that, the feature test suite (we use [godog](https://github.com/cucumber/godog)) has seen some serious attention so that we can specify more complex scenarios easily.

### 🛠 Improvements

- [#3094](https://github.com/vegaprotocol/vega/pull/3094) - :fire: GraphQL: Use `ID` scalar for IDs, ensure capitalisation is correct (`marketID` -> `marketId`)
- [#3093](https://github.com/vegaprotocol/vega/pull/3093) - :fire: GraphQL: Add LP Commitment field to market proposal
- [#3061](https://github.com/vegaprotocol/vega/pull/3061) - GraphQL: Add market proposal to markets created via governance
- [#3060](https://github.com/vegaprotocol/vega/pull/3060) - Add maximum LP shape size limit network parameter
- [#3089](https://github.com/vegaprotocol/vega/pull/3089) - Add `OracleSpec` to market
- [#3148](https://github.com/vegaprotocol/vega/pull/3148) - Add GraphQL endpoints for oracle spec
- [#3179](https://github.com/vegaprotocol/vega/pull/3179) - Add metrics logging for LPs
- [#3127](https://github.com/vegaprotocol/vega/pull/3127) - Add validation for Oracle Specs on market proposals
- [#3129](https://github.com/vegaprotocol/vega/pull/3129) - Update transfers to use `uint256`
- [#3091](https://github.com/vegaprotocol/vega/pull/3091) - Refactor: Standardise how `InAuction` is detected in the core
- [#3133](https://github.com/vegaprotocol/vega/pull/3133) - Remove `log.error` when TX rate limit is hit
- [#3140](https://github.com/vegaprotocol/vega/pull/3140) - Remove `log.error` when cancel all orders fails
- [#3072](https://github.com/vegaprotocol/vega/pull/3072) - Re-enable disabled static analysis
- [#3068](https://github.com/vegaprotocol/vega/pull/3068) - Add `dlv` to docker container
- [#3067](https://github.com/vegaprotocol/vega/pull/3067) - Add more LP unit tests
- [#3066](https://github.com/vegaprotocol/vega/pull/3066) - Remove `devnet` specific wallet initialisation
- [#3041](https://github.com/vegaprotocol/vega/pull/3041) - Remove obsolete `InitialMarkPrice` network parameter
- [#3035](https://github.com/vegaprotocol/vega/pull/3035) - Documentation fixed for infrastructure fee field
- [#3034](https://github.com/vegaprotocol/vega/pull/3034) - Add `buf` to get tools script
- [#3032](https://github.com/vegaprotocol/vega/pull/3032) - Move documentation generation to [`vegaprotocol/api`](https://github.com/vegaprotocol/api) repository
- [#3030](https://github.com/vegaprotocol/vega/pull/3030) - Add more debug logging in execution engine
- [#3114](https://github.com/vegaprotocol/vega/pull/3114) - _Feature test refactor_: Standardise market definitions
- [#3122](https://github.com/vegaprotocol/vega/pull/3122) - _Feature test refactor_: Remove unused trading modes
- [#3124](https://github.com/vegaprotocol/vega/pull/3124) - _Feature test refactor_: Move submit order step to separate package
- [#3141](https://github.com/vegaprotocol/vega/pull/3141) - _Feature test refactor_: Move oracle data step to separate package
- [#3142](https://github.com/vegaprotocol/vega/pull/3142) - _Feature test refactor_: Move market steps to separate package
- [#3143](https://github.com/vegaprotocol/vega/pull/3143) - _Feature test refactor_: Move confirmed trades step to separate package
- [#3144](https://github.com/vegaprotocol/vega/pull/3144) - _Feature test refactor_: Move cancelled trades step to separate package
- [#3145](https://github.com/vegaprotocol/vega/pull/3145) - _Feature test refactor_: Move traders step to separate package
- [#3146](https://github.com/vegaprotocol/vega/pull/3146) - _Feature test refactor_: Create new step to verify margin accounts for a market
- [#3153](https://github.com/vegaprotocol/vega/pull/3153) - _Feature test refactor_: Create step to verify one account of each type per asset
- [#3152](https://github.com/vegaprotocol/vega/pull/3152) - _Feature test refactor_: Create step to deposit collateral
- [#3151](https://github.com/vegaprotocol/vega/pull/3151) - _Feature test refactor_: Create step to withdraw collateral
- [#3149](https://github.com/vegaprotocol/vega/pull/3149) - _Feature test refactor_: Merge deposit & verification steps
- [#3154](https://github.com/vegaprotocol/vega/pull/3154) - _Feature test refactor_: Create step to verify settlement balance for market
- [#3156](https://github.com/vegaprotocol/vega/pull/3156) - _Feature test refactor_: Rewrite margin levels step
- [#3178](https://github.com/vegaprotocol/vega/pull/3178) - _Feature test refactor_: Unify error handling steps
- [#3157](https://github.com/vegaprotocol/vega/pull/3157) - _Feature test refactor_: Various small fixes
- [#3101](https://github.com/vegaprotocol/vega/pull/3101) - _Feature test refactor_: Remove outdated feature tests
- [#3092](https://github.com/vegaprotocol/vega/pull/3092) - _Feature test refactor_: Add steps to test handling of LPs during auction
- [#3071](https://github.com/vegaprotocol/vega/pull/3071) - _Feature test refactor_: Fix typo

### 🐛 Fixes

- [#3018](https://github.com/vegaprotocol/vega/pull/3018) - Fix crash caused by distressed traders with LPs
- [#3029](https://github.com/vegaprotocol/vega/pull/3029) - API: LP orders were missing their reference data
- [#3031](https://github.com/vegaprotocol/vega/pull/3031) - Parties with cancelled LPs no longer receive fees
- [#3033](https://github.com/vegaprotocol/vega/pull/3033) - Improve handling of genesis block errors
- [#3036](https://github.com/vegaprotocol/vega/pull/3036) - Equity share is now correct when submitting initial order
- [#3048](https://github.com/vegaprotocol/vega/pull/3048) - LP submission now checks margin engine is started
- [#3070](https://github.com/vegaprotocol/vega/pull/3070) - Rewrite amending LPs
- [#3053](https://github.com/vegaprotocol/vega/pull/3053) - Rewrite cancel all order implementation
- [#3050](https://github.com/vegaprotocol/vega/pull/3050) - GraphQL: Order in `LiquidityOrder` is now nullable
- [#3056](https://github.com/vegaprotocol/vega/pull/3056) - Move `vegastream` to a separate repository
- [#3057](https://github.com/vegaprotocol/vega/pull/3057) - Ignore error if Tendermint stats is temporarily unavailable
- [#3058](https://github.com/vegaprotocol/vega/pull/3058) - Fix governance to use total supply rather than total deposited into network
- [#3062](https://github.com/vegaprotocol/vega/pull/3070) - Opening Auction no longer set to null on a market when auction completes
- [#3051](https://github.com/vegaprotocol/vega/pull/3051) - Rewrite LP refresh mechanism
- [#3080](https://github.com/vegaprotocol/vega/pull/3080) - Auctions now leave auction when `maximumDuration` is exceeded
- [#3075](https://github.com/vegaprotocol/vega/pull/3075) - Bond account is now correctly cleared when LPs are cancelled
- [#3074](https://github.com/vegaprotocol/vega/pull/3074) - Switch error reporting mechanism to stream error
- [#3069](https://github.com/vegaprotocol/vega/pull/3069) - Switch more error reporting mechanisms to stream error
- [#3081](https://github.com/vegaprotocol/vega/pull/3081) - Fix fee check for LP orders
- [#3087](https://github.com/vegaprotocol/vega/pull/3087) - GraphQL schema grammar & spelling fixes
- [#3185](https://github.com/vegaprotocol/vega/pull/3185) - LP orders are now accessed deterministically
- [#3131](https://github.com/vegaprotocol/vega/pull/3131) - GRPC api now shuts down gracefully
- [#3110](https://github.com/vegaprotocol/vega/pull/3110) - LP Bond is now returned if a market is rejected
- [#3115](https://github.com/vegaprotocol/vega/pull/3115) - Parties with closed out LPs can now submit new LPs
- [#3123](https://github.com/vegaprotocol/vega/pull/3123) - New market proposals with invalid Oracle definitions no longer crash core
- [#3131](https://github.com/vegaprotocol/vega/pull/3131) - GRPC api now shuts down gracefully
- [#3137](https://github.com/vegaprotocol/vega/pull/3137) - Pegged orders that fail to reprice correctly are now properly removed from the Market Depth API
- [#3168](https://github.com/vegaprotocol/vega/pull/3168) - Fix `intoProto` for `OracleSpecBinding`
- [#3106](https://github.com/vegaprotocol/vega/pull/3106) - Target Stake is now used as the Market Value Proxy during opening auction
- [#3103](https://github.com/vegaprotocol/vega/pull/3103) - Ensure all filled and partially filled orders are remove from the Market Depth API
- [#3095](https://github.com/vegaprotocol/vega/pull/3095) - GraphQL: Fix missing data in proposal subscription
- [#3085](https://github.com/vegaprotocol/vega/pull/3085) - Minor tidy-up of errors reported by `goland`

## 0.32.0

_2021-02-23_

More fixes, primarily related to liquidity provisioning (still disabled in this release) and asset withdrawals, which will soon be enabled in the UI.

Two minor breaking changes in the GraphQL API are included - one fixing a typo, the other changing the content of date fields on the withdrawal object - they're now date formatted.

### 🛠 Improvements

- [#3004](https://github.com/vegaprotocol/vega/pull/3004) - Incorporate `buf.yaml` tidy up submitted by `bufdev` on api-clients repo
- [#3002](https://github.com/vegaprotocol/vega/pull/3002) -🔥GraphQL: Withdrawal fields `expiry`, `createdAt` & `updatedAt` are now `RFC3339Nano` date formatted
- [#3000](https://github.com/vegaprotocol/vega/pull/3002) -🔥GraphQL: Fix typo in `prepareVote` mutation - `propopsalId` is now `proposalId`
- [#2957](https://github.com/vegaprotocol/vega/pull/2957) - REST: Add missing prepare endpoints (`PrepareProposal`, `PrepareVote`, `PrepareLiquiditySubmission`)

### 🐛 Fixes

- [#3011](https://github.com/vegaprotocol/vega/pull/3011) - Liquidity fees are distributed in to margin accounts, not general accounts
- [#2991](https://github.com/vegaprotocol/vega/pull/2991) - Liquidity Provisions are now rejected if there is not enough collateral
- [#2990](https://github.com/vegaprotocol/vega/pull/2990) - Fix a lock caused by GraphQL subscribers unsubscribing from certain endpoints
- [#2996](https://github.com/vegaprotocol/vega/pull/2986) - Liquidity Provisions are now parked when repricing fails
- [#2951](https://github.com/vegaprotocol/vega/pull/2951) - Store reference prices when parking pegs for auction
- [#2982](https://github.com/vegaprotocol/vega/pull/2982) - Fix withdrawal data availability before it is verified
- [#2981](https://github.com/vegaprotocol/vega/pull/2981) - Fix sending multisig bundle for withdrawals before threshold is reached
- [#2964](https://github.com/vegaprotocol/vega/pull/2964) - Extend auctions if uncrossing price is unreasonable
- [#2961](https://github.com/vegaprotocol/vega/pull/2961) - GraphQL: Fix incorrect market in bond account resolver
- [#2958](https://github.com/vegaprotocol/vega/pull/2958) - Create `third_party` folder to avoid excluding vendor protobuf files in build
- [#3009](https://github.com/vegaprotocol/vega/pull/3009) - Remove LP commitments when a trader is closed out
- [#3012](https://github.com/vegaprotocol/vega/pull/3012) - Remove LP commitments when a trader reduces their commitment to 0

## 0.31.0

_2021-02-09_

Many of the fixes below relate to Liquidity Commitments, which are still disabled in testnet, and Data Sourcing, which is also not enabled. Data Sourcing (a.k.a Oracles) is one of the last remaining pieces we need to complete settlement at instrument expiry, and Liquidity Commitment will be enabled when the functionality has been stabilised.

This release does improve protocol documentation, with all missing fields filled in and the explanations for Pegged Orders expanded. Two crashers have been fixed, although the first is already live as hotfix on testnet, and the other is in functionality that is not yet enabled.

This release also makes some major API changes:

- `api.TradingClient` -> `api.v1.TradingServiceClient`
- `api.TradingDataClient` -> `api.v1.TradingDataServiceClient`
- Fields have changed from camel-case to snake-cased (e.g. `someFieldName` is now `some_field_name`)
- All API calls now have request and response messages whose names match the API call name (e.g. `GetSomething` now has a request called `GetSomethingRequest` and a response called `GetSomethingResponse`)
- See [#2879](https://github.com/vegaprotocol/vega/pull/2879) for details

### 🛠 Improvements

- [#2879](https://github.com/vegaprotocol/vega/pull/2879) - 🔥Update all the protobuf files with Buf recommendations
- [#2847](https://github.com/vegaprotocol/vega/pull/2847) - Improve proto documentation, in particular for pegged orders
- [#2905](https://github.com/vegaprotocol/vega/pull/2905) - Update `vega verify` command to verify genesis block files
- [#2851](https://github.com/vegaprotocol/vega/pull/2851) - Enable distribution of liquidity fees to liquidity providers
- [#2871](https://github.com/vegaprotocol/vega/pull/2871) - Add `submitOracleData` command
- [#2887](https://github.com/vegaprotocol/vega/pull/2887) - Add Open Oracle data processing & data normalisation
- [#2915](https://github.com/vegaprotocol/vega/pull/2915) - Add Liquidity Commitments to API responses

### 🐛 Fixes

- [#2913](https://github.com/vegaprotocol/vega/pull/2913) - Fix market lifecycle events not being published through event bus API
- [#2906](https://github.com/vegaprotocol/vega/pull/2906) - Add new process for calculating margins for orders during auction
- [#2887](https://github.com/vegaprotocol/vega/pull/2887) - Liquidity Commitment fix-a-thon
- [#2879](https://github.com/vegaprotocol/vega/pull/2879) - Apply `Buf` lint recommendations
- [#2872](https://github.com/vegaprotocol/vega/pull/2872) - Improve field names in fee distribution package
- [#2867](https://github.com/vegaprotocol/vega/pull/2867) - Fix GraphQL bug: deposits `creditedAt` incorrectly showed `createdAt` time, not credit time
- [#2858](https://github.com/vegaprotocol/vega/pull/2858) - Fix crasher caused by parking pegged orders for auction
- [#2852](https://github.com/vegaprotocol/vega/pull/2852) - Remove unused binaries from CI builds
- [#2850](https://github.com/vegaprotocol/vega/pull/2850) - Fix bug that caused fees to be charged for pegged orders
- [#2893](https://github.com/vegaprotocol/vega/pull/2893) - Remove unused dependency in repricing
- [#2929](https://github.com/vegaprotocol/vega/pull/2929) - Refactor GraphQL resolver for withdrawals
- [#2939](https://github.com/vegaprotocol/vega/pull/2939) - Fix crasher caused by incorrectly loading Fee account for transfers

## 0.30.0

_2021-01-19_

This release enables (or more accurately, re-enables previously disabled) pegged orders, meaning they're finally here :tada:

The Ethereum bridge also received some work - in particular the number of confirmations we wait for on Ethereum is now controlled by a governance parameter. Being a governance parameter, that means that the value can be changed by a governance vote. Slightly related: You can now fetch active governance proposals via REST.

:one: We also switch to [Buf](https://buf.build/) for our protobuf workflow. This was one of the pre-requisites for opening up our api clients build process, and making the protobuf files open source. More on that soon!

:two: This fixes an issue on testnet where votes were not registered when voting on open governance proposals. The required number of Ropsten `VOTE` tokens was being calculated incorrectly on testnet, leading to all votes quietly being ignored. In 0.30.0, voting works as expected again.

### ✨ New

- [#2732](https://github.com/vegaprotocol/vega/pull/2732) Add REST endpoint to fetch all proposals (`/governance/proposals`)
- [#2735](https://github.com/vegaprotocol/vega/pull/2735) Add `FeeSplitter` to correctly split fee portion of an aggressive order
- [#2745](https://github.com/vegaprotocol/vega/pull/2745) Add transfer bus events for withdrawals and deposits
- [#2754](https://github.com/vegaprotocol/vega/pull/2754) Add New Market bus event
- [#2778](https://github.com/vegaprotocol/vega/pull/2778) Switch to [Buf](https://buf.build/) :one:
- [#2785](https://github.com/vegaprotocol/vega/pull/2785) Add configurable required confirmations for bridge transactions
- [#2791](https://github.com/vegaprotocol/vega/pull/2791) Add Supplied State to market data
- [#2793](https://github.com/vegaprotocol/vega/pull/2793) 🔥Rename `marketState` to `marketTradingMode`, add new `marketState` enum (`ACTIVE`, `SUSPENDED` or `PENDING`)
- [#2833](https://github.com/vegaprotocol/vega/pull/2833) Add fees estimate for pegged orders
- [#2838](https://github.com/vegaprotocol/vega/pull/2838) Add bond and fee transfers

### 🛠 Improvements

- [#2835](https://github.com/vegaprotocol/vega/pull/2835) Fix voting for proposals :two:
- [#2830](https://github.com/vegaprotocol/vega/pull/2830) Refactor pegged order repricing
- [#2827](https://github.com/vegaprotocol/vega/pull/2827) Refactor expiring orders lists
- [#2821](https://github.com/vegaprotocol/vega/pull/2821) Handle liquidity commitments on market proposals
- [#2816](https://github.com/vegaprotocol/vega/pull/2816) Add changing liquidity commitment when not enough stake
- [#2805](https://github.com/vegaprotocol/vega/pull/2805) Fix read nodes lagging if they receive votes but not a bridge event
- [#2804](https://github.com/vegaprotocol/vega/pull/2804) Fix various minor bridge confirmation bugs
- [#2800](https://github.com/vegaprotocol/vega/pull/2800) Fix removing pegged orders that are rejected when unparked
- [#2799](https://github.com/vegaprotocol/vega/pull/2799) Fix crasher when proposing an update to network parameters
- [#2797](https://github.com/vegaprotocol/vega/pull/2797) Update target stake to include mark price
- [#2783](https://github.com/vegaprotocol/vega/pull/2783) Fix price monitoring integration tests
- [#2780](https://github.com/vegaprotocol/vega/pull/2780) Add more unit tests for pegged order price amends
- [#2774](https://github.com/vegaprotocol/vega/pull/2774) Fix cancelling all orders
- [#2768](https://github.com/vegaprotocol/vega/pull/2768) Fix GraphQL: Allow `marketId` to be null when it is invalid
- [#2767](https://github.com/vegaprotocol/vega/pull/2767) Fix parked pegged orders to have a price of 0 explicitly
- [#2766](https://github.com/vegaprotocol/vega/pull/2766) Disallow GFN to GTC/GTT amends
- [#2765](https://github.com/vegaprotocol/vega/pull/2765) Fix New Market bus event being sent more than once
- [#2763](https://github.com/vegaprotocol/vega/pull/2763) Add rounding to pegged order mid prices that land on non integer values
- [#2795](https://github.com/vegaprotocol/vega/pull/2795) Fix typos in GraphQL schema documentation
- [#2762](https://github.com/vegaprotocol/vega/pull/2762) Fix more typos in GraphQL schema documentation
- [#2758](https://github.com/vegaprotocol/vega/pull/2758) Fix error handling when amending some pegged order types
- [#2757](https://github.com/vegaprotocol/vega/pull/2757) Remove order from pegged list when it becomes inactive
- [#2756](https://github.com/vegaprotocol/vega/pull/2756) Add more panics to the core
- [#2750](https://github.com/vegaprotocol/vega/pull/2750) Remove expiring orders when amending to non GTT
- [#2671](https://github.com/vegaprotocol/vega/pull/2671) Add extra integration tests for uncrossing at auction end
- [#2746](https://github.com/vegaprotocol/vega/pull/2746) Fix potential divide by 0 in position calculation
- [#2743](https://github.com/vegaprotocol/vega/pull/2743) Add check for pegged orders impacted by order expiry
- [#2737](https://github.com/vegaprotocol/vega/pull/2737) Remove the ability to amend a pegged order's price
- [#2724](https://github.com/vegaprotocol/vega/pull/2724) Add price monitoring tests for order amendment
- [#2723](https://github.com/vegaprotocol/vega/pull/2723) Fix fee monitoring values during auction
- [#2721](https://github.com/vegaprotocol/vega/pull/2721) Fix incorrect reference when amending pegged orders
- [#2717](https://github.com/vegaprotocol/vega/pull/2717) Fix incorrect error codes for IOC and FOK orders during auction
- [#2715](https://github.com/vegaprotocol/vega/pull/2715) Update price monitoring to use reference price when syncing with risk model
- [#2711](https://github.com/vegaprotocol/vega/pull/2711) Refactor governance event subscription

## 0.29.0

_2020-12-07_

Note that you'll see a lot of changes related to **Pegged Orders** and **Liquidity Commitments**. These are still in testing, so these two types cannot currently be used in _Testnet_.

### ✨ New

- [#2534](https://github.com/vegaprotocol/vega/pull/2534) Implements amends for pegged orders
- [#2493](https://github.com/vegaprotocol/vega/pull/2493) Calculate market target stake
- [#2649](https://github.com/vegaprotocol/vega/pull/2649) Add REST governance endpoints
- [#2429](https://github.com/vegaprotocol/vega/pull/2429) Replace inappropriate wording in the codebase
- [#2617](https://github.com/vegaprotocol/vega/pull/2617) Implements proposal to update network parameters
- [#2622](https://github.com/vegaprotocol/vega/pull/2622) Integrate the liquidity engine into the market
- [#2683](https://github.com/vegaprotocol/vega/pull/2683) Use the Ethereum block log index to de-duplicate Ethereum transactions
- [#2674](https://github.com/vegaprotocol/vega/pull/2674) Update ERC20 token and bridges ABIs / codegen
- [#2690](https://github.com/vegaprotocol/vega/pull/2690) Add instruction to debug integration tests with DLV
- [#2680](https://github.com/vegaprotocol/vega/pull/2680) Add price monitoring bounds to the market data API

### 🛠 Improvements

- [#2589](https://github.com/vegaprotocol/vega/pull/2589) Fix cancellation of pegged orders
- [#2659](https://github.com/vegaprotocol/vega/pull/2659) Fix panic in execution engine when GFN order are submit at auction start
- [#2661](https://github.com/vegaprotocol/vega/pull/2661) Handle missing error conversion in GraphQL API
- [#2621](https://github.com/vegaprotocol/vega/pull/2621) Fix pegged order creating duplicated order events
- [#2666](https://github.com/vegaprotocol/vega/pull/2666) Prevent the node to DDOS the Ethereum node when lots of deposits happen
- [#2653](https://github.com/vegaprotocol/vega/pull/2653) Fix indicative price and volume calculation
- [#2649](https://github.com/vegaprotocol/vega/pull/2649) Fix a typo in market price monitoring parameters API
- [#2650](https://github.com/vegaprotocol/vega/pull/2650) Change governance minimum proposer balance to be a minimum amount of token instead of a factor of the total supply
- [#2675](https://github.com/vegaprotocol/vega/pull/2675) Fix an GraphQL enum conversion
- [#2691](https://github.com/vegaprotocol/vega/pull/2691) Fix spelling in a network parameter
- [#2696](https://github.com/vegaprotocol/vega/pull/2696) Fix panic when uncrossing auction
- [#2984](https://github.com/vegaprotocol/vega/pull/2698) Fix price monitoring by feeding it the uncrossing price at end of opening auction
- [#2705](https://github.com/vegaprotocol/vega/pull/2705) Fix a bug related to order being sorted by creating time in the matching engine price levels

## 0.28.0

_2020-11-25_

Vega release logs contain a 🔥 emoji to denote breaking API changes. 🔥🔥 is a new combination denoting something that may significantly change your experience - from this release forward, transactions from keys that have no collateral on the network will _always_ be rejected. As there are no transactions that don't either require collateral themselves, or an action to have been taken that already required collateral, we are now rejecting these as soon as possible.

We've also added support for synchronously submitting transactions. This can make error states easier to catch. Along with this you can now subscribe to error events in the event bus.

Also: Note that you'll see a lot of changes related to **Pegged Orders** and **Liquidity Commitments**. These are still in testing, so these two types cannot currently be used in _Testnet_.

### ✨ New

- [#2634](https://github.com/vegaprotocol/vega/pull/2634) Avoid caching transactions before they are rate/balance limited
- [#2626](https://github.com/vegaprotocol/vega/pull/2626) Add a transaction submit type to GraphQL
- [#2624](https://github.com/vegaprotocol/vega/pull/2624) Add mutexes to assets maps
- [#2593](https://github.com/vegaprotocol/vega/pull/2503) 🔥🔥 Reject transactions
- [#2453](https://github.com/vegaprotocol/vega/pull/2453) 🔥 Remove `baseName` field from markets
- [#2536](https://github.com/vegaprotocol/vega/pull/2536) Add Liquidity Measurement engine
- [#2539](https://github.com/vegaprotocol/vega/pull/2539) Add Liquidity Provisioning Commitment handling to markets
- [#2540](https://github.com/vegaprotocol/vega/pull/2540) Add support for amending pegged orders
- [#2549](https://github.com/vegaprotocol/vega/pull/2549) Add calculation for liquidity order sizes
- [#2553](https://github.com/vegaprotocol/vega/pull/2553) Allow pegged orders to have a price of 0
- [#2555](https://github.com/vegaprotocol/vega/pull/2555) Update Event stream votes to contain proposal ID
- [#2556](https://github.com/vegaprotocol/vega/pull/2556) Update Event stream to contain error events
- [#2560](https://github.com/vegaprotocol/vega/pull/2560) Add Pegged Order details to GraphQL
- [#2607](https://github.com/vegaprotocol/vega/pull/2807) Add support for parking orders during auction

### 🛠 Improvements

- [#2634](https://github.com/vegaprotocol/vega/pull/2634) Avoid caching transactions before they are rate/balance limited
- [#2626](https://github.com/vegaprotocol/vega/pull/2626) Add a transaction submit type to GraphQL
- [#2624](https://github.com/vegaprotocol/vega/pull/2624) Add mutexes to assets maps
- [#2623](https://github.com/vegaprotocol/vega/pull/2623) Fix concurrent map access in assets
- [#2608](https://github.com/vegaprotocol/vega/pull/2608) Add sync/async equivalents for `submitTX`
- [#2618](https://github.com/vegaprotocol/vega/pull/2618) Disable storing API-related data on validator nodes
- [#2615](https://github.com/vegaprotocol/vega/pull/2618) Expand static checks
- [#2613](https://github.com/vegaprotocol/vega/pull/2613) Remove unused internal `cancelOrderById` function
- [#2530](https://github.com/vegaprotocol/vega/pull/2530) Governance asset for the network is now set in the genesis block
- [#2533](https://github.com/vegaprotocol/vega/pull/2533) More efficiently close channels in subscriptions
- [#2554](https://github.com/vegaprotocol/vega/pull/2554) Fix mid-price to 0 when best bid and average are unavailable and pegged order price is 0
- [#2565](https://github.com/vegaprotocol/vega/pull/2565) Cancelled pegged orders now have the correct status
- [#2568](https://github.com/vegaprotocol/vega/pull/2568) Prevent pegged orders from being repriced
- [#2570](https://github.com/vegaprotocol/vega/pull/2570) Expose probability of trading
- [#2576](https://github.com/vegaprotocol/vega/pull/2576) Use static best bid/ask price for pegged order repricing
- [#2581](https://github.com/vegaprotocol/vega/pull/2581) Fix order of messages when cancelling a pegged order
- [#2586](https://github.com/vegaprotocol/vega/pull/2586) Fix blank `txHash` in deposit API types
- [#2591](https://github.com/vegaprotocol/vega/pull/2591) Pegged orders are now cancelled when all orders are cancelled
- [#2609](https://github.com/vegaprotocol/vega/pull/2609) Improve expiry of pegged orders
- [#2610](https://github.com/vegaprotocol/vega/pull/2609) Improve removal of liquidity commitment orders when manual orders satisfy liquidity provisioning commitments

## 0.27.0

_2020-10-30_

This release contains a fix (read: large reduction in memory use) around auction modes with particularly large order books that caused slow block times when handling orders placed during an opening auction. It also contains a lot of internal work related to the liquidity provision mechanics.

### ✨ New

- [#2498](https://github.com/vegaprotocol/vega/pull/2498) Automatically create a bond account for liquidity providers
- [#2596](https://github.com/vegaprotocol/vega/pull/2496) Create liquidity measurement API
- [#2490](https://github.com/vegaprotocol/vega/pull/2490) GraphQL: Add Withdrawal and Deposit events to event bus
- [#2476](https://github.com/vegaprotocol/vega/pull/2476) 🔥`MarketData` now uses RFC339 formatted times, not seconds
- [#2473](https://github.com/vegaprotocol/vega/pull/2473) Add network parameters related to target stake calculation
- [#2506](https://github.com/vegaprotocol/vega/pull/2506) Network parameters can now contain JSON configuration

### 🛠 Improvements

- [#2521](https://github.com/vegaprotocol/vega/pull/2521) Optimise memory usage when building cumulative price levels
- [#2520](https://github.com/vegaprotocol/vega/pull/2520) Fix indicative price calculation
- [#2517](https://github.com/vegaprotocol/vega/pull/2517) Improve command line for rate limiting in faucet & wallet
- [#2510](https://github.com/vegaprotocol/vega/pull/2510) Remove reference to external risk model
- [#2509](https://github.com/vegaprotocol/vega/pull/2509) Fix panic when loading an invalid genesis configuration
- [#2502](https://github.com/vegaprotocol/vega/pull/2502) Fix pointer when using amend in place
- [#2487](https://github.com/vegaprotocol/vega/pull/2487) Remove context from struct that didn't need it
- [#2485](https://github.com/vegaprotocol/vega/pull/2485) Refactor event bus event transmission
- [#2481](https://github.com/vegaprotocol/vega/pull/2481) Add `LiquidityProvisionSubmission` transaction
- [#2480](https://github.com/vegaprotocol/vega/pull/2480) Remove unused code
- [#2479](https://github.com/vegaprotocol/vega/pull/2479) Improve validation of external resources
- [#1936](https://github.com/vegaprotocol/vega/pull/1936) Upgrade to Tendermint 0.33.8

## 0.26.1

_2020-10-23_

Fixes a number of issues discovered during the testing of 0.26.0.

### 🛠 Improvements

- [#2463](https://github.com/vegaprotocol/vega/pull/2463) Further reliability fixes for the event bus
- [#2469](https://github.com/vegaprotocol/vega/pull/2469) Fix incorrect error returned when a trader places an order in an asset that they have no account for (was `InvalidPartyID`, now `InsufficientAssetBalance`)
- [#2458](https://github.com/vegaprotocol/vega/pull/2458) REST: Fix a crasher when a market is proposed without specifying auction times

## 0.26.0

_2020-10-20_

The events API added in 0.25.0 had some reliability issues when a large volume of events were being emitted. This release addresses that in two ways:

- The gRPC event stream now takes a parameter that sets a batch size. A client will receive the events when the batch limit is hit.
- GraphQL is now limited to one event type per subscription, and we also removed the ALL event type as an option. This was due to the GraphQL gateway layer taking too long to process the full event stream, leading to sporadic disconnections.

These two fixes combined make both the gRPC and GraphQL streams much more reliable under reasonably heavy load. Let us know if you see any other issues. The release also adds some performance improvements to the way the core processes Tendermint events, some documentation improvements, and some additional debug tools.

### ✨ New

- [#2319](https://github.com/vegaprotocol/vega/pull/2319) Add fee estimate API endpoints to remaining APIs
- [#2321](https://github.com/vegaprotocol/vega/pull/2321) 🔥 Change `estimateFee` to `estimateOrder` in GraphQL
- [#2327](https://github.com/vegaprotocol/vega/pull/2327) 🔥 GraphQL: Event bus API - remove ALL type & limit subscription to one event type
- [#2343](https://github.com/vegaprotocol/vega/pull/2343) 🔥 Add batching support to stream subscribers

### 🛠 Improvements

- [#2229](https://github.com/vegaprotocol/vega/pull/2229) Add Price Monitoring module
- [#2246](https://github.com/vegaprotocol/vega/pull/2246) Add new market depth subscription methods
- [#2298](https://github.com/vegaprotocol/vega/pull/2298) Improve error messages for Good For Auction/Good For Normal rejections
- [#2301](https://github.com/vegaprotocol/vega/pull/2301) Add validation for GFA/GFN orders
- [#2307](https://github.com/vegaprotocol/vega/pull/2307) Implement app state hash
- [#2312](https://github.com/vegaprotocol/vega/pull/2312) Add validation for market proposal risk parameters
- [#2313](https://github.com/vegaprotocol/vega/pull/2313) Add transaction replay protection
- [#2314](https://github.com/vegaprotocol/vega/pull/2314) GraphQL: Improve response when market does not exist
- [#2315](https://github.com/vegaprotocol/vega/pull/2315) GraphQL: Improve response when party does not exist
- [#2316](https://github.com/vegaprotocol/vega/pull/2316) Documentation: Improve documentation for fee estimate endpoint
- [#2318](https://github.com/vegaprotocol/vega/pull/2318) Documentation: Improve documentation for governance data endpoints
- [#2324](https://github.com/vegaprotocol/vega/pull/2324) Cache transactions already seen by `checkTX`
- [#2328](https://github.com/vegaprotocol/vega/pull/2328) Add test covering context cancellation mid data-sending
- [#2331](https://github.com/vegaprotocol/vega/pull/2331) Internal refactor of network parameter storage
- [#2334](https://github.com/vegaprotocol/vega/pull/2334) Rewrite `vegastream` to use the event bus
- [#2333](https://github.com/vegaprotocol/vega/pull/2333) Fix context for events, add block hash and event id
- [#2335](https://github.com/vegaprotocol/vega/pull/2335) Add ABCI event recorder
- [#2341](https://github.com/vegaprotocol/vega/pull/2341) Ensure event slices cannot be empty
- [#2345](https://github.com/vegaprotocol/vega/pull/2345) Handle filled orders in the market depth service before new orders are added
- [#2346](https://github.com/vegaprotocol/vega/pull/2346) CI: Add missing environment variables
- [#2348](https://github.com/vegaprotocol/vega/pull/2348) Use cached transactions in `checkTX`
- [#2349](https://github.com/vegaprotocol/vega/pull/2349) Optimise accounts map accesses
- [#2351](https://github.com/vegaprotocol/vega/pull/2351) Fix sequence ID related to market `OnChainTimeUpdate`
- [#2355](https://github.com/vegaprotocol/vega/pull/2355) Update coding style doc with info on log levels
- [#2358](https://github.com/vegaprotocol/vega/pull/2358) Add documentation and comments for `events.proto`
- [#2359](https://github.com/vegaprotocol/vega/pull/2359) Fix out of bounds index crash
- [#2364](https://github.com/vegaprotocol/vega/pull/2364) Add mutex to protect map access
- [#2366](https://github.com/vegaprotocol/vega/pull/2366) Auctions: Reject IOC/FOK orders
- [#2368](https://github.com/vegaprotocol/vega/pull/2370) Tidy up genesis market instantiation
- [#2369](https://github.com/vegaprotocol/vega/pull/2369) Optimise event bus to reduce CPU usage
- [#2370](https://github.com/vegaprotocol/vega/pull/2370) Event stream: Send batches instead of single events
- [#2376](https://github.com/vegaprotocol/vega/pull/2376) GraphQL: Remove verbose logging
- [#2377](https://github.com/vegaprotocol/vega/pull/2377) Update tendermint stats less frequently for Vega stats API endpoint
- [#2381](https://github.com/vegaprotocol/vega/pull/2381) Event stream: Reduce CPU load, depending on batch size
- [#2382](https://github.com/vegaprotocol/vega/pull/2382) GraphQL: Make event stream batch size mandatory
- [#2401](https://github.com/vegaprotocol/vega/pull/2401) Event stream: Fix CPU spinning after stream close
- [#2404](https://github.com/vegaprotocol/vega/pull/2404) Auctions: Add fix for crash during auction exit
- [#2419](https://github.com/vegaprotocol/vega/pull/2419) Make the price level wash trade check configurable
- [#2432](https://github.com/vegaprotocol/vega/pull/2432) Use `EmitDefaults` on `jsonpb.Marshaler`
- [#2431](https://github.com/vegaprotocol/vega/pull/2431) GraphQL: Add price monitoring
- [#2433](https://github.com/vegaprotocol/vega/pull/2433) Validate amend orders with GFN and GFA
- [#2436](https://github.com/vegaprotocol/vega/pull/2436) Return a permission denied error for a non-allowlisted public key
- [#2437](https://github.com/vegaprotocol/vega/pull/2437) Undo accidental code removal
- [#2438](https://github.com/vegaprotocol/vega/pull/2438) GraphQL: Fix a resolver error when markets are in auction mode
- [#2441](https://github.com/vegaprotocol/vega/pull/2441) GraphQL: Remove unnecessary validations
- [#2442](https://github.com/vegaprotocol/vega/pull/2442) GraphQL: Update library; improve error responses
- [#2447](https://github.com/vegaprotocol/vega/pull/2447) REST: Fix HTTP verb for network parameters query
- [#2443](https://github.com/vegaprotocol/vega/pull/2443) Auctions: Add check for opening auction duration during market creation

## 0.25.1

_2020-10-14_

This release backports two fixes from the forthcoming 0.26.0 release.

### 🛠 Improvements

- [#2354](https://github.com/vegaprotocol/vega/pull/2354) Update `OrderEvent` to copy by value
- [#2379](https://github.com/vegaprotocol/vega/pull/2379) Add missing `/governance/prepare/vote` REST endpoint

## 0.25.0

_2020-09-24_

This release adds the event bus API, allowing for much greater introspection in to the operation of a node. We've also re-enabled the order amends API, as well as a long list of fixes.

### ✨ New

- [#2281](https://github.com/vegaprotocol/vega/pull/2281) Enable opening auctions
- [#2205](https://github.com/vegaprotocol/vega/pull/2205) Add GraphQL event stream API
- [#2219](https://github.com/vegaprotocol/vega/pull/2219) Add deposits API
- [#2222](https://github.com/vegaprotocol/vega/pull/2222) Initial asset list is now loaded from genesis configuration, not external configuration
- [#2238](https://github.com/vegaprotocol/vega/pull/2238) Re-enable order amend API
- [#2249](https://github.com/vegaprotocol/vega/pull/2249) Re-enable TX rate limit by party ID
- [#2240](https://github.com/vegaprotocol/vega/pull/2240) Add time to position responses

### 🛠 Improvements

- [#2211](https://github.com/vegaprotocol/vega/pull/2211) 🔥 GraphQL: Field case change `proposalId` -> `proposalID`
- [#2218](https://github.com/vegaprotocol/vega/pull/2218) 🔥 GraphQL: Withdrawals now return a `Party`, not a party ID
- [#2202](https://github.com/vegaprotocol/vega/pull/2202) Fix time validation for proposals when all times are the same
- [#2206](https://github.com/vegaprotocol/vega/pull/2206) Reduce log noise from statistics endpoint
- [#2207](https://github.com/vegaprotocol/vega/pull/2207) Automatically reload node configuration
- [#2209](https://github.com/vegaprotocol/vega/pull/2209) GraphQL: fix proposal rejection enum
- [#2210](https://github.com/vegaprotocol/vega/pull/2210) Refactor order service to not require blockchain client
- [#2213](https://github.com/vegaprotocol/vega/pull/2213) Improve error clarity for invalid proposals
- [#2216](https://github.com/vegaprotocol/vega/pulls/2216) Ensure all GRPC endpoints use real time, not Vega time
- [#2231](https://github.com/vegaprotocol/vega/pull/2231) Refactor processor to no longer require collateral
- [#2232](https://github.com/vegaprotocol/vega/pull/2232) Clean up logs that dumped raw bytes
- [#2233](https://github.com/vegaprotocol/vega/pull/2233) Remove generate method from execution engine
- [#2234](https://github.com/vegaprotocol/vega/pull/2234) Remove `authEnabled` setting
- [#2236](https://github.com/vegaprotocol/vega/pull/2236) Simply order amendment logging
- [#2237](https://github.com/vegaprotocol/vega/pull/2237) Clarify fees attribution in transfers
- [#2239](https://github.com/vegaprotocol/vega/pull/2239) Ensure margin is released immediately, not on next mark to market
- [#2241](https://github.com/vegaprotocol/vega/pull/2241) Load log level in processor app
- [#2245](https://github.com/vegaprotocol/vega/pull/2245) Fix a concurrent map access in positions API
- [#2247](https://github.com/vegaprotocol/vega/pull/2247) Improve logging on a TX with an invalid signature
- [#2252](https://github.com/vegaprotocol/vega/pull/2252) Fix incorrect order count in Market Depth API
- [#2254](https://github.com/vegaprotocol/vega/pull/2254) Fix concurrent map access in Market Depth API
- [#2269](https://github.com/vegaprotocol/vega/pull/2269) GraphQL: Fix party filtering for event bus API
- [#2266](https://github.com/vegaprotocol/vega/pull/2266) Refactor transaction codec
- [#2275](https://github.com/vegaprotocol/vega/pull/2275) Prevent opening auctions from closing early
- [#2262](https://github.com/vegaprotocol/vega/pull/2262) Clear potential position properly when an order is cancelled for self trading
- [#2286](https://github.com/vegaprotocol/vega/pull/2286) Add sequence ID to event bus events
- [#2288](https://github.com/vegaprotocol/vega/pull/2288) Fix auction events not appearing in GraphQL event bus
- [#2294](https://github.com/vegaprotocol/vega/pull/2294) Fixing incorrect order iteration in auctions
- [#2285](https://github.com/vegaprotocol/vega/pull/2285) Check auction times
- [#2283](https://github.com/vegaprotocol/vega/pull/2283) Better handling of 0 `expiresAt`

## 0.24.0

_2020-09-04_

One new API endpoint allows cancelling multiple orders simultaneously, either all orders by market, a single order in a specific market, or just all open orders.

Other than that it's mainly bugfixes, many of which fix subtly incorrect API output.

### ✨ New

- [#2107](https://github.com/vegaprotocol/vega/pull/2107) Support for cancelling multiple orders at once
- [#2186](https://github.com/vegaprotocol/vega/pull/2186) Add per-party rate-limit of 50 requests over 3 blocks

### 🛠 Improvements

- [#2177](https://github.com/vegaprotocol/vega/pull/2177) GraphQL: Add Governance proposal metadata
- [#2098](https://github.com/vegaprotocol/vega/pull/2098) Fix crashed in event bus
- [#2041](https://github.com/vegaprotocol/vega/pull/2041) Fix a rounding error in the output of Positions API
- [#1934](https://github.com/vegaprotocol/vega/pull/1934) Improve API documentation
- [#2110](https://github.com/vegaprotocol/vega/pull/2110) Send Infrastructure fees to the correct account
- [#2117](https://github.com/vegaprotocol/vega/pull/2117) Prevent creation of withdrawal requests for more than the available balance
- [#2136](https://github.com/vegaprotocol/vega/pull/2136) gRPC: Fetch all accounts for a market did not return all accounts
- [#2151](https://github.com/vegaprotocol/vega/pull/2151) Prevent wasteful event bus subscriptions
- [#2167](https://github.com/vegaprotocol/vega/pull/2167) Ensure events in the event bus maintain their order
- [#2178](https://github.com/vegaprotocol/vega/pull/2178) Fix API returning incorrectly formatted orders when a party has no collateral

## 0.23.1

_2020-08-27_

This release backports a fix from the forthcoming 0.24.0 release that fixes a GraphQL issue with the new `Asset` type. When fetching the Assets from the top level, all the details came through. When fetching them as a nested property, only the ID was filled in. This is now fixed.

### 🛠 Improvements

- [#2140](https://github.com/vegaprotocol/vega/pull/2140) GraphQL fix for fetching assets as nested properties

## 0.23.0

_2020-08-10_

This release contains a lot of groundwork for Fees and Auction mode.

**Fees** are incurred on every trade on Vega. Those fees are divided between up to three recipient types, but traders will only see one collective fee charged. The fees reward liquidity providers, infrastructure providers and market makers.

- The liquidity portion of the fee is paid to market makers for providing liquidity, and is transferred to the market-maker fee pool for the market.
- The infrastructure portion of the fee, which is paid to validators as a reward for running the infrastructure of the network, is transferred to the infrastructure fee pool for that asset. It is then periodically distributed to the validators.
- The maker portion of the fee is transferred to the non-aggressive, or passive party in the trade (the maker, as opposed to the taker).

**Auction mode** is not enabled in this release, but the work is nearly complete for Opening Auctions on new markets.

💥 Please note, **this release disables order amends**. The team uncovered an issue in the Market Depth API output that is caused by order amends, so rather than give incorrect output, we've temporarily disabled the amendment of orders. They will return when the Market Depth API is fixed. For now, _amends will return an error_.

### ✨ New

- 💥 [#2092](https://github.com/vegaprotocol/vega/pull/2092) Disable order amends
- [#2027](https://github.com/vegaprotocol/vega/pull/2027) Add built in asset faucet endpoint
- [#2075](https://github.com/vegaprotocol/vega/pull/2075), [#2086](https://github.com/vegaprotocol/vega/pull/2086), [#2083](https://github.com/vegaprotocol/vega/pull/2083), [#2078](https://github.com/vegaprotocol/vega/pull/2078) Add time & size limits to faucet requests
- [#2068](https://github.com/vegaprotocol/vega/pull/2068) Add REST endpoint to fetch governance proposals by Party
- [#2058](https://github.com/vegaprotocol/vega/pull/2058) Add REST endpoints for fees
- [#2047](https://github.com/vegaprotocol/vega/pull/2047) Add `prepareWithdraw` endpoint

### 🛠 Improvements

- [#2061](https://github.com/vegaprotocol/vega/pull/2061) Fix Network orders being left as active
- [#2034](https://github.com/vegaprotocol/vega/pull/2034) Send `KeepAlive` messages on GraphQL subscriptions
- [#2031](https://github.com/vegaprotocol/vega/pull/2031) Add proto fields required for auctions
- [#2025](https://github.com/vegaprotocol/vega/pull/2025) Add auction mode (currently never triggered)
- [#2013](https://github.com/vegaprotocol/vega/pull/2013) Add Opening Auctions support to market framework
- [#2010](https://github.com/vegaprotocol/vega/pull/2010) Add documentation for Order Errors to proto source files
- [#2003](https://github.com/vegaprotocol/vega/pull/2003) Add fees support
- [#2004](https://github.com/vegaprotocol/vega/pull/2004) Remove @deprecated field from GraphQL input types (as it’s invalid)
- [#2000](https://github.com/vegaprotocol/vega/pull/2000) Fix `rejectionReason` for trades stopped for self trading
- [#1990](https://github.com/vegaprotocol/vega/pull/1990) Remove specified `tickSize` from market
- [#2066](https://github.com/vegaprotocol/vega/pull/2066) Fix validation of proposal timestamps to ensure that datestamps specify events in the correct order
- [#2043](https://github.com/vegaprotocol/vega/pull/2043) Track Event Queue events to avoid processing events from other chains twice

## 0.22.0

### 🐛 Bugfixes

- [#2096](https://github.com/vegaprotocol/vega/pull/2096) Fix concurrent map access in event forward

_2020-07-20_

This release primarily focuses on setting up Vega nodes to deal correctly with events sourced from other chains, working towards bridging assets from Ethereum. This includes responding to asset events from Ethereum, and support for validator nodes notarising asset movements and proposals.

It also contains a lot of bug fixes and improvements, primarily around an internal refactor to using an event bus to communicate between packages. Also included are some corrections for order statuses that were incorrectly being reported or left outdated on the APIs.

### ✨ New

- [#1825](https://github.com/vegaprotocol/vega/pull/1825) Add new Notary package for tracking multisig decisions for governance
- [#1837](https://github.com/vegaprotocol/vega/pull/1837) Add support for two-step governance processes such as asset proposals
- [#1856](https://github.com/vegaprotocol/vega/pull/1856) Implement handling of external chain events from the Event Queue
- [#1927](https://github.com/vegaprotocol/vega/pull/1927) Support ERC20 deposits
- [#1987](https://github.com/vegaprotocol/vega/pull/1987) Add `OpenInterest` field to markets
- [#1949](https://github.com/vegaprotocol/vega/pull/1949) Add `RejectionReason` field to rejected governance proposals

### 🛠 Improvements

- 💥 [#1988](https://github.com/vegaprotocol/vega/pull/1988) REST: Update orders endpoints to use POST, not PUT or DELETE
- 💥 [#1957](https://github.com/vegaprotocol/vega/pull/1957) GraphQL: Some endpoints returned a nullable array of Strings. Now they return an array of nullable strings
- 💥 [#1928](https://github.com/vegaprotocol/vega/pull/1928) GraphQL & GRPC: Remove broken `open` parameter from Orders endpoints. It returned ambiguous results
- 💥 [#1858](https://github.com/vegaprotocol/vega/pull/1858) Fix outdated order details for orders amended by cancel-and-replace
- 💥 [#1849](https://github.com/vegaprotocol/vega/pull/1849) Fix incorrect status on partially filled trades that would have matched with another order by the same user. Was `stopped`, now `rejected`
- 💥 [#1883](https://github.com/vegaprotocol/vega/pull/1883) REST & GraphQL: Market name is now based on the instrument name rather than being set separately
- [#1699](https://github.com/vegaprotocol/vega/pull/1699) Migrate Margin package to event bus
- [#1853](https://github.com/vegaprotocol/vega/pull/1853) Migrate Market package to event bus
- [#1844](https://github.com/vegaprotocol/vega/pull/1844) Migrate Governance package to event
- [#1877](https://github.com/vegaprotocol/vega/pull/1877) Migrate Position package to event
- [#1838](https://github.com/vegaprotocol/vega/pull/1838) GraphQL: Orders now include their `version` and `updatedAt`, which are useful when dealing with amended orders
- [#1841](https://github.com/vegaprotocol/vega/pull/1841) Fix: `expiresAt` on orders was validated at submission time, this has been moved to post-chain validation
- [#1849](https://github.com/vegaprotocol/vega/pull/1849) Improve Order documentation for `Status` and `TimeInForce`
- [#1861](https://github.com/vegaprotocol/vega/pull/1861) Remove single mutex in event bus
- [#1866](https://github.com/vegaprotocol/vega/pull/1866) Add mutexes for event bus access
- [#1889](https://github.com/vegaprotocol/vega/pull/1889) Improve event broker performance
- [#1891](https://github.com/vegaprotocol/vega/pull/1891) Fix context for event subscribers
- [#1889](https://github.com/vegaprotocol/vega/pull/1889) Address event bus performance issues
- [#1892](https://github.com/vegaprotocol/vega/pull/1892) Improve handling for new chain connection proposal
- [#1903](https://github.com/vegaprotocol/vega/pull/1903) Fix regressions in Candles API introduced by event bus
- [#1940](https://github.com/vegaprotocol/vega/pull/1940) Add new asset proposals to GraphQL API
- [#1943](https://github.com/vegaprotocol/vega/pull/1943) Validate list of allowed assets

## 0.21.0

_2020-06-18_

A follow-on from 0.20.1, this release includes a fix for the GraphQL API returning inconsistent values for the `side` field on orders, leading to Vega Console failing to submit orders. As a bonus there is another GraphQL improvement, and two fixes that return more correct values for filled network orders and expired orders.

### 🛠 Improvements

- 💥 [#1820](https://github.com/vegaprotocol/vega/pull/1820) GraphQL: Non existent parties no longer return a GraphQL error
- 💥 [#1784](https://github.com/vegaprotocol/vega/pull/1784) GraphQL: Update schema and fix enum mappings from Proto
- 💥 [#1761](https://github.com/vegaprotocol/vega/pull/1761) Governance: Improve processing of Proposals
- [#1822](https://github.com/vegaprotocol/vega/pull/1822) Remove duplicate updates to `createdAt`
- [#1818](https://github.com/vegaprotocol/vega/pull/1818) Trades: Replace buffer with events
- [#1812](https://github.com/vegaprotocol/vega/pull/1812) Governance: Improve logging
- [#1810](https://github.com/vegaprotocol/vega/pull/1810) Execution: Set order status for fully filled network orders to be `FILLED`
- [#1803](https://github.com/vegaprotocol/vega/pull/1803) Matching: Set `updatedAt` when orders expire
- [#1780](https://github.com/vegaprotocol/vega/pull/1780) APIs: Reject `NETWORK` orders
- [#1792](https://github.com/vegaprotocol/vega/pull/1792) Update Golang to 1.14 and tendermint to 0.33.5

## 0.20.1

_2020-06-18_

This release fixes one small bug that was causing many closed streams, which was a problem for API clients.

## 🛠 Improvements

- [#1813](https://github.com/vegaprotocol/vega/pull/1813) Set `PartyEvent` type to party event

## 0.20.0

_2020-06-15_

This release contains a lot of fixes to APIs, and a minor new addition to the statistics endpoint. Potentially breaking changes are now labelled with 💥. If you have implemented a client that fetches candles, places orders or amends orders, please check below.

### ✨ Features

- [#1730](https://github.com/vegaprotocol/vega/pull/1730) `ChainID` added to statistics endpoint
- 💥 [#1734](https://github.com/vegaprotocol/vega/pull/1734) Start adding `TraceID` to core events

### 🛠 Improvements

- 💥 [#1721](https://github.com/vegaprotocol/vega/pull/1721) Improve API responses for `GetProposalById`
- 💥 [#1724](https://github.com/vegaprotocol/vega/pull/1724) New Order: Type no longer defaults to LIMIT orders
- 💥 [#1728](https://github.com/vegaprotocol/vega/pull/1728) `PrepareAmend` no longer accepts expiry time
- 💥 [#1760](https://github.com/vegaprotocol/vega/pull/1760) Add proto enum zero value "unspecified" to Side
- 💥 [#1764](https://github.com/vegaprotocol/vega/pull/1764) Candles: Interval no longer defaults to 1 minute
- 💥 [#1773](https://github.com/vegaprotocol/vega/pull/1773) Add proto enum zero value "unspecified" to `Order.Status`
- 💥 [#1776](https://github.com/vegaprotocol/vega/pull/1776) Add prefixes to enums, add proto zero value "unspecified" to `Trade.Type`
- 💥 [#1781](https://github.com/vegaprotocol/vega/pull/1781) Add prefix and UNSPECIFIED to `ChainStatus`, `AccountType`, `TransferType`
- [#1714](https://github.com/vegaprotocol/vega/pull/1714) Extend governance error handling
- [#1726](https://github.com/vegaprotocol/vega/pull/1726) Mark Price was not always correctly updated on a partial fill
- [#1734](https://github.com/vegaprotocol/vega/pull/1734) Feature/1577 hash context propagation
- [#1741](https://github.com/vegaprotocol/vega/pull/1741) Fix incorrect timestamps for proposals retrieved by GraphQL
- [#1743](https://github.com/vegaprotocol/vega/pull/1743) Orders amended to be GTT now return GTT in the response
- [#1745](https://github.com/vegaprotocol/vega/pull/1745) Votes blob is now base64 encoded
- [#1747](https://github.com/vegaprotocol/vega/pull/1747) Markets created from proposals now have the same ID as the proposal that created them
- [#1750](https://github.com/vegaprotocol/vega/pull/1750) Added datetime to governance votes
- [#1751](https://github.com/vegaprotocol/vega/pull/1751) Fix a bug in governance vote counting
- [#1752](https://github.com/vegaprotocol/vega/pull/1752) Fix incorrect validation on new orders
- [#1757](https://github.com/vegaprotocol/vega/pull/1757) Fix incorrect party ID validation on new orders
- [#1758](https://github.com/vegaprotocol/vega/pull/1758) Fix issue where markets created via governance were not tradable
- [#1763](https://github.com/vegaprotocol/vega/pull/1763) Expiration settlement date for market changed to 30/10/2020-22:59:59
- [#1777](https://github.com/vegaprotocol/vega/pull/1777) Create `README.md`
- [#1764](https://github.com/vegaprotocol/vega/pull/1764) Add proto enum zero value "unspecified" to Interval
- [#1767](https://github.com/vegaprotocol/vega/pull/1767) Feature/1692 order event
- [#1787](https://github.com/vegaprotocol/vega/pull/1787) Feature/1697 account event
- [#1788](https://github.com/vegaprotocol/vega/pull/1788) Check for unspecified Vote value
- [#1794](https://github.com/vegaprotocol/vega/pull/1794) Feature/1696 party event

## 0.19.0

_2020-05-26_

This release fixes a handful of bugs, primarily around order amends and new market governance proposals.

### ✨ Features

- [#1658](https://github.com/vegaprotocol/vega/pull/1658) Add timestamps to proposal API responses
- [#1656](https://github.com/vegaprotocol/vega/pull/1656) Add margin checks to amends
- [#1679](https://github.com/vegaprotocol/vega/pull/1679) Add topology package to map Validator nodes to Vega keypairs

### 🛠 Improvements

- [#1718](https://github.com/vegaprotocol/vega/pull/1718) Fix a case where a party can cancel another party's orders
- [#1662](https://github.com/vegaprotocol/vega/pull/1662) Start moving to event-based architecture internally
- [#1684](https://github.com/vegaprotocol/vega/pull/1684) Fix order expiry handling when `expiresAt` is amended
- [#1686](https://github.com/vegaprotocol/vega/pull/1686) Fix participation stake to have a maximum of 100%
- [#1607](https://github.com/vegaprotocol/vega/pull/1607) Update `gqlgen` dependency to 0.11.3
- [#1711](https://github.com/vegaprotocol/vega/pull/1711) Remove ID from market proposal input
- [#1712](https://github.com/vegaprotocol/vega/pull/1712) `prepareProposal` no longer returns an ID on market proposals
- [#1707](https://github.com/vegaprotocol/vega/pull/1707) Allow overriding default governance parameters via `ldflags`.
- [#1715](https://github.com/vegaprotocol/vega/pull/1715) Compile testing binary with short-lived governance periods

## 0.18.1

_2020-05-13_

### 🛠 Improvements

- [#1649](https://github.com/vegaprotocol/vega/pull/1649)
  Fix github artefact upload CI configuration

## 0.18.0

_2020-05-12_

From this release forward, compiled binaries for multiple platforms will be attached to the release on GitHub.

### ✨ Features

- [#1636](https://github.com/vegaprotocol/vega/pull/1636)
  Add a default GraphQL query complexity limit of 5. Currently configured to 17 on testnet to support Console.
- [#1656](https://github.com/vegaprotocol/vega/pull/1656)
  Add GraphQL queries for governance proposals
- [#1596](https://github.com/vegaprotocol/vega/pull/1596)
  Add builds for multiple architectures to GitHub releases

### 🛠 Improvements

- [#1630](https://github.com/vegaprotocol/vega/pull/1630)
  Fix amends triggering multiple updates to the same order
- [#1564](https://github.com/vegaprotocol/vega/pull/1564)
  Hex encode keys

## 0.17.0

_2020-04-21_

### ✨ Features

- [#1458](https://github.com/vegaprotocol/vega/issues/1458) Add root GraphQL Orders query.
- [#1457](https://github.com/vegaprotocol/vega/issues/1457) Add GraphQL query to list all known parties.
- [#1455](https://github.com/vegaprotocol/vega/issues/1455) Remove party list from stats endpoint.
- [#1448](https://github.com/vegaprotocol/vega/issues/1448) Add `updatedAt` field to orders.

### 🛠 Improvements

- [#1102](https://github.com/vegaprotocol/vega/issues/1102) Return full Market details in nested GraphQL queries.
- [#1466](https://github.com/vegaprotocol/vega/issues/1466) Flush orders before trades. This fixes a rare scenario where a trade can be available through the API, but not the order that triggered it.
- [#1491](https://github.com/vegaprotocol/vega/issues/1491) Fix `OrdersByMarket` and `OrdersByParty` 'Open' parameter.
- [#1472](https://github.com/vegaprotocol/vega/issues/1472) Fix Orders by the same party matching.

### Upcoming changes

This release contains the initial partial implementation of Governance. This will be finished and documented in 0.18.0.

## 0.16.2

_2020-04-16_

### 🛠 Improvements

- [#1545](https://github.com/vegaprotocol/vega/pull/1545) Improve error handling in `Prepare*Order` requests

## 0.16.1

_2020-04-15_

### 🛠 Improvements

- [!651](https://gitlab.com/vega-protocol/trading-core/-/merge_requests/651) Prevent bad ED25519 key length causing node panic.

## 0.16.0

_2020-03-02_

### ✨ Features

- The new authentication service is in place. The existing authentication service is now deprecated and will be removed in the next release.

### 🛠 Improvements

- [!609](https://gitlab.com/vega-protocol/trading-core/-/merge_requests/609) Show trades resulting from Orders created by the network (for example close outs) in the API.
- [!604](https://gitlab.com/vega-protocol/trading-core/-/merge_requests/604) Add `lastMarketPrice` settlement.
- [!614](https://gitlab.com/vega-protocol/trading-core/-/merge_requests/614) Fix casing of Order parameter `timeInForce`.
- [!615](https://gitlab.com/vega-protocol/trading-core/-/merge_requests/615) Add new order statuses, `Rejected` and `PartiallyFilled`.
- [!622](https://gitlab.com/vega-protocol/trading-core/-/merge_requests/622) GraphQL: Change Buyer and Seller properties on Trades from string to Party.
- [!599](https://gitlab.com/vega-protocol/trading-core/-/merge_requests/599) Pin Market IDs to fixed values.
- [!603](https://gitlab.com/vega-protocol/trading-core/-/merge_requests/603), [!611](https://gitlab.com/vega-protocol/trading-core/-/merge_requests/611) Remove `NotifyTraderAccount` from API documentation.
- [!624](https://gitlab.com/vega-protocol/trading-core/-/merge_requests/624) Add protobuf validators to API requests.
- [!595](https://gitlab.com/vega-protocol/trading-core/-/merge_requests/595), [!621](https://gitlab.com/vega-protocol/trading-core/-/merge_requests/621), [!623](https://gitlab.com/vega-protocol/trading-core/-/merge_requests/623) Fix a flaky integration test.
- [!601](https://gitlab.com/vega-protocol/trading-core/-/merge_requests/601) Improve matching engine coverage.
- [!612](https://gitlab.com/vega-protocol/trading-core/-/merge_requests/612) Improve collateral engine test coverage.<|MERGE_RESOLUTION|>--- conflicted
+++ resolved
@@ -19,11 +19,8 @@
 - [8741](https://github.com/vegaprotocol/vega/issues/8741) - Add a network parameter for disabling `Ethereum` oracles.
 - [8600](https://github.com/vegaprotocol/vega/issues/8600) - Clean and refactor data source packages.
 - [8845](https://github.com/vegaprotocol/vega/issues/8845) - Add support for network treasury and global insurance accounts.
-<<<<<<< HEAD
 - [8846](https://github.com/vegaprotocol/vega/issues/8846) - Add support to transfer recurring transfers to metric based reward
-=======
 - [8857](https://github.com/vegaprotocol/vega/issues/8857) - Add a step for getting the balance of the liquidity provider liquidity fee account
->>>>>>> becd9b4c
 
 ### 🐛 Fixes
 
