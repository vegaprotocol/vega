--- conflicted
+++ resolved
@@ -120,509 +120,6 @@
 	proc.tickCB(time.Now())
 }
 
-<<<<<<< HEAD
-func testOnTickPending(t *testing.T) {
-	proc := getTestProcessor(t)
-	defer proc.ctrl.Finish()
-	// first, Begin a block (sets up the timestamps)
-	now := time.Now()
-	prev := now.Add(-time.Second)
-	next := now.Add(time.Second) // 1 second later
-
-	proc.top.EXPECT().Ready().AnyTimes().Return(false)
-	proc.top.EXPECT().Len().AnyTimes().Return(1)
-	proc.top.EXPECT().SelfChainPubKey().AnyTimes().Return([]byte("tmpubkey"))
-	proc.top.EXPECT().AddNodeRegistration(gomock.Any()).AnyTimes().Return(nil)
-
-	proc.ts.EXPECT().GetTimeNow().Times(1).Return(now, nil)
-	proc.ts.EXPECT().GetTimeLastBatch().Times(1).Return(prev, nil)
-	// Begin was never called, so we expect nodewallet to be involved
-	proc.cmd.EXPECT().Command(gomock.Any(), blockchain.RegisterNodeCommand, gomock.Any()).Times(1).Do(func(_ nodewallet.Wallet, _ blockchain.Command, payload proto.Message) {
-		// check if the type is ok
-		_, ok := payload.(*types.NodeRegistration)
-		assert.True(t, ok)
-	}).Return(nil)
-
-	assetID := "asset-id-1"
-	asset := assetStub{
-		valid: true,
-		err:   nil,
-	}
-	proc.assets.EXPECT().NewAsset(gomock.Any(), gomock.Any()).Times(1).Return(assetID, nil)
-	proc.assets.EXPECT().Get(gomock.Any()).Times(1).Return(asset, nil)
-
-	// call Begin, expect no error
-	assert.NoError(t, proc.Begin())
-	// submit an asset proposal
-	key := []byte("party-id")
-	party := hex.EncodeToString(key)
-	closeTS := time.Now().Add(120 * time.Hour)
-	validTS := time.Now().Add(24 * time.Hour)
-	data := &types.Proposal{
-		PartyID:   party,
-		Reference: "proposal-ref",
-		Terms: &types.ProposalTerms{
-			Change: &types.ProposalTerms_NewAsset{
-				NewAsset: &types.NewAsset{
-					Changes: &types.AssetSource{
-						Source: &types.AssetSource_BuiltinAsset{
-							BuiltinAsset: &types.BuiltinAsset{},
-						},
-					},
-					ValidationTimestamp: validTS.Unix(),
-				},
-			},
-			ClosingTimestamp: closeTS.Unix(),
-		},
-	}
-	payload, err := proto.Marshal(data)
-	assert.NoError(t, err)
-	ch := make(chan struct{}, 1)
-	proc.cmd.EXPECT().Command(gomock.Any(), blockchain.NodeVoteCommand, gomock.Any()).Times(1).Return(nil).Do(func(_ nodewallet.Wallet, _ blockchain.Command, payload proto.Message) {
-		nv, ok := payload.(*types.NodeVote)
-		// make sure the correct command was issued
-		assert.True(t, ok)
-		assert.Equal(t, data.Reference, nv.Reference)
-		ch <- struct{}{}
-	})
-	assert.NoError(t, proc.Process(context.TODO(), payload, blockchain.ProposeCommand))
-	// Register a node, so the proposal is still pending
-	wal := getTestStubWallet()
-	reg := &types.NodeRegistration{
-		PubKey: wal.key,
-	}
-	payload, err = proto.Marshal(reg)
-	assert.NoError(t, proc.Process(context.TODO(), payload, blockchain.RegisterNodeCommand))
-
-	// next time tick, proposal is pending but not past validation time
-	tick := time.NewTicker(50 * time.Millisecond)
-	defer tick.Stop()
-	for {
-		if len(ch) > 0 {
-			break
-		}
-		select {
-		case _ = <-tick.C:
-			proc.tickCB(next)
-			next = next.Add(1 * time.Second)
-		}
-	}
-}
-
-func testOnTickSubmit(t *testing.T) {
-	proc := getTestProcessor(t)
-	defer proc.ctrl.Finish()
-	// first, Begin a block (sets up the timestamps)
-	now := time.Now()
-	prev := now.Add(-time.Second)
-	proc.ts.EXPECT().GetTimeNow().Times(1).Return(now, nil)
-	proc.ts.EXPECT().GetTimeLastBatch().Times(1).Return(prev, nil)
-
-	assetID := "asset-id-1"
-	asset := assetStub{
-		valid: true,
-		err:   nil,
-	}
-
-	proc.top.EXPECT().Ready().AnyTimes().Return(false)
-	proc.top.EXPECT().Exists(gomock.Any()).AnyTimes().Return(true)
-	proc.top.EXPECT().Len().AnyTimes().Return(1)
-	proc.top.EXPECT().SelfChainPubKey().AnyTimes().Return([]byte("tmpubkey"))
-	proc.top.EXPECT().AddNodeRegistration(gomock.Any()).AnyTimes().Return(nil)
-
-	proc.assets.EXPECT().NewAsset(gomock.Any(), gomock.Any()).Times(1).Return(assetID, nil)
-	proc.assets.EXPECT().Get(gomock.Any()).Times(1).Return(asset, nil)
-
-	proc.cmd.EXPECT().Command(gomock.Any(), blockchain.RegisterNodeCommand, gomock.Any()).Times(1).Do(func(_ nodewallet.Wallet, _ blockchain.Command, payload proto.Message) {
-		// check if the type is ok
-		_, ok := payload.(*types.NodeRegistration)
-		assert.True(t, ok)
-	}).Return(nil)
-	// call Begin, expect no error
-	assert.NoError(t, proc.Begin())
-	// submit an asset proposal
-	key := []byte("party-id")
-	party := hex.EncodeToString(key)
-	closeTS := time.Now().Add(120 * time.Hour)
-	validTS := time.Now().Add(24 * time.Hour)
-	data := &types.Proposal{
-		PartyID:   party,
-		Reference: "proposal-ref",
-		Terms: &types.ProposalTerms{
-			Change: &types.ProposalTerms_NewAsset{
-				NewAsset: &types.NewAsset{
-					Changes: &types.AssetSource{
-						Source: &types.AssetSource_BuiltinAsset{
-							BuiltinAsset: &types.BuiltinAsset{},
-						},
-					},
-					ValidationTimestamp: validTS.Unix(),
-				},
-			},
-			ClosingTimestamp: closeTS.Unix(),
-		},
-	}
-	payload, err := proto.Marshal(data)
-	assert.NoError(t, err)
-	proc.cmd.EXPECT().Command(gomock.Any(), blockchain.NodeVoteCommand, gomock.Any()).Times(1).Return(nil).Do(func(_ nodewallet.Wallet, _ blockchain.Command, payload proto.Message) {
-		nv, ok := payload.(*types.NodeVote)
-		// make sure the correct command was issued
-		assert.True(t, ok)
-		assert.Equal(t, data.Reference, nv.Reference)
-	})
-	assert.NoError(t, proc.Process(context.TODO(), payload, blockchain.ProposeCommand))
-	wal := getTestStubWallet()
-	vote := &types.NodeVote{
-		PubKey:    wal.PubKeyOrAddress(),
-		Reference: data.Reference,
-	}
-	payload, err = proto.Marshal(vote)
-	assert.NoError(t, proc.Process(context.TODO(), payload, blockchain.NodeVoteCommand))
-
-	ch := make(chan struct{}, 1)
-	proc.eng.EXPECT().SubmitProposal(gomock.Any(), gomock.Any()).Times(1).Return(nil).Do(func(_ context.Context, sp *types.Proposal) {
-		assert.Equal(t, data.Reference, sp.Reference)
-		assert.Equal(t, data.PartyID, sp.PartyID)
-		ch <- struct{}{}
-	})
-	// next time tick, proposal is pending but not past validation time
-
-	tick := time.NewTicker(50 * time.Millisecond)
-	defer tick.Stop()
-	for {
-		if len(ch) > 0 {
-			break
-		}
-		select {
-		case _ = <-tick.C:
-			proc.tickCB(validTS.Add(time.Second))
-			validTS = validTS.Add(time.Second)
-		}
-	}
-
-}
-
-func testOnTickSubmitRetry(t *testing.T) {
-	proc := getTestProcessor(t)
-	defer proc.ctrl.Finish()
-	// first, Begin a block (sets up the timestamps)
-	now := time.Now()
-	prev := now.Add(-time.Second)
-	proc.ts.EXPECT().GetTimeNow().Times(1).Return(now, nil)
-	proc.ts.EXPECT().GetTimeLastBatch().Times(1).Return(prev, nil)
-	assetID := "asset-id-1"
-	asset := assetStub{
-		valid: true,
-		err:   nil,
-	}
-
-	proc.top.EXPECT().Ready().AnyTimes().Return(false)
-	proc.top.EXPECT().Exists(gomock.Any()).AnyTimes().Return(true)
-	proc.top.EXPECT().Len().AnyTimes().Return(1)
-	proc.top.EXPECT().SelfChainPubKey().AnyTimes().Return([]byte("tmpubkey"))
-	proc.top.EXPECT().AddNodeRegistration(gomock.Any()).AnyTimes().Return(nil)
-
-	proc.assets.EXPECT().NewAsset(gomock.Any(), gomock.Any()).Times(1).Return(assetID, nil)
-	proc.assets.EXPECT().Get(gomock.Any()).Times(1).Return(asset, nil)
-
-	proc.cmd.EXPECT().Command(gomock.Any(), blockchain.RegisterNodeCommand, gomock.Any()).Times(1).Do(func(_ nodewallet.Wallet, _ blockchain.Command, payload proto.Message) {
-		// check if the type is ok
-		_, ok := payload.(*types.NodeRegistration)
-		assert.True(t, ok)
-	}).Return(nil)
-	// call Begin, expect no error
-	assert.NoError(t, proc.Begin())
-	// submit an asset proposal
-	key := []byte("party-id")
-	party := hex.EncodeToString(key)
-	closeTS := time.Now().Add(120 * time.Hour)
-	validTS := time.Now().Add(24 * time.Hour)
-	data := &types.Proposal{
-		PartyID:   party,
-		Reference: "proposal-ref",
-		Terms: &types.ProposalTerms{
-			Change: &types.ProposalTerms_NewAsset{
-				NewAsset: &types.NewAsset{
-					Changes: &types.AssetSource{
-						Source: &types.AssetSource_BuiltinAsset{
-							BuiltinAsset: &types.BuiltinAsset{},
-						},
-					},
-					ValidationTimestamp: validTS.Unix(),
-				},
-			},
-			ClosingTimestamp: closeTS.Unix(),
-		},
-	}
-	payload, err := proto.Marshal(data)
-	assert.NoError(t, err)
-	proc.cmd.EXPECT().Command(gomock.Any(), blockchain.NodeVoteCommand, gomock.Any()).Times(1).Return(nil).Do(func(_ nodewallet.Wallet, _ blockchain.Command, payload proto.Message) {
-		nv, ok := payload.(*types.NodeVote)
-		// make sure the correct command was issued
-		assert.True(t, ok)
-		assert.Equal(t, data.Reference, nv.Reference)
-	})
-	assert.NoError(t, proc.Process(context.TODO(), payload, blockchain.ProposeCommand))
-
-	wal := getTestStubWallet()
-	vote := &types.NodeVote{
-		PubKey:    wal.PubKeyOrAddress(),
-		Reference: data.Reference,
-	}
-	payload, err = proto.Marshal(vote)
-	assert.NoError(t, proc.Process(context.TODO(), payload, blockchain.NodeVoteCommand))
-
-	i := 0
-	returns := []error{
-		errors.New("random error for first call"),
-		nil,
-	}
-	ch := make(chan struct{}, 1)
-	proc.eng.EXPECT().SubmitProposal(gomock.Any(), gomock.Any()).Times(2).DoAndReturn(func(_ context.Context, sp *types.Proposal) error {
-		assert.Equal(t, data.Reference, sp.Reference)
-		assert.Equal(t, data.PartyID, sp.PartyID)
-		ret := returns[i]
-		if ret == nil {
-			ch <- struct{}{}
-		}
-		i++
-		return ret
-	})
-	// next block - set timestamps
-	next := validTS.Add(time.Second)
-	// next time tick, proposal is pending but not past validation time
-	//proc.tickCB(next) // this submit should fail
-	// next tick, we ought to try again
-	//proc.tickCB(next.Add(time.Second))
-	tick := time.NewTicker(50 * time.Millisecond)
-	defer tick.Stop()
-	for {
-		if len(ch) > 0 {
-			break
-		}
-		select {
-		case _ = <-tick.C:
-			proc.tickCB(next)
-			next = next.Add(time.Second)
-		}
-	}
-
-}
-
-func testOnTickWithNodes(t *testing.T) {
-	proc := getTestProcessor(t)
-	defer proc.ctrl.Finish()
-	// first, Begin a block (sets up the timestamps)
-	now := time.Now()
-	prev := now.Add(-time.Second)
-	proc.ts.EXPECT().GetTimeNow().Times(1).Return(now, nil)
-	proc.ts.EXPECT().GetTimeLastBatch().Times(1).Return(prev, nil)
-
-	assetID := "asset-id-1"
-	asset := assetStub{
-		valid: true,
-		err:   nil,
-	}
-	proc.assets.EXPECT().NewAsset(gomock.Any(), gomock.Any()).Times(1).Return(assetID, nil)
-	proc.assets.EXPECT().Get(gomock.Any()).Times(1).Return(asset, nil)
-
-	proc.top.EXPECT().Ready().AnyTimes().Return(false)
-	proc.top.EXPECT().Exists(gomock.Any()).AnyTimes().Return(true)
-	proc.top.EXPECT().Len().AnyTimes().Return(1)
-	proc.top.EXPECT().SelfChainPubKey().AnyTimes().Return([]byte("tmpubkey"))
-	proc.top.EXPECT().AddNodeRegistration(gomock.Any()).AnyTimes().Return(nil)
-
-	proc.cmd.EXPECT().Command(gomock.Any(), blockchain.RegisterNodeCommand, gomock.Any()).Times(1).Do(func(_ nodewallet.Wallet, _ blockchain.Command, payload proto.Message) {
-		// check if the type is ok
-		_, ok := payload.(*types.NodeRegistration)
-		assert.True(t, ok)
-	}).Return(nil)
-	// call Begin, expect no error
-	assert.NoError(t, proc.Begin())
-	// submit an asset proposal
-	key := []byte("party-id")
-	party := hex.EncodeToString(key)
-	closeTS := time.Now().Add(120 * time.Hour)
-	validTS := time.Now().Add(24 * time.Hour)
-	data := &types.Proposal{
-		PartyID:   party,
-		Reference: "proposal-ref",
-		Terms: &types.ProposalTerms{
-			Change: &types.ProposalTerms_NewAsset{
-				NewAsset: &types.NewAsset{
-					Changes: &types.AssetSource{
-						Source: &types.AssetSource_BuiltinAsset{
-							BuiltinAsset: &types.BuiltinAsset{},
-						},
-					},
-					ValidationTimestamp: validTS.Unix(),
-				},
-			},
-			ClosingTimestamp: closeTS.Unix(),
-		},
-	}
-	payload, err := proto.Marshal(data)
-	assert.NoError(t, err)
-	proc.cmd.EXPECT().Command(gomock.Any(), blockchain.NodeVoteCommand, gomock.Any()).Times(1).Return(nil).Do(func(_ nodewallet.Wallet, _ blockchain.Command, payload proto.Message) {
-		nv, ok := payload.(*types.NodeVote)
-		// make sure the correct command was issued
-		assert.True(t, ok)
-		assert.Equal(t, data.Reference, nv.Reference)
-	})
-	assert.NoError(t, proc.Process(context.TODO(), payload, blockchain.ProposeCommand))
-
-	// This node has received the proposal and validated it. We want to vote for it
-	// first process the RegisterNodeCommand transaction
-	prev, now = now, now.Add(time.Second)
-	wal := getTestStubWallet()
-	reg := &types.NodeRegistration{
-		PubKey: wal.key,
-	}
-	payload, err = proto.Marshal(reg)
-	assert.NoError(t, err)
-	assert.NoError(t, proc.Process(context.TODO(), payload, blockchain.RegisterNodeCommand))
-
-	// Now this node can vote has to vote on the proposal
-	vote := &types.NodeVote{
-		PubKey:    wal.PubKeyOrAddress(),
-		Reference: data.Reference,
-	}
-	payload, err = proto.Marshal(vote)
-	assert.NoError(t, proc.Process(context.TODO(), payload, blockchain.NodeVoteCommand))
-
-	i := 0
-	returns := []error{
-		errors.New("random error for first call"),
-		nil,
-	}
-	ch := make(chan struct{}, 1)
-	proc.eng.EXPECT().SubmitProposal(gomock.Any(), gomock.Any()).Times(2).DoAndReturn(func(_ context.Context, sp *types.Proposal) error {
-		assert.Equal(t, data.Reference, sp.Reference)
-		assert.Equal(t, data.PartyID, sp.PartyID)
-		ret := returns[i]
-		i++
-		if ret == nil {
-			ch <- struct{}{}
-		}
-		return ret
-	})
-	// next block - set timestamps
-	next := validTS.Add(time.Second)
-	// next time tick, proposal is pending but not past validation time
-	// proc.tickCB(next) // this submit should fail
-	// next tick, we ought to try again
-	// proc.tickCB(next.Add(time.Second))
-
-	tick := time.NewTicker(50 * time.Millisecond)
-	defer tick.Stop()
-	for {
-		if len(ch) > 0 {
-			break
-		}
-		select {
-		case _ = <-tick.C:
-			proc.tickCB(next)
-			next = next.Add(1 * time.Second)
-		}
-	}
-
-}
-
-func testOnTickReject(t *testing.T) {
-	proc := getTestProcessor(t)
-	defer proc.ctrl.Finish()
-	// first, Begin a block (sets up the timestamps)
-	now := time.Now()
-	prev := now.Add(-time.Second)
-	next := now.Add(time.Hour * 96) //  4 days later, the validation period has expired for sure
-
-	assetID := "asset-id-1"
-	asset := assetStub{
-		valid: true,
-		err:   nil,
-	}
-	proc.assets.EXPECT().NewAsset(gomock.Any(), gomock.Any()).Times(1).Return(assetID, nil)
-	proc.assets.EXPECT().Get(gomock.Any()).Times(1).Return(asset, nil)
-
-	proc.top.EXPECT().Ready().AnyTimes().Return(false)
-	proc.top.EXPECT().Exists(gomock.Any()).AnyTimes().Return(true)
-	proc.top.EXPECT().Len().AnyTimes().Return(1)
-	proc.top.EXPECT().SelfChainPubKey().AnyTimes().Return([]byte("tmpubkey"))
-	proc.top.EXPECT().AddNodeRegistration(gomock.Any()).AnyTimes().Return(nil)
-
-	proc.ts.EXPECT().GetTimeNow().Times(1).Return(now, nil)
-	proc.ts.EXPECT().GetTimeLastBatch().Times(1).Return(prev, nil)
-	proc.cmd.EXPECT().Command(gomock.Any(), blockchain.RegisterNodeCommand, gomock.Any()).Times(1).Do(func(_ nodewallet.Wallet, _ blockchain.Command, payload proto.Message) {
-		// check if the type is ok
-		_, ok := payload.(*types.NodeRegistration)
-		assert.True(t, ok)
-	}).Return(nil)
-	// call Begin, expect no error
-	assert.NoError(t, proc.Begin())
-
-	// receive registration command of another node
-	secondNode := []byte("node-key")
-	nr := &types.NodeRegistration{
-		PubKey: secondNode,
-	}
-	reg, err := proto.Marshal(nr)
-	assert.NoError(t, err)
-	assert.NoError(t, proc.Process(context.TODO(), reg, blockchain.RegisterNodeCommand))
-
-	closeTS := time.Now().Add(120 * time.Hour)
-	validTS := time.Now().Add(24 * time.Hour)
-	// submit an asset proposal
-	key := []byte("party-id")
-	party := hex.EncodeToString(key)
-	data := &types.Proposal{
-		PartyID:   party,
-		Reference: "proposal-ref",
-		Terms: &types.ProposalTerms{
-			Change: &types.ProposalTerms_NewAsset{
-				NewAsset: &types.NewAsset{
-					Changes: &types.AssetSource{
-						Source: &types.AssetSource_BuiltinAsset{
-							BuiltinAsset: &types.BuiltinAsset{},
-						},
-					},
-					ValidationTimestamp: validTS.Unix(),
-				},
-			},
-			ClosingTimestamp: closeTS.Unix(),
-		},
-	}
-	payload, err := proto.Marshal(data)
-	assert.NoError(t, err)
-	ch := make(chan struct{}, 1)
-	proc.cmd.EXPECT().Command(gomock.Any(), blockchain.NodeVoteCommand, gomock.Any()).Times(1).Return(nil).Do(func(_ nodewallet.Wallet, _ blockchain.Command, payload proto.Message) {
-		nv, ok := payload.(*types.NodeVote)
-		// make sure the correct command was issued
-		assert.True(t, ok)
-		assert.Equal(t, data.Reference, nv.Reference)
-		ch <- struct{}{}
-	})
-	assert.NoError(t, proc.Process(context.TODO(), payload, blockchain.ProposeCommand))
-
-	// We expect SubmitProposal to NOT be called (other node did NOT validate
-	proc.eng.EXPECT().SubmitProposal(gomock.Any(), gomock.Any()).Times(0).Return(nil)
-
-	tick := time.NewTicker(50 * time.Millisecond)
-	defer tick.Stop()
-	for {
-		if len(ch) > 0 {
-			break
-		}
-		select {
-		case _ = <-tick.C:
-			proc.tickCB(next)
-			next = next.Add(1 * time.Second)
-		}
-	}
-
-}
-
-=======
->>>>>>> b3a35f1d
 func testBeginCommitSuccess(t *testing.T) {
 	proc := getTestProcessor(t)
 	defer proc.ctrl.Finish()
@@ -887,84 +384,6 @@
 	}
 }
 
-<<<<<<< HEAD
-func testProcessAssetProposalSuccess(t *testing.T) {
-	proc := getTestProcessor(t)
-	defer proc.ctrl.Finish()
-	// set current timetamps
-	now := time.Now()
-	prev := now.Add(-time.Second)
-	next := now.Add(time.Second)
-	proc.ts.EXPECT().GetTimeNow().Times(1).Return(now, nil)
-	proc.ts.EXPECT().GetTimeLastBatch().Times(1).Return(prev, nil)
-	assetID := "asset-id-1"
-	asset := assetStub{
-		valid: true,
-		err:   nil,
-	}
-
-	proc.top.EXPECT().Ready().AnyTimes().Return(false)
-	proc.top.EXPECT().SelfChainPubKey().AnyTimes().Return([]byte("tmpubkey"))
-	proc.top.EXPECT().Len().AnyTimes().Return(1)
-	proc.assets.EXPECT().NewAsset(gomock.Any(), gomock.Any()).Times(1).Return(assetID, nil)
-	proc.assets.EXPECT().Get(gomock.Any()).Times(1).Return(asset, nil)
-	proc.cmd.EXPECT().Command(gomock.Any(), blockchain.RegisterNodeCommand, gomock.Any()).Times(1).Do(func(_ nodewallet.Wallet, _ blockchain.Command, payload proto.Message) {
-		// check if the type is ok
-		_, ok := payload.(*types.NodeRegistration)
-		assert.True(t, ok)
-	}).Return(nil)
-	// call Begin, expect no error
-	assert.NoError(t, proc.Begin())
-	key := []byte("party-id")
-	party := hex.EncodeToString(key)
-	closeTS := time.Now().Add(120 * time.Hour)
-	validTS := time.Now().Add(2 * time.Hour)
-	data := &types.Proposal{
-		PartyID:   party,
-		Reference: "proposal-ref",
-		Terms: &types.ProposalTerms{
-			Change: &types.ProposalTerms_NewAsset{
-				NewAsset: &types.NewAsset{
-					Changes: &types.AssetSource{
-						Source: &types.AssetSource_BuiltinAsset{
-							BuiltinAsset: &types.BuiltinAsset{},
-						},
-					},
-					ValidationTimestamp: validTS.Unix(),
-				},
-			},
-			ClosingTimestamp: closeTS.Unix(),
-		},
-	}
-	payload, err := proto.Marshal(data)
-	assert.NoError(t, err)
-	ch := make(chan struct{}, 1)
-	proc.cmd.EXPECT().Command(gomock.Any(), blockchain.NodeVoteCommand, gomock.Any()).Times(1).Return(nil).Do(func(_ nodewallet.Wallet, _ blockchain.Command, payload proto.Message) {
-		nv, ok := payload.(*types.NodeVote)
-		// make sure the correct command was issued
-		assert.True(t, ok)
-		assert.Equal(t, data.Reference, nv.Reference)
-		// notify the call happend
-		ch <- struct{}{}
-	})
-	assert.NoError(t, proc.Process(context.TODO(), payload, blockchain.ProposeCommand))
-
-	tick := time.NewTicker(50 * time.Millisecond)
-	defer tick.Stop()
-	for {
-		if len(ch) > 0 {
-			break
-		}
-		select {
-		case _ = <-tick.C:
-			proc.tickCB(next)
-			next = next.Add(1 * time.Second)
-		}
-	}
-}
-
-=======
->>>>>>> b3a35f1d
 func (s stubWallet) Chain() string {
 	return s.chain
 }
