package gql

import (
	"context"
	"encoding/base64"
	"encoding/hex"
	"fmt"
	"io"
	"strconv"
	"time"

	"github.com/golang/protobuf/ptypes/empty"
	"google.golang.org/grpc"

	"code.vegaprotocol.io/vega/gateway"
	"code.vegaprotocol.io/vega/logging"
	"code.vegaprotocol.io/vega/proto"
	types "code.vegaprotocol.io/vega/proto"
	protoapi "code.vegaprotocol.io/vega/proto/api"
	"code.vegaprotocol.io/vega/vegatime"

	"github.com/pkg/errors"
)

var (
	// ErrNilPendingOrder a pending order was nil when expected not to be
	ErrNilPendingOrder = errors.New("nil pending order")
	// ErrUnknownAccountType a account type specified does not exist
	ErrUnknownAccountType = errors.New("unknown account type")
	// ErrMissingIDOrReference is returned when neither id nor reference has been supplied in the query
	ErrMissingIDOrReference = errors.New("missing id or reference")
	// ErrInvalidVotesSubscription is returned if neither proposal ID nor party ID is specified
	ErrInvalidVotesSubscription = errors.New("invlid subscription, either proposal or party ID required")
	// ErrInvalidProposal is returned when invalid governance data is received by proposal resolver
	ErrInvalidProposal = errors.New("invalid proposal")
)

// TradingClient ...
//go:generate go run github.com/golang/mock/mockgen -destination mocks/trading_client_mock.go -package mocks code.vegaprotocol.io/vega/gateway/graphql TradingClient
type TradingClient interface {
	// prepare calls (unary-like calls)
	PrepareSubmitOrder(ctx context.Context, in *protoapi.SubmitOrderRequest, opts ...grpc.CallOption) (*protoapi.PrepareSubmitOrderResponse, error)
	PrepareAmendOrder(ctx context.Context, in *protoapi.AmendOrderRequest, opts ...grpc.CallOption) (*protoapi.PrepareAmendOrderResponse, error)
	PrepareCancelOrder(ctx context.Context, in *protoapi.CancelOrderRequest, opts ...grpc.CallOption) (*protoapi.PrepareCancelOrderResponse, error)
	PrepareProposal(ctx context.Context, in *protoapi.PrepareProposalRequest, opts ...grpc.CallOption) (*protoapi.PrepareProposalResponse, error)

	PrepareVote(ctx context.Context, in *protoapi.PrepareVoteRequest, opts ...grpc.CallOption) (*protoapi.PrepareVoteResponse, error)
	// unary calls - writes
	SubmitTransaction(ctx context.Context, in *protoapi.SubmitTransactionRequest, opts ...grpc.CallOption) (*protoapi.SubmitTransactionResponse, error)
}

// TradingDataClient ...
//go:generate go run github.com/golang/mock/mockgen -destination mocks/trading_data_client_mock.go -package mocks code.vegaprotocol.io/vega/gateway/graphql TradingDataClient
type TradingDataClient interface {
	// orders
	OrdersByMarket(ctx context.Context, in *protoapi.OrdersByMarketRequest, opts ...grpc.CallOption) (*protoapi.OrdersByMarketResponse, error)
	OrderByReference(ctx context.Context, in *protoapi.OrderByReferenceRequest, opts ...grpc.CallOption) (*protoapi.OrderByReferenceResponse, error)
	OrdersByParty(ctx context.Context, in *protoapi.OrdersByPartyRequest, opts ...grpc.CallOption) (*protoapi.OrdersByPartyResponse, error)
	OrderByMarketAndID(ctx context.Context, in *protoapi.OrderByMarketAndIdRequest, opts ...grpc.CallOption) (*protoapi.OrderByMarketAndIdResponse, error)
	OrderByID(ctx context.Context, in *protoapi.OrderByIDRequest, opts ...grpc.CallOption) (*types.Order, error)
	OrderByReferenceID(ctx context.Context, in *protoapi.OrderByReferenceIDRequest, opts ...grpc.CallOption) (*types.Order, error)
	OrderVersionsByID(ctx context.Context, in *protoapi.OrderVersionsByIDRequest, opts ...grpc.CallOption) (*protoapi.OrderVersionsResponse, error)
	// markets
	MarketByID(ctx context.Context, in *protoapi.MarketByIDRequest, opts ...grpc.CallOption) (*protoapi.MarketByIDResponse, error)
	Markets(ctx context.Context, in *empty.Empty, opts ...grpc.CallOption) (*protoapi.MarketsResponse, error)
	MarketDepth(ctx context.Context, in *protoapi.MarketDepthRequest, opts ...grpc.CallOption) (*protoapi.MarketDepthResponse, error)
	LastTrade(ctx context.Context, in *protoapi.LastTradeRequest, opts ...grpc.CallOption) (*protoapi.LastTradeResponse, error)
	MarketDataByID(ctx context.Context, in *protoapi.MarketDataByIDRequest, opts ...grpc.CallOption) (*protoapi.MarketDataByIDResponse, error)
	// parties
	PartyByID(ctx context.Context, in *protoapi.PartyByIDRequest, opts ...grpc.CallOption) (*protoapi.PartyByIDResponse, error)
	Parties(ctx context.Context, in *empty.Empty, opts ...grpc.CallOption) (*protoapi.PartiesResponse, error)
	// trades
	TradesByMarket(ctx context.Context, in *protoapi.TradesByMarketRequest, opts ...grpc.CallOption) (*protoapi.TradesByMarketResponse, error)
	TradesByParty(ctx context.Context, in *protoapi.TradesByPartyRequest, opts ...grpc.CallOption) (*protoapi.TradesByPartyResponse, error)
	TradesByOrder(ctx context.Context, in *protoapi.TradesByOrderRequest, opts ...grpc.CallOption) (*protoapi.TradesByOrderResponse, error)
	// positions
	PositionsByParty(ctx context.Context, in *protoapi.PositionsByPartyRequest, opts ...grpc.CallOption) (*protoapi.PositionsByPartyResponse, error)
	// candles
	Candles(ctx context.Context, in *protoapi.CandlesRequest, opts ...grpc.CallOption) (*protoapi.CandlesResponse, error)
	// metrics
	Statistics(ctx context.Context, in *empty.Empty, opts ...grpc.CallOption) (*types.Statistics, error)
	GetVegaTime(ctx context.Context, in *empty.Empty, opts ...grpc.CallOption) (*protoapi.VegaTimeResponse, error)
	// streams
	AccountsSubscribe(ctx context.Context, in *protoapi.AccountsSubscribeRequest, opts ...grpc.CallOption) (protoapi.TradingData_AccountsSubscribeClient, error)
	OrdersSubscribe(ctx context.Context, in *protoapi.OrdersSubscribeRequest, opts ...grpc.CallOption) (protoapi.TradingData_OrdersSubscribeClient, error)
	TradesSubscribe(ctx context.Context, in *protoapi.TradesSubscribeRequest, opts ...grpc.CallOption) (protoapi.TradingData_TradesSubscribeClient, error)
	CandlesSubscribe(ctx context.Context, in *protoapi.CandlesSubscribeRequest, opts ...grpc.CallOption) (protoapi.TradingData_CandlesSubscribeClient, error)
	MarketDepthSubscribe(ctx context.Context, in *protoapi.MarketDepthSubscribeRequest, opts ...grpc.CallOption) (protoapi.TradingData_MarketDepthSubscribeClient, error)
	PositionsSubscribe(ctx context.Context, in *protoapi.PositionsSubscribeRequest, opts ...grpc.CallOption) (protoapi.TradingData_PositionsSubscribeClient, error)
	MarketsDataSubscribe(ctx context.Context, in *protoapi.MarketsDataSubscribeRequest, opts ...grpc.CallOption) (protoapi.TradingData_MarketsDataSubscribeClient, error)
	MarginLevelsSubscribe(ctx context.Context, in *protoapi.MarginLevelsSubscribeRequest, opts ...grpc.CallOption) (protoapi.TradingData_MarginLevelsSubscribeClient, error)
	// accounts
	PartyAccounts(ctx context.Context, req *protoapi.PartyAccountsRequest, opts ...grpc.CallOption) (*protoapi.PartyAccountsResponse, error)
	MarketAccounts(ctx context.Context, req *protoapi.MarketAccountsRequest, opts ...grpc.CallOption) (*protoapi.MarketAccountsResponse, error)
	// margins
	MarginLevels(ctx context.Context, in *protoapi.MarginLevelsRequest, opts ...grpc.CallOption) (*protoapi.MarginLevelsResponse, error)
	// governance
	GetProposals(ctx context.Context, in *protoapi.GetProposalsByStateRequest, opts ...grpc.CallOption) (*protoapi.GetGovernanceDataResponse, error)
	GetProposalsByParty(ctx context.Context, in *protoapi.GetProposalsByPartyRequest, opts ...grpc.CallOption) (*protoapi.GetGovernanceDataResponse, error)
	GetVotesByParty(ctx context.Context, in *protoapi.GetVotesByPartyRequest, opts ...grpc.CallOption) (*protoapi.GetVotesResponse, error)
	GetNewMarketProposals(ctx context.Context, in *protoapi.GetProposalsByStateRequest, opts ...grpc.CallOption) (*protoapi.GetGovernanceDataResponse, error)
	GetUpdateMarketProposals(ctx context.Context, in *protoapi.GetUpdateMarketProposalsRequest, opts ...grpc.CallOption) (*protoapi.GetGovernanceDataResponse, error)
	GetNetworkParametersProposals(ctx context.Context, in *protoapi.GetProposalsByStateRequest, opts ...grpc.CallOption) (*protoapi.GetGovernanceDataResponse, error)
	GetNewAssetProposals(ctx context.Context, in *protoapi.GetProposalsByStateRequest, opts ...grpc.CallOption) (*protoapi.GetGovernanceDataResponse, error)
	GetProposalByID(ctx context.Context, in *protoapi.GetProposalByIDRequest, opts ...grpc.CallOption) (*protoapi.GetProposalResponse, error)
	GetProposalByReference(ctx context.Context, in *protoapi.GetProposalByReferenceRequest, opts ...grpc.CallOption) (*protoapi.GetProposalResponse, error)

	ObserveGovernance(ctx context.Context, _ *empty.Empty, opts ...grpc.CallOption) (protoapi.TradingData_ObserveGovernanceClient, error)
	ObservePartyProposals(ctx context.Context, in *protoapi.ObservePartyProposalsRequest, opts ...grpc.CallOption) (protoapi.TradingData_ObservePartyProposalsClient, error)
	ObservePartyVotes(ctx context.Context, in *protoapi.ObservePartyVotesRequest, opts ...grpc.CallOption) (protoapi.TradingData_ObservePartyVotesClient, error)
	ObserveProposalVotes(ctx context.Context, in *protoapi.ObserveProposalVotesRequest, opts ...grpc.CallOption) (protoapi.TradingData_ObserveProposalVotesClient, error)
}

// VegaResolverRoot is the root resolver for all graphql types
type VegaResolverRoot struct {
	gateway.Config

	log               *logging.Logger
	tradingClient     TradingClient
	tradingDataClient TradingDataClient
}

// NewResolverRoot instantiate a graphql root resolver
func NewResolverRoot(
	log *logging.Logger,
	config gateway.Config,
	tradingClient TradingClient,
	tradingDataClient TradingDataClient,
) *VegaResolverRoot {

	return &VegaResolverRoot{
		log:               log,
		Config:            config,
		tradingClient:     tradingClient,
		tradingDataClient: tradingDataClient,
	}
}

// Query returns the query resolver
func (r *VegaResolverRoot) Query() QueryResolver {
	return (*myQueryResolver)(r)
}

// Mutation returns the mutations resolver
func (r *VegaResolverRoot) Mutation() MutationResolver {
	return (*myMutationResolver)(r)
}

// Candle returns the candles resolver
func (r *VegaResolverRoot) Candle() CandleResolver {
	return (*myCandleResolver)(r)
}

// MarketDepth returns the market depth resolver
func (r *VegaResolverRoot) MarketDepth() MarketDepthResolver {
	return (*myMarketDepthResolver)(r)
}

// MarketData returns the market data resolver
func (r *VegaResolverRoot) MarketData() MarketDataResolver {
	return (*myMarketDataResolver)(r)
}

// MarginLevels returns the market levels resolver
func (r *VegaResolverRoot) MarginLevels() MarginLevelsResolver {
	return (*myMarginLevelsResolver)(r)
}

// PriceLevel returns the price levels resolver
func (r *VegaResolverRoot) PriceLevel() PriceLevelResolver {
	return (*myPriceLevelResolver)(r)
}

// Market returns the markets resolver
func (r *VegaResolverRoot) Market() MarketResolver {
	return (*myMarketResolver)(r)
}

// Order returns the order resolver
func (r *VegaResolverRoot) Order() OrderResolver {
	return (*myOrderResolver)(r)
}

// Trade returns the trades resolver
func (r *VegaResolverRoot) Trade() TradeResolver {
	return (*myTradeResolver)(r)
}

// Position returns the positions resolver
func (r *VegaResolverRoot) Position() PositionResolver {
	return (*myPositionResolver)(r)
}

// Party returns the parties resolver
func (r *VegaResolverRoot) Party() PartyResolver {
	return (*myPartyResolver)(r)
}

// Subscription returns the subscriptions resolver
func (r *VegaResolverRoot) Subscription() SubscriptionResolver {
	return (*mySubscriptionResolver)(r)
}

// Account returns the accounts resolver
func (r *VegaResolverRoot) Account() AccountResolver {
	return (*myAccountResolver)(r)
}

// Statistics returns the statistics resolver
func (r *VegaResolverRoot) Statistics() StatisticsResolver {
	return (*myStatisticsResolver)(r)
}

// Proposal returns the proposal resolver
func (r *VegaResolverRoot) Proposal() ProposalResolver {
	return (*myProposalResolver)(r)
}

// BEGIN: Query Resolver

type myQueryResolver VegaResolverRoot

func (r *myQueryResolver) Markets(ctx context.Context, id *string) ([]*Market, error) {
	if id != nil {
		mkt, err := r.Market(ctx, *id)
		if err != nil {
			return nil, err
		}
		return []*Market{mkt}, nil
	}
	res, err := r.tradingDataClient.Markets(ctx, &empty.Empty{})
	if err != nil {
		r.log.Error("tradingData client", logging.Error(err))
		return nil, customErrorFromStatus(err)
	}

	m := make([]*Market, 0, len(res.Markets))
	for _, pmarket := range res.Markets {
		market, err := MarketFromProto(pmarket)
		if err != nil {
			r.log.Error("unable to convert market from proto", logging.Error(err))
			return nil, err
		}
		m = append(m, market)
	}

	return m, nil
}

func (r *myQueryResolver) Market(ctx context.Context, id string) (*Market, error) {
	req := protoapi.MarketByIDRequest{MarketID: id}
	res, err := r.tradingDataClient.MarketByID(ctx, &req)
	if err != nil {
		r.log.Error("tradingData client", logging.Error(err))
		return nil, customErrorFromStatus(err)
	}
	market, err := MarketFromProto(res.Market)
	if err != nil {
		r.log.Error("unable to convert market from proto", logging.Error(err))
		return nil, err
	}
	return market, nil
}

func (r *myQueryResolver) Parties(ctx context.Context, name *string) ([]*types.Party, error) {
	if name == nil {
		var empty empty.Empty
		resp, err := r.tradingDataClient.Parties(ctx, &empty)
		if err != nil {
			return nil, err
		}
		if resp.Parties == nil {
			return []*types.Party{}, nil
		}
		return resp.Parties, nil
	}
	party, err := r.Party(ctx, *name)
	if err != nil {
		return nil, err
	}
	return []*types.Party{party}, nil
}

func (r *myQueryResolver) Party(ctx context.Context, name string) (*types.Party, error) {
	return getParty(ctx, r.log, r.tradingDataClient, name)
}

func (r *myQueryResolver) Statistics(ctx context.Context) (*types.Statistics, error) {
	res, err := r.tradingDataClient.Statistics(ctx, &empty.Empty{})
	if err != nil {
		r.log.Error("tradingCore client", logging.Error(err))
		return nil, customErrorFromStatus(err)
	}
	return res, nil
}

func (r *myQueryResolver) OrderByID(ctx context.Context, orderID string, version *int) (*types.Order, error) {
	v, err := convertVersion(version)
	if err != nil {
		r.log.Error("tradingCore client", logging.Error(err))
		return nil, customErrorFromStatus(err)
	}
	orderReq := &protoapi.OrderByIDRequest{
		OrderID: orderID,
		Version: v,
	}
	order, err := r.tradingDataClient.OrderByID(ctx, orderReq)
	return order, err
}

func (r *myQueryResolver) OrderVersions(
	ctx context.Context, orderID string, skip *int, first *int, last *int) ([]*types.Order, error) {

	p := makePagination(skip, first, last)
	reqest := &protoapi.OrderVersionsByIDRequest{
		OrderID:    orderID,
		Pagination: p,
	}
	res, err := r.tradingDataClient.OrderVersionsByID(ctx, reqest)
	if err != nil {
		r.log.Error("tradingData client", logging.Error(err))
		return nil, customErrorFromStatus(err)
	}
	return res.Orders, nil
}

func (r *myQueryResolver) OrderByReferenceID(ctx context.Context, referenceID string) (*types.Order, error) {
	orderReq := &protoapi.OrderByReferenceIDRequest{
		ReferenceID: referenceID,
	}
	order, err := r.tradingDataClient.OrderByReferenceID(ctx, orderReq)
	return order, err
}

func (r *myQueryResolver) Proposals(ctx context.Context, inState *ProposalState) ([]*types.GovernanceData, error) {
	filter, err := inState.ToOptionalProposalState()
	if err != nil {
		return nil, err
	}
	resp, err := r.tradingDataClient.GetProposals(ctx, &protoapi.GetProposalsByStateRequest{
		State: filter,
	})
	if err != nil {
		return nil, err
	}
	return resp.Data, nil
}

func (r *myQueryResolver) Proposal(ctx context.Context, id *string, reference *string) (*types.GovernanceData, error) {
	if id != nil {
		resp, err := r.tradingDataClient.GetProposalByID(ctx, &protoapi.GetProposalByIDRequest{
			ProposalID: *id,
		})
		if err != nil {
			return nil, err
		}
		return resp.Proposal, nil
	} else if reference != nil {
		resp, err := r.tradingDataClient.GetProposalByReference(ctx, &protoapi.GetProposalByReferenceRequest{
			Reference: *reference,
		})
		if err != nil {
			return nil, err
		}
		return resp.Proposal, nil
	}

	return nil, ErrMissingIDOrReference
}

func (r *myQueryResolver) NewMarketProposals(ctx context.Context, inState *ProposalState) ([]*types.GovernanceData, error) {
	filter, err := inState.ToOptionalProposalState()
	if err != nil {
		return nil, err
	}
	resp, err := r.tradingDataClient.GetNewMarketProposals(ctx, &protoapi.GetProposalsByStateRequest{
		State: filter,
	})
	if err != nil {
		return nil, err
	}
	return resp.Data, nil
}

func (r *myQueryResolver) UpdateMarketProposals(ctx context.Context, marketID *string, inState *ProposalState) ([]*types.GovernanceData, error) {
	filter, err := inState.ToOptionalProposalState()
	if err != nil {
		return nil, err
	}
	var market string
	if marketID != nil {
		market = *marketID
	}
	resp, err := r.tradingDataClient.GetUpdateMarketProposals(ctx, &protoapi.GetUpdateMarketProposalsRequest{
		MarketID: market,
		State:    filter,
	})
	if err != nil {
		return nil, err
	}
	return resp.Data, nil
}

func (r *myQueryResolver) NetworkParametersProposals(ctx context.Context, inState *ProposalState) ([]*types.GovernanceData, error) {
	filter, err := inState.ToOptionalProposalState()
	if err != nil {
		return nil, err
	}
	resp, err := r.tradingDataClient.GetNetworkParametersProposals(ctx, &protoapi.GetProposalsByStateRequest{
		State: filter,
	})
	if err != nil {
		return nil, err
	}
	return resp.Data, nil
}

func (r *myQueryResolver) NewAssetProposals(ctx context.Context, inState *ProposalState) ([]*types.GovernanceData, error) {
	filter, err := inState.ToOptionalProposalState()
	if err != nil {
		return nil, err
	}
	resp, err := r.tradingDataClient.GetNewAssetProposals(ctx, &protoapi.GetProposalsByStateRequest{
		State: filter,
	})
	if err != nil {
		return nil, err
	}
	return resp.Data, nil
}

// END: Root Resolver

// BEGIN: Market Resolver

type myMarketResolver VegaResolverRoot

func (r *myMarketResolver) Data(ctx context.Context, market *Market) (*types.MarketData, error) {
	req := protoapi.MarketDataByIDRequest{
		MarketID: market.ID,
	}
	res, err := r.tradingDataClient.MarketDataByID(ctx, &req)
	if err != nil {
		r.log.Error("tradingData client", logging.Error(err))
		return nil, customErrorFromStatus(err)
	}
	return res.MarketData, nil
}

func (r *myMarketResolver) Orders(ctx context.Context, market *Market,
	open *bool, skip *int, first *int, last *int) ([]*types.Order, error) {
	p := makePagination(skip, first, last)
	openOnly := open != nil && *open
	req := protoapi.OrdersByMarketRequest{
		MarketID:   market.ID,
		Open:       openOnly,
		Pagination: p,
	}
	res, err := r.tradingDataClient.OrdersByMarket(ctx, &req)
	if err != nil {
		r.log.Error("tradingData client", logging.Error(err))
		return nil, customErrorFromStatus(err)
	}
	return res.Orders, nil
}

func (r *myMarketResolver) Trades(ctx context.Context, market *Market,
	skip *int, first *int, last *int) ([]*types.Trade, error) {
	p := makePagination(skip, first, last)
	req := protoapi.TradesByMarketRequest{
		MarketID:   market.ID,
		Pagination: p,
	}
	res, err := r.tradingDataClient.TradesByMarket(ctx, &req)
	if err != nil {
		r.log.Error("tradingData client", logging.Error(err))
		return nil, customErrorFromStatus(err)
	}

	return res.Trades, nil
}

func (r *myMarketResolver) Depth(ctx context.Context, market *Market, maxDepth *int) (*types.MarketDepth, error) {

	if market == nil {
		return nil, errors.New("market missing or empty")
	}

	req := protoapi.MarketDepthRequest{MarketID: market.ID}
	if maxDepth != nil {
		if *maxDepth <= 0 {
			return nil, errors.New("invalid maxDepth, must be a positive number")
		}
		req.MaxDepth = uint64(*maxDepth)
	}

	// Look for market depth for the given market (will validate market internally)
	// Note: Market depth is also known as OrderBook depth within the matching-engine
	res, err := r.tradingDataClient.MarketDepth(ctx, &req)
	if err != nil {
		r.log.Error("trading data client", logging.Error(err))
		return nil, customErrorFromStatus(err)
	}

	return &types.MarketDepth{
		MarketID: res.MarketID,
		Buy:      res.Buy,
		Sell:     res.Sell,
	}, nil
}

func (r *myMarketResolver) Candles(ctx context.Context, market *Market,
	sinceRaw string, interval Interval) ([]*types.Candle, error) {
	pinterval, err := convertInterval(interval)
	if err != nil {
		r.log.Debug("interval convert error", logging.Error(err))
	}

	since, err := vegatime.Parse(sinceRaw)
	if err != nil {
		return nil, err
	}

	var mkt string
	if market != nil {
		mkt = market.ID
	}

	req := protoapi.CandlesRequest{
		MarketID:       mkt,
		SinceTimestamp: since.UnixNano(),
		Interval:       pinterval,
	}
	res, err := r.tradingDataClient.Candles(ctx, &req)
	if err != nil {
		r.log.Error("tradingData client", logging.Error(err))
		return nil, customErrorFromStatus(err)
	}
	return res.Candles, nil
}

func (r *myMarketResolver) OrderByReference(ctx context.Context, market *Market,
	ref string) (*types.Order, error) {

	req := protoapi.OrderByReferenceRequest{
		Reference: ref,
	}
	res, err := r.tradingDataClient.OrderByReference(ctx, &req)
	if err != nil {
		r.log.Error("tradingData client", logging.Error(err))
		return nil, customErrorFromStatus(err)
	}
	return res.Order, nil
}

// Accounts ...
// if partyID specified get margin account for the given market
// if nil return the insurance pool for the market
func (r *myMarketResolver) Accounts(ctx context.Context, market *Market, partyID *string) ([]*types.Account, error) {
	// get margin account for a party
	if partyID != nil {
		req := protoapi.PartyAccountsRequest{
			PartyID:  *partyID,
			MarketID: market.ID,
			Type:     types.AccountType_MARGIN,
			Asset:    "",
		}
		res, err := r.tradingDataClient.PartyAccounts(ctx, &req)
		if err != nil {
			r.log.Error("unable to get PartyAccounts",
				logging.Error(err),
				logging.String("market-id", market.ID),
				logging.String("party-id", *partyID))
			return []*types.Account{}, customErrorFromStatus(err)
		}
		return res.Accounts, nil
	}
	// get accounts for the market
	req := protoapi.MarketAccountsRequest{
		MarketID: market.ID,
		Asset:    "", // all assets
	}
	res, err := r.tradingDataClient.MarketAccounts(ctx, &req)
	if err != nil {
		r.log.Error("unable to get MarketAccounts",
			logging.Error(err),
			logging.String("market-id", market.ID))
		return []*types.Account{}, customErrorFromStatus(err)
	}
	return res.Accounts, nil
}

// END: Market Resolver

// BEGIN: Party Resolver

type myPartyResolver VegaResolverRoot

func makePagination(skip, first, last *int) *protoapi.Pagination {
	var (
		offset, limit uint64
		descending    bool
	)
	if skip != nil {
		offset = uint64(*skip)
	}
	if last != nil {
		limit = uint64(*last)
		descending = true
	} else if first != nil {
		limit = uint64(*first)
	}
	return &protoapi.Pagination{
		Skip:       offset,
		Limit:      limit,
		Descending: descending,
	}
}

func (r *myPartyResolver) Margins(ctx context.Context,
	party *types.Party, marketID *string) ([]*types.MarginLevels, error) {

	var marketId string
	if marketID != nil {
		marketId = *marketID
	}
	req := protoapi.MarginLevelsRequest{
		PartyID:  party.Id,
		MarketID: marketId,
	}
	res, err := r.tradingDataClient.MarginLevels(ctx, &req)
	if err != nil {
		r.log.Error("tradingData client", logging.Error(err))
		return nil, customErrorFromStatus(err)
	}
	out := make([]*types.MarginLevels, 0, len(res.MarginLevels))
	out = append(out, res.MarginLevels...)
	return out, nil
}

func (r *myPartyResolver) Orders(ctx context.Context, party *types.Party,
	open *bool, skip *int, first *int, last *int) ([]*types.Order, error) {

	p := makePagination(skip, first, last)
	openOnly := open != nil && *open
	req := protoapi.OrdersByPartyRequest{
		PartyID:    party.Id,
		Open:       openOnly,
		Pagination: p,
	}
	res, err := r.tradingDataClient.OrdersByParty(ctx, &req)
	if err != nil {
		r.log.Error("tradingData client", logging.Error(err))
		return nil, customErrorFromStatus(err)
	}

	if len(res.Orders) > 0 {
		return res.Orders, nil
	} else {
		// mandatory return field in schema
		return []*types.Order{}, nil
	}
}

func (r *myPartyResolver) Trades(ctx context.Context, party *types.Party,
	market *string, skip *int, first *int, last *int) ([]*types.Trade, error) {

	var mkt string
	if market != nil {
		mkt = *market
	}

	p := makePagination(skip, first, last)
	req := protoapi.TradesByPartyRequest{
		PartyID:    party.Id,
		MarketID:   mkt,
		Pagination: p,
	}

	res, err := r.tradingDataClient.TradesByParty(ctx, &req)
	if err != nil {
		r.log.Error("tradingData client", logging.Error(err))
		return nil, customErrorFromStatus(err)
	}

	if len(res.Trades) > 0 {
		return res.Trades, nil
	} else {
		// mandatory return field in schema
		return []*types.Trade{}, nil
	}
}

func (r *myPartyResolver) Positions(ctx context.Context, party *types.Party) ([]*types.Position, error) {
	if party == nil {
		return nil, errors.New("nil party")
	}
	req := protoapi.PositionsByPartyRequest{PartyID: party.Id}
	res, err := r.tradingDataClient.PositionsByParty(ctx, &req)
	if err != nil {
		r.log.Error("tradingData client", logging.Error(err))
		return nil, customErrorFromStatus(err)
	}
	if len(res.Positions) > 0 {
		return res.Positions, nil
	} else {
		// mandatory return field in schema
		return []*types.Position{}, nil
	}
}

func AccountTypeToProto(acc AccountType) (types.AccountType, error) {
	switch acc {
	case AccountTypeGeneral:
		return types.AccountType_GENERAL, nil
	case AccountTypeMargin:
		return types.AccountType_MARGIN, nil
	case AccountTypeInsurance:
		return types.AccountType_INSURANCE, nil
	case AccountTypeSettlement:
		return types.AccountType_SETTLEMENT, nil
	default:
		return types.AccountType_ALL, fmt.Errorf("invalid account type %v, return default (ALL)", acc)
	}
}

func (r *myPartyResolver) Accounts(ctx context.Context, party *types.Party,
	marketID *string, asset *string, accType *AccountType) ([]*types.Account, error) {
	if party == nil {
		return nil, errors.New("a party must be specified when querying accounts")
	}
	var (
		mktid = ""
		asst  = ""
		accTy = types.AccountType_ALL
		err   error
	)

	if marketID != nil {
		mktid = *marketID
	}
	if asset != nil {
		asst = *asset
	}
	if accType != nil {
		accTy, err = AccountTypeToProto(*accType)
		if err != nil || (accTy != types.AccountType_GENERAL && accTy != types.AccountType_MARGIN) {
			return nil, fmt.Errorf("invalid account type for party %v", accType)
		}
	}
	req := protoapi.PartyAccountsRequest{
		PartyID:  party.Id,
		MarketID: mktid,
		Asset:    asst,
		Type:     accTy,
	}
	res, err := r.tradingDataClient.PartyAccounts(ctx, &req)
	if err != nil {
		r.log.Error("unable to get Party account",
			logging.Error(err),
			logging.String("party-id", party.Id),
			logging.String("market-id", mktid),
			logging.String("asset", asst),
			logging.String("type", accTy.String()))
		return nil, customErrorFromStatus(err)
	}

	if len(res.Accounts) > 0 {
		return res.Accounts, nil
	} else {
		// mandatory return field in schema
		return []*types.Account{}, nil
	}
}

func (r *myPartyResolver) Proposals(ctx context.Context, party *types.Party, inState *ProposalState) ([]*types.GovernanceData, error) {
	filter, err := inState.ToOptionalProposalState()
	if err != nil {
		return nil, err
	}
	resp, err := r.tradingDataClient.GetProposalsByParty(ctx, &protoapi.GetProposalsByPartyRequest{
		PartyID: party.Id,
		State:   filter,
	})
	if err != nil {
		return nil, err
	}
	return resp.Data, nil
}

func (r *myPartyResolver) Votes(ctx context.Context, party *types.Party) ([]*ProposalVote, error) {
	resp, err := r.tradingDataClient.GetVotesByParty(ctx, &protoapi.GetVotesByPartyRequest{
		PartyID: party.Id,
	})
	if err != nil {
		return nil, err
	}
	result := make([]*ProposalVote, len(resp.Votes))
	for i, vote := range resp.Votes {
		//TODO: voter might be shortcut to party once all testing is done, vote.PartyID should be party.ID
		voter, err := getParty(ctx, r.log, r.tradingDataClient, vote.PartyID)
		if err != nil {
			return nil, err
		}
		result[i] = ProposalVoteFromProto(vote, voter)
	}
	return result, nil
}

// END: Party Resolver

// BEGIN: Proposal Resolver

type myProposalResolver VegaResolverRoot

func (r *myProposalResolver) ID(ctx context.Context, data *types.GovernanceData) (*string, error) {
	if data == nil || data.Proposal == nil || len(data.Proposal.ID) == 0 {
		return nil, ErrInvalidProposal
	}
	return &data.Proposal.ID, nil
}

func (r *myProposalResolver) Reference(ctx context.Context, data *types.GovernanceData) (string, error) {
	if data == nil || data.Proposal == nil || len(data.Proposal.ID) == 0 {
		return "", ErrInvalidProposal
	}
	return data.Proposal.Reference, nil
}

func (r *myProposalResolver) Party(ctx context.Context, data *types.GovernanceData) (*types.Party, error) {
	if data == nil || data.Proposal == nil || len(data.Proposal.ID) == 0 {
		return nil, ErrInvalidProposal
	}
	return getParty(ctx, r.log, r.tradingDataClient, data.Proposal.PartyID)
}

func (r *myProposalResolver) State(ctx context.Context, data *types.GovernanceData) (ProposalState, error) {
	if data == nil || data.Proposal == nil || len(data.Proposal.ID) == 0 {
		return "", ErrInvalidProposal
	}
	return ProposalStateFromProto(data.Proposal.State)
}

func (r *myProposalResolver) Timestamp(ctx context.Context, data *types.GovernanceData) (string, error) {
	if data == nil || data.Proposal == nil || len(data.Proposal.ID) == 0 {
		return "", ErrInvalidProposal
	}
	return timestampToString(data.Proposal.Timestamp), nil
}

func (r *myProposalResolver) Terms(ctx context.Context, data *types.GovernanceData) (*ProposalTerms, error) {
	if data == nil || data.Proposal == nil || len(data.Proposal.ID) == 0 {
		return nil, ErrInvalidProposal
	}
	return ProposalTermsFromProto(data.Proposal.Terms)
}

func (r *myProposalResolver) convertVotes(ctx context.Context, data []*types.Vote) ([]*Vote, error) {
	result := make([]*Vote, len(data))
	for i, v := range data {
		voter, err := getParty(ctx, r.log, r.tradingDataClient, v.PartyID)
		if err != nil {
			return nil, err
		}
		result[i] = &Vote{
			Value: VoteValueFromProto(v.Value),
			Party: voter,
		}
	}
	return result, nil
}

func (r *myProposalResolver) YesVotes(ctx context.Context, data *types.GovernanceData) ([]*Vote, error) {
	if data == nil || data.Proposal == nil || len(data.Proposal.ID) == 0 {
		return nil, ErrInvalidProposal
	}
	return r.convertVotes(ctx, data.Yes)
}

func (r *myProposalResolver) NoVotes(ctx context.Context, data *types.GovernanceData) ([]*Vote, error) {
	if data == nil || data.Proposal == nil || len(data.Proposal.ID) == 0 {
		return nil, ErrInvalidProposal
	}
	return r.convertVotes(ctx, data.No)
}

// END: Proposal Resolver

// BEGIN: MarginLevels Resolver

type myMarginLevelsResolver VegaResolverRoot

func (r *myMarginLevelsResolver) Market(ctx context.Context, m *types.MarginLevels) (*Market, error) {
	req := protoapi.MarketByIDRequest{MarketID: m.MarketID}
	res, err := r.tradingDataClient.MarketByID(ctx, &req)
	if err != nil {
		r.log.Error("tradingData client", logging.Error(err))
		return nil, customErrorFromStatus(err)
	}

	market, err := MarketFromProto(res.Market)
	if err != nil {
		r.log.Error("unable to convert market from proto", logging.Error(err))
		return nil, err
	}
	return market, nil
}

func (r *myMarginLevelsResolver) Party(ctx context.Context, m *types.MarginLevels) (*types.Party, error) {
	if m == nil {
		return nil, errors.New("nil order")
	}
	if len(m.PartyID) == 0 {
		return nil, errors.New("invalid party")
	}
	req := protoapi.PartyByIDRequest{PartyID: m.PartyID}
	res, err := r.tradingDataClient.PartyByID(ctx, &req)
	if err != nil {
		r.log.Error("tradingData client", logging.Error(err))
		return nil, customErrorFromStatus(err)
	}
	return res.Party, nil
}

func (r *myMarginLevelsResolver) Asset(_ context.Context, m *types.MarginLevels) (string, error) {
	return m.Asset, nil
}

func (r *myMarginLevelsResolver) CollateralReleaseLevel(_ context.Context, m *types.MarginLevels) (string, error) {
	return strconv.FormatUint(m.CollateralReleaseLevel, 10), nil
}

func (r *myMarginLevelsResolver) InitialLevel(_ context.Context, m *types.MarginLevels) (string, error) {
	return strconv.FormatUint(m.InitialMargin, 10), nil
}

func (r *myMarginLevelsResolver) SearchLevel(_ context.Context, m *types.MarginLevels) (string, error) {
	return strconv.FormatUint(m.SearchLevel, 10), nil
}

func (r *myMarginLevelsResolver) MaintenanceLevel(_ context.Context, m *types.MarginLevels) (string, error) {
	return strconv.FormatUint(m.MaintenanceMargin, 10), nil
}

func (r *myMarginLevelsResolver) Timestamp(_ context.Context, m *types.MarginLevels) (string, error) {
	return vegatime.Format(vegatime.UnixNano(m.Timestamp)), nil
}

// END: MarginLevels Resolver

// BEGIN: MarketData resolver

type myMarketDataResolver VegaResolverRoot

func (r *myMarketDataResolver) BestBidPrice(_ context.Context, m *types.MarketData) (string, error) {
	return strconv.FormatUint(m.BestBidPrice, 10), nil
}

func (r *myMarketDataResolver) BestBidVolume(_ context.Context, m *types.MarketData) (string, error) {
	return strconv.FormatUint(m.BestBidVolume, 10), nil
}

func (r *myMarketDataResolver) BestOfferPrice(_ context.Context, m *types.MarketData) (string, error) {
	return strconv.FormatUint(m.BestOfferPrice, 10), nil
}

func (r *myMarketDataResolver) BestOfferVolume(_ context.Context, m *types.MarketData) (string, error) {
	return strconv.FormatUint(m.BestOfferVolume, 10), nil
}

func (r *myMarketDataResolver) MidPrice(_ context.Context, m *types.MarketData) (string, error) {
	return strconv.FormatUint(m.MidPrice, 10), nil
}

func (r *myMarketDataResolver) MarkPrice(_ context.Context, m *types.MarketData) (string, error) {
	return strconv.FormatUint(m.MarkPrice, 10), nil
}

func (r *myMarketDataResolver) Timestamp(_ context.Context, m *types.MarketData) (string, error) {
	return vegatime.Format(vegatime.UnixNano(m.Timestamp)), nil
}

func (r *myMarketDataResolver) Market(ctx context.Context, m *types.MarketData) (*Market, error) {
	req := protoapi.MarketByIDRequest{MarketID: m.Market}
	res, err := r.tradingDataClient.MarketByID(ctx, &req)
	if err != nil {
		r.log.Error("tradingData client", logging.Error(err))
		return nil, customErrorFromStatus(err)
	}

	market, err := MarketFromProto(res.Market)
	if err != nil {
		r.log.Error("unable to convert market from proto", logging.Error(err))
		return nil, err
	}
	return market, nil
}

// END: MarketData resolver

// BEGIN: Market Depth Resolver

type myMarketDepthResolver VegaResolverRoot

func (r *myMarketDepthResolver) Buy(ctx context.Context, obj *types.MarketDepth) ([]types.PriceLevel, error) {
	valBuyLevels := make([]types.PriceLevel, 0)
	for _, v := range obj.Buy {
		valBuyLevels = append(valBuyLevels, *v)
	}
	return valBuyLevels, nil
}
func (r *myMarketDepthResolver) Sell(ctx context.Context, obj *types.MarketDepth) ([]types.PriceLevel, error) {
	valBuyLevels := make([]types.PriceLevel, 0)
	for _, v := range obj.Sell {
		valBuyLevels = append(valBuyLevels, *v)
	}
	return valBuyLevels, nil
}

func (r *myMarketDepthResolver) LastTrade(ctx context.Context, md *types.MarketDepth) (*types.Trade, error) {
	if md == nil {
		return nil, errors.New("invalid market depth")
	}

	req := protoapi.LastTradeRequest{MarketID: md.MarketID}
	res, err := r.tradingDataClient.LastTrade(ctx, &req)
	if err != nil {
		r.log.Error("tradingData client", logging.Error(err))
		return nil, customErrorFromStatus(err)
	}

	return res.Trade, nil
}

func (r *myMarketDepthResolver) Market(ctx context.Context, md *types.MarketDepth) (*Market, error) {
	if md == nil {
		return nil, errors.New("invalid market depth")
	}

	req := protoapi.MarketByIDRequest{MarketID: md.MarketID}
	res, err := r.tradingDataClient.MarketByID(ctx, &req)
	if err != nil {
		r.log.Error("tradingData client", logging.Error(err))
		return nil, customErrorFromStatus(err)
	}
	return MarketFromProto(res.Market)
}

// END: Market Depth Resolver

// BEGIN: Order Resolver

type myOrderResolver VegaResolverRoot

func RejectionReasonFromProtoOrderError(o types.OrderError) (RejectionReason, error) {
	switch o {
	case types.OrderError_INVALID_MARKET_ID:
		return RejectionReasonInvalidMarketID, nil
	case types.OrderError_INVALID_ORDER_ID:
		return RejectionReasonInvalidOrderID, nil
	case types.OrderError_ORDER_OUT_OF_SEQUENCE:
		return RejectionReasonOrderOutOfSequence, nil
	case types.OrderError_INVALID_REMAINING_SIZE:
		return RejectionReasonInvalidRemainingSize, nil
	case types.OrderError_TIME_FAILURE:
		return RejectionReasonTimeFailure, nil
	case types.OrderError_ORDER_REMOVAL_FAILURE:
		return RejectionReasonOrderRemovalFailure, nil
	case types.OrderError_INVALID_EXPIRATION_DATETIME:
		return RejectionReasonInvalidExpirationTime, nil
	case types.OrderError_INVALID_ORDER_REFERENCE:
		return RejectionReasonInvalidOrderReference, nil
	case types.OrderError_EDIT_NOT_ALLOWED:
		return RejectionReasonEditNotAllowed, nil
	case types.OrderError_ORDER_AMEND_FAILURE:
		return RejectionReasonOrderAmendFailure, nil
	case types.OrderError_ORDER_NOT_FOUND:
		return RejectionReasonOrderNotFound, nil
	case types.OrderError_INVALID_PARTY_ID:
		return RejectionReasonInvalidPartyID, nil
	case types.OrderError_MARKET_CLOSED:
		return RejectionReasonMarketClosed, nil
	case types.OrderError_MARGIN_CHECK_FAILED:
		return RejectionReasonMarginCheckFailed, nil
	case types.OrderError_INTERNAL_ERROR:
		return RejectionReasonInternalError, nil
	default:
		return "", fmt.Errorf("invalid RejectionReason: %v", o)
	}
}

func (r *myOrderResolver) RejectionReason(_ context.Context, o *types.Order) (*RejectionReason, error) {
	if o.Reason == types.OrderError_NONE {
		return nil, nil
	}
	reason, err := RejectionReasonFromProtoOrderError(o.Reason)
	if err != nil {
		return nil, err
	}
	return &reason, nil
}

func (r *myOrderResolver) Price(ctx context.Context, obj *types.Order) (string, error) {
	return strconv.FormatUint(obj.Price, 10), nil
}
func (r *myOrderResolver) TimeInForce(ctx context.Context, obj *types.Order) (OrderTimeInForce, error) {
	return OrderTimeInForce(obj.TimeInForce.String()), nil
}

func (r *myOrderResolver) Type(ctx context.Context, obj *types.Order) (*OrderType, error) {
	t := OrderType(obj.Type.String())
	return &t, nil
}

func (r *myOrderResolver) Side(ctx context.Context, obj *types.Order) (Side, error) {
	return Side(obj.Side.String()), nil
}
func (r *myOrderResolver) Market(ctx context.Context, obj *types.Order) (*Market, error) {
	if obj == nil {
		return nil, errors.New("invalid order")
	}
	req := protoapi.MarketByIDRequest{MarketID: obj.MarketID}
	res, err := r.tradingDataClient.MarketByID(ctx, &req)
	if err != nil {
		r.log.Error("tradingData client", logging.Error(err))
		return nil, customErrorFromStatus(err)
	}
	return MarketFromProto(res.Market)
}
func (r *myOrderResolver) Size(ctx context.Context, obj *types.Order) (string, error) {
	return strconv.FormatUint(obj.Size, 10), nil
}
func (r *myOrderResolver) Remaining(ctx context.Context, obj *types.Order) (string, error) {
	return strconv.FormatUint(obj.Remaining, 10), nil
}
func (r *myOrderResolver) Status(ctx context.Context, obj *types.Order) (OrderStatus, error) {
	return OrderStatus(obj.Status.String()), nil
}
func (r *myOrderResolver) CreatedAt(ctx context.Context, obj *types.Order) (string, error) {
	return vegatime.Format(vegatime.UnixNano(obj.CreatedAt)), nil
}
func (r *myOrderResolver) ExpiresAt(ctx context.Context, obj *types.Order) (*string, error) {
	if obj.ExpiresAt <= 0 {
		return nil, nil
	}
	expiresAt := vegatime.Format(vegatime.UnixNano(obj.ExpiresAt))
	return &expiresAt, nil
}
func (r *myOrderResolver) Trades(ctx context.Context, ord *types.Order) ([]*types.Trade, error) {
	if ord == nil {
		return nil, errors.New("nil order")
	}
	req := protoapi.TradesByOrderRequest{OrderID: ord.Id}
	res, err := r.tradingDataClient.TradesByOrder(ctx, &req)
	if err != nil {
		r.log.Error("tradingData client", logging.Error(err))
		return nil, customErrorFromStatus(err)
	}
	return res.Trades, nil
}
func (r *myOrderResolver) Party(ctx context.Context, order *types.Order) (*types.Party, error) {
	if order == nil {
		return nil, errors.New("nil order")
	}
	if len(order.PartyID) == 0 {
		return nil, errors.New("invalid party")
	}
	req := protoapi.PartyByIDRequest{PartyID: order.PartyID}
	res, err := r.tradingDataClient.PartyByID(ctx, &req)
	if err != nil {
		r.log.Error("tradingData client", logging.Error(err))
		return nil, customErrorFromStatus(err)
	}
	return res.Party, nil
}

// END: Order Resolver

// BEGIN: Trade Resolver

type myTradeResolver VegaResolverRoot

func (r *myTradeResolver) Market(ctx context.Context, obj *types.Trade) (*Market, error) {
	if obj == nil {
		return nil, errors.New("invalid trade")
	}
	req := protoapi.MarketByIDRequest{MarketID: obj.MarketID}
	res, err := r.tradingDataClient.MarketByID(ctx, &req)
	if err != nil {
		r.log.Error("tradingData client", logging.Error(err))
		return nil, customErrorFromStatus(err)
	}
	return MarketFromProto(res.Market)
}
func (r *myTradeResolver) Aggressor(ctx context.Context, obj *types.Trade) (Side, error) {
	return Side(obj.Aggressor.String()), nil
}
func (r *myTradeResolver) Price(ctx context.Context, obj *types.Trade) (string, error) {
	return strconv.FormatUint(obj.Price, 10), nil
}
func (r *myTradeResolver) Size(ctx context.Context, obj *types.Trade) (string, error) {
	return strconv.FormatUint(obj.Size, 10), nil
}
func (r *myTradeResolver) CreatedAt(ctx context.Context, obj *types.Trade) (string, error) {
	return vegatime.Format(vegatime.UnixNano(obj.Timestamp)), nil
}
func (r *myTradeResolver) Buyer(ctx context.Context, obj *types.Trade) (*types.Party, error) {
	if obj == nil {
		return nil, errors.New("invalid trade")
	}
	if len(obj.Buyer) == 0 {
		return nil, errors.New("invalid buyer")
	}
	req := protoapi.PartyByIDRequest{PartyID: obj.Buyer}
	res, err := r.tradingDataClient.PartyByID(ctx, &req)
	if err != nil {
		r.log.Error("tradingData client", logging.Error(err))
		return nil, customErrorFromStatus(err)
	}
	return res.Party, nil
}
func (r *myTradeResolver) Seller(ctx context.Context, obj *types.Trade) (*types.Party, error) {
	if obj == nil {
		return nil, errors.New("invalid trade")
	}
	if len(obj.Seller) == 0 {
		return nil, errors.New("invalid seller")
	}
	req := protoapi.PartyByIDRequest{PartyID: obj.Seller}
	res, err := r.tradingDataClient.PartyByID(ctx, &req)
	if err != nil {
		r.log.Error("tradingData client", logging.Error(err))
		return nil, customErrorFromStatus(err)
	}
	return res.Party, nil
}

// END: Trade Resolver

// BEGIN: Candle Resolver

type myCandleResolver VegaResolverRoot

func (r *myCandleResolver) High(ctx context.Context, obj *types.Candle) (string, error) {
	return strconv.FormatUint(obj.High, 10), nil
}
func (r *myCandleResolver) Low(ctx context.Context, obj *types.Candle) (string, error) {
	return strconv.FormatUint(obj.Low, 10), nil
}
func (r *myCandleResolver) Open(ctx context.Context, obj *types.Candle) (string, error) {
	return strconv.FormatUint(obj.Open, 10), nil
}
func (r *myCandleResolver) Close(ctx context.Context, obj *types.Candle) (string, error) {
	return strconv.FormatUint(obj.Close, 10), nil
}
func (r *myCandleResolver) Volume(ctx context.Context, obj *types.Candle) (string, error) {
	return strconv.FormatUint(obj.Volume, 10), nil
}
func (r *myCandleResolver) Datetime(ctx context.Context, obj *types.Candle) (string, error) {
	return vegatime.Format(vegatime.UnixNano(obj.Timestamp)), nil
}
func (r *myCandleResolver) Timestamp(ctx context.Context, obj *types.Candle) (string, error) {
	return strconv.FormatInt(obj.Timestamp, 10), nil
}
func (r *myCandleResolver) Interval(ctx context.Context, obj *types.Candle) (Interval, error) {
	interval := Interval(obj.Interval.String())
	if interval.IsValid() {
		return interval, nil
	}
	r.log.Warn("Interval conversion from proto to gql type failed, falling back to default: I15M",
		logging.String("interval", interval.String()))
	return IntervalI15m, nil
}

// END: Candle Resolver

// BEGIN: Price Level Resolver

type myPriceLevelResolver VegaResolverRoot

func (r *myPriceLevelResolver) Price(ctx context.Context, obj *types.PriceLevel) (string, error) {
	return strconv.FormatUint(obj.Price, 10), nil
}

func (r *myPriceLevelResolver) Volume(ctx context.Context, obj *types.PriceLevel) (string, error) {
	return strconv.FormatUint(obj.Volume, 10), nil
}

func (r *myPriceLevelResolver) NumberOfOrders(ctx context.Context, obj *types.PriceLevel) (string, error) {
	return strconv.FormatUint(obj.Price, 10), nil
}

func (r *myPriceLevelResolver) CumulativeVolume(ctx context.Context, obj *types.PriceLevel) (string, error) {
	return strconv.FormatUint(obj.CumulativeVolume, 10), nil
}

// END: Price Level Resolver

// BEGIN: Position Resolver

type myPositionResolver VegaResolverRoot

func (r *myPositionResolver) Market(ctx context.Context, obj *types.Position) (*Market, error) {
	if obj == nil {
		return nil, errors.New("invalid position")
	}
	if len(obj.MarketID) <= 0 {
		return nil, nil
	}
	req := protoapi.MarketByIDRequest{MarketID: obj.MarketID}
	res, err := r.tradingDataClient.MarketByID(ctx, &req)
	if err != nil {
		r.log.Error("tradingData client", logging.Error(err))
		return nil, customErrorFromStatus(err)
	}
	return MarketFromProto(res.Market)
}

func (r *myPositionResolver) OpenVolume(ctx context.Context, obj *types.Position) (string, error) {
	return strconv.FormatInt(obj.OpenVolume, 10), nil
}

func (r *myPositionResolver) RealisedPnl(ctx context.Context, obj *types.Position) (string, error) {
	return strconv.FormatInt(obj.RealisedPNL, 10), nil
}

func (r *myPositionResolver) UnrealisedPnl(ctx context.Context, obj *types.Position) (string, error) {
	return strconv.FormatInt(obj.UnrealisedPNL, 10), nil
}

func (r *myPositionResolver) AverageEntryPrice(ctx context.Context, obj *types.Position) (string, error) {
	return strconv.FormatUint(obj.AverageEntryPrice, 10), nil
}

func (r *myPositionResolver) Margins(ctx context.Context, obj *types.Position) ([]*types.MarginLevels, error) {
	if obj == nil {
		return nil, errors.New("invalid position")
	}
	if len(obj.PartyID) <= 0 {
		return nil, errors.New("missing party id")
	}
	req := protoapi.MarginLevelsRequest{
		PartyID:  obj.PartyID,
		MarketID: obj.MarketID,
	}
	res, err := r.tradingDataClient.MarginLevels(ctx, &req)
	if err != nil {
		r.log.Error("tradingData client", logging.Error(err))
		return nil, customErrorFromStatus(err)
	}
	out := make([]*types.MarginLevels, 0, len(res.MarginLevels))
	out = append(out, res.MarginLevels...)
	return out, nil
}

// END: Position Resolver

// BEGIN: Mutation Resolver

type myMutationResolver VegaResolverRoot

func (r *myMutationResolver) SubmitTransaction(ctx context.Context, data, sig string, address, pubkey *string) (*TransactionSubmitted, error) {
	if address == nil && pubkey == nil {
		return nil, errors.New("auth missing: either address or pubkey needs to be set")
	}
	decodedData, err := base64.StdEncoding.DecodeString(data)
	if err != nil {
		return nil, err
	}
	decodedSig, err := base64.StdEncoding.DecodeString(sig)
	if err != nil {
		return nil, err
	}
	req := &protoapi.SubmitTransactionRequest{
		Tx: &types.SignedBundle{
			Data: decodedData,
			Sig:  decodedSig,
		},
	}
	if pubkey != nil {
		pk, err := hex.DecodeString(*pubkey)
		if err != nil {
			return nil, err
		}
		req.Tx.Auth = &types.SignedBundle_PubKey{
			PubKey: pk,
		}
	} else {
		addr, err := hex.DecodeString(*address)
		if err != nil {
			return nil, err
		}
		// address is guaranteed to be set here...
		req.Tx.Auth = &types.SignedBundle_Address{
			Address: addr,
		}
	}
	res, err := r.tradingClient.SubmitTransaction(ctx, req)
	if err != nil {
		r.log.Error("Failed to submit transaction", logging.Error(err))
		return nil, customErrorFromStatus(err)
	}

	return &TransactionSubmitted{
		Success: res.Success,
	}, nil
}

func (r *myMutationResolver) PrepareOrderSubmit(ctx context.Context, market, party string, price *string, size string, side Side,
	timeInForce OrderTimeInForce, expiration *string, ty OrderType, reference *string) (*PreparedSubmitOrder, error) {

	order := &types.OrderSubmission{}

	var (
		p   uint64
		err error
	)

	// We need to convert strings to uint64 (JS doesn't yet support uint64)
	if price != nil {
		p, err = safeStringUint64(*price)
		if err != nil {
			return nil, err
		}
	}
	order.Price = p
	s, err := safeStringUint64(size)
	if err != nil {
		return nil, err
	}
	order.Size = s
	if len(market) <= 0 {
		return nil, errors.New("market missing or empty")
	}
	order.MarketID = market
	if len(party) <= 0 {
		return nil, errors.New("party missing or empty")
	}

	order.PartyID = party
	if order.TimeInForce, err = parseOrderTimeInForce(timeInForce); err != nil {
		return nil, err
	}
	if order.Side, err = parseSide(&side); err != nil {
		return nil, err
	}
	if order.Type, err = parseOrderType(ty); err != nil {
		return nil, err
	}

	// GTT must have an expiration value
	if order.TimeInForce == types.Order_GTT && expiration != nil {
		var expiresAt time.Time
		expiresAt, err = vegatime.Parse(*expiration)
		if err != nil {
			return nil, fmt.Errorf("cannot parse expiration time: %s - invalid format sent to create order (example: 2018-01-02T15:04:05Z)", *expiration)
		}

		// move to pure timestamps or convert an RFC format shortly
		order.ExpiresAt = expiresAt.UnixNano()
	}
	if reference != nil {
		order.Reference = *reference
	}

	req := protoapi.SubmitOrderRequest{
		Submission: order,
	}

	// Pass the order over for consensus (service layer will use RPC client internally and handle errors etc)
	resp, err := r.tradingClient.PrepareSubmitOrder(ctx, &req)
	if err != nil {
		r.log.Error("Failed to create order using rpc client in graphQL resolver", logging.Error(err))
		return nil, customErrorFromStatus(err)
	}
	return &PreparedSubmitOrder{
		Blob: base64.StdEncoding.EncodeToString(resp.Blob),
	}, nil
}

func (r *myMutationResolver) PrepareOrderCancel(ctx context.Context, id string, party string, market string) (*PreparedCancelOrder, error) {
	order := &types.OrderCancellation{}

	// Cancellation currently only requires ID and Market to be set, all other fields will be added
	if len(market) <= 0 {
		return nil, errors.New("market missing or empty")
	}
	order.MarketID = market
	if len(id) == 0 {
		return nil, errors.New("id missing or empty")
	}
	order.OrderID = id
	if len(party) == 0 {
		return nil, errors.New("party missing or empty")
	}

	order.PartyID = party

	// Pass the cancellation over for consensus (service layer will use RPC client internally and handle errors etc)

	req := protoapi.CancelOrderRequest{
		Cancellation: order,
	}
	pendingOrder, err := r.tradingClient.PrepareCancelOrder(ctx, &req)
	if err != nil {
		return nil, customErrorFromStatus(err)
	}
	return &PreparedCancelOrder{
		Blob: base64.StdEncoding.EncodeToString(pendingOrder.Blob),
	}, nil

}

func (r *myMutationResolver) PrepareProposal(
	ctx context.Context, partyID string, reference *string, proposalTerms ProposalTermsInput) (*PreparedProposal, error) {

	if proposalTerms.MinParticipationStake < 0 {
		return nil, errors.New("minParticipationStake is invalid, must be positive")
	}

	var ref string
	if reference != nil {
		ref = *reference
	}
	terms, err := proposalTerms.IntoProto()
	if err != nil {
		return nil, err
	}
	pendingProposal, err := r.tradingClient.PrepareProposal(ctx, &protoapi.PrepareProposalRequest{
		PartyID:   partyID,
		Reference: ref,
		Proposal:  terms,
	})
	if err != nil {
		return nil, customErrorFromStatus(err)
	}
	return &PreparedProposal{
		Blob: base64.StdEncoding.EncodeToString(pendingProposal.Blob),
		PendingProposal: &types.GovernanceData{
			Proposal: pendingProposal.PendingProposal,
		},
	}, nil
}

func (r *myMutationResolver) PrepareVote(ctx context.Context, value VoteValue, partyID, proposalID string) (*PreparedVote, error) {
	party, err := getParty(ctx, r.log, r.tradingDataClient, partyID)
	if err != nil {
		return nil, err
	}
	req := &protoapi.PrepareVoteRequest{
		Vote: &types.Vote{
			Value:      types.Vote_NO,
			PartyID:    partyID,
			ProposalID: proposalID,
		},
	}
	if value == VoteValueYes {
		req.Vote.Value = types.Vote_YES
	}
	resp, err := r.tradingClient.PrepareVote(ctx, req)
	if err != nil {
		return nil, err
	}
	return &PreparedVote{
		Blob: string(resp.Blob),
		Vote: &ProposalVote{
			Vote: &Vote{
				Party: party,
				Value: VoteValueFromProto(resp.Vote.Value),
			},
			ProposalID: resp.Vote.ProposalID,
		},
	}, nil
}

func (r *myMutationResolver) PrepareOrderAmend(ctx context.Context, id string, party string, price, size string, expiration *string, tif OrderTimeInForce) (*PreparedAmendOrder, error) {
	order := &types.OrderAmendment{}

	// Cancellation currently only requires ID and Market to be set, all other fields will be added
	if len(id) == 0 {
		return nil, errors.New("id missing or empty")
	}
	order.OrderID = id
	if len(party) == 0 {
		return nil, errors.New("party missing or empty")
	}
	order.PartyID = party

	var err error
	pricevalue, err := strconv.ParseUint(price, 10, 64)
	if err != nil {
		r.log.Error("unable to convert price from string in order amend",
			logging.Error(err))
		return nil, errors.New("invalid price, could not convert to unsigned int")
	}
	order.Price = &proto.Price{Value: pricevalue}

	order.SizeDelta, err = strconv.ParseInt(size, 10, 64)
	if err != nil {
		r.log.Error("unable to convert size from string in order amend",
			logging.Error(err))
		return nil, errors.New("invalid size, could not convert to unsigned int")
	}

	order.TimeInForce, err = parseOrderTimeInForce(tif)
	if err != nil {
		r.log.Error("unable to parse time in force in order amend",
			logging.Error(err))
		return nil, errors.New("invalid time in force, could not convert to vega time in force")
	}

	if expiration != nil {
		expiresAt, err := vegatime.Parse(*expiration)
		if err != nil {
			return nil, fmt.Errorf("cannot parse expiration time: %s - invalid format sent to create order (example: 2018-01-02T15:04:05Z)", *expiration)
		}
		// move to pure timestamps or convert an RFC format shortly
		order.ExpiresAt = &proto.Timestamp{Value: expiresAt.UnixNano()}
	}

	req := protoapi.AmendOrderRequest{
		Amendment: order,
	}
	pendingOrder, err := r.tradingClient.PrepareAmendOrder(ctx, &req)
	if err != nil {
		return nil, customErrorFromStatus(err)
	}
	return &PreparedAmendOrder{
		Blob: base64.StdEncoding.EncodeToString(pendingOrder.Blob),
	}, nil
}

// END: Mutation Resolver

// BEGIN: Subscription Resolver

type mySubscriptionResolver VegaResolverRoot

func (r *mySubscriptionResolver) Margins(ctx context.Context, partyID string, marketID *string) (<-chan *types.MarginLevels, error) {
	var mktid string
	if marketID != nil {
		mktid = *marketID
	}
	req := &protoapi.MarginLevelsSubscribeRequest{
		MarketID: mktid,
		PartyID:  partyID,
	}
	stream, err := r.tradingDataClient.MarginLevelsSubscribe(ctx, req)
	if err != nil {
		return nil, customErrorFromStatus(err)
	}

	ch := make(chan *types.MarginLevels)
	go func() {
		defer func() {
			stream.CloseSend()
			close(ch)
		}()
		for {
			m, err := stream.Recv()
			if err == io.EOF {
				r.log.Error("margin levels: stream closed by server", logging.Error(err))
				break
			}
			if err != nil {
				r.log.Error("margin levls: stream closed", logging.Error(err))
				break
			}
			ch <- m
		}
	}()

	return ch, nil
}

func (r *mySubscriptionResolver) MarketData(ctx context.Context, marketID *string) (<-chan *types.MarketData, error) {
	var mktid string
	if marketID != nil {
		mktid = *marketID
	}
	req := &protoapi.MarketsDataSubscribeRequest{
		MarketID: mktid,
	}
	stream, err := r.tradingDataClient.MarketsDataSubscribe(ctx, req)
	if err != nil {
		return nil, customErrorFromStatus(err)
	}

	ch := make(chan *types.MarketData)
	go func() {
		defer func() {
			stream.CloseSend()
			close(ch)
		}()
		for {
			m, err := stream.Recv()
			if err == io.EOF {
				r.log.Error("marketdata: stream closed by server", logging.Error(err))
				break
			}
			if err != nil {
				r.log.Error("marketdata: stream closed", logging.Error(err))
				break
			}
			ch <- m
		}
	}()

	return ch, nil
}

func (r *mySubscriptionResolver) Accounts(ctx context.Context, marketID *string, partyID *string, asset *string, typeArg *AccountType) (<-chan *types.Account, error) {
	var (
		mkt, pty string
		ty       types.AccountType
	)

	if marketID == nil && partyID == nil && asset == nil && typeArg == nil {
		// Updates on every balance update, on every account, for everyone and shouldn't be allowed for GraphQL.
		return nil, errors.New("at least one query filter must be applied for this subscription")
	}
	if marketID != nil {
		mkt = *marketID
	}
	if partyID != nil {
		pty = *partyID
	}
	if typeArg != nil {
		ty = typeArg.IntoProto()
	}

	req := &protoapi.AccountsSubscribeRequest{
		MarketID: mkt,
		PartyID:  pty,
		Type:     ty,
	}
	stream, err := r.tradingDataClient.AccountsSubscribe(ctx, req)
	if err != nil {
		return nil, customErrorFromStatus(err)
	}

	c := make(chan *types.Account)
	go func() {
		defer func() {
			stream.CloseSend()
			close(c)
		}()
		for {
			a, err := stream.Recv()
			if err == io.EOF {
				r.log.Error("accounts: stream closed by server", logging.Error(err))
				break
			}
			if err != nil {
				r.log.Error("accounts: stream closed", logging.Error(err))
				break
			}
			c <- a
		}
	}()

	return c, nil
}

func (r *mySubscriptionResolver) Orders(ctx context.Context, market *string, party *string) (<-chan []*types.Order, error) {
	var (
		mkt, pty string
	)
	if market != nil {
		mkt = *market
	}
	if party != nil {
		pty = *party
	}

	req := &protoapi.OrdersSubscribeRequest{
		MarketID: mkt,
		PartyID:  pty,
	}
	stream, err := r.tradingDataClient.OrdersSubscribe(ctx, req)
	if err != nil {
		return nil, customErrorFromStatus(err)
	}

	c := make(chan []*types.Order)
	go func() {
		defer func() {
			stream.CloseSend()
			close(c)
		}()
		for {
			o, err := stream.Recv()
			if err == io.EOF {
				r.log.Error("orders: stream closed by server", logging.Error(err))
				break
			}
			if err != nil {
				r.log.Error("orders: stream closed", logging.Error(err))
				break
			}
			c <- o.Orders
		}
	}()

	return c, nil
}

func (r *mySubscriptionResolver) Trades(ctx context.Context, market *string, party *string) (<-chan []*types.Trade, error) {
	var (
		mkt, pty string
	)
	if market != nil {
		mkt = *market
	}
	if party != nil {
		pty = *party
	}

	req := &protoapi.TradesSubscribeRequest{
		MarketID: mkt,
		PartyID:  pty,
	}
	stream, err := r.tradingDataClient.TradesSubscribe(ctx, req)
	if err != nil {
		return nil, customErrorFromStatus(err)
	}

	c := make(chan []*types.Trade)
	go func() {
		defer func() {
			stream.CloseSend()
			close(c)
		}()
		for {
			t, err := stream.Recv()
			if err == io.EOF {
				r.log.Error("trades: stream closed by server", logging.Error(err))
				break
			}
			if err != nil {
				r.log.Error("trades: stream closed", logging.Error(err))
				break
			}
			c <- t.Trades
		}
	}()

	return c, nil
}

func (r *mySubscriptionResolver) Positions(ctx context.Context, party string) (<-chan *types.Position, error) {
	req := &protoapi.PositionsSubscribeRequest{
		PartyID: party,
	}
	stream, err := r.tradingDataClient.PositionsSubscribe(ctx, req)
	if err != nil {
		return nil, customErrorFromStatus(err)
	}

	c := make(chan *types.Position)
	go func() {
		defer func() {
			stream.CloseSend()
			close(c)
		}()
		for {
			t, err := stream.Recv()
			if err == io.EOF {
				r.log.Error("positions: stream closed by server", logging.Error(err))
				break
			}
			if err != nil {
				r.log.Error("positions: stream closed", logging.Error(err))
				break
			}
			c <- t
		}
	}()

	return c, nil
}

func (r *mySubscriptionResolver) MarketDepth(ctx context.Context, market string) (<-chan *types.MarketDepth, error) {
	req := &protoapi.MarketDepthSubscribeRequest{
		MarketID: market,
	}
	stream, err := r.tradingDataClient.MarketDepthSubscribe(ctx, req)
	if err != nil {
		return nil, customErrorFromStatus(err)
	}

	c := make(chan *types.MarketDepth)
	go func() {
		defer func() {
			stream.CloseSend()
			close(c)
		}()
		for {
			md, err := stream.Recv()
			if err == io.EOF {
				r.log.Error("marketDepth: stream closed by server", logging.Error(err))
				break
			}
			if err != nil {
				r.log.Error("marketDepth: stream closed", logging.Error(err))
				break
			}
			c <- md
		}
	}()

	return c, nil
}

func (r *mySubscriptionResolver) Candles(ctx context.Context, market string, interval Interval) (<-chan *types.Candle, error) {

	pinterval, err := convertInterval(interval)
	if err != nil {
		r.log.Debug("invalid interval for candles subscriptions", logging.Error(err))
	}

	req := &protoapi.CandlesSubscribeRequest{
		MarketID: market,
		Interval: pinterval,
	}
	stream, err := r.tradingDataClient.CandlesSubscribe(ctx, req)
	if err != nil {
		return nil, customErrorFromStatus(err)
	}

	c := make(chan *types.Candle)
	go func() {
		defer func() {
			stream.CloseSend()
			close(c)
		}()
		for {
			cdl, err := stream.Recv()
			if err == io.EOF {
				r.log.Error("candles: stream closed by server", logging.Error(err))
				break
			}
			if err != nil {
				r.log.Error("candles: stream closed", logging.Error(err))
				break
			}
			c <- cdl
		}
	}()
	return c, nil
<<<<<<< HEAD
}

func isStreamClosed(err error, log *logging.Logger) bool {
	if err == io.EOF {
		log.Error("stream closed by server", logging.Error(err))
		return true
	}
	if err != nil {
		log.Error("stream closed", logging.Error(err))
		return true
	}
	return false
}

func (r *mySubscriptionResolver) subscribeAllProposals(ctx context.Context) (<-chan *types.GovernanceData, error) {
	stream, err := r.tradingDataClient.ObserveGovernance(ctx, nil)
	if err != nil {
		return nil, customErrorFromStatus(err)
	}
	output := make(chan *types.GovernanceData)
	go func() {
		defer func() {
			stream.CloseSend()
			close(output)
		}()
		for data, err := stream.Recv(); !isStreamClosed(err, r.log); data, err = stream.Recv() {
			output <- data
		}
	}()
	return output, nil
}

func (r *mySubscriptionResolver) subscribePartyProposals(ctx context.Context, partyID string) (<-chan *types.GovernanceData, error) {
	stream, err := r.tradingDataClient.ObservePartyProposals(ctx, &protoapi.ObservePartyProposalsRequest{
		PartyID: partyID,
	})
	if err != nil {
		return nil, customErrorFromStatus(err)
	}
	output := make(chan *types.GovernanceData)
	go func() {
		defer func() {
			stream.CloseSend()
			close(output)
		}()
		for data, err := stream.Recv(); !isStreamClosed(err, r.log); data, err = stream.Recv() {
			output <- data
		}
	}()
	return output, nil
}

func (r *mySubscriptionResolver) Proposals(ctx context.Context, partyID *string) (<-chan *types.GovernanceData, error) {
	if partyID != nil && len(*partyID) > 0 {
		return r.subscribePartyProposals(ctx, *partyID)
	}
	return r.subscribeAllProposals(ctx)
}

func (r *mySubscriptionResolver) subscribeProposalVotes(ctx context.Context, proposalID string) (<-chan *ProposalVote, error) {
	output := make(chan *ProposalVote)
	stream, err := r.tradingDataClient.ObserveProposalVotes(ctx, &protoapi.ObserveProposalVotesRequest{
		ProposalID: proposalID,
	})
	if err != nil {
		return nil, customErrorFromStatus(err)
	}
	go func() {
		defer func() {
			stream.CloseSend()
			close(output)
		}()
		for {
			data, err := stream.Recv()
			if isStreamClosed(err, r.log) {
				break
			}
			party, err := getParty(ctx, r.log, r.tradingDataClient, data.PartyID)
			if err != nil {
				r.log.Error("Votes subscriber. getParty error", logging.Error(err))
				break
			}
			output <- ProposalVoteFromProto(data, party)
		}
	}()
	return output, nil
}

func (r *mySubscriptionResolver) subscribePartyVotes(ctx context.Context, partyID string) (<-chan *ProposalVote, error) {
	output := make(chan *ProposalVote)
	stream, err := r.tradingDataClient.ObservePartyVotes(ctx, &protoapi.ObservePartyVotesRequest{
		PartyID: partyID,
	})
	if err != nil {
		return nil, customErrorFromStatus(err)
	}
	go func() {
		defer func() {
			stream.CloseSend()
			close(output)
		}()
		for {
			data, err := stream.Recv()
			if isStreamClosed(err, r.log) {
				break
			}
			party, err := getParty(ctx, r.log, r.tradingDataClient, data.PartyID)
			if err != nil {
				r.log.Error("Votes subscriber. getParty error", logging.Error(err))
				break
			}
			output <- ProposalVoteFromProto(data, party)
		}
	}()
	return output, nil
}

func (r *mySubscriptionResolver) Votes(ctx context.Context, proposalID *string, partyID *string) (<-chan *ProposalVote, error) {

	if proposalID != nil && len(*proposalID) == 0 {
		return r.subscribeProposalVotes(ctx, *proposalID)
	} else if partyID != nil && len(*partyID) == 0 {
		return r.subscribePartyVotes(ctx, *partyID)
	}
	return nil, ErrInvalidVotesSubscription
}

type myPendingOrderResolver VegaResolverRoot

func (r *myPendingOrderResolver) Type(ctx context.Context, obj *types.PendingOrder) (*OrderType, error) {
	if obj != nil {
		ot := OrderType(obj.Type.String())
		return &ot, nil
	}
	return nil, ErrNilPendingOrder
}

func (r *myPendingOrderResolver) Price(ctx context.Context, obj *types.PendingOrder) (*string, error) {
	if obj != nil {
		str := fmt.Sprintf("%v", obj.Price)
		return &str, nil
	}
	return nil, ErrNilPendingOrder
}

func (r *myPendingOrderResolver) TimeInForce(ctx context.Context, obj *types.PendingOrder) (*OrderTimeInForce, error) {
	if obj != nil {
		ot := OrderTimeInForce(obj.TimeInForce.String())
		return &ot, nil
	}
	return nil, ErrNilPendingOrder
}

func (r *myPendingOrderResolver) Side(ctx context.Context, obj *types.PendingOrder) (*Side, error) {
	if obj != nil {
		s := Side(obj.Side.String())
		return &s, nil
	}
	return nil, ErrNilPendingOrder
}

func (r *myPendingOrderResolver) Market(ctx context.Context, pord *types.PendingOrder) (*Market, error) {
	if pord == nil {
		return nil, errors.New("invalid pending order")
	}

	req := protoapi.MarketByIDRequest{MarketID: pord.MarketID}
	res, err := r.tradingDataClient.MarketByID(ctx, &req)
	if err != nil {
		r.log.Error("tradingData client", logging.Error(err))
		return nil, customErrorFromStatus(err)
	}
	return MarketFromProto(res.Market)
}

func (r *myPendingOrderResolver) Party(ctx context.Context, pendingOrder *types.PendingOrder) (*types.Party, error) {
	if pendingOrder == nil {
		return nil, nil
	}
	if len(pendingOrder.PartyID) == 0 {
		return nil, errors.New("invalid party")
	}
	req := protoapi.PartyByIDRequest{PartyID: pendingOrder.PartyID}
	res, err := r.tradingDataClient.PartyByID(ctx, &req)
	if err != nil {
		r.log.Error("tradingData client", logging.Error(err))
		return nil, customErrorFromStatus(err)
	}
	return res.Party, nil
=======
>>>>>>> af047a75
}

// START: Account Resolver

type myAccountResolver VegaResolverRoot

func (r *myAccountResolver) Balance(ctx context.Context, acc *types.Account) (string, error) {
	bal := fmt.Sprintf("%d", acc.Balance)
	return bal, nil
}

func (r *myAccountResolver) Market(ctx context.Context, acc *types.Account) (*Market, error) {
	if acc == nil {
		return nil, errors.New("invalid account")
	}

	// Only margin accounts have a market relation
	if acc.Type == types.AccountType_MARGIN {
		req := protoapi.MarketByIDRequest{MarketID: acc.MarketID}
		res, err := r.tradingDataClient.MarketByID(ctx, &req)
		if err != nil {
			r.log.Error("tradingData client", logging.Error(err))
			return nil, customErrorFromStatus(err)
		}
		return MarketFromProto(res.Market)
	}

	return nil, nil
}

func (r *myAccountResolver) Type(ctx context.Context, obj *types.Account) (AccountType, error) {
	var t AccountType
	switch obj.Type {
	case types.AccountType_MARGIN:
		return AccountTypeMargin, nil
	case types.AccountType_GENERAL:
		return AccountTypeGeneral, nil
	case types.AccountType_INSURANCE:
		return AccountTypeInsurance, nil
	case types.AccountType_SETTLEMENT:
		return AccountTypeSettlement, nil
	}
	return t, ErrUnknownAccountType
}

// END: Account Resolver

type myStatisticsResolver VegaResolverRoot

func (r *myStatisticsResolver) BlockHeight(ctx context.Context, obj *types.Statistics) (int, error) {
	return int(obj.BlockHeight), nil
}

func (r *myStatisticsResolver) BacklogLength(ctx context.Context, obj *types.Statistics) (int, error) {
	return int(obj.BacklogLength), nil
}

func (r *myStatisticsResolver) TotalPeers(ctx context.Context, obj *types.Statistics) (int, error) {
	return int(obj.TotalPeers), nil
}

func (r *myStatisticsResolver) Status(ctx context.Context, obj *types.Statistics) (string, error) {
	return obj.Status.String(), nil
}

func (r *myStatisticsResolver) TxPerBlock(ctx context.Context, obj *types.Statistics) (int, error) {
	return int(obj.TxPerBlock), nil
}

func (r *myStatisticsResolver) AverageTxBytes(ctx context.Context, obj *types.Statistics) (int, error) {
	return int(obj.AverageTxBytes), nil
}

func (r *myStatisticsResolver) AverageOrdersPerBlock(ctx context.Context, obj *types.Statistics) (int, error) {
	return int(obj.AverageOrdersPerBlock), nil
}

func (r *myStatisticsResolver) TradesPerSecond(ctx context.Context, obj *types.Statistics) (int, error) {
	return int(obj.TradesPerSecond), nil
}

func (r *myStatisticsResolver) OrdersPerSecond(ctx context.Context, obj *types.Statistics) (int, error) {
	return int(obj.OrdersPerSecond), nil
}

func (r *myStatisticsResolver) TotalMarkets(ctx context.Context, obj *types.Statistics) (int, error) {
	return int(obj.TotalMarkets), nil
}

func (r *myStatisticsResolver) TotalAmendOrder(ctx context.Context, obj *types.Statistics) (int, error) {
	return int(obj.TotalAmendOrder), nil
}

func (r *myStatisticsResolver) TotalCancelOrder(ctx context.Context, obj *types.Statistics) (int, error) {
	return int(obj.TotalCancelOrder), nil
}

func (r *myStatisticsResolver) TotalCreateOrder(ctx context.Context, obj *types.Statistics) (int, error) {
	return int(obj.TotalCreateOrder), nil
}

func (r *myStatisticsResolver) TotalOrders(ctx context.Context, obj *types.Statistics) (int, error) {
	return int(obj.TotalOrders), nil
}

func (r *myStatisticsResolver) TotalTrades(ctx context.Context, obj *types.Statistics) (int, error) {
	return int(obj.TotalTrades), nil
}

func (r *myStatisticsResolver) BlockDuration(ctx context.Context, obj *types.Statistics) (int, error) {
	return int(obj.BlockDuration), nil
}

func (r *myStatisticsResolver) CandleSubscriptions(ctx context.Context, obj *types.Statistics) (int, error) {
	return int(obj.CandleSubscriptions), nil
}

func (r *myStatisticsResolver) MarketDepthSubscriptions(ctx context.Context, obj *types.Statistics) (int, error) {
	return int(obj.MarketDepthSubscriptions), nil
}

func (r *myStatisticsResolver) OrderSubscriptions(ctx context.Context, obj *types.Statistics) (int, error) {
	return int(obj.OrderSubscriptions), nil
}

func (r *myStatisticsResolver) PositionsSubscriptions(ctx context.Context, obj *types.Statistics) (int, error) {
	return int(obj.PositionsSubscriptions), nil
}

func (r *myStatisticsResolver) TradeSubscriptions(ctx context.Context, obj *types.Statistics) (int, error) {
	return int(obj.TradeSubscriptions), nil
}

func getParty(ctx context.Context, log *logging.Logger, client TradingDataClient, id string) (*types.Party, error) {
	if len(id) == 0 {
		return nil, errors.New("invalid party id")
	}
	res, err := client.PartyByID(ctx, &protoapi.PartyByIDRequest{PartyID: id})
	if err != nil {
		log.Error("tradingData client", logging.Error(err))
		return nil, customErrorFromStatus(err)
	}
	return res.Party, nil
}<|MERGE_RESOLUTION|>--- conflicted
+++ resolved
@@ -1948,7 +1948,6 @@
 		}
 	}()
 	return c, nil
-<<<<<<< HEAD
 }
 
 func isStreamClosed(err error, log *logging.Logger) bool {
@@ -2076,72 +2075,6 @@
 	return nil, ErrInvalidVotesSubscription
 }
 
-type myPendingOrderResolver VegaResolverRoot
-
-func (r *myPendingOrderResolver) Type(ctx context.Context, obj *types.PendingOrder) (*OrderType, error) {
-	if obj != nil {
-		ot := OrderType(obj.Type.String())
-		return &ot, nil
-	}
-	return nil, ErrNilPendingOrder
-}
-
-func (r *myPendingOrderResolver) Price(ctx context.Context, obj *types.PendingOrder) (*string, error) {
-	if obj != nil {
-		str := fmt.Sprintf("%v", obj.Price)
-		return &str, nil
-	}
-	return nil, ErrNilPendingOrder
-}
-
-func (r *myPendingOrderResolver) TimeInForce(ctx context.Context, obj *types.PendingOrder) (*OrderTimeInForce, error) {
-	if obj != nil {
-		ot := OrderTimeInForce(obj.TimeInForce.String())
-		return &ot, nil
-	}
-	return nil, ErrNilPendingOrder
-}
-
-func (r *myPendingOrderResolver) Side(ctx context.Context, obj *types.PendingOrder) (*Side, error) {
-	if obj != nil {
-		s := Side(obj.Side.String())
-		return &s, nil
-	}
-	return nil, ErrNilPendingOrder
-}
-
-func (r *myPendingOrderResolver) Market(ctx context.Context, pord *types.PendingOrder) (*Market, error) {
-	if pord == nil {
-		return nil, errors.New("invalid pending order")
-	}
-
-	req := protoapi.MarketByIDRequest{MarketID: pord.MarketID}
-	res, err := r.tradingDataClient.MarketByID(ctx, &req)
-	if err != nil {
-		r.log.Error("tradingData client", logging.Error(err))
-		return nil, customErrorFromStatus(err)
-	}
-	return MarketFromProto(res.Market)
-}
-
-func (r *myPendingOrderResolver) Party(ctx context.Context, pendingOrder *types.PendingOrder) (*types.Party, error) {
-	if pendingOrder == nil {
-		return nil, nil
-	}
-	if len(pendingOrder.PartyID) == 0 {
-		return nil, errors.New("invalid party")
-	}
-	req := protoapi.PartyByIDRequest{PartyID: pendingOrder.PartyID}
-	res, err := r.tradingDataClient.PartyByID(ctx, &req)
-	if err != nil {
-		r.log.Error("tradingData client", logging.Error(err))
-		return nil, customErrorFromStatus(err)
-	}
-	return res.Party, nil
-=======
->>>>>>> af047a75
-}
-
 // START: Account Resolver
 
 type myAccountResolver VegaResolverRoot
