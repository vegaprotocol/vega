--- conflicted
+++ resolved
@@ -80,7 +80,6 @@
 	candlesBuf *buffer.Candle
 }
 
-<<<<<<< HEAD
 // SetMarketID assigns a deterministic pseudo-random ID to a Market
 func SetMarketID(marketcfg *types.Market, seq uint64) error {
 	marketcfg.Id = ""
@@ -105,11 +104,7 @@
 	return nil
 }
 
-// NewMarket create a new market using the marketcfg specification
-// and the configuration
-=======
 // NewMarket creates a new market using the market framework configuration and creates underlying engines.
->>>>>>> f5214f57
 func NewMarket(
 	log *logging.Logger,
 	cfg Config,
@@ -165,7 +160,7 @@
 		accounts:           accounts,
 		candlesBuf:         candlesBuf,
 	}
-	SetMarketID(mkt.marketcfg, seq)
+	SetMarketID(mkt, seq)
 
 	return market, nil
 }
