{
  "swagger": "2.0",
  "info": {
    "title": "proto/api/trading.proto",
    "version": "version not set"
  },
  "schemes": [
    "http",
    "https"
  ],
  "consumes": [
    "application/json"
  ],
  "produces": [
    "application/json"
  ],
  "paths": {
    "/auth/token": {
      "get": {
        "summary": "Check an API token",
        "operationId": "CheckToken",
        "responses": {
          "200": {
            "description": "A successful response.",
            "schema": {
              "$ref": "#/definitions/apiCheckTokenResponse"
            }
          }
        },
        "parameters": [
          {
            "name": "partyID",
            "in": "query",
            "required": false,
            "type": "string"
          },
          {
            "name": "token",
            "in": "query",
            "required": false,
            "type": "string"
          }
        ],
        "tags": [
          "trading"
        ]
      },
      "post": {
        "summary": "Sign In",
        "operationId": "SignIn",
        "responses": {
          "200": {
            "description": "A successful response.",
            "schema": {
              "$ref": "#/definitions/apiSignInResponse"
            }
          }
        },
        "parameters": [
          {
            "name": "body",
            "in": "body",
            "required": true,
            "schema": {
              "$ref": "#/definitions/apiSignInRequest"
            }
          }
        ],
        "tags": [
          "trading"
        ]
      }
    },
    "/fountain": {
      "post": {
        "summary": "Request balance increase",
        "operationId": "NotifyTraderAccount",
        "responses": {
          "200": {
            "description": "A successful response.",
            "schema": {
              "$ref": "#/definitions/apiNotifyTraderAccountResponse"
            }
          }
        },
        "parameters": [
          {
            "name": "body",
            "in": "body",
            "required": true,
            "schema": {
              "$ref": "#/definitions/apiNotifyTraderAccountRequest"
            }
          }
        ],
        "tags": [
          "trading"
        ]
      }
    },
    "/markets": {
      "get": {
        "summary": "Get a list of Markets",
        "operationId": "Markets",
        "responses": {
          "200": {
            "description": "A successful response.",
            "schema": {
              "$ref": "#/definitions/apiMarketsResponse"
            }
          }
        },
        "tags": [
          "trading_data"
        ]
      }
    },
    "/markets/data": {
      "get": {
        "summary": "Get a list of Market Data",
        "operationId": "MarketsData",
        "responses": {
          "200": {
            "description": "A successful response.",
            "schema": {
              "$ref": "#/definitions/apiMarketsDataResponse"
            }
          }
        },
        "tags": [
          "trading_data"
        ]
      }
    },
    "/markets/{marketID}": {
      "get": {
        "summary": "Get Market by ID",
        "operationId": "MarketByID",
        "responses": {
          "200": {
            "description": "A successful response.",
            "schema": {
              "$ref": "#/definitions/apiMarketByIDResponse"
            }
          }
        },
        "parameters": [
          {
            "name": "marketID",
            "in": "path",
            "required": true,
            "type": "string"
          }
        ],
        "tags": [
          "trading_data"
        ]
      }
    },
    "/markets/{marketID}/candles": {
      "get": {
        "summary": "Get Market Candles",
        "operationId": "Candles",
        "responses": {
          "200": {
            "description": "A successful response.",
            "schema": {
              "$ref": "#/definitions/apiCandlesResponse"
            }
          }
        },
        "parameters": [
          {
            "name": "marketID",
            "in": "path",
            "required": true,
            "type": "string"
          },
          {
            "name": "sinceTimestamp",
            "in": "query",
            "required": false,
            "type": "string",
            "format": "int64"
          },
          {
            "name": "interval",
            "in": "query",
            "required": false,
            "type": "string",
            "enum": [
              "I1M",
              "I5M",
              "I15M",
              "I1H",
              "I6H",
              "I1D"
            ],
            "default": "I1M"
          }
        ],
        "tags": [
          "trading_data"
        ]
      }
    },
    "/markets/{marketID}/data": {
      "get": {
        "summary": "Get Market Data by ID",
        "operationId": "MarketDataByID",
        "responses": {
          "200": {
            "description": "A successful response.",
            "schema": {
              "$ref": "#/definitions/apiMarketDataByIDResponse"
            }
          }
        },
        "parameters": [
          {
            "name": "marketID",
            "in": "path",
            "required": true,
            "type": "string"
          }
        ],
        "tags": [
          "trading_data"
        ]
      }
    },
    "/markets/{marketID}/depth": {
      "get": {
        "summary": "Get Market Depth",
        "operationId": "MarketDepth",
        "responses": {
          "200": {
            "description": "A successful response.",
            "schema": {
              "$ref": "#/definitions/apiMarketDepthResponse"
            }
          }
        },
        "parameters": [
          {
            "name": "marketID",
            "in": "path",
            "required": true,
            "type": "string"
          }
        ],
        "tags": [
          "trading_data"
        ]
      }
    },
    "/markets/{marketID}/orders": {
      "get": {
        "summary": "Get Market Orders",
        "operationId": "OrdersByMarket",
        "responses": {
          "200": {
            "description": "A successful response.",
            "schema": {
              "$ref": "#/definitions/apiOrdersByMarketResponse"
            }
          }
        },
        "parameters": [
          {
            "name": "marketID",
            "in": "path",
            "required": true,
            "type": "string"
          },
          {
            "name": "pagination.skip",
            "in": "query",
            "required": false,
            "type": "string",
            "format": "uint64"
          },
          {
            "name": "pagination.limit",
            "in": "query",
            "required": false,
            "type": "string",
            "format": "uint64"
          },
          {
            "name": "pagination.descending",
            "in": "query",
            "required": false,
            "type": "boolean",
            "format": "boolean"
          },
          {
            "name": "open",
            "in": "query",
            "required": false,
            "type": "boolean",
            "format": "boolean"
          }
        ],
        "tags": [
          "trading_data"
        ]
      }
    },
    "/markets/{marketID}/orders/{orderID}": {
      "get": {
<<<<<<< HEAD
        "operationId": "OrderByMarketAndID",
=======
        "summary": "Get Market Order by OrderID",
        "operationId": "OrderByMarketAndId",
>>>>>>> 019b8cfb
        "responses": {
          "200": {
            "description": "A successful response.",
            "schema": {
              "$ref": "#/definitions/apiOrderByMarketAndIdResponse"
            }
          }
        },
        "parameters": [
          {
            "name": "marketID",
            "in": "path",
            "required": true,
            "type": "string"
          },
          {
            "name": "orderID",
            "in": "path",
            "required": true,
            "type": "string"
          }
        ],
        "tags": [
          "trading_data"
        ]
      }
    },
    "/markets/{marketID}/trades": {
      "get": {
        "summary": "Get Market Trades",
        "operationId": "TradesByMarket",
        "responses": {
          "200": {
            "description": "A successful response.",
            "schema": {
              "$ref": "#/definitions/apiTradesByMarketResponse"
            }
          }
        },
        "parameters": [
          {
            "name": "marketID",
            "in": "path",
            "required": true,
            "type": "string"
          },
          {
            "name": "pagination.skip",
            "in": "query",
            "required": false,
            "type": "string",
            "format": "uint64"
          },
          {
            "name": "pagination.limit",
            "in": "query",
            "required": false,
            "type": "string",
            "format": "uint64"
          },
          {
            "name": "pagination.descending",
            "in": "query",
            "required": false,
            "type": "boolean",
            "format": "boolean"
          }
        ],
        "tags": [
          "trading_data"
        ]
      }
    },
    "/markets/{marketID}/trades/latest": {
      "get": {
        "summary": "Get latest Market Trade",
        "operationId": "LastTrade",
        "responses": {
          "200": {
            "description": "A successful response.",
            "schema": {
              "$ref": "#/definitions/apiLastTradeResponse"
            }
          }
        },
        "parameters": [
          {
            "name": "marketID",
            "in": "path",
            "required": true,
            "type": "string"
          }
        ],
        "tags": [
          "trading_data"
        ]
      }
    },
    "/orders": {
      "post": {
        "summary": "Submit an Order",
        "operationId": "SubmitOrder",
        "responses": {
          "200": {
            "description": "A successful response.",
            "schema": {
              "$ref": "#/definitions/vegaPendingOrder"
            }
          }
        },
        "parameters": [
          {
            "name": "body",
            "in": "body",
            "required": true,
            "schema": {
              "$ref": "#/definitions/apiSubmitOrderRequest"
            }
          }
        ],
        "tags": [
          "trading"
        ]
      }
    },
    "/orders/{amendment.orderID}": {
      "put": {
        "summary": "Amend an Order",
        "operationId": "AmendOrder",
        "responses": {
          "200": {
            "description": "A successful response.",
            "schema": {
              "$ref": "#/definitions/vegaPendingOrder"
            }
          }
        },
        "parameters": [
          {
            "name": "amendment.orderID",
            "in": "path",
            "required": true,
            "type": "string"
          },
          {
            "name": "body",
            "in": "body",
            "required": true,
            "schema": {
              "$ref": "#/definitions/apiAmendOrderRequest"
            }
          }
        ],
        "tags": [
          "trading"
        ]
      }
    },
    "/orders/{cancellation.orderID}": {
      "delete": {
        "summary": "Cancel an Order",
        "operationId": "CancelOrder",
        "responses": {
          "200": {
            "description": "A successful response.",
            "schema": {
              "$ref": "#/definitions/vegaPendingOrder"
            }
          }
        },
        "parameters": [
          {
            "name": "cancellation.orderID",
            "in": "path",
            "required": true,
            "type": "string"
          },
          {
            "name": "cancellation.marketID",
            "in": "query",
            "required": false,
            "type": "string"
          },
          {
            "name": "cancellation.partyID",
            "in": "query",
            "required": false,
            "type": "string"
          },
          {
            "name": "token",
            "in": "query",
            "required": false,
            "type": "string"
          }
        ],
        "tags": [
          "trading"
        ]
      }
    },
    "/orders/{orderID}/trades": {
      "get": {
        "summary": "Get Order Trades",
        "operationId": "TradesByOrder",
        "responses": {
          "200": {
            "description": "A successful response.",
            "schema": {
              "$ref": "#/definitions/apiTradesByOrderResponse"
            }
          }
        },
        "parameters": [
          {
            "name": "orderID",
            "in": "path",
            "required": true,
            "type": "string"
          }
        ],
        "tags": [
          "trading_data"
        ]
      }
    },
    "/orders/{reference}": {
      "get": {
        "summary": "Get an Order by Pending Order reference (UUID)",
        "operationId": "OrderByReference",
        "responses": {
          "200": {
            "description": "A successful response.",
            "schema": {
              "$ref": "#/definitions/apiOrderByReferenceResponse"
            }
          }
        },
        "parameters": [
          {
            "name": "reference",
            "in": "path",
            "required": true,
            "type": "string"
          }
        ],
        "tags": [
          "trading_data"
        ]
      }
    },
    "/parties": {
      "get": {
        "summary": "Get a list of Parties",
        "operationId": "Parties",
        "responses": {
          "200": {
            "description": "A successful response.",
            "schema": {
              "$ref": "#/definitions/apiPartiesResponse"
            }
          }
        },
        "tags": [
          "trading_data"
        ]
      }
    },
    "/parties/{partyID}": {
      "get": {
        "summary": "Get Party by ID",
        "operationId": "PartyByID",
        "responses": {
          "200": {
            "description": "A successful response.",
            "schema": {
              "$ref": "#/definitions/apiPartyByIDResponse"
            }
          }
        },
        "parameters": [
          {
            "name": "partyID",
            "in": "path",
            "required": true,
            "type": "string"
          }
        ],
        "tags": [
          "trading_data"
        ]
      }
    },
    "/parties/{partyID}/accounts": {
      "get": {
        "summary": "Get Party Accounts by Account Type",
        "operationId": "AccountsByParty",
        "responses": {
          "200": {
            "description": "A successful response.",
            "schema": {
              "$ref": "#/definitions/apiAccountsByPartyResponse"
            }
          }
        },
        "parameters": [
          {
            "name": "partyID",
            "in": "path",
            "required": true,
            "type": "string"
          },
          {
            "name": "type",
            "in": "query",
            "required": false,
            "type": "string",
            "enum": [
              "NO_ACC",
              "INSURANCE",
              "SETTLEMENT",
              "MARGIN",
              "GENERAL"
            ],
            "default": "NO_ACC"
          }
        ],
        "tags": [
          "trading_data"
        ]
      }
    },
    "/parties/{partyID}/markets/{marketID}/margin": {
      "get": {
        "summary": "Get Party Margin Levels",
        "operationId": "MarginLevels",
        "responses": {
          "200": {
            "description": "A successful response.",
            "schema": {
              "$ref": "#/definitions/apiMarginLevelsResponse"
            }
          }
        },
        "parameters": [
          {
            "name": "partyID",
            "in": "path",
            "required": true,
            "type": "string"
          },
          {
            "name": "marketID",
            "in": "path",
            "required": true,
            "type": "string"
          }
        ],
        "tags": [
          "trading_data"
        ]
      }
    },
    "/parties/{partyID}/orders": {
      "get": {
        "summary": "Get Party Orders",
        "operationId": "OrdersByParty",
        "responses": {
          "200": {
            "description": "A successful response.",
            "schema": {
              "$ref": "#/definitions/apiOrdersByPartyResponse"
            }
          }
        },
        "parameters": [
          {
            "name": "partyID",
            "in": "path",
            "required": true,
            "type": "string"
          },
          {
            "name": "pagination.skip",
            "in": "query",
            "required": false,
            "type": "string",
            "format": "uint64"
          },
          {
            "name": "pagination.limit",
            "in": "query",
            "required": false,
            "type": "string",
            "format": "uint64"
          },
          {
            "name": "pagination.descending",
            "in": "query",
            "required": false,
            "type": "boolean",
            "format": "boolean"
          },
          {
            "name": "open",
            "in": "query",
            "required": false,
            "type": "boolean",
            "format": "boolean"
          }
        ],
        "tags": [
          "trading_data"
        ]
      }
    },
    "/parties/{partyID}/positions": {
      "get": {
        "summary": "Get Party Positions",
        "operationId": "PositionsByParty",
        "responses": {
          "200": {
            "description": "A successful response.",
            "schema": {
              "$ref": "#/definitions/apiPositionsByPartyResponse"
            }
          }
        },
        "parameters": [
          {
            "name": "partyID",
            "in": "path",
            "required": true,
            "type": "string"
          }
        ],
        "tags": [
          "trading_data"
        ]
      }
    },
    "/parties/{partyID}/trades": {
      "get": {
        "summary": "Get Party Trades",
        "operationId": "TradesByParty",
        "responses": {
          "200": {
            "description": "A successful response.",
            "schema": {
              "$ref": "#/definitions/apiTradesByPartyResponse"
            }
          }
        },
        "parameters": [
          {
            "name": "partyID",
            "in": "path",
            "required": true,
            "type": "string"
          },
          {
            "name": "marketID",
            "in": "query",
            "required": false,
            "type": "string"
          },
          {
            "name": "pagination.skip",
            "in": "query",
            "required": false,
            "type": "string",
            "format": "uint64"
          },
          {
            "name": "pagination.limit",
            "in": "query",
            "required": false,
            "type": "string",
            "format": "uint64"
          },
          {
            "name": "pagination.descending",
            "in": "query",
            "required": false,
            "type": "boolean",
            "format": "boolean"
          }
        ],
        "tags": [
          "trading_data"
        ]
      }
    },
    "/parties/{withdraw.partyID}/withdrawals": {
      "post": {
        "summary": "Request withdrawal",
        "operationId": "Withdraw",
        "responses": {
          "200": {
            "description": "A successful response.",
            "schema": {
              "$ref": "#/definitions/apiWithdrawResponse"
            }
          }
        },
        "parameters": [
          {
            "name": "withdraw.partyID",
            "in": "path",
            "required": true,
            "type": "string"
          },
          {
            "name": "body",
            "in": "body",
            "required": true,
            "schema": {
              "$ref": "#/definitions/apiWithdrawRequest"
            }
          }
        ],
        "tags": [
          "trading"
        ]
      }
    },
    "/statistics": {
      "get": {
        "summary": "Get Statistics",
        "operationId": "Statistics",
        "responses": {
          "200": {
            "description": "A successful response.",
            "schema": {
              "$ref": "#/definitions/vegaStatistics"
            }
          }
        },
        "tags": [
          "trading_data"
        ]
      }
    },
    "/time": {
      "get": {
        "summary": "Get Time",
        "operationId": "GetVegaTime",
        "responses": {
          "200": {
            "description": "A successful response.",
            "schema": {
              "$ref": "#/definitions/apiVegaTimeResponse"
            }
          }
        },
        "tags": [
          "trading_data"
        ]
      }
    }
  },
  "definitions": {
    "OrderStatus": {
      "type": "string",
      "enum": [
        "Active",
        "Expired",
        "Cancelled",
        "Stopped",
        "Filled",
        "Rejected"
      ],
      "default": "Active"
    },
    "OrderTimeInForce": {
      "type": "string",
      "enum": [
        "GTC",
        "GTT",
        "IOC",
        "FOK"
      ],
      "default": "GTC"
    },
    "apiAccountsByPartyAndAssetResponse": {
      "type": "object",
      "properties": {
        "accounts": {
          "type": "array",
          "items": {
            "$ref": "#/definitions/vegaAccount"
          }
        }
      }
    },
    "apiAccountsByPartyAndMarketResponse": {
      "type": "object",
      "properties": {
        "accounts": {
          "type": "array",
          "items": {
            "$ref": "#/definitions/vegaAccount"
          }
        }
      }
    },
    "apiAccountsByPartyAndTypeResponse": {
      "type": "object",
      "properties": {
        "accounts": {
          "type": "array",
          "items": {
            "$ref": "#/definitions/vegaAccount"
          }
        }
      }
    },
    "apiAccountsByPartyResponse": {
      "type": "object",
      "properties": {
        "accounts": {
          "type": "array",
          "items": {
            "$ref": "#/definitions/vegaAccount"
          }
        }
      }
    },
    "apiAmendOrderRequest": {
      "type": "object",
      "properties": {
        "amendment": {
          "$ref": "#/definitions/vegaOrderAmendment"
        },
        "token": {
          "type": "string"
        }
      }
    },
    "apiCandlesResponse": {
      "type": "object",
      "properties": {
        "candles": {
          "type": "array",
          "items": {
            "$ref": "#/definitions/vegaCandle"
          }
        }
      }
    },
    "apiCheckTokenResponse": {
      "type": "object",
      "properties": {
        "ok": {
          "type": "boolean",
          "format": "boolean"
        }
      }
    },
    "apiLastTradeResponse": {
      "type": "object",
      "properties": {
        "trade": {
          "$ref": "#/definitions/vegaTrade"
        }
      }
    },
    "apiMarginLevelsResponse": {
      "type": "object",
      "properties": {
        "marginLevels": {
          "type": "array",
          "items": {
            "$ref": "#/definitions/vegaMarginLevels"
          }
        }
      }
    },
    "apiMarketByIDResponse": {
      "type": "object",
      "properties": {
        "market": {
          "$ref": "#/definitions/vegaMarket"
        }
      }
    },
    "apiMarketDataByIDResponse": {
      "type": "object",
      "properties": {
        "marketData": {
          "$ref": "#/definitions/vegaMarketData"
        }
      }
    },
    "apiMarketDepthResponse": {
      "type": "object",
      "properties": {
        "marketID": {
          "type": "string"
        },
        "buy": {
          "type": "array",
          "items": {
            "$ref": "#/definitions/vegaPriceLevel"
          }
        },
        "sell": {
          "type": "array",
          "items": {
            "$ref": "#/definitions/vegaPriceLevel"
          }
        },
        "lastTrade": {
          "$ref": "#/definitions/vegaTrade"
        }
      }
    },
    "apiMarketsDataResponse": {
      "type": "object",
      "properties": {
        "marketsData": {
          "type": "array",
          "items": {
            "$ref": "#/definitions/vegaMarketData"
          }
        }
      }
    },
    "apiMarketsResponse": {
      "type": "object",
      "properties": {
        "markets": {
          "type": "array",
          "items": {
            "$ref": "#/definitions/vegaMarket"
          }
        }
      }
    },
    "apiNotifyTraderAccountRequest": {
      "type": "object",
      "properties": {
        "notif": {
          "$ref": "#/definitions/vegaNotifyTraderAccount"
        }
      }
    },
    "apiNotifyTraderAccountResponse": {
      "type": "object",
      "properties": {
        "submitted": {
          "type": "boolean",
          "format": "boolean"
        }
      }
    },
    "apiOrderByMarketAndIdResponse": {
      "type": "object",
      "properties": {
        "order": {
          "$ref": "#/definitions/vegaOrder"
        }
      }
    },
    "apiOrderByReferenceResponse": {
      "type": "object",
      "properties": {
        "order": {
          "$ref": "#/definitions/vegaOrder"
        }
      }
    },
    "apiOrdersByMarketResponse": {
      "type": "object",
      "properties": {
        "orders": {
          "type": "array",
          "items": {
            "$ref": "#/definitions/vegaOrder"
          }
        }
      }
    },
    "apiOrdersByPartyResponse": {
      "type": "object",
      "properties": {
        "orders": {
          "type": "array",
          "items": {
            "$ref": "#/definitions/vegaOrder"
          }
        }
      }
    },
    "apiOrdersStream": {
      "type": "object",
      "properties": {
        "orders": {
          "type": "array",
          "items": {
            "$ref": "#/definitions/vegaOrder"
          }
        }
      }
    },
    "apiPagination": {
      "type": "object",
      "properties": {
        "skip": {
          "type": "string",
          "format": "uint64"
        },
        "limit": {
          "type": "string",
          "format": "uint64"
        },
        "descending": {
          "type": "boolean",
          "format": "boolean"
        }
      }
    },
    "apiPartiesResponse": {
      "type": "object",
      "properties": {
        "parties": {
          "type": "array",
          "items": {
            "$ref": "#/definitions/vegaParty"
          }
        }
      }
    },
    "apiPartyByIDResponse": {
      "type": "object",
      "properties": {
        "party": {
          "$ref": "#/definitions/vegaParty"
        }
      }
    },
    "apiPositionsByPartyResponse": {
      "type": "object",
      "properties": {
        "positions": {
          "type": "array",
          "items": {
            "$ref": "#/definitions/vegaMarketPosition"
          }
        }
      }
    },
    "apiSignInRequest": {
      "type": "object",
      "properties": {
        "id": {
          "type": "string"
        },
        "password": {
          "type": "string"
        }
      }
    },
    "apiSignInResponse": {
      "type": "object",
      "properties": {
        "token": {
          "type": "string"
        }
      }
    },
    "apiSubmitOrderRequest": {
      "type": "object",
      "properties": {
        "submission": {
          "$ref": "#/definitions/vegaOrderSubmission"
        },
        "token": {
          "type": "string"
        }
      }
    },
    "apiTradesByMarketResponse": {
      "type": "object",
      "properties": {
        "trades": {
          "type": "array",
          "items": {
            "$ref": "#/definitions/vegaTrade"
          }
        }
      }
    },
    "apiTradesByOrderResponse": {
      "type": "object",
      "properties": {
        "trades": {
          "type": "array",
          "items": {
            "$ref": "#/definitions/vegaTrade"
          }
        }
      }
    },
    "apiTradesByPartyResponse": {
      "type": "object",
      "properties": {
        "trades": {
          "type": "array",
          "items": {
            "$ref": "#/definitions/vegaTrade"
          }
        }
      }
    },
    "apiTradesStream": {
      "type": "object",
      "properties": {
        "trades": {
          "type": "array",
          "items": {
            "$ref": "#/definitions/vegaTrade"
          }
        }
      }
    },
    "apiVegaTimeResponse": {
      "type": "object",
      "properties": {
        "timestamp": {
          "type": "string",
          "format": "int64"
        }
      }
    },
    "apiWithdrawRequest": {
      "type": "object",
      "properties": {
        "withdraw": {
          "$ref": "#/definitions/vegaWithdraw"
        }
      }
    },
    "apiWithdrawResponse": {
      "type": "object",
      "properties": {
        "success": {
          "type": "boolean",
          "format": "boolean"
        }
      }
    },
    "protobufAny": {
      "type": "object",
      "properties": {
        "type_url": {
          "type": "string"
        },
        "value": {
          "type": "string",
          "format": "byte"
        }
      }
    },
    "runtimeStreamError": {
      "type": "object",
      "properties": {
        "grpc_code": {
          "type": "integer",
          "format": "int32"
        },
        "http_code": {
          "type": "integer",
          "format": "int32"
        },
        "message": {
          "type": "string"
        },
        "http_status": {
          "type": "string"
        },
        "details": {
          "type": "array",
          "items": {
            "$ref": "#/definitions/protobufAny"
          }
        }
      }
    },
    "vegaAccount": {
      "type": "object",
      "properties": {
        "id": {
          "type": "string"
        },
        "owner": {
          "type": "string"
        },
        "balance": {
          "type": "string",
          "format": "int64"
        },
        "asset": {
          "type": "string"
        },
        "marketID": {
          "type": "string"
        },
        "type": {
          "$ref": "#/definitions/vegaAccountType"
        }
      }
    },
    "vegaAccountType": {
      "type": "string",
      "enum": [
        "NO_ACC",
        "INSURANCE",
        "SETTLEMENT",
        "MARGIN",
        "GENERAL"
      ],
      "default": "NO_ACC"
    },
    "vegaCandle": {
      "type": "object",
      "properties": {
        "timestamp": {
          "type": "string",
          "format": "int64"
        },
        "datetime": {
          "type": "string"
        },
        "high": {
          "type": "string",
          "format": "uint64"
        },
        "low": {
          "type": "string",
          "format": "uint64"
        },
        "open": {
          "type": "string",
          "format": "uint64"
        },
        "close": {
          "type": "string",
          "format": "uint64"
        },
        "volume": {
          "type": "string",
          "format": "uint64"
        },
        "interval": {
          "$ref": "#/definitions/vegaInterval"
        }
      }
    },
    "vegaChainStatus": {
      "type": "string",
      "enum": [
        "DISCONNECTED",
        "REPLAYING",
        "CONNECTED"
      ],
      "default": "DISCONNECTED"
    },
    "vegaContinuousTrading": {
      "type": "object",
      "properties": {
        "tickSize": {
          "type": "string",
          "format": "uint64"
        }
      }
    },
    "vegaDiscreteTrading": {
      "type": "object",
      "properties": {
        "duration": {
          "type": "string",
          "format": "int64"
        }
      }
    },
    "vegaEthereumEvent": {
      "type": "object",
      "properties": {
        "contractID": {
          "type": "string"
        },
        "event": {
          "type": "string"
        },
        "value": {
          "type": "string",
          "format": "uint64"
        }
      }
    },
    "vegaExternalRiskModel": {
      "type": "object",
      "properties": {
        "name": {
          "type": "string"
        },
        "socket": {
          "type": "string"
        },
        "config": {
          "type": "object",
          "additionalProperties": {
            "type": "string"
          }
        }
      }
    },
    "vegaForwardRiskModel": {
      "type": "object",
      "properties": {
        "riskAversionParameter": {
          "type": "number",
          "format": "double"
        },
        "tau": {
          "type": "number",
          "format": "double"
        },
        "params": {
          "$ref": "#/definitions/vegaModelParamsBS"
        }
      }
    },
    "vegaFuture": {
      "type": "object",
      "properties": {
        "maturity": {
          "type": "string"
        },
        "asset": {
          "type": "string"
        },
        "ethereumEvent": {
          "$ref": "#/definitions/vegaEthereumEvent"
        }
      }
    },
    "vegaInstrument": {
      "type": "object",
      "properties": {
        "id": {
          "type": "string"
        },
        "code": {
          "type": "string"
        },
        "name": {
          "type": "string"
        },
        "baseName": {
          "type": "string"
        },
        "quoteName": {
          "type": "string"
        },
        "metadata": {
          "$ref": "#/definitions/vegaInstrumentMetadata"
        },
        "initialMarkPrice": {
          "type": "string",
          "format": "uint64"
        },
        "future": {
          "$ref": "#/definitions/vegaFuture"
        }
      }
    },
    "vegaInstrumentMetadata": {
      "type": "object",
      "properties": {
        "tags": {
          "type": "array",
          "items": {
            "type": "string"
          }
        }
      }
    },
    "vegaInterval": {
      "type": "string",
      "enum": [
        "I1M",
        "I5M",
        "I15M",
        "I1H",
        "I6H",
        "I1D"
      ],
      "default": "I1M"
    },
    "vegaLedgerEntry": {
      "type": "object",
      "properties": {
        "fromAccount": {
          "type": "string"
        },
        "toAccount": {
          "type": "string"
        },
        "amount": {
          "type": "string",
          "format": "int64"
        },
        "reference": {
          "type": "string"
        },
        "type": {
          "type": "string"
        },
        "timestamp": {
          "type": "string",
          "format": "int64"
        }
      }
    },
    "vegaMarginCalculator": {
      "type": "object",
      "properties": {
        "scalingFactors": {
          "$ref": "#/definitions/vegaScalingFactors"
        }
      }
    },
    "vegaMarginLevels": {
      "type": "object",
      "properties": {
        "maintenanceMargin": {
          "type": "string",
          "format": "int64"
        },
        "searchLevel": {
          "type": "string",
          "format": "int64"
        },
        "initialMargin": {
          "type": "string",
          "format": "int64"
        },
        "collateralReleaseLevel": {
          "type": "string",
          "format": "int64"
        },
        "partyID": {
          "type": "string"
        },
        "marketID": {
          "type": "string"
        },
        "asset": {
          "type": "string"
        },
        "timestamp": {
          "type": "string",
          "format": "int64"
        }
      }
    },
    "vegaMarket": {
      "type": "object",
      "properties": {
        "id": {
          "type": "string"
        },
        "name": {
          "type": "string"
        },
        "tradableInstrument": {
          "$ref": "#/definitions/vegaTradableInstrument"
        },
        "decimalPlaces": {
          "type": "string",
          "format": "uint64"
        },
        "continuous": {
          "$ref": "#/definitions/vegaContinuousTrading"
        },
        "discrete": {
          "$ref": "#/definitions/vegaDiscreteTrading"
        }
      }
    },
    "vegaMarketData": {
      "type": "object",
      "properties": {
        "markPrice": {
          "type": "string",
          "format": "uint64"
        },
        "bestBidPrice": {
          "type": "string",
          "format": "uint64"
        },
        "bestBidVolume": {
          "type": "string",
          "format": "uint64"
        },
        "bestOfferPrice": {
          "type": "string",
          "format": "uint64"
        },
        "bestOfferVolume": {
          "type": "string",
          "format": "uint64"
        },
        "midPrice": {
          "type": "string",
          "format": "uint64"
        },
        "market": {
          "type": "string"
        },
        "timestamp": {
          "type": "string",
          "format": "int64"
        }
      }
    },
    "vegaMarketDepth": {
      "type": "object",
      "properties": {
        "marketID": {
          "type": "string"
        },
        "buy": {
          "type": "array",
          "items": {
            "$ref": "#/definitions/vegaPriceLevel"
          }
        },
        "sell": {
          "type": "array",
          "items": {
            "$ref": "#/definitions/vegaPriceLevel"
          }
        }
      }
    },
    "vegaMarketPosition": {
      "type": "object",
      "properties": {
        "marketID": {
          "type": "string"
        },
        "realisedVolume": {
          "type": "string",
          "format": "int64"
        },
        "realisedPNL": {
          "type": "string",
          "format": "int64"
        },
        "unrealisedVolume": {
          "type": "string",
          "format": "int64"
        },
        "unrealisedPNL": {
          "type": "string",
          "format": "int64"
        },
        "averageEntryPrice": {
          "type": "string",
          "format": "uint64"
        },
        "minimumMargin": {
          "type": "string",
          "format": "int64"
        }
      }
    },
    "vegaModelParamsBS": {
      "type": "object",
      "properties": {
        "mu": {
          "type": "number",
          "format": "double"
        },
        "r": {
          "type": "number",
          "format": "double"
        },
        "sigma": {
          "type": "number",
          "format": "double"
        }
      }
    },
    "vegaNotifyTraderAccount": {
      "type": "object",
      "properties": {
        "traderID": {
          "type": "string"
        },
        "amount": {
          "type": "string",
          "format": "uint64"
        }
      }
    },
    "vegaOrder": {
      "type": "object",
      "properties": {
        "id": {
          "type": "string"
        },
        "marketID": {
          "type": "string"
        },
        "partyID": {
          "type": "string"
        },
        "side": {
          "$ref": "#/definitions/vegaSide"
        },
        "price": {
          "type": "string",
          "format": "uint64"
        },
        "size": {
          "type": "string",
          "format": "uint64"
        },
        "remaining": {
          "type": "string",
          "format": "uint64"
        },
        "timeInForce": {
          "$ref": "#/definitions/OrderTimeInForce"
        },
        "type": {
          "$ref": "#/definitions/vegaOrderType"
        },
        "createdAt": {
          "type": "string",
          "format": "int64"
        },
        "status": {
          "$ref": "#/definitions/OrderStatus"
        },
        "expiresAt": {
          "type": "string",
          "format": "int64"
        },
        "reference": {
          "type": "string"
        },
        "reason": {
          "$ref": "#/definitions/vegaOrderError"
        }
      }
    },
    "vegaOrderAmendment": {
      "type": "object",
      "properties": {
        "orderID": {
          "type": "string"
        },
        "partyID": {
          "type": "string"
        },
        "marketID": {
          "type": "string"
        },
        "price": {
          "type": "string",
          "format": "uint64"
        },
        "size": {
          "type": "string",
          "format": "uint64"
        },
        "expiresAt": {
          "type": "string",
          "format": "int64"
        },
        "side": {
          "$ref": "#/definitions/vegaSide"
        }
      }
    },
    "vegaOrderCancellation": {
      "type": "object",
      "properties": {
        "orderID": {
          "type": "string"
        },
        "marketID": {
          "type": "string"
        },
        "partyID": {
          "type": "string"
        }
      }
    },
    "vegaOrderError": {
      "type": "string",
      "enum": [
        "NONE",
        "INVALID_MARKET_ID",
        "INVALID_ORDER_ID",
        "ORDER_OUT_OF_SEQUENCE",
        "INVALID_REMAINING_SIZE",
        "TIME_FAILURE",
        "ORDER_REMOVAL_FAILURE",
        "INVALID_EXPIRATION_DATETIME",
        "INVALID_ORDER_REFERENCE",
        "EDIT_NOT_ALLOWED",
        "ORDER_AMEND_FAILURE",
        "ORDER_NOT_FOUND",
        "INVALID_PARTY_ID",
        "MARKET_CLOSED",
        "MARGIN_CHECK_FAILED",
        "MISSING_GENERAL_ACCOUNT",
        "INTERNAL_ERROR"
      ],
      "default": "NONE"
    },
    "vegaOrderSubmission": {
      "type": "object",
      "properties": {
        "id": {
          "type": "string"
        },
        "marketID": {
          "type": "string"
        },
        "partyID": {
          "type": "string"
        },
        "price": {
          "type": "string",
          "format": "uint64",
          "title": "do not enforce that price, as Market Order will not have price specified"
        },
        "size": {
          "type": "string",
          "format": "uint64"
        },
        "side": {
          "$ref": "#/definitions/vegaSide",
          "description": "make sur for both that they are non nil and the value is part of the respective enums."
        },
        "TimeInForce": {
          "$ref": "#/definitions/OrderTimeInForce"
        },
        "expiresAt": {
          "type": "string",
          "format": "int64",
          "title": "do not enforce as not always required\nalthouth at least check it's not a negative integer, would be not that very handy to create a time.Time with it"
        },
        "type": {
          "$ref": "#/definitions/vegaOrderType"
        }
      }
    },
    "vegaOrderType": {
      "type": "string",
      "enum": [
        "LIMIT",
        "MARKET",
        "NETWORK"
      ],
      "default": "LIMIT"
    },
    "vegaParty": {
      "type": "object",
      "properties": {
        "id": {
          "type": "string"
        },
        "positions": {
          "type": "array",
          "items": {
            "$ref": "#/definitions/vegaMarketPosition"
          }
        }
      }
    },
    "vegaPendingOrder": {
      "type": "object",
      "properties": {
        "reference": {
          "type": "string"
        },
        "price": {
          "type": "string",
          "format": "uint64"
        },
        "TimeInForce": {
          "$ref": "#/definitions/OrderTimeInForce"
        },
        "side": {
          "$ref": "#/definitions/vegaSide"
        },
        "marketID": {
          "type": "string"
        },
        "size": {
          "type": "string",
          "format": "uint64"
        },
        "partyID": {
          "type": "string"
        },
        "status": {
          "$ref": "#/definitions/OrderStatus"
        },
        "id": {
          "type": "string"
        },
        "type": {
          "$ref": "#/definitions/vegaOrderType"
        }
      }
    },
    "vegaPriceLevel": {
      "type": "object",
      "properties": {
        "price": {
          "type": "string",
          "format": "uint64"
        },
        "numberOfOrders": {
          "type": "string",
          "format": "uint64"
        },
        "volume": {
          "type": "string",
          "format": "uint64"
        },
        "cumulativeVolume": {
          "type": "string",
          "format": "uint64"
        }
      }
    },
    "vegaScalingFactors": {
      "type": "object",
      "properties": {
        "searchLevel": {
          "type": "number",
          "format": "double"
        },
        "initialMargin": {
          "type": "number",
          "format": "double"
        },
        "collateralRelease": {
          "type": "number",
          "format": "double"
        }
      }
    },
    "vegaSide": {
      "type": "string",
      "enum": [
        "Buy",
        "Sell"
      ],
      "default": "Buy"
    },
    "vegaSimpleModelParams": {
      "type": "object",
      "properties": {
        "factorLong": {
          "type": "number",
          "format": "double"
        },
        "factorShort": {
          "type": "number",
          "format": "double"
        }
      }
    },
    "vegaSimpleRiskModel": {
      "type": "object",
      "properties": {
        "params": {
          "$ref": "#/definitions/vegaSimpleModelParams"
        }
      }
    },
    "vegaStatistics": {
      "type": "object",
      "properties": {
        "blockHeight": {
          "type": "string",
          "format": "uint64"
        },
        "backlogLength": {
          "type": "string",
          "format": "uint64"
        },
        "totalPeers": {
          "type": "string",
          "format": "uint64"
        },
        "genesisTime": {
          "type": "string"
        },
        "currentTime": {
          "type": "string"
        },
        "vegaTime": {
          "type": "string"
        },
        "status": {
          "$ref": "#/definitions/vegaChainStatus"
        },
        "txPerBlock": {
          "type": "string",
          "format": "uint64"
        },
        "averageTxBytes": {
          "type": "string",
          "format": "uint64"
        },
        "averageOrdersPerBlock": {
          "type": "string",
          "format": "uint64"
        },
        "tradesPerSecond": {
          "type": "string",
          "format": "uint64"
        },
        "ordersPerSecond": {
          "type": "string",
          "format": "uint64"
        },
        "totalMarkets": {
          "type": "string",
          "format": "uint64"
        },
        "totalParties": {
          "type": "string",
          "format": "uint64"
        },
        "parties": {
          "type": "array",
          "items": {
            "type": "string"
          }
        },
        "totalAmendOrder": {
          "type": "string",
          "format": "uint64"
        },
        "totalCancelOrder": {
          "type": "string",
          "format": "uint64"
        },
        "totalCreateOrder": {
          "type": "string",
          "format": "uint64"
        },
        "totalOrders": {
          "type": "string",
          "format": "uint64"
        },
        "totalTrades": {
          "type": "string",
          "format": "uint64"
        },
        "orderSubscriptions": {
          "type": "integer",
          "format": "int32"
        },
        "tradeSubscriptions": {
          "type": "integer",
          "format": "int32"
        },
        "candleSubscriptions": {
          "type": "integer",
          "format": "int32"
        },
        "marketDepthSubscriptions": {
          "type": "integer",
          "format": "int32"
        },
        "positionsSubscriptions": {
          "type": "integer",
          "format": "int32"
        },
        "accountSubscriptions": {
          "type": "integer",
          "format": "int32"
        },
        "marketDataSubscriptions": {
          "type": "integer",
          "format": "int32"
        },
        "appVersionHash": {
          "type": "string"
        },
        "appVersion": {
          "type": "string"
        },
        "chainVersion": {
          "type": "string"
        },
        "blockDuration": {
          "type": "string",
          "format": "uint64"
        },
        "uptime": {
          "type": "string"
        }
      }
    },
    "vegaTradableInstrument": {
      "type": "object",
      "properties": {
        "instrument": {
          "$ref": "#/definitions/vegaInstrument"
        },
        "marginCalculator": {
          "$ref": "#/definitions/vegaMarginCalculator"
        },
        "forwardRiskModel": {
          "$ref": "#/definitions/vegaForwardRiskModel"
        },
        "externalRiskModel": {
          "$ref": "#/definitions/vegaExternalRiskModel"
        },
        "simpleRiskModel": {
          "$ref": "#/definitions/vegaSimpleRiskModel"
        }
      }
    },
    "vegaTrade": {
      "type": "object",
      "properties": {
        "id": {
          "type": "string"
        },
        "marketID": {
          "type": "string"
        },
        "price": {
          "type": "string",
          "format": "uint64"
        },
        "size": {
          "type": "string",
          "format": "uint64"
        },
        "buyer": {
          "type": "string"
        },
        "seller": {
          "type": "string"
        },
        "aggressor": {
          "$ref": "#/definitions/vegaSide"
        },
        "buyOrder": {
          "type": "string"
        },
        "sellOrder": {
          "type": "string"
        },
        "timestamp": {
          "type": "string",
          "format": "int64"
        }
      }
    },
    "vegaTransferBalance": {
      "type": "object",
      "properties": {
        "account": {
          "$ref": "#/definitions/vegaAccount"
        },
        "balance": {
          "type": "string",
          "format": "int64"
        }
      }
    },
    "vegaTransferResponse": {
      "type": "object",
      "properties": {
        "transfers": {
          "type": "array",
          "items": {
            "$ref": "#/definitions/vegaLedgerEntry"
          }
        },
        "balances": {
          "type": "array",
          "items": {
            "$ref": "#/definitions/vegaTransferBalance"
          }
        }
      }
    },
    "vegaWithdraw": {
      "type": "object",
      "properties": {
        "partyID": {
          "type": "string"
        },
        "amount": {
          "type": "string",
          "format": "uint64"
        },
        "asset": {
          "type": "string"
        }
      }
    }
  },
  "x-stream-definitions": {
    "apiOrdersStream": {
      "type": "object",
      "properties": {
        "result": {
          "$ref": "#/definitions/apiOrdersStream"
        },
        "error": {
          "$ref": "#/definitions/runtimeStreamError"
        }
      },
      "title": "Stream result of apiOrdersStream"
    },
    "apiTradesStream": {
      "type": "object",
      "properties": {
        "result": {
          "$ref": "#/definitions/apiTradesStream"
        },
        "error": {
          "$ref": "#/definitions/runtimeStreamError"
        }
      },
      "title": "Stream result of apiTradesStream"
    },
    "vegaAccount": {
      "type": "object",
      "properties": {
        "result": {
          "$ref": "#/definitions/vegaAccount"
        },
        "error": {
          "$ref": "#/definitions/runtimeStreamError"
        }
      },
      "title": "Stream result of vegaAccount"
    },
    "vegaCandle": {
      "type": "object",
      "properties": {
        "result": {
          "$ref": "#/definitions/vegaCandle"
        },
        "error": {
          "$ref": "#/definitions/runtimeStreamError"
        }
      },
      "title": "Stream result of vegaCandle"
    },
    "vegaMarginLevels": {
      "type": "object",
      "properties": {
        "result": {
          "$ref": "#/definitions/vegaMarginLevels"
        },
        "error": {
          "$ref": "#/definitions/runtimeStreamError"
        }
      },
      "title": "Stream result of vegaMarginLevels"
    },
    "vegaMarketData": {
      "type": "object",
      "properties": {
        "result": {
          "$ref": "#/definitions/vegaMarketData"
        },
        "error": {
          "$ref": "#/definitions/runtimeStreamError"
        }
      },
      "title": "Stream result of vegaMarketData"
    },
    "vegaMarketDepth": {
      "type": "object",
      "properties": {
        "result": {
          "$ref": "#/definitions/vegaMarketDepth"
        },
        "error": {
          "$ref": "#/definitions/runtimeStreamError"
        }
      },
      "title": "Stream result of vegaMarketDepth"
    },
    "vegaMarketPosition": {
      "type": "object",
      "properties": {
        "result": {
          "$ref": "#/definitions/vegaMarketPosition"
        },
        "error": {
          "$ref": "#/definitions/runtimeStreamError"
        }
      },
      "title": "Stream result of vegaMarketPosition"
    },
    "vegaTransferResponse": {
      "type": "object",
      "properties": {
        "result": {
          "$ref": "#/definitions/vegaTransferResponse"
        },
        "error": {
          "$ref": "#/definitions/runtimeStreamError"
        }
      },
      "title": "Stream result of vegaTransferResponse"
    }
  }
}<|MERGE_RESOLUTION|>--- conflicted
+++ resolved
@@ -309,12 +309,8 @@
     },
     "/markets/{marketID}/orders/{orderID}": {
       "get": {
-<<<<<<< HEAD
+        "summary": "Get Market Order by OrderID",
         "operationId": "OrderByMarketAndID",
-=======
-        "summary": "Get Market Order by OrderID",
-        "operationId": "OrderByMarketAndId",
->>>>>>> 019b8cfb
         "responses": {
           "200": {
             "description": "A successful response.",
