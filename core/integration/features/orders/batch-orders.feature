Feature: Iceberg orders

  Background:

    Given the log normal risk model named "lognormal-risk-model-1":
      | risk aversion | tau  | mu | r   | sigma |
      | 0.001         | 0.01 | 0  | 0.0 | 1.2   |
    #calculated risk factor long: 0.336895684; risk factor short: 0.4878731

    And the price monitoring named "price-monitoring-1":
      | horizon | probability | auction extension |
      | 100     | 0.99999999  | 300               |
    And the margin calculator named "margin-calculator-1":
      | search factor | initial factor | release factor |
      | 1.2           | 1.5            | 2              |

    And the oracle spec for settlement data filtering data from "0xCAFECAFE19" named "ethDec19Oracle":
      | property         | type         | binding         |
      | prices.ETH.value | TYPE_INTEGER | settlement data |

    And the oracle spec for trading termination filtering data from "0xCAFECAFE19" named "ethDec19Oracle":
      | property           | type         | binding             |
      | trading.terminated | TYPE_BOOLEAN | trading termination |
    Given the markets:
      | id        | quote name | asset | risk model             | margin calculator   | auction duration | fees         | price monitoring   | data source config | linear slippage factor | quadratic slippage factor |
      | ETH/DEC19 | ETH        | USD   | lognormal-risk-model-1 | margin-calculator-1 | 1                | default-none | price-monitoring-1 | ethDec19Oracle     | 1e6                    | 1e6                       |
    And the following network parameters are set:
      | name                                    | value |
      | market.auction.minimumDuration          | 1     |
      | network.markPriceUpdateMaximumFrequency | 0s    |
      | limits.markets.maxPeggedOrders          | 1500  |
      | network.markPriceUpdateMaximumFrequency | 0s    |

  @batch
  Scenario: Batch with normal orders and icebergs, 0014-ORDT-014, 0014-ORDT-015
    # setup accounts
    Given the parties deposit on asset's general account the following amount:
      | party  | asset | amount     |
      | party1 | USD   | 10000      |
      | party2 | USD   | 10000      |
      | party3 | USD   | 1000000000 |
      | aux    | USD   | 1000000    |
      | aux2   | USD   | 100000     |
      | lpprov | USD   | 90000000   |

    When the parties submit the following liquidity provision:
      | id  | party  | market id | commitment amount | fee | side | pegged reference | proportion | offset | lp type    |
      | lp1 | lpprov | ETH/DEC19 | 90000000          | 0.1 | buy  | BID              | 50         | 100    | submission |
      | lp1 | lpprov | ETH/DEC19 | 90000000          | 0.1 | sell | ASK              | 50         | 100    | submission |

    # place auxiliary orders so we always have best bid and best offer as to not trigger the liquidity auction
    When the parties place the following orders:
      | party | market id | side | volume | price | resulting trades | type       | tif     |
      | aux   | ETH/DEC19 | buy  | 1      | 99    | 0                | TYPE_LIMIT | TIF_GTC |
      | aux   | ETH/DEC19 | sell | 1      | 101   | 0                | TYPE_LIMIT | TIF_GTC |
      | aux2  | ETH/DEC19 | buy  | 1      | 100   | 0                | TYPE_LIMIT | TIF_GTC |
      | aux   | ETH/DEC19 | sell | 1      | 100   | 0                | TYPE_LIMIT | TIF_GTC |
    Then the opening auction period ends for market "ETH/DEC19"
    And the trading mode should be "TRADING_MODE_CONTINUOUS" for the market "ETH/DEC19"
    And the mark price should be "100" for the market "ETH/DEC19"

    And the parties place the following iceberg orders:
      | party  | market id | side | volume | price | resulting trades | type       | tif     | reference    | peak size | minimum visible size |
      | party1 | ETH/DEC19 | sell | 6      | 100   | 0                | TYPE_LIMIT | TIF_GTC | this-order-1 | 4         | 5                    |
      | party2 | ETH/DEC19 | sell | 3      | 100   | 0                | TYPE_LIMIT | TIF_GTC | this-order-2 | 4         | 5                    |
      | party1 | ETH/DEC19 | sell | 100    | 101   | 0                | TYPE_LIMIT | TIF_GTC | this-order-3 | 4         | 5                    |
      | party2 | ETH/DEC19 | buy  | 100    | 99    | 0                | TYPE_LIMIT | TIF_GTC | this-order-4 | 4         | 5                    |

    And the parties should have the following account balances:
      | party  | asset | market id | margin | general |
      | party1 | USD   | ETH/DEC19 | 7758   | 2242    |
      | party2 | USD   | ETH/DEC19 | 5053   | 4947    |

# margin initial = 0.4878731*100*2*1.5 = 147

    Then the party "party3" starts a batch instruction

    Then the party "party3" adds the following orders to a batch:
      | market id | side | volume | price | type       | tif     | reference |
      | ETH/DEC19 | buy  | 4      | 101   | TYPE_LIMIT | TIF_GTC | party3    |

    Then the party "party3" adds the following iceberg orders to a batch:
      | market id | side | volume | price | type       | tif     | reference    | peak size | minimum visible size |
      | ETH/DEC19 | buy  | 3      | 101   | TYPE_LIMIT | TIF_GTC | this-order-5 | 2         | 1                    |
      | ETH/DEC19 | buy  | 4      | 101   | TYPE_LIMIT | TIF_GTC | this-order-6 | 2         | 1                    |

    Then the party "party3" submits their batch instruction

    Then the following trades should be executed:
      | buyer  | seller | price | size |
<<<<<<< HEAD
      | party3 | party1 | 100   | 4    |
      | party3 | party2 | 100   | 3    |
      | party3 | party1 | 100   | 2    |

    And the network moves ahead "10" blocks

    And the parties should have the following account balances:
      | party  | asset | market id | margin | general   |
      | party1 | USD   | ETH/DEC19 | 7752   | 2242      |
      | party2 | USD   | ETH/DEC19 | 5050   | 4947      |
      | party3 | USD   | ETH/DEC19 | 576    | 999999433 |
=======
      | party3 | party1 | 2     | 4    |
      | party3 | party2 | 2 | 3 |
      | party3 | party1 | 2     | 2    |
    And the network moves ahead "1" blocks

    Then the parties should have the following profit and loss:
      | party  | volume | unrealised pnl | realised pnl |
      | party1 | -6 | 0 | 0 |
      | party2 | -3 | 0 | 0 |
      | party3 | 9  | 0 | 0 |

    And the parties should have the following account balances:
      | party  | asset | market id | margin    | general   |
      | party1 | USD   | ETH/DEC19 | 147       | 9853      |
      | party2 | USD   | ETH/DEC19 | 147       | 9853      |
      | party3 | USD | ETH/DEC19 | 270000010 | 729999990 |
>>>>>>> 1bfa4b9e

    And the trading mode should be "TRADING_MODE_CONTINUOUS" for the market "ETH/DEC19"
    And the mark price should be "101" for the market "ETH/DEC19"<|MERGE_RESOLUTION|>--- conflicted
+++ resolved
@@ -88,8 +88,7 @@
 
     Then the following trades should be executed:
       | buyer  | seller | price | size |
-<<<<<<< HEAD
-      | party3 | party1 | 100   | 4    |
+  | party3 | party1 | 100   | 4    |
       | party3 | party2 | 100   | 3    |
       | party3 | party1 | 100   | 2    |
 
@@ -100,24 +99,7 @@
       | party1 | USD   | ETH/DEC19 | 7752   | 2242      |
       | party2 | USD   | ETH/DEC19 | 5050   | 4947      |
       | party3 | USD   | ETH/DEC19 | 576    | 999999433 |
-=======
-      | party3 | party1 | 2     | 4    |
-      | party3 | party2 | 2 | 3 |
-      | party3 | party1 | 2     | 2    |
-    And the network moves ahead "1" blocks
 
-    Then the parties should have the following profit and loss:
-      | party  | volume | unrealised pnl | realised pnl |
-      | party1 | -6 | 0 | 0 |
-      | party2 | -3 | 0 | 0 |
-      | party3 | 9  | 0 | 0 |
-
-    And the parties should have the following account balances:
-      | party  | asset | market id | margin    | general   |
-      | party1 | USD   | ETH/DEC19 | 147       | 9853      |
-      | party2 | USD   | ETH/DEC19 | 147       | 9853      |
-      | party3 | USD | ETH/DEC19 | 270000010 | 729999990 |
->>>>>>> 1bfa4b9e
 
     And the trading mode should be "TRADING_MODE_CONTINUOUS" for the market "ETH/DEC19"
     And the mark price should be "101" for the market "ETH/DEC19"