package scenariorunner

import (
	"errors"
	"time"

	"code.vegaprotocol.io/vega/logging"
	"code.vegaprotocol.io/vega/proto"
	"code.vegaprotocol.io/vega/scenariorunner/core"
	"code.vegaprotocol.io/vega/scenariorunner/preprocessors"
	"code.vegaprotocol.io/vega/storage"

	"github.com/golang/protobuf/ptypes"
	"github.com/hashicorp/go-multierror"
)

var (
	ErrDuplicateInstruction error = errors.New("duplicate instruction")
)

type Engine struct {
	Config           core.Config
	summaryGenerator *core.SummaryGenerator
	timeControl      *core.TimeControl
	providers        []core.PreProcessorProvider
	tradesGenerated  uint64
}

// NewEngine returns a pointer to new instance of scenario runner
func NewEngine(log *logging.Logger, engineConfig core.Config, storageConfig storage.Config) (*Engine, error) {

	d, err := getDependencies(log, storageConfig)
	if err != nil {
		return nil, err
	}
	execution := preprocessors.NewExecution(d.execution)
	markets := preprocessors.NewMarkets(d.ctx, d.marketStore)
	orders := preprocessors.NewOrders(d.ctx, d.orderStore)
	trades := preprocessors.NewTrades(d.ctx, d.tradeStore)
	accounts := preprocessors.NewAccounts(d.ctx, d.accountStore)
	candles := preprocessors.NewCandles(d.ctx, d.candleStore)
	positions := preprocessors.NewPositions(d.ctx, d.tradeService)
	parties := preprocessors.NewParties(d.ctx, d.partyStore)

	summaryGenerator := core.NewSummaryGenerator(d.ctx, d.tradeStore, d.orderStore, d.partyStore, d.marketStore)
	timeControl := core.NewTimeControl(d.vegaTime)

	summary := preprocessors.NewSummary(summaryGenerator)
	time := preprocessors.NewTime(timeControl)
	protocolTime, err := ptypes.Timestamp(engineConfig.ProtocolTime)
	if err != nil {
		return nil, err
	}

	timeControl.SetTime(protocolTime)

	return &Engine{
		Config:           engineConfig,
		summaryGenerator: summaryGenerator,
		timeControl:      timeControl,
		providers: []core.PreProcessorProvider{
			execution,
			markets,
			orders,
			trades,
			accounts,
			candles,
			positions,
			parties,
			summary,
			time,
		},
	}, nil
}

<<<<<<< HEAD
func (e *Engine) flattenPreProcessors() (map[string]*core.PreProcessor, error) {
	maps := make(map[string]*core.PreProcessor)
	for _, provider := range append(e.providers, e.internalProvider) {
		m := provider.PreProcessors()
		for k, v := range m {
			if _, ok := maps[k]; ok {
				return nil, ErrDuplicateInstruction
			}
			maps[k] = v
		}
	}
	return maps, nil
}

=======
>>>>>>> 7b1e6fa0
// ProcessInstructions takes a set of instructions and submits them to the protocol
func (e *Engine) ProcessInstructions(instrSet core.InstructionSet) (*core.ResultSet, error) {
	start := time.Now()
	var processed, omitted uint64
	results := make([]*core.InstructionResult, len(instrSet.Instructions))
	var errs *multierror.Error

	preProcessors, err := e.flattenPreProcessors()
	if err != nil {
		return nil, err
	}

	initialState, err := e.summaryGenerator.ProtocolSummary(nil)
	if err != nil {
		return nil, err
	}

	duration, err := ptypes.Duration(e.Config.TimeDelta)
	if err != nil {
		return nil, err
	}
	//TODO (WG 08/11/2019): Split into 3 separate loops (check if instruction supported, check if instructions valid, check if instruction processed w/o errors) to fail early
	for i, instr := range instrSet.Instructions {
		preProcessor, ok := preProcessors[instr.Request]
		if !ok {
			if !e.Config.OmitUnsupportedInstructions {
				return nil, errs.ErrorOrNil()
			}
			errs = multierror.Append(errs, core.ErrInstructionNotSupported)
			omitted++
			continue
		}
		p, err := preProcessor.PreProcess(instr)
		if err != nil {
			if !e.Config.OmitInvalidInstructions {
				return nil, errs.ErrorOrNil()
			}
			errs = multierror.Append(errs, err)
			omitted++
			continue
		}
		res, err := p.Result()
		if err != nil {
			if !e.Config.OmitInvalidInstructions {
				return nil, errs.ErrorOrNil()
			}
			errs = multierror.Append(errs, err)
			omitted++
			continue
		}
		results[i] = res
		processed++
		if e.Config.AdvanceTimeAfterInstruction {
			err := e.timeControl.AdvanceTime(duration)
			if err != nil {
				return nil, err
			}
		}

	}
	finalState, err := e.summaryGenerator.ProtocolSummary(nil)
	if err != nil {
		return nil, err
	}
	summary, err := e.ExtractData()
	if err != nil {
		return nil, err
	}

	totalTrades := sumTrades(*summary)

	md := &core.Metadata{
		InstructionsProcessed: processed,
		InstructionsOmitted:   omitted,
		TradesGenerated:       totalTrades - e.tradesGenerated,
		FinalMarketDepth:      marketDepths(*summary),
		ProcessingTime:        ptypes.DurationProto(time.Since(start)),
	}

	e.tradesGenerated = totalTrades

	return &core.ResultSet{
		Metadata:     md,
		Results:      results,
		InitialState: initialState.Summary,
		FinalState:   finalState.Summary,
	}, errs.ErrorOrNil()
}

func (e *Engine) ExtractData() (*core.ProtocolSummaryResponse, error) {
	return e.summaryGenerator.ProtocolSummary(nil)
}

func sumTrades(response core.ProtocolSummaryResponse) uint64 {
	var trades int
	for _, mkt := range response.Summary.Markets {
		if mkt != nil {
			trades += +len(mkt.Trades)
		}

	}

	return uint64(trades)
}

func marketDepths(response core.ProtocolSummaryResponse) []*proto.MarketDepth {
	d := make([]*proto.MarketDepth, len(response.Summary.Markets))
	for i, mkt := range response.Summary.Markets {
		if mkt != nil {
			d[i] = mkt.MarketDepth
		}
	}
	return d
}

func (e Engine) flattenPreProcessors() (map[core.RequestType]*core.PreProcessor, error) {
	maps := make(map[core.RequestType]*core.PreProcessor)
	for _, provider := range e.providers {
		m := provider.PreProcessors()
		for k, v := range m {
			if _, ok := maps[k]; ok {
				return nil, ErrDuplicateInstruction
			}
			maps[k] = v
		}
	}
	return maps, nil
}<|MERGE_RESOLUTION|>--- conflicted
+++ resolved
@@ -73,23 +73,6 @@
 	}, nil
 }
 
-<<<<<<< HEAD
-func (e *Engine) flattenPreProcessors() (map[string]*core.PreProcessor, error) {
-	maps := make(map[string]*core.PreProcessor)
-	for _, provider := range append(e.providers, e.internalProvider) {
-		m := provider.PreProcessors()
-		for k, v := range m {
-			if _, ok := maps[k]; ok {
-				return nil, ErrDuplicateInstruction
-			}
-			maps[k] = v
-		}
-	}
-	return maps, nil
-}
-
-=======
->>>>>>> 7b1e6fa0
 // ProcessInstructions takes a set of instructions and submits them to the protocol
 func (e *Engine) ProcessInstructions(instrSet core.InstructionSet) (*core.ResultSet, error) {
 	start := time.Now()
