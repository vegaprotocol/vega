// Copyright (c) 2022 Gobalsky Labs Limited
//
// Use of this software is governed by the Business Source License included
// in the LICENSE.VEGA file and at https://www.mariadb.com/bsl11.
//
// Change Date: 18 months from the later of the date of the first publicly
// available Distribution of this version of the repository, and 25 June 2022.
//
// On the date above, in accordance with the Business Source License, use
// of this software will be governed by version 3 or later of the GNU General
// Public License.

package core_test

import (
	"context"
	"fmt"
	"os"

	"code.vegaprotocol.io/vega/core/activitystreak"
	"code.vegaprotocol.io/vega/core/banking"
	"code.vegaprotocol.io/vega/core/collateral"
	"code.vegaprotocol.io/vega/core/delegation"
	"code.vegaprotocol.io/vega/core/epochtime"
	"code.vegaprotocol.io/vega/core/evtforward"
	"code.vegaprotocol.io/vega/core/execution"
	"code.vegaprotocol.io/vega/core/execution/common"
	referralcfg "code.vegaprotocol.io/vega/core/integration/steps/referral"
	"code.vegaprotocol.io/vega/core/notary"
	"code.vegaprotocol.io/vega/core/referral"
	"code.vegaprotocol.io/vega/core/rewards"
	"code.vegaprotocol.io/vega/core/teams"
	"code.vegaprotocol.io/vega/core/validators"
	"code.vegaprotocol.io/vega/core/vesting"
	"code.vegaprotocol.io/vega/core/volumediscount"
	"code.vegaprotocol.io/vega/libs/num"

	"code.vegaprotocol.io/vega/core/datasource/spec"
	"code.vegaprotocol.io/vega/core/integration/helpers"
	"code.vegaprotocol.io/vega/core/integration/steps/market"
	"code.vegaprotocol.io/vega/core/integration/stubs"
	"code.vegaprotocol.io/vega/core/netparams"
	"code.vegaprotocol.io/vega/core/plugins"
	"code.vegaprotocol.io/vega/core/types"
	"code.vegaprotocol.io/vega/logging"
	protos "code.vegaprotocol.io/vega/protos/vega"

	"github.com/golang/mock/gomock"
)

var (
	execsetup *executionTestSetup
	reporter  tstReporter
)

type tstReporter struct {
	scenario string
}

func (t tstReporter) Errorf(format string, args ...interface{}) {
	fmt.Printf("%s ERROR: %s", t.scenario, fmt.Sprintf(format, args...))
}

func (t tstReporter) Fatalf(format string, args ...interface{}) {
	fmt.Printf("%s FATAL: %s", t.scenario, fmt.Sprintf(format, args...))
	os.Exit(1)
}

type DummyASVM struct{}

func (DummyASVM) GetRewardsVestingMultiplier(_ string) num.Decimal {
	return num.MustDecimalFromString("0.01")
}

var (
	marketConfig          = market.NewMarketConfig()
	referralProgramConfig = referralcfg.NewReferralProgramConfig()
	volumeDiscountTiers   = map[string][]*types.VolumeBenefitTier{}
)

type executionTestSetup struct {
	cfg              execution.Config
	log              *logging.Logger
	ctrl             *gomock.Controller
	timeService      *stubs.TimeStub
	broker           *stubs.BrokerStub
	executionEngine  *exEng
	collateralEngine *collateral.Engine
	oracleEngine     *spec.Engine
	builtinOracle    *spec.Builtin
	epochEngine      *epochtime.Svc
	delegationEngine *delegation.Engine
	positionPlugin   *plugins.Positions
	topology         *stubs.TopologyStub
	stakingAccount   *stubs.StakingAccountStub
	rewardsEngine    *rewards.Engine
	assetsEngine     *stubs.AssetStub
	banking          *banking.Engine

	// save party accounts state
	markets []types.Market

	block *helpers.Block

	netParams *netparams.Store

	// keep track of net deposits/withdrawals (ignores asset type)
	netDeposits *num.Uint

	// record parts of state before each step
	accountsBefore                []protos.Account
	ledgerMovementsBefore         int
	insurancePoolDepositsOverStep map[string]*num.Int
	eventsBefore                  int

<<<<<<< HEAD
	ntry                  *notary.SnapshotNotary
	stateVarEngine        *stubs.StateVarStub
	witness               *validators.Witness
	teamsEngine           *teams.Engine
	referralProgram       *referral.Engine
	volumeDiscountProgram *volumediscount.Engine
=======
	notary          *notary.SnapshotNotary
	stateVarEngine  *stubs.StateVarStub
	witness         *validators.Witness
	teamsEngine     *teams.Engine
	referralProgram *referral.Engine
	activityStreak  *activitystreak.Engine
	vesting         *vesting.Engine
>>>>>>> ff03b4f2
}

func newExecutionTestSetup() *executionTestSetup {
	if execsetup != nil && execsetup.ctrl != nil {
		execsetup.ctrl.Finish()
	} else if execsetup == nil {
		execsetup = &executionTestSetup{}
	}

	ctx := context.Background()

	ctrl := gomock.NewController(&reporter)
	execsetup.ctrl = ctrl
	execsetup.cfg = execution.NewDefaultConfig()
	execsetup.cfg.Position.StreamPositionVerbose = true
	execsetup.cfg.Risk.StreamMarginLevelsVerbose = true

	execsetup.netDeposits = num.UintZero()
	execsetup.block = helpers.NewBlock()

	execsetup.log = logging.NewTestLogger()

	execsetup.broker = stubs.NewBrokerStub()
	execsetup.positionPlugin = plugins.NewPositions(ctx)
	execsetup.broker.Subscribe(execsetup.positionPlugin)

	execsetup.timeService = stubs.NewTimeStub()
	execsetup.epochEngine = epochtime.NewService(execsetup.log, epochtime.NewDefaultConfig(), execsetup.broker)

	commander := stubs.NewCommanderStub()

	execsetup.collateralEngine = collateral.New(execsetup.log, collateral.NewDefaultConfig(), execsetup.timeService, execsetup.broker)
	enableAssets(ctx, execsetup.collateralEngine)

	execsetup.netParams = netparams.New(execsetup.log, netparams.NewDefaultConfig(), execsetup.broker)

	execsetup.topology = stubs.NewTopologyStub("nodeID", execsetup.broker)

	execsetup.witness = validators.NewWitness(ctx, execsetup.log, validators.NewDefaultConfig(), execsetup.topology, commander, execsetup.timeService)

	eventForwarder := evtforward.NewNoopEngine(execsetup.log, evtforward.NewDefaultConfig())

	execsetup.oracleEngine = spec.NewEngine(execsetup.log, spec.NewDefaultConfig(), execsetup.timeService, execsetup.broker)
	execsetup.builtinOracle = spec.NewBuiltin(execsetup.oracleEngine, execsetup.timeService)

	execsetup.stakingAccount = stubs.NewStakingAccountStub()
	execsetup.epochEngine.NotifyOnEpoch(execsetup.stakingAccount.OnEpochEvent, execsetup.stakingAccount.OnEpochRestore)

	execsetup.stateVarEngine = stubs.NewStateVar()
	marketActivityTracker := common.NewMarketActivityTracker(execsetup.log, execsetup.epochEngine, execsetup.teamsEngine, execsetup.stakingAccount)

	execsetup.notary = notary.NewWithSnapshot(execsetup.log, notary.NewDefaultConfig(), execsetup.topology, execsetup.broker, commander)

	execsetup.assetsEngine = stubs.NewAssetStub()

	execsetup.referralProgram = referral.NewEngine(execsetup.broker, execsetup.timeService, marketActivityTracker, execsetup.stakingAccount)
	execsetup.epochEngine.NotifyOnEpoch(execsetup.referralProgram.OnEpoch, execsetup.referralProgram.OnEpochRestore)

	execsetup.volumeDiscountProgram = volumediscount.New(execsetup.broker, marketActivityTracker)
	execsetup.epochEngine.NotifyOnEpoch(execsetup.volumeDiscountProgram.OnEpoch, execsetup.volumeDiscountProgram.OnEpochRestore)

	execsetup.executionEngine = newExEng(
		execution.NewEngine(
			execsetup.log,
			execsetup.cfg,
			execsetup.timeService,
			execsetup.collateralEngine,
			execsetup.oracleEngine,
			execsetup.broker,
			execsetup.stateVarEngine,
			marketActivityTracker,
			execsetup.assetsEngine, // assets
			&stubs.ReferralDiscountRewardService{},
			execsetup.volumeDiscountProgram,
		),
		execsetup.broker,
	)
	execsetup.epochEngine.NotifyOnEpoch(execsetup.executionEngine.OnEpochEvent, execsetup.executionEngine.OnEpochRestore)

	execsetup.banking = banking.New(execsetup.log, banking.NewDefaultConfig(), execsetup.collateralEngine, execsetup.witness, execsetup.timeService, execsetup.assetsEngine, execsetup.notary, execsetup.broker, execsetup.topology, execsetup.epochEngine, marketActivityTracker, stubs.NewBridgeViewStub(), eventForwarder)

	execsetup.delegationEngine = delegation.New(execsetup.log, delegation.NewDefaultConfig(), execsetup.broker, execsetup.topology, execsetup.stakingAccount, execsetup.epochEngine, execsetup.timeService)

	execsetup.activityStreak = activitystreak.New(execsetup.log, execsetup.executionEngine, execsetup.broker)
	execsetup.epochEngine.NotifyOnEpoch(execsetup.activityStreak.OnEpochEvent, execsetup.activityStreak.OnEpochRestore)

	execsetup.vesting = vesting.New(execsetup.log, execsetup.collateralEngine, DummyASVM{}, execsetup.broker, execsetup.assetsEngine)
	execsetup.rewardsEngine = rewards.New(execsetup.log, rewards.NewDefaultConfig(), execsetup.broker, execsetup.delegationEngine, execsetup.epochEngine, execsetup.collateralEngine, execsetup.timeService, marketActivityTracker, execsetup.topology, execsetup.vesting, execsetup.banking, execsetup.activityStreak)

	// register this after the rewards engine is created to make sure the on epoch is called in the right order.
	execsetup.epochEngine.NotifyOnEpoch(execsetup.vesting.OnEpochEvent, execsetup.vesting.OnEpochRestore)

	execsetup.registerTimeServiceCallbacks()

	execsetup.teamsEngine = teams.NewEngine(execsetup.epochEngine, execsetup.broker, execsetup.timeService)

	if err := execsetup.registerNetParamsCallbacks(); err != nil {
		panic(fmt.Errorf("failed to register network parameters: %w", err))
	}

	return execsetup
}

func enableAssets(ctx context.Context, collateralEngine *collateral.Engine) {
	vegaAsset := types.Asset{
		ID: "VEGA",
		Details: &types.AssetDetails{
			Name:    "VEGA",
			Symbol:  "VEGA",
			Quantum: num.MustDecimalFromString("1"),
		},
	}
	if err := collateralEngine.EnableAsset(ctx, vegaAsset); err != nil {
		panic(fmt.Errorf("could not enable asset %q: %w", vegaAsset, err))
	}

	usdt := types.Asset{
		ID: "USDT",
		Details: &types.AssetDetails{
			Name:    "USDT",
			Symbol:  "USDT",
			Quantum: num.MustDecimalFromString("1"),
		},
	}
	if err := collateralEngine.EnableAsset(ctx, usdt); err != nil {
		panic(fmt.Errorf("could not enable asset %q: %w", usdt, err))
	}

	usdc := types.Asset{
		ID: "USDC",
		Details: &types.AssetDetails{
			Name:    "USDC",
			Symbol:  "USDC",
			Quantum: num.MustDecimalFromString("1"),
		},
	}
	if err := collateralEngine.EnableAsset(ctx, usdc); err != nil {
		panic(fmt.Errorf("could not enable asset %q: %w", usdc, err))
	}
}

func (e *executionTestSetup) registerTimeServiceCallbacks() {
	e.timeService.NotifyOnTick(
		e.epochEngine.OnTick,
		e.witness.OnTick,
		e.notary.OnTick,
		e.banking.OnTick,
		e.delegationEngine.OnTick,
		e.builtinOracle.OnTick,
		e.stateVarEngine.OnTick,
		e.executionEngine.OnTick,
	)
}

func (e *executionTestSetup) registerNetParamsCallbacks() error {
	return e.netParams.Watch(
		netparams.WatchParam{
			Param:   netparams.StakingAndDelegationRewardMinimumValidatorStake,
			Watcher: e.topology.OnMinDelegationUpdated,
		},
		netparams.WatchParam{
			Param:   netparams.MarketMarginScalingFactors,
			Watcher: e.executionEngine.OnMarketMarginScalingFactorsUpdate,
		},
		netparams.WatchParam{
			Param:   netparams.MarketFeeFactorsMakerFee,
			Watcher: e.executionEngine.OnMarketFeeFactorsMakerFeeUpdate,
		},
		netparams.WatchParam{
			Param:   netparams.MarketFeeFactorsInfrastructureFee,
			Watcher: e.executionEngine.OnMarketFeeFactorsInfrastructureFeeUpdate,
		},
		netparams.WatchParam{
			Param:   netparams.MarketValueWindowLength,
			Watcher: e.executionEngine.OnMarketValueWindowLengthUpdate,
		},
		netparams.WatchParam{
			Param:   netparams.MarketLiquidityMaximumLiquidityFeeFactorLevel,
			Watcher: e.executionEngine.OnMarketLiquidityMaximumLiquidityFeeFactorLevelUpdate,
		},
		// Liquidity version 2.
		netparams.WatchParam{
			Param:   netparams.MarketLiquidityBondPenaltyParameter,
			Watcher: e.executionEngine.OnMarketLiquidityV2BondPenaltyUpdate,
		},
		netparams.WatchParam{
			Param:   netparams.MarketLiquidityEarlyExitPenalty,
			Watcher: e.executionEngine.OnMarketLiquidityV2EarlyExitPenaltyUpdate,
		},
		netparams.WatchParam{
			Param:   netparams.MarketLiquidityMaximumLiquidityFeeFactorLevel,
			Watcher: e.executionEngine.OnMarketLiquidityV2MaximumLiquidityFeeFactorLevelUpdate,
		},
		netparams.WatchParam{
			Param:   netparams.MarketLiquiditySLANonPerformanceBondPenaltySlope,
			Watcher: e.executionEngine.OnMarketLiquidityV2SLANonPerformanceBondPenaltySlopeUpdate,
		},
		netparams.WatchParam{
			Param:   netparams.MarketLiquiditySLANonPerformanceBondPenaltyMax,
			Watcher: e.executionEngine.OnMarketLiquidityV2SLANonPerformanceBondPenaltyMaxUpdate,
		},
		netparams.WatchParam{
			Param:   netparams.MarketLiquidityStakeToCCYVolume,
			Watcher: e.executionEngine.OnMarketLiquidityV2StakeToCCYVolumeUpdate,
		},
		netparams.WatchParam{
			Param:   netparams.MarketLiquidityProvidersFeeCalculationTimeStep,
			Watcher: execsetup.executionEngine.OnMarketLiquidityV2ProvidersFeeCalculationTimeStep,
		},
		// End of liquidity version 2.
		netparams.WatchParam{
			Param:   netparams.MarketAuctionMinimumDuration,
			Watcher: e.executionEngine.OnMarketAuctionMinimumDurationUpdate,
		},
		netparams.WatchParam{
			Param:   netparams.MarketProbabilityOfTradingTauScaling,
			Watcher: e.executionEngine.OnMarketProbabilityOfTradingTauScalingUpdate,
		},
		netparams.WatchParam{
			Param:   netparams.DelegationMinAmount,
			Watcher: e.delegationEngine.OnMinAmountChanged,
		},
		netparams.WatchParam{
			Param:   netparams.StakingAndDelegationRewardMaxPayoutPerParticipant,
			Watcher: e.rewardsEngine.UpdateMaxPayoutPerParticipantForStakingRewardScheme,
		},
		netparams.WatchParam{
			Param:   netparams.StakingAndDelegationRewardDelegatorShare,
			Watcher: e.rewardsEngine.UpdateDelegatorShareForStakingRewardScheme,
		},
		netparams.WatchParam{
			Param:   netparams.StakingAndDelegationRewardMinimumValidatorStake,
			Watcher: e.rewardsEngine.UpdateMinimumValidatorStakeForStakingRewardScheme,
		},
		netparams.WatchParam{
			Param:   netparams.RewardAsset,
			Watcher: e.rewardsEngine.UpdateAssetForStakingAndDelegation,
		},
		netparams.WatchParam{
			Param:   netparams.StakingAndDelegationRewardCompetitionLevel,
			Watcher: e.rewardsEngine.UpdateCompetitionLevelForStakingRewardScheme,
		},
		netparams.WatchParam{
			Param:   netparams.StakingAndDelegationRewardsMinValidators,
			Watcher: e.rewardsEngine.UpdateMinValidatorsStakingRewardScheme,
		},
		netparams.WatchParam{
			Param:   netparams.StakingAndDelegationRewardOptimalStakeMultiplier,
			Watcher: e.rewardsEngine.UpdateOptimalStakeMultiplierStakingRewardScheme,
		},
		netparams.WatchParam{
			Param:   netparams.ValidatorsEpochLength,
			Watcher: e.epochEngine.OnEpochLengthUpdate,
		},
		netparams.WatchParam{
			Param:   netparams.MarketMinLpStakeQuantumMultiple,
			Watcher: e.executionEngine.OnMinLpStakeQuantumMultipleUpdate,
		},
		netparams.WatchParam{
			Param:   netparams.MarketMinProbabilityOfTradingForLPOrders,
			Watcher: e.executionEngine.OnMarketMinProbabilityOfTradingForLPOrdersUpdate,
		},
		netparams.WatchParam{
			Param:   netparams.MarketSuccessorLaunchWindow,
			Watcher: execsetup.executionEngine.OnSuccessorMarketTimeWindowUpdate,
		},
		netparams.WatchParam{
			Param:   netparams.FloatingPointUpdatesDuration,
			Watcher: execsetup.stateVarEngine.OnFloatingPointUpdatesDurationUpdate,
		},
		netparams.WatchParam{
			Param:   netparams.TransferFeeFactor,
			Watcher: execsetup.banking.OnTransferFeeFactorUpdate,
		},
		netparams.WatchParam{
			Param:   netparams.TransferMinTransferQuantumMultiple,
			Watcher: execsetup.banking.OnMinTransferQuantumMultiple,
		},
		netparams.WatchParam{
			Param:   netparams.MaxPeggedOrders,
			Watcher: execsetup.executionEngine.OnMaxPeggedOrderUpdate,
		},
		netparams.WatchParam{
			Param:   netparams.MarkPriceUpdateMaximumFrequency,
			Watcher: execsetup.executionEngine.OnMarkPriceUpdateMaximumFrequency,
		},
		netparams.WatchParam{
			Param:   netparams.SpamProtectionMaxStopOrdersPerMarket,
			Watcher: execsetup.executionEngine.OnMarketPartiesMaximumStopOrdersUpdate,
		},
		netparams.WatchParam{
			Param:   netparams.MarketLiquidityEarlyExitPenalty,
			Watcher: execsetup.executionEngine.OnMarketLiquidityV2EarlyExitPenaltyUpdate,
		},
		netparams.WatchParam{
			Param:   netparams.MarketLiquiditySLANonPerformanceBondPenaltyMax,
			Watcher: execsetup.executionEngine.OnMarketLiquidityV2SLANonPerformanceBondPenaltyMaxUpdate,
		},
		netparams.WatchParam{
			Param:   netparams.MarketLiquiditySLANonPerformanceBondPenaltySlope,
			Watcher: execsetup.executionEngine.OnMarketLiquidityV2SLANonPerformanceBondPenaltySlopeUpdate,
		},
		netparams.WatchParam{
			Param:   netparams.MarketLiquidityBondPenaltyParameter,
			Watcher: execsetup.executionEngine.OnMarketLiquidityV2BondPenaltyUpdate,
		},
		netparams.WatchParam{
			Param:   netparams.MarketLiquidityMaximumLiquidityFeeFactorLevel,
			Watcher: execsetup.executionEngine.OnMarketLiquidityV2MaximumLiquidityFeeFactorLevelUpdate,
		},
		netparams.WatchParam{
			Param:   netparams.MarketLiquidityStakeToCCYVolume,
			Watcher: execsetup.executionEngine.OnMarketLiquidityV2StakeToCCYVolumeUpdate,
		},
		netparams.WatchParam{
			Param:   netparams.MarketLiquidityProvidersFeeCalculationTimeStep,
			Watcher: execsetup.executionEngine.OnMarketLiquidityV2ProvidersFeeCalculationTimeStep,
		},
		netparams.WatchParam{
			Param:   netparams.ReferralProgramMinStakedVegaTokens,
			Watcher: execsetup.referralProgram.OnReferralProgramMinStakedVegaTokensUpdate,
		},
		netparams.WatchParam{
			Param:   netparams.ReferralProgramMaxPartyNotionalVolumeByQuantumPerEpoch,
			Watcher: execsetup.referralProgram.OnReferralProgramMaxPartyNotionalVolumeByQuantumPerEpochUpdate,
		},
		netparams.WatchParam{
			Param:   netparams.ReferralProgramMaxReferralRewardProportion,
			Watcher: execsetup.referralProgram.OnReferralProgramMaxReferralRewardProportionUpdate,
		},
		netparams.WatchParam{
			Param:   netparams.ReferralProgramMinStakedVegaTokens,
			Watcher: execsetup.teamsEngine.OnReferralProgramMinStakedVegaTokensUpdate,
		},
		netparams.WatchParam{
			Param:   netparams.RewardsActivityStreakBenefitTiers,
			Watcher: execsetup.activityStreak.OnBenefitTiersUpdate,
		},
		netparams.WatchParam{
			Param:   netparams.RewardsActivityStreakMinQuantumOpenVolume,
			Watcher: execsetup.activityStreak.OnMinQuantumOpenNationalVolumeUpdate,
		},
		netparams.WatchParam{
			Param:   netparams.RewardsActivityStreakMinQuantumTradeVolume,
			Watcher: execsetup.activityStreak.OnMinQuantumTradeVolumeUpdate,
		},
	)
}<|MERGE_RESOLUTION|>--- conflicted
+++ resolved
@@ -113,14 +113,6 @@
 	insurancePoolDepositsOverStep map[string]*num.Int
 	eventsBefore                  int
 
-<<<<<<< HEAD
-	ntry                  *notary.SnapshotNotary
-	stateVarEngine        *stubs.StateVarStub
-	witness               *validators.Witness
-	teamsEngine           *teams.Engine
-	referralProgram       *referral.Engine
-	volumeDiscountProgram *volumediscount.Engine
-=======
 	notary          *notary.SnapshotNotary
 	stateVarEngine  *stubs.StateVarStub
 	witness         *validators.Witness
@@ -128,7 +120,7 @@
 	referralProgram *referral.Engine
 	activityStreak  *activitystreak.Engine
 	vesting         *vesting.Engine
->>>>>>> ff03b4f2
+	volumeDiscountProgram *volumediscount.Engine
 }
 
 func newExecutionTestSetup() *executionTestSetup {
