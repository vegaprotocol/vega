--- conflicted
+++ resolved
@@ -66,9 +66,7 @@
 - [9045](https://github.com/vegaprotocol/vega/issues/9045) - Snapshot the referral engine.
 - [9136](https://github.com/vegaprotocol/vega/issues/9136) - Referral engine returns reward factor for a given party
 - [9076](https://github.com/vegaprotocol/vega/issues/9076) - Add current funding rate to market data.
-<<<<<<< HEAD
 - [1932](https://github.com/vegaprotocol/devops-infra/issues/1932) - Allow configuring an `SQL` statement timeout.
-=======
 - [9162](https://github.com/vegaprotocol/vega/issues/9162) - Refactor transfers to support new metric based rewards and distribution strategies
 - [9163](https://github.com/vegaprotocol/vega/issues/9163) - Refactor reward engine to support the new metric based reward distribution
 - [9164](https://github.com/vegaprotocol/vega/issues/9164) - Refactor market activity tracker to support more metrics and history
@@ -78,8 +76,6 @@
 - [9080](https://github.com/vegaprotocol/vega/issues/9080) - Add support for vested and vesting account in GraphQL
 - [9147](https://github.com/vegaprotocol/vega/issues/9147) - Add reward multiplier to vesting engine
 - [9234](https://github.com/vegaprotocol/vega/issues/9234) - Add support for transfers out of the vested account
-
->>>>>>> b3788f6e
 
 ### 🐛 Fixes
 
