--- conflicted
+++ resolved
@@ -32,11 +32,8 @@
 - [10975](https://github.com/vegaprotocol/vega/issues/10975) - Fix marshaller for stop order rejection error. 
 - [10973](https://github.com/vegaprotocol/vega/issues/10973) - Avoid entering an auction or doing mark-to-market before market entered opening auction or after it is in a terminal state. 
 - [10969](https://github.com/vegaprotocol/vega/issues/10969) - Ensure teams statistics are computed from team rewards.
-<<<<<<< HEAD
 - [10962](https://github.com/vegaprotocol/vega/issues/10962) - Fix `lastFeeDistribution` time in snapshot. 
-=======
 - [10974](https://github.com/vegaprotocol/vega/issues/10974) - Target stake for spot should not consider position factor.
->>>>>>> 3f645baf
 
 ## 0.75.0
 
