--- conflicted
+++ resolved
@@ -134,32 +134,23 @@
     uint64 averageOrdersPerBlock = 10;
     uint64 tradesPerSecond = 11;
     uint64 ordersPerSecond = 12;
-<<<<<<< HEAD
-    Trade  lastTrade = 13;
-    Order  lastOrder = 14;
-    uint64 totalMarkets = 15;
-    uint64 totalParties = 16;
-    string appVersionHash = 17;
-    string appVersion = 18;
-    repeated string Parties = 19;
-    uint64 totalAmendOrder = 20;
-    uint64 totalCancelOrder = 21;
-    uint64 totalCreateOrder = 22;
-    uint64 totalOrders = 23;
-    uint64 totalTrades = 24;
-=======
+
     uint64 totalMarkets = 13;
     uint64 totalParties = 14;
     string appVersionHash = 15;
     string appVersion = 16;
     repeated string Parties = 17;
->>>>>>> 7dbc43a8
+    uint64 totalAmendOrder = 18;
+    uint64 totalCancelOrder = 19;
+    uint64 totalCreateOrder = 20;
+    uint64 totalOrders = 21;
+    uint64 totalTrades = 22;
 }
 
 enum ChainStatus {
-  DISCONNECTED = 0;
-  REPLAYING = 1;
-  CONNECTED = 2;
+    DISCONNECTED = 0;
+    REPLAYING = 1;
+    CONNECTED = 2;
 }
 
 message Amendment {
