package processor

import (
	"context"
	"encoding/hex"
	"errors"
	"fmt"
	"path/filepath"
	"time"

	"code.vegaprotocol.io/protos/commands"
	commandspb "code.vegaprotocol.io/protos/vega/commands/v1"
	vgfs "code.vegaprotocol.io/shared/libs/fs"
	"code.vegaprotocol.io/shared/paths"
	"code.vegaprotocol.io/vega/blockchain/abci"
	"code.vegaprotocol.io/vega/crypto"
	"code.vegaprotocol.io/vega/events"
	"code.vegaprotocol.io/vega/genesis"
	vgcontext "code.vegaprotocol.io/vega/libs/context"
	vgcrypto "code.vegaprotocol.io/vega/libs/crypto"
	vgtm "code.vegaprotocol.io/vega/libs/tm"
	"code.vegaprotocol.io/vega/logging"
	"code.vegaprotocol.io/vega/processor/ratelimit"
	"code.vegaprotocol.io/vega/txn"
	"code.vegaprotocol.io/vega/types"
	"code.vegaprotocol.io/vega/types/num"
	"code.vegaprotocol.io/vega/vegatime"

	tmtypes "github.com/tendermint/tendermint/abci/types"
)

var (
	ErrPublicKeyCannotSubmitTransactionWithNoBalance  = errors.New("public key cannot submit transaction without balance")
	ErrTradingDisabled                                = errors.New("trading disabled")
	ErrNoTransactionAllowedDuringBootstrap            = errors.New("no transaction allowed during the bootstraping period")
	ErrMarketProposalDisabled                         = errors.New("market proposal disabled")
	ErrAssetProposalDisabled                          = errors.New("asset proposal disabled")
	ErrNonValidatorTransactionDisabledDuringBootstrap = errors.New("non validator transaction disabled during bootstrap")
	ErrCheckpointRestoreDisabledDuringBootstrap       = errors.New("checkpoint restore disaled during bootstrap")
	ErrAwaitingCheckpointRestore                      = errors.New("transactions not allowed while waiting for checkpoint restore")
)

//go:generate go run github.com/golang/mock/mockgen -destination mocks/checkpoint_mock.go -package mocks code.vegaprotocol.io/vega/processor Checkpoint
type Checkpoint interface {
	BalanceCheckpoint(ctx context.Context) (*types.Snapshot, error)
	Checkpoint(ctx context.Context, now time.Time) (*types.Snapshot, error)
	Load(ctx context.Context, snap *types.Snapshot) error
	AwaitingRestore() bool
}

type SpamEngine interface {
	EndOfBlock(blockHeight uint64)
	PreBlockAccept(tx abci.Tx) (bool, error)
	PostBlockAccept(tx abci.Tx) (bool, error)
}

type App struct {
	abci              *abci.App
	currentTimestamp  time.Time
	previousTimestamp time.Time
	txTotals          []uint64
	txSizes           []int
	cBlock            string
	blockCtx          context.Context // use this to have access to block hash + height in commit call
	reloadCP          bool

	vegaPaths paths.Paths
	cfg       Config
	log       *logging.Logger
	cancelFn  func()
	rates     *ratelimit.Rates

	// service injection
	assets          Assets
	banking         Banking
	broker          Broker
	cmd             Commander
	witness         Witness
	evtfwd          EvtForwarder
	exec            ExecutionEngine
	ghandler        *genesis.Handler
	gov             GovernanceEngine
	notary          Notary
	stats           Stats
	time            TimeService
	top             ValidatorTopology
	netp            NetworkParameters
	oracles         *Oracle
	delegation      DelegationEngine
	limits          Limits
	stake           StakeVerifier
	stakingAccounts StakingAccounts
	checkpoint      Checkpoint
	spam            SpamEngine
}

func NewApp(
	log *logging.Logger,
	vegaPaths paths.Paths,
	config Config,
	cancelFn func(),
	assets Assets,
	banking Banking,
	broker Broker,
	witness Witness,
	evtfwd EvtForwarder,
	exec ExecutionEngine,
	cmd Commander,
	ghandler *genesis.Handler,
	gov GovernanceEngine,
	notary Notary,
	stats Stats,
	time TimeService,
	epoch EpochService,
	top ValidatorTopology,
	netp NetworkParameters,
	oracles *Oracle,
	delegation DelegationEngine,
	limits Limits,
	stake StakeVerifier,
	checkpoint Checkpoint,
	spam SpamEngine,
<<<<<<< HEAD
=======
	stakingAccounts StakingAccounts,
>>>>>>> 4a0c33a6
) *App {
	log = log.Named(namedLogger)
	log.SetLevel(config.Level.Get())

	app := &App{
		abci: abci.New(&codec{}, spam),

		log:       log,
		vegaPaths: vegaPaths,
		cfg:       config,
		cancelFn:  cancelFn,
		rates: ratelimit.New(
			config.Ratelimit.Requests,
			config.Ratelimit.PerNBlocks,
		),
		reloadCP:        checkpoint.AwaitingRestore(),
		assets:          assets,
		banking:         banking,
		broker:          broker,
		cmd:             cmd,
		witness:         witness,
		evtfwd:          evtfwd,
		exec:            exec,
		ghandler:        ghandler,
		gov:             gov,
		notary:          notary,
		stats:           stats,
		time:            time,
		top:             top,
		netp:            netp,
		oracles:         oracles,
		delegation:      delegation,
		limits:          limits,
		stake:           stake,
		checkpoint:      checkpoint,
		spam:            spam,
		stakingAccounts: stakingAccounts,
	}

	// setup handlers
	app.abci.OnInitChain = app.OnInitChain
	app.abci.OnBeginBlock = app.OnBeginBlock
	app.abci.OnEndBlock = app.OnEndBlock
	app.abci.OnCommit = app.OnCommit
	app.abci.OnCheckTx = app.OnCheckTx
	app.abci.OnDeliverTx = app.OnDeliverTx

	app.abci.
		HandleCheckTx(txn.NodeSignatureCommand, app.RequireValidatorPubKey).
		HandleCheckTx(txn.NodeVoteCommand, app.RequireValidatorPubKey).
		HandleCheckTx(txn.ChainEventCommand, app.RequireValidatorPubKey).
		HandleCheckTx(txn.SubmitOracleDataCommand, app.CheckSubmitOracleData)

	app.abci.
		HandleDeliverTx(txn.SubmitOrderCommand,
			app.SendEventOnError(app.DeliverSubmitOrder)).
		HandleDeliverTx(txn.CancelOrderCommand,
			app.SendEventOnError(app.DeliverCancelOrder)).
		HandleDeliverTx(txn.AmendOrderCommand,
			app.SendEventOnError(app.DeliverAmendOrder)).
		HandleDeliverTx(txn.WithdrawCommand,
			app.SendEventOnError(addDeterministicID(app.DeliverWithdraw))).
		HandleDeliverTx(txn.ProposeCommand,
			app.SendEventOnError(addDeterministicID(app.DeliverPropose))).
		HandleDeliverTx(txn.VoteCommand,
			app.SendEventOnError(app.DeliverVote)).
		HandleDeliverTx(txn.NodeSignatureCommand,
			app.RequireValidatorPubKeyW(app.DeliverNodeSignature)).
		HandleDeliverTx(txn.LiquidityProvisionCommand,
			app.SendEventOnError(addDeterministicID(app.DeliverLiquidityProvision))).
		HandleDeliverTx(txn.NodeVoteCommand,
			app.RequireValidatorPubKeyW(app.DeliverNodeVote)).
		HandleDeliverTx(txn.ChainEventCommand,
			app.RequireValidatorPubKeyW(addDeterministicID(app.DeliverChainEvent))).
		HandleDeliverTx(txn.SubmitOracleDataCommand, app.DeliverSubmitOracleData).
		HandleDeliverTx(txn.DelegateCommand,
			app.SendEventOnError(app.DeliverDelegate)).
		HandleDeliverTx(txn.UndelegateCommand,
			app.SendEventOnError(app.DeliverUndelegate)).
		HandleDeliverTx(txn.CheckpointRestoreCommand,
			app.SendEventOnError(app.DeliverReloadSnapshot))

	app.time.NotifyOnTick(app.onTick)

	return app
}

// addDeterministicID will build the command id and .
// the command id is built using the signature of the proposer of the command
// the signature is then hashed with sha3_256
// the hash is the hex string encoded
func addDeterministicID(
	f func(context.Context, abci.Tx, string) error,
) func(context.Context, abci.Tx) error {
	return func(ctx context.Context, tx abci.Tx) error {
		return f(ctx, tx, hex.EncodeToString(vgcrypto.Hash(tx.Signature())))
	}
}

func (app *App) RequireValidatorPubKeyW(
	f func(context.Context, abci.Tx) error,
) func(context.Context, abci.Tx) error {
	return func(ctx context.Context, tx abci.Tx) error {
		if err := app.RequireValidatorPubKey(ctx, tx); err != nil {
			return err
		}
		return f(ctx, tx)
	}
}

func (app *App) SendEventOnError(
	f func(context.Context, abci.Tx) error,
) func(context.Context, abci.Tx) error {
	return func(ctx context.Context, tx abci.Tx) error {
		if err := f(ctx, tx); err != nil {
			app.broker.Send(events.NewTxErrEvent(ctx, err, tx.Party(), tx.GetCmd()))
			return err
		}
		return nil
	}
}

// ReloadConf updates the internal configuration
func (app *App) ReloadConf(cfg Config) {
	app.log.Info("reloading configuration")
	if app.log.GetLevel() != cfg.Level.Get() {
		app.log.Info("updating log level",
			logging.String("old", app.log.GetLevel().String()),
			logging.String("new", cfg.Level.String()),
		)
		app.log.SetLevel(cfg.Level.Get())
	}

	app.cfg = cfg
}

func (app *App) Abci() *abci.App {
	return app.abci
}

func (app *App) cancel() {
	if fn := app.cancelFn; fn != nil {
		fn()
	}
}

func (app *App) OnInitChain(req tmtypes.RequestInitChain) tmtypes.ResponseInitChain {
	hash := hex.EncodeToString(vgcrypto.Hash(req.AppStateBytes))
	// let's assume genesis block is block 0
	ctx := vgcontext.WithBlockHeight(context.Background(), 0)
	ctx = vgcontext.WithTraceID(ctx, hash)
	app.blockCtx = ctx

	vators := make([]string, 0, len(req.Validators))
	// get just the pubkeys out of the validator list
	for _, v := range req.Validators {
		if len(v.PubKey.GetEd25519()) > 0 {
			vators = append(vators, vgtm.PubKeyToString(v.PubKey))
		}
	}

	app.top.UpdateValidatorSet(vators)
	if err := app.ghandler.OnGenesis(ctx, req.Time, req.AppStateBytes); err != nil {
		app.cancel()
		app.log.Panic("something happened when initializing vega with the genesis block", logging.Error(err))
	}

	return tmtypes.ResponseInitChain{}
}

func (app *App) OnEndBlock(req tmtypes.RequestEndBlock) (ctx context.Context, resp tmtypes.ResponseEndBlock) {
	app.log.Debug("ABCI service END block completed",
		logging.Int64("current-timestamp", app.currentTimestamp.UnixNano()),
		logging.Int64("previous-timestamp", app.previousTimestamp.UnixNano()),
		logging.String("current-datetime", vegatime.Format(app.currentTimestamp)),
		logging.String("previous-datetime", vegatime.Format(app.previousTimestamp)),
	)

	if app.spam != nil {
		app.spam.EndOfBlock(uint64(req.Height))
	}
	return
}

// OnBeginBlock updates the internal lastBlockTime value with each new block
func (app *App) OnBeginBlock(req tmtypes.RequestBeginBlock) (ctx context.Context, resp tmtypes.ResponseBeginBlock) {
	hash := hex.EncodeToString(req.Hash)
	app.cBlock = hash
	ctx = vgcontext.WithBlockHeight(vgcontext.WithTraceID(context.Background(), hash), req.Header.Height)
	app.blockCtx = ctx

	now := req.Header.Time

	app.time.SetTimeNow(ctx, now)
	app.rates.NextBlock()
	app.currentTimestamp = app.time.GetTimeNow()
	app.previousTimestamp = app.time.GetTimeLastBatch()

	app.log.Debug("ABCI service BEGIN completed",
		logging.Int64("current-timestamp", app.currentTimestamp.UnixNano()),
		logging.Int64("previous-timestamp", app.previousTimestamp.UnixNano()),
		logging.String("current-datetime", vegatime.Format(app.currentTimestamp)),
		logging.String("previous-datetime", vegatime.Format(app.previousTimestamp)),
	)
	return
}

func (app *App) OnCommit() (resp tmtypes.ResponseCommit) {
	app.log.Debug("Processor COMMIT starting")
	defer app.log.Debug("Processor COMMIT completed")

	resp.Data = app.exec.Hash()
	resp.Data = append(resp.Data, app.delegation.Hash()...)
	resp.Data = append(resp.Data, app.gov.Hash()...)
	resp.Data = append(resp.Data, app.stakingAccounts.Hash()...)

	// Snapshot can be nil if it wasn't time to create a snapshot
	if cp, _ := app.checkpoint.Checkpoint(app.blockCtx, app.currentTimestamp); cp != nil {
		resp.Data = append(resp.Data, cp.Hash...)
		_ = app.handleCheckpoint(cp)
	}
	// Compute the AppHash and update the response

	app.updateStats()
	app.setBatchStats()

	return resp
}

func (app *App) handleCheckpoint(cp *types.Snapshot) error {
	now := app.time.GetTimeNow()
	height, _ := vgcontext.BlockHeightFromContext(app.blockCtx)
	cpFileName := fmt.Sprintf("%s-%d-%s.cp", now.Format("20060102150405"), height, hex.EncodeToString(cp.Hash))
	cpFilePath, err := app.vegaPaths.StatePathFor(filepath.Join(paths.SnapshotStateHome, cpFileName))
	if err != nil {
		return fmt.Errorf("couldn't get path for checkpoint file: %w", err)
	}
	if err := vgfs.WriteFile(cpFilePath, cp.State); err != nil {
		return fmt.Errorf("couldn't write checkpoint file at %s: %w", cpFilePath, err)
	}
	// emit the event indicating a new checkpoint was created
	// this function is called both for interval checkpoints and withdrawal checkpoints
	event := events.NewCheckpointEvent(app.blockCtx, cp)
	app.broker.Send(event)
	return nil
}

// OnCheckTx performs soft validations.
func (app *App) OnCheckTx(ctx context.Context, _ tmtypes.RequestCheckTx, tx abci.Tx) (context.Context, tmtypes.ResponseCheckTx) {
	resp := tmtypes.ResponseCheckTx{}

	if app.spam != nil {
		if _, err := app.spam.PreBlockAccept(tx); err != nil {
			app.log.Error(err.Error())
			resp.Code = abci.AbciSpamError
			resp.Data = []byte(err.Error())
			return ctx, resp
		}
	}

	if err := app.canSubmitTx(tx); err != nil {
		resp.Code = abci.AbciTxnValidationFailure
		resp.Data = []byte(err.Error())
		return ctx, resp
	}

	// Check ratelimits
	// FIXME(): temporary disable all rate limiting
	_, isval := app.limitPubkey(tx.PubKeyHex())
	if isval {
		return ctx, resp
	}

	return ctx, resp
}

// limitPubkey returns whether a request should be rate limited or not
func (app *App) limitPubkey(pk string) (limit bool, isValidator bool) {
	// Do not rate limit validators nodes.
	if app.top.Exists(pk) {
		return false, true
	}

	key := ratelimit.Key(pk).String()
	if !app.rates.Allow(key) {
		app.log.Debug("Rate limit exceeded", logging.String("key", key))
		return true, false
	}

	app.log.Debug("RateLimit allowance", logging.String("key", key), logging.Int("count", app.rates.Count(key)))
	return false, false
}

func (app *App) canSubmitTx(tx abci.Tx) (err error) {
	defer func() {
		if err != nil {
			app.log.Error("cannot submit transaction", logging.Error(err))
		}
	}()

	// are we in a bootstrapping period?
	if !app.limits.BootstrapFinished() {
		// only validators can send transaction at this point.
		party := tx.Party()
		if !app.top.Exists(party) {
			return ErrNoTransactionAllowedDuringBootstrap
		}
		cmd := tx.Command()
		// make sure this is a validator command and not a checkpoint.
		// checkpoints are only allow when the bootstrap period is done.
		if !cmd.IsValidatorCommand() {
			return ErrNonValidatorTransactionDisabledDuringBootstrap
		}
		if cmd == txn.CheckpointRestoreCommand {
			return ErrCheckpointRestoreDisabledDuringBootstrap
		}
	}

	switch tx.Command() {
	case txn.WithdrawCommand:
		if app.reloadCP {
			// we haven't reloaded the collateral data, withdrawals are going to fail
			return ErrAwaitingCheckpointRestore
		}
	case txn.SubmitOrderCommand, txn.AmendOrderCommand, txn.CancelOrderCommand, txn.LiquidityProvisionCommand:
		if !app.limits.CanTrade() {
			return ErrTradingDisabled
		}
		if app.reloadCP {
			return ErrAwaitingCheckpointRestore
		}
	case txn.ProposeCommand:
		if app.reloadCP {
			return ErrAwaitingCheckpointRestore
		}
		praw := &commandspb.ProposalSubmission{}
		if err := tx.Unmarshal(praw); err != nil {
			return fmt.Errorf("could not unmarshal proposal submission: %w", err)
		}
		p := types.NewProposalSubmissionFromProto(praw)
		if p.Terms == nil {
			return errors.New("invalid proposal submission")
		}
		switch p.Terms.Change.GetTermType() {
		case types.ProposalTerms_NEW_MARKET:
			if !app.limits.CanProposeMarket() {
				return ErrMarketProposalDisabled
			}
		case types.ProposalTerms_NEW_ASSET:
			if !app.limits.CanProposeAsset() {
				return ErrAssetProposalDisabled
			}
		}
	}
	return nil
}

// OnDeliverTx increments the internal tx counter and decorates the context with tracing information.
func (app *App) OnDeliverTx(ctx context.Context, req tmtypes.RequestDeliverTx, tx abci.Tx) (context.Context, tmtypes.ResponseDeliverTx) {
	app.setTxStats(len(req.Tx))

	var resp tmtypes.ResponseDeliverTx

	if app.spam != nil {
		if _, err := app.spam.PostBlockAccept(tx); err != nil {
			app.log.Error(err.Error())
			resp.Code = abci.AbciSpamError
			resp.Data = []byte(err.Error())
			return ctx, resp
		}

	}

	if err := app.canSubmitTx(tx); err != nil {
		resp.Code = abci.AbciTxnValidationFailure
		resp.Data = []byte(err.Error())
	}

	// we don't need to set trace ID on context, it's been handled with OnBeginBlock
	return ctx, resp
}

func (app *App) RequireValidatorPubKey(ctx context.Context, tx abci.Tx) error {
	if !app.top.Exists(tx.PubKeyHex()) {
		return ErrNodeSignatureFromNonValidator
	}
	return nil
}

func (app *App) DeliverSubmitOrder(ctx context.Context, tx abci.Tx) error {
	s := &commandspb.OrderSubmission{}
	if err := tx.Unmarshal(s); err != nil {
		return err
	}

	app.stats.IncTotalCreateOrder()

	// Convert from proto to domain type
	os, err := types.NewOrderSubmissionFromProto(s)
	if err != nil {
		return err
	}
	// Submit the create order request to the execution engine
	conf, err := app.exec.SubmitOrder(ctx, os, tx.Party())
	if conf != nil {
		if app.log.GetLevel() <= logging.DebugLevel {
			app.log.Debug("Order confirmed",
				logging.OrderSubmission(os),
				logging.OrderWithTag(*conf.Order, "aggressive-order"),
				logging.String("passive-trades", fmt.Sprintf("%+v", conf.Trades)),
				logging.String("passive-orders", fmt.Sprintf("%+v", conf.PassiveOrdersAffected)))
		}

		app.stats.AddCurrentTradesInBatch(uint64(len(conf.Trades)))
		app.stats.AddTotalTrades(uint64(len(conf.Trades)))
		app.stats.IncCurrentOrdersInBatch()
	}

	// increment total orders, even for failures so current ID strategy is valid.
	app.stats.IncTotalOrders()

	if err != nil && app.log.GetLevel() <= logging.DebugLevel {
		app.log.Debug("error message on creating order",
			logging.OrderSubmission(os),
			logging.Error(err))
	}

	return nil
}

func (app *App) DeliverCancelOrder(ctx context.Context, tx abci.Tx) error {
	porder := &commandspb.OrderCancellation{}
	if err := tx.Unmarshal(porder); err != nil {
		return err
	}

	app.stats.IncTotalCancelOrder()
	app.log.Debug("Blockchain service received a CANCEL ORDER request", logging.String("order-id", porder.OrderId))

	order := types.OrderCancellationFromProto(porder)
	// Submit the cancel new order request to the Vega trading core
	msg, err := app.exec.CancelOrder(ctx, order, tx.Party())
	if err != nil {
		app.log.Error("error on cancelling order", logging.String("order-id", order.OrderId), logging.Error(err))
		return err
	}
	if app.cfg.LogOrderCancelDebug {
		for _, v := range msg {
			app.log.Debug("Order cancelled", logging.Order(*v.Order))
		}
	}

	return nil
}

func (app *App) DeliverAmendOrder(ctx context.Context, tx abci.Tx) error {
	order := &commandspb.OrderAmendment{}
	if err := tx.Unmarshal(order); err != nil {
		return err
	}

	app.stats.IncTotalAmendOrder()
	app.log.Debug("Blockchain service received a AMEND ORDER request", logging.String("order-id", order.OrderId))

	// Convert protobuf into local domain type
	oa, err := types.NewOrderAmendmentFromProto(order)
	if err != nil {
		return err
	}

	// Submit the cancel new order request to the Vega trading core
	msg, err := app.exec.AmendOrder(ctx, oa, tx.Party())
	if err != nil {
		app.log.Error("error on amending order", logging.String("order-id", order.OrderId), logging.Error(err))
		return err
	}
	if app.cfg.LogOrderAmendDebug {
		app.log.Debug("Order amended", logging.Order(*msg.Order))
	}

	return nil
}

func (app *App) DeliverWithdraw(
	ctx context.Context, tx abci.Tx, id string) error {
	w := &commandspb.WithdrawSubmission{}
	if err := tx.Unmarshal(w); err != nil {
		return err
	}

	// Convert protobuf to local domain type
	ws, err := types.NewWithdrawSubmissionFromProto(w)
	if err != nil {
		return err
	}
	if err := app.processWithdraw(ctx, ws, id, tx.Party()); err != nil {
		return err
	}
	snap, err := app.checkpoint.BalanceCheckpoint(ctx)
	if err != nil {
		return err
	}
	return app.handleCheckpoint(snap)
}

func (app *App) DeliverPropose(ctx context.Context, tx abci.Tx, id string) error {
	prop := &commandspb.ProposalSubmission{}
	if err := tx.Unmarshal(prop); err != nil {
		return err
	}

	party := tx.Party()

	if app.log.GetLevel() <= logging.DebugLevel {
		app.log.Debug("submitting proposal",
			logging.ProposalID(id),
			logging.String("proposal-reference", prop.Reference),
			logging.String("proposal-party", party),
			logging.String("proposal-terms", prop.Terms.String()))
	}

	propSubmission := types.NewProposalSubmissionFromProto(prop)
	toSubmit, err := app.gov.SubmitProposal(ctx, *propSubmission, id, party)
	if err != nil {
		app.log.Debug("could not submit proposal",
			logging.ProposalID(id),
			logging.Error(err))
		return err
	}

	if toSubmit.IsNewMarket() {
		nm := toSubmit.NewMarket()

		// TODO(): for now we are using a hash of the market ID to create
		// the lp provision ID (well it's still deterministic...)
		lpid := hex.EncodeToString(vgcrypto.Hash([]byte(nm.Market().ID)))
		err := app.exec.SubmitMarketWithLiquidityProvision(
			ctx, nm.Market(), nm.LiquidityProvisionSubmission(), party, lpid)
		if err != nil {
			app.log.Debug("unable to submit new market with liquidity submission",
				logging.ProposalID(nm.Market().ID),
				logging.Error(err))
			// an error happened when submitting the market + liquidity
			// we should cancel this proposal now
			if err := app.gov.RejectProposal(ctx, toSubmit.Proposal(), types.ProposalError_PROPOSAL_ERROR_COULD_NOT_INSTANTIATE_MARKET, err); err != nil {
				// this should never happen
				app.log.Panic("tried to reject an non-existing proposal",
					logging.String("proposal-id", toSubmit.Proposal().ID),
					logging.Error(err))
			}
			return err
		}
	}

	return nil
}

func (app *App) DeliverVote(ctx context.Context, tx abci.Tx) error {
	vote := &commandspb.VoteSubmission{}

	if err := tx.Unmarshal(vote); err != nil {
		return err
	}

	party := tx.Party()
	app.log.Debug("Voting on proposal",
		logging.String("proposal-id", vote.ProposalId),
		logging.String("vote-party", party),
		logging.String("vote-value", vote.Value.String()))

	if err := commands.CheckVoteSubmission(vote); err != nil {
		return err
	}

	v := types.NewVoteSubmissionFromProto(vote)

	return app.gov.AddVote(ctx, *v, party)
}

func (app *App) DeliverNodeSignature(ctx context.Context, tx abci.Tx) error {
	ns := &commandspb.NodeSignature{}
	if err := tx.Unmarshal(ns); err != nil {
		return err
	}
	_, _, err := app.notary.AddSig(ctx, tx.PubKeyHex(), *ns)
	return err
}

func (app *App) DeliverLiquidityProvision(ctx context.Context, tx abci.Tx, id string) error {
	sub := &commandspb.LiquidityProvisionSubmission{}
	if err := tx.Unmarshal(sub); err != nil {
		return err
	}

	// Convert protobuf message to local domain type
	lps, err := types.LiquidityProvisionSubmissionFromProto(sub)
	if err != nil {
		if app.log.GetLevel() <= logging.DebugLevel {
			app.log.Debug("Unable to convert LiquidityProvisionSubmission protobuf message to domain type",
				logging.LiquidityProvisionSubmissionProto(sub), logging.Error(err))
		}
		return err
	}

	partyID := tx.Party()
	return app.exec.SubmitLiquidityProvision(ctx, lps, partyID, id)
}

func (app *App) DeliverNodeVote(ctx context.Context, tx abci.Tx) error {
	vote := &commandspb.NodeVote{}
	if err := tx.Unmarshal(vote); err != nil {
		return err
	}

	return app.witness.AddNodeCheck(ctx, vote)
}

func (app *App) DeliverChainEvent(ctx context.Context, tx abci.Tx, id string) error {
	ce := &commandspb.ChainEvent{}
	if err := tx.Unmarshal(ce); err != nil {
		return err
	}

	return app.processChainEvent(ctx, ce, tx.PubKeyHex(), id)
}

func (app *App) DeliverSubmitOracleData(ctx context.Context, tx abci.Tx) error {
	data := &commandspb.OracleDataSubmission{}
	if err := tx.Unmarshal(data); err != nil {
		return err
	}

	pubKey := crypto.NewPublicKeyOrAddress(tx.PubKeyHex(), tx.PubKey())
	oracleData, err := app.oracles.Adaptors.Normalise(pubKey, *data)
	if err != nil {
		return err
	}

	return app.oracles.Engine.BroadcastData(ctx, *oracleData)
}

func (app *App) CheckSubmitOracleData(_ context.Context, tx abci.Tx) error {
	data := &commandspb.OracleDataSubmission{}
	if err := tx.Unmarshal(data); err != nil {
		return err
	}

	pubKey := crypto.NewPublicKeyOrAddress(tx.PubKeyHex(), tx.PubKey())
	_, err := app.oracles.Adaptors.Normalise(pubKey, *data)
	return err
}

func (app *App) onTick(ctx context.Context, t time.Time) {
	if app.reloadCP {
		app.log.Debug("This would call on chain time update for governance. We've skipped all tx, so just ignore")
		return
	}
	toEnactProposals, voteClosedProposals := app.gov.OnChainTimeUpdate(ctx, t)
	for _, voteClosed := range voteClosedProposals {
		prop := voteClosed.Proposal()
		switch {
		case voteClosed.IsNewMarket():
			// Here we panic in both case as we should never reach a point
			// where we try to Reject or start the opening auction of a
			// non-existing market or any other error would be quite critical
			// anyway...
			nm := voteClosed.NewMarket()
			if nm.Rejected() {
				if err := app.exec.RejectMarket(ctx, prop.ID); err != nil {
					app.log.Panic("unable to reject market",
						logging.String("market-id", prop.ID),
						logging.Error(err))
				}
			} else if nm.StartAuction() {
				if err := app.exec.StartOpeningAuction(ctx, prop.ID); err != nil {
					app.log.Panic("unable to start market opening auction",
						logging.String("market-id", prop.ID),
						logging.Error(err))
				}
			}
		}
	}

	for _, toEnact := range toEnactProposals {
		prop := toEnact.Proposal()
		switch {
		case toEnact.IsNewMarket():
			app.enactMarket(ctx, prop)
		case toEnact.IsNewAsset():
			app.enactAsset(ctx, prop, toEnact.NewAsset())
		case toEnact.IsUpdateMarket():
			app.log.Error("update market enactment is not implemented")
		case toEnact.IsUpdateNetworkParameter():
			app.enactNetworkParameterUpdate(ctx, prop, toEnact.UpdateNetworkParameter())
		default:
			prop.State = types.ProposalStateFailed
			app.log.Error("unknown proposal cannot be enacted", logging.ProposalID(prop.ID))
		}
		app.broker.Send(events.NewProposalEvent(ctx, *prop))
	}

}

func (app *App) enactAsset(ctx context.Context, prop *types.Proposal, _ *types.Asset) {
	prop.State = types.ProposalStateEnacted
	// first check if this asset is real
	asset, err := app.assets.Get(prop.ID)
	if err != nil {
		// this should not happen
		app.log.Error("invalid asset is getting enacted",
			logging.String("asset-id", prop.ID),
			logging.Error(err))
		prop.State = types.ProposalStateFailed
		return
	}

	// if this is a builtin asset nothing needs to be done, just start the asset
	// straight away
	if asset.IsBuiltinAsset() {
		err = app.banking.EnableBuiltinAsset(ctx, asset.Type().ID)
		if err != nil {
			// this should not happen
			app.log.Error("unable to get builtin asset enabled",
				logging.String("asset-id", prop.ID),
				logging.Error(err))
			prop.State = types.ProposalStateFailed
		}
		return
	}

	// then instruct the notary to start getting signature from validators
	app.notary.StartAggregate(prop.ID, types.NodeSignatureKindAssetNew)

	// if we are not a validator the job is done here
	if !app.top.IsValidator() {
		// nothing to do
		return
	}

	var sig []byte
	switch {
	case asset.IsERC20():
		asset, _ := asset.ERC20()
		_, sig, err = asset.SignBridgeListing()
	}
	if err != nil {
		app.log.Error("unable to sign allowlisting transaction",
			logging.String("asset-id", prop.ID),
			logging.Error(err))
		prop.State = types.ProposalStateFailed
		return
	}
	payload := &commandspb.NodeSignature{
		Id:   prop.ID,
		Sig:  sig,
		Kind: commandspb.NodeSignatureKind_NODE_SIGNATURE_KIND_ASSET_NEW,
	}

	// no callbacks needed there, core should retry if nothging
	// is received back at some point
	app.cmd.Command(ctx, txn.NodeSignatureCommand, payload, nil)
}

func (app *App) enactMarket(ctx context.Context, prop *types.Proposal) {
	prop.State = types.ProposalStateEnacted

	// TODO: add checks for end of auction in here
}

func (app *App) enactNetworkParameterUpdate(ctx context.Context, prop *types.Proposal, np *types.NetworkParameter) {
	prop.State = types.ProposalStateEnacted
	if err := app.netp.Update(ctx, np.Key, np.Value); err != nil {
		prop.State = types.ProposalStateFailed
		app.log.Error("failed to update network parameters",
			logging.ProposalID(prop.ID),
			logging.Error(err))
		return
	}

	// we call the dispatch updates here then
	// just so we are sure all netparams updates are dispatches one by one
	// in a deterministic order
	app.netp.DispatchChanges(ctx)
}

func (app *App) DeliverDelegate(ctx context.Context, tx abci.Tx) (err error) {
	if app.reloadCP {
		app.log.Debug("Skipping transaction while waiting for checkpoint restore")
		return nil
	}
	ce := &commandspb.DelegateSubmission{}
	if err := tx.Unmarshal(ce); err != nil {
		return err
	}

	amount, overflowed := num.UintFromString(ce.Amount, 10)
	if overflowed {
		return errors.New("amount is not a valid base 10 number")
	}

	return app.delegation.Delegate(ctx, tx.Party(), ce.NodeId, amount)
}

func (app *App) DeliverUndelegate(ctx context.Context, tx abci.Tx) (err error) {
	if app.reloadCP {
		app.log.Debug("Skipping transaction while waiting for checkpoint restore")
		return nil
	}
	ce := &commandspb.UndelegateSubmission{}
	if err := tx.Unmarshal(ce); err != nil {
		return err
	}

	switch ce.Method {
	case commandspb.UndelegateSubmission_METHOD_NOW:
		return app.delegation.UndelegateNow(ctx, tx.Party(), ce.NodeId, num.Zero())
	case commandspb.UndelegateSubmission_METHOD_AT_END_OF_EPOCH:
		amount, overflowed := num.UintFromString(ce.Amount, 10)
		if overflowed {
			return errors.New("amount is not a valid base 10 number")
		}
		return app.delegation.UndelegateAtEndOfEpoch(ctx, tx.Party(), ce.NodeId, amount)
	default:
		return errors.New("unimplemented")
	}
}

func (app *App) DeliverReloadSnapshot(ctx context.Context, tx abci.Tx) (rerr error) {
	cmd := &commandspb.RestoreSnapshot{}
	defer func() {
		if rerr != nil {
			app.log.Error("Restoring checkpoint failed",
				logging.Error(rerr),
			)
			return
		}
		app.log.Info("Checkpoint restored!")
	}()

	if err := tx.Unmarshal(cmd); err != nil {
		return err
	}

	// convert to snapshot type:
	snap := &types.Snapshot{}
	if err := snap.SetState(cmd.Data); err != nil {
		return err
	}
	bh, err := snap.GetBlockHeight()
	if err != nil {
		app.log.Panic("Failed to get blockheight from checkpoint", logging.Error(err))
	}
	// ensure block height is set
	ctx = vgcontext.WithBlockHeight(ctx, bh)
	app.blockCtx = ctx
	err = app.checkpoint.Load(ctx, snap)
	if err != nil && err != types.ErrSnapshotStateInvalid && err != types.ErrSnapshotHashIncorrect {
		app.log.Panic("Failed to restore checkpoint", logging.Error(err))
	}
	// set flag in case the CP has been reloaded
	app.reloadCP = app.checkpoint.AwaitingRestore()
	// now we can call onTick for the governance engine updates, and enable the markets
	app.onTick(ctx, app.time.GetTimeNow())
	// @TODO if the snapshot hash was invalid, or its payload incorrect, the data was potentially tampered with
	// emit an error event perhaps, log, etc...?
	return err
}<|MERGE_RESOLUTION|>--- conflicted
+++ resolved
@@ -120,16 +120,13 @@
 	stake StakeVerifier,
 	checkpoint Checkpoint,
 	spam SpamEngine,
-<<<<<<< HEAD
-=======
 	stakingAccounts StakingAccounts,
->>>>>>> 4a0c33a6
 ) *App {
 	log = log.Named(namedLogger)
 	log.SetLevel(config.Level.Get())
 
 	app := &App{
-		abci: abci.New(&codec{}, spam),
+		abci: abci.New(&codec{}),
 
 		log:       log,
 		vegaPaths: vegaPaths,
