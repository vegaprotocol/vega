package num

import (
	"math/big"

	"github.com/shopspring/decimal"
)

type Decimal = decimal.Decimal

<<<<<<< HEAD
func NewDecimalFromBigInt(value *big.Int, exp int32) Decimal {
	return decimal.NewFromBigInt(value, exp)
}

func DecimalFromUint(u *Uint) Decimal {
	return decimal.NewFromBigInt(u.BigInt(), 0)
}

func DecimalFromFloat(v float64) Decimal {
	return decimal.NewFromFloat(v)
}

func DecimalFromString(s string) (Decimal, error) {
	return decimal.NewFromString(s)
=======
func NewDecimalFromFloat(f float64) Decimal {
	return decimal.NewFromFloat(f)
}

func DecimalFromUint(u *Uint) Decimal {
	return decimal.NewFromBigInt(u.u.ToBig(), 0)
>>>>>>> 9a4882b7
}<|MERGE_RESOLUTION|>--- conflicted
+++ resolved
@@ -8,13 +8,12 @@
 
 type Decimal = decimal.Decimal
 
-<<<<<<< HEAD
 func NewDecimalFromBigInt(value *big.Int, exp int32) Decimal {
 	return decimal.NewFromBigInt(value, exp)
 }
 
 func DecimalFromUint(u *Uint) Decimal {
-	return decimal.NewFromBigInt(u.BigInt(), 0)
+	return decimal.NewFromBigInt(u.u.ToBig(), 0)
 }
 
 func DecimalFromFloat(v float64) Decimal {
@@ -23,12 +22,4 @@
 
 func DecimalFromString(s string) (Decimal, error) {
 	return decimal.NewFromString(s)
-=======
-func NewDecimalFromFloat(f float64) Decimal {
-	return decimal.NewFromFloat(f)
-}
-
-func DecimalFromUint(u *Uint) Decimal {
-	return decimal.NewFromBigInt(u.u.ToBig(), 0)
->>>>>>> 9a4882b7
 }