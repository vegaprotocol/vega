package matching

import (
	"fmt"
	"testing"

<<<<<<< HEAD
	"vega/log"
	"vega/proto"
=======
	"vega/msg"
>>>>>>> 3b59d11d

	"github.com/stretchr/testify/assert"
)

// this runs just once as first
func init() {
	log.InitConsoleLogger(log.DebugLevel)
}

//test for order validation
func TestOrderBook_AddOrder2WithValidation(t *testing.T) {
	book := NewBook("testOrderBook", DefaultConfig())
	book.latestTimestamp = 10

	invalidTimestampOrderMsg := &msg.Order{
		Market:    "testOrderBook",
		Party:     "A",
		Side:      msg.Side_Sell,
		Price:     100,
		Size:      100,
		Remaining: 100,
		Type:      msg.Order_GTC,
		Timestamp: 0,
		Id:        "id-number-one",
	}
	_, err := book.AddOrder(invalidTimestampOrderMsg)
	assert.Equal(t, msg.OrderError_ORDER_OUT_OF_SEQUENCE, err)

	book.latestTimestamp = 0
	invalidRemainginSizeOrderMsg := &msg.Order{
		Market:    "testOrderBook",
		Party:     "A",
		Side:      msg.Side_Sell,
		Price:     100,
		Size:      100,
		Remaining: 300,
		Type:      msg.Order_GTC,
		Timestamp: 0,
		Id:        "id-number-one",
	}
	_, err = book.AddOrder(invalidRemainginSizeOrderMsg)
	assert.Equal(t, msg.OrderError_INVALID_REMAINING_SIZE, err)
}

func TestOrderBook_RemoveOrder(t *testing.T) {
	book := NewBook("testOrderBook", DefaultConfig())

	newOrder := &msg.Order{
		Market:    "testOrderBook",
		Party:     "A",
		Side:      msg.Side_Sell,
		Price:     101,
		Size:      100,
		Remaining: 100,
		Type:      msg.Order_GTC,
		Timestamp: 0,
	}

	book.AddOrder(newOrder)

	err := book.RemoveOrder(newOrder)
	if err != nil {
		fmt.Println(err, "ORDER_NOT_FOUND")
	}

	book.PrintState("AFTER REMOVE ORDER")
}

func TestOrderBook_AddOrder(t *testing.T) {
	book := NewBook("testOrderBook", DefaultConfig())

	const numberOfTimestamps = 3
	m := make(map[int64][]*msg.Order, numberOfTimestamps)

	// sell and buy side orders at timestamp 0
	m[0] = []*msg.Order{
		// Side Sell
		{
			Market:    "testOrderBook",
			Party:     "A",
			Side:      msg.Side_Sell,
			Price:     101,
			Size:      100,
			Remaining: 100,
			Type:      msg.Order_GTC,
			Timestamp: 0,
		},
		{
			Market:    "testOrderBook",
			Party:     "B",
			Side:      msg.Side_Sell,
			Price:     101,
			Size:      100,
			Remaining: 100,
			Type:      msg.Order_GTC,
			Timestamp: 0,
		},
		{
			Market:    "testOrderBook",
			Party:     "C",
			Side:      msg.Side_Sell,
			Price:     102,
			Size:      100,
			Remaining: 100,
			Type:      msg.Order_GTC,
			Timestamp: 0,
		},
		{
			Market:    "testOrderBook",
			Party:     "D",
			Side:      msg.Side_Sell,
			Price:     103,
			Size:      100,
			Remaining: 100,
			Type:      msg.Order_GTC,
			Timestamp: 0,
		},
		// Side Buy
		{
			Market:    "testOrderBook",
			Party:     "E",
			Side:      msg.Side_Buy,
			Price:     99,
			Size:      100,
			Remaining: 100,
			Type:      msg.Order_GTC,
			Timestamp: 0,
		},
		{
			Market:    "testOrderBook",
			Party:     "F",
			Side:      msg.Side_Buy,
			Price:     99,
			Size:      100,
			Remaining: 100,
			Type:      msg.Order_GTC,
			Timestamp: 0,
		},
		{
			Market:    "testOrderBook",
			Party:     "G",
			Side:      msg.Side_Buy,
			Price:     98,
			Size:      100,
			Remaining: 100,
			Type:      msg.Order_GTC,
			Timestamp: 0,
		},
	}

	// sell and buy orders at timestamp 1
	m[1] = []*msg.Order{
		// Side Sell
		{
			Market:    "testOrderBook",
			Party:     "M",
			Side:      msg.Side_Sell,
			Price:     101,
			Size:      100,
			Remaining: 100,
			Type:      msg.Order_GTC,
			Timestamp: 1,
		},
		// Side Buy
		{
			Market:    "testOrderBook",
			Party:     "N",
			Side:      msg.Side_Buy,
			Price:     99,
			Size:      100,
			Remaining: 100,
			Type:      msg.Order_GTC,
			Timestamp: 1,
		},
	}

	// sell and buy orders at timestamp 2
	m[2] = []*msg.Order{
		// Side Sell
		{
			Market:    "testOrderBook",
			Party:     "R",
			Side:      msg.Side_Sell,
			Price:     101,
			Size:      100,
			Remaining: 100,
			Type:      msg.Order_GTC,
			Timestamp: 2,
		},
		// Side Buy
		{
			Market:    "testOrderBook",
			Party:     "S",
			Side:      msg.Side_Buy,
			Price:     99,
			Size:      100,
			Remaining: 100,
			Type:      msg.Order_GTC,
			Timestamp: 2,
		},
	}

	timestamps := []int64{0, 1, 2}
	for _, timestamp := range timestamps {
		for index, _ := range m[timestamp] {
			fmt.Println("tests calling book.AddOrder: ", m[timestamp][index])
			confirmationMsg, err := book.AddOrder(m[timestamp][index])
			// this should not return any errors
			assert.Equal(t, msg.OrderError_NONE, err)
			// this should not generate any trades
			assert.Equal(t, 0, len(confirmationMsg.Trades))
		}
	}

	// launch aggressiveOrder orders from both sides to fully clear the order book
	type aggressiveOrderScenario struct {
		aggressiveOrder               *msg.Order
		expectedPassiveOrdersAffected []msg.Order
		expectedTrades                []msg.Trade
	}

	scenario := []aggressiveOrderScenario{
		{
			// same price level, remaining on the passive
			aggressiveOrder: &msg.Order{
				Market:    "testOrderBook",
				Party:     "X",
				Side:      msg.Side_Buy,
				Price:     101,
				Size:      100,
				Remaining: 100,
				Type:      msg.Order_GTC,
				Timestamp: 3,
			},
			expectedTrades: []msg.Trade{
				{
					Market:    "testOrderBook",
					Price:     101,
					Size:      50,
					Buyer:     "X",
					Seller:    "A",
					Aggressor: msg.Side_Buy,
				},
				{
					Market:    "testOrderBook",
					Price:     101,
					Size:      50,
					Buyer:     "X",
					Seller:    "B",
					Aggressor: msg.Side_Buy,
				},
			},
			expectedPassiveOrdersAffected: []msg.Order{
				{
					Market:    "testOrderBook",
					Party:     "A",
					Side:      msg.Side_Sell,
					Price:     101,
					Size:      100,
					Remaining: 50,
					Type:      msg.Order_GTC,
					Timestamp: 0,
				},
				{
					Market:    "testOrderBook",
					Party:     "B",
					Side:      msg.Side_Sell,
					Price:     101,
					Size:      100,
					Remaining: 50,
					Type:      msg.Order_GTC,
					Timestamp: 0,
				},
			},
		},
		{
			// lower price is available on the passive side, 2 orders removed, 1 passive remaining
			aggressiveOrder: &msg.Order{
				Market:    "testOrderBook",
				Party:     "Y",
				Side:      msg.Side_Buy,
				Price:     102,
				Size:      150,
				Remaining: 150,
				Type:      msg.Order_GTC,
				Timestamp: 3,
			},
			expectedTrades: []msg.Trade{
				{
					Market:    "testOrderBook",
					Price:     101,
					Size:      50,
					Buyer:     "Y",
					Seller:    "A",
					Aggressor: msg.Side_Buy,
				},
				{
					Market:    "testOrderBook",
					Price:     101,
					Size:      50,
					Buyer:     "Y",
					Seller:    "B",
					Aggressor: msg.Side_Buy,
				},
				{
					Market:    "testOrderBook",
					Price:     101,
					Size:      50,
					Buyer:     "Y",
					Seller:    "M",
					Aggressor: msg.Side_Buy,
				},
			},
			expectedPassiveOrdersAffected: []msg.Order{
				{
					Market:    "testOrderBook",
					Party:     "A",
					Side:      msg.Side_Sell,
					Price:     101,
					Size:      100,
					Remaining: 0,
					Type:      msg.Order_GTC,
					Timestamp: 0,
				},
				{
					Market:    "testOrderBook",
					Party:     "B",
					Side:      msg.Side_Sell,
					Price:     101,
					Size:      100,
					Remaining: 0,
					Type:      msg.Order_GTC,
					Timestamp: 0,
				},
				{
					Market:    "testOrderBook",
					Party:     "M",
					Side:      msg.Side_Sell,
					Price:     101,
					Size:      100,
					Remaining: 50,
					Type:      msg.Order_GTC,
					Timestamp: 1,
				},
			},
		},
		{
			// lower price is available on the passive side, 1 order removed, 1 passive remaining
			aggressiveOrder: &msg.Order{
				Market:    "testOrderBook",
				Party:     "Z",
				Side:      msg.Side_Buy,
				Price:     102,
				Size:      70,
				Remaining: 70,
				Type:      msg.Order_GTC,
				Timestamp: 3,
			},
			expectedTrades: []msg.Trade{
				{
					Market:    "testOrderBook",
					Price:     101,
					Size:      50,
					Buyer:     "Z",
					Seller:    "M",
					Aggressor: msg.Side_Buy,
				},
				{
					Market:    "testOrderBook",
					Price:     101,
					Size:      20,
					Buyer:     "Z",
					Seller:    "R",
					Aggressor: msg.Side_Buy,
				},
			},
			expectedPassiveOrdersAffected: []msg.Order{
				{
					Market:    "testOrderBook",
					Party:     "M",
					Side:      msg.Side_Sell,
					Price:     101,
					Size:      100,
					Remaining: 0,
					Type:      msg.Order_GTC,
					Timestamp: 1,
				},
				{
					Market:    "testOrderBook",
					Party:     "R",
					Side:      msg.Side_Sell,
					Price:     101,
					Size:      100,
					Remaining: 80,
					Type:      msg.Order_GTC,
					Timestamp: 2,
				},
			},
		},
		{
			// price level jump, lower price is available on the passive side but its entirely consumed,
			// 1 order removed, 1 passive remaining at higher price level
			aggressiveOrder: &msg.Order{
				Market:    "testOrderBook",
				Party:     "X",
				Side:      msg.Side_Buy,
				Price:     102,
				Size:      100,
				Remaining: 100,
				Type:      msg.Order_GTC,
				Timestamp: 3,
			},
			expectedTrades: []msg.Trade{
				{
					Market:    "testOrderBook",
					Price:     101,
					Size:      80,
					Buyer:     "X",
					Seller:    "R",
					Aggressor: msg.Side_Buy,
				},
				{
					Market:    "testOrderBook",
					Price:     102,
					Size:      20,
					Buyer:     "X",
					Seller:    "C",
					Aggressor: msg.Side_Buy,
				},
			},
			expectedPassiveOrdersAffected: []msg.Order{
				{
					Market:    "testOrderBook",
					Party:     "R",
					Side:      msg.Side_Sell,
					Price:     101,
					Size:      100,
					Remaining: 0,
					Type:      msg.Order_GTC,
					Timestamp: 2,
				},
				{
					Market:    "testOrderBook",
					Party:     "C",
					Side:      msg.Side_Sell,
					Price:     102,
					Size:      100,
					Remaining: 80,
					Type:      msg.Order_GTC,
					Timestamp: 0,
				},
			},
		},
		{
			// Sell is agressive, aggressive at lower price than on the book, pro rata at 99, aggressive is removed
			aggressiveOrder: &msg.Order{
				Market:    "testOrderBook",
				Party:     "Y",
				Side:      msg.Side_Sell,
				Price:     98,
				Size:      100,
				Remaining: 100,
				Type:      msg.Order_GTC,
				Timestamp: 4,
			},
			expectedTrades: []msg.Trade{
				{
					Market:    "testOrderBook",
					Price:     99,
					Size:      50,
					Buyer:     "E",
					Seller:    "Y",
					Aggressor: msg.Side_Sell,
				},
				{
					Market:    "testOrderBook",
					Price:     99,
					Size:      50,
					Buyer:     "F",
					Seller:    "Y",
					Aggressor: msg.Side_Sell,
				},
			},
			expectedPassiveOrdersAffected: []msg.Order{
				{
					Market:    "testOrderBook",
					Party:     "E",
					Side:      msg.Side_Buy,
					Price:     99,
					Size:      100,
					Remaining: 50,
					Type:      msg.Order_GTC,
					Timestamp: 0,
				},
				{
					Market:    "testOrderBook",
					Party:     "F",
					Side:      msg.Side_Buy,
					Price:     99,
					Size:      100,
					Remaining: 50,
					Type:      msg.Order_GTC,
					Timestamp: 0,
				},
			},
		},
		{
			// Sell is agressive, aggressive at exact price, all orders at this price level should be hitted plus order should remain on the sell side of the book at 99 level
			aggressiveOrder: &msg.Order{
				Market:    "testOrderBook",
				Party:     "Z",
				Side:      msg.Side_Sell,
				Price:     99,
				Size:      350,
				Remaining: 350,
				Type:      msg.Order_GTC,
				Timestamp: 4,
			},
			expectedTrades: []msg.Trade{
				{
					Market:    "testOrderBook",
					Price:     99,
					Size:      50,
					Buyer:     "E",
					Seller:    "Z",
					Aggressor: msg.Side_Sell,
				},
				{
					Market:    "testOrderBook",
					Price:     99,
					Size:      50,
					Buyer:     "F",
					Seller:    "Z",
					Aggressor: msg.Side_Sell,
				},
				{
					Market:    "testOrderBook",
					Price:     99,
					Size:      100,
					Buyer:     "N",
					Seller:    "Z",
					Aggressor: msg.Side_Sell,
				},
				{
					Market:    "testOrderBook",
					Price:     99,
					Size:      100,
					Buyer:     "S",
					Seller:    "Z",
					Aggressor: msg.Side_Sell,
				},
			},
			expectedPassiveOrdersAffected: []msg.Order{
				{
					Market:    "testOrderBook",
					Party:     "E",
					Side:      msg.Side_Buy,
					Price:     99,
					Size:      100,
					Remaining: 0,
					Type:      msg.Order_GTC,
					Timestamp: 0,
				},
				{
					Market:    "testOrderBook",
					Party:     "F",
					Side:      msg.Side_Buy,
					Price:     99,
					Size:      100,
					Remaining: 0,
					Type:      msg.Order_GTC,
					Timestamp: 0,
				},
				{
					Market:    "testOrderBook",
					Party:     "N",
					Side:      msg.Side_Buy,
					Price:     99,
					Size:      100,
					Remaining: 0,
					Type:      msg.Order_GTC,
					Timestamp: 1,
				},
				{
					Market:    "testOrderBook",
					Party:     "S",
					Side:      msg.Side_Buy,
					Price:     99,
					Size:      100,
					Remaining: 0,
					Type:      msg.Order_GTC,
					Timestamp: 2,
				},
			},
		},
		{ // aggressive nonpersistent buy order, hits two price levels and is not added to order book
			aggressiveOrder: &msg.Order{
				Market:    "testOrderBook",
				Party:     "XX",
				Side:      msg.Side_Buy,
				Price:     102,
				Size:      200,
				Remaining: 200,
				Type:      msg.Order_FOK, // nonpersistent
				Timestamp: 4,
			},
			expectedTrades: []msg.Trade{
				{
					Market:    "testOrderBook",
					Price:     99,
					Size:      50,
					Buyer:     "XX",
					Seller:    "Z",
					Aggressor: msg.Side_Buy,
				},
				{
					Market:    "testOrderBook",
					Price:     102,
					Size:      80,
					Buyer:     "XX",
					Seller:    "C",
					Aggressor: msg.Side_Buy,
				},
			},
			expectedPassiveOrdersAffected: []msg.Order{
				{
					Market:    "testOrderBook",
					Party:     "Z",
					Side:      msg.Side_Sell,
					Price:     99,
					Size:      350,
					Remaining: 0,
					Type:      msg.Order_GTC,
					Timestamp: 4,
				},
				{
					Market:    "testOrderBook",
					Party:     "C",
					Side:      msg.Side_Sell,
					Price:     102,
					Size:      100,
					Remaining: 0,
					Type:      msg.Order_GTC,
					Timestamp: 0,
				},
			},
		},
		{ // aggressive nonpersistent buy order, hits one price levels and is not added to order book
			aggressiveOrder: &msg.Order{
				Market:    "testOrderBook",
				Party:     "YY",
				Side:      msg.Side_Buy,
				Price:     103,
				Size:      200,
				Remaining: 200,
				Type:      msg.Order_ENE, // nonpersistent
				Timestamp: 5,
			},
			expectedTrades: []msg.Trade{
				{
					Market:    "testOrderBook",
					Price:     103,
					Size:      100,
					Buyer:     "YY",
					Seller:    "D",
					Aggressor: msg.Side_Buy,
				},
			},
			expectedPassiveOrdersAffected: []msg.Order{
				{
					Market:    "testOrderBook",
					Party:     "D",
					Side:      msg.Side_Sell,
					Price:     103,
					Size:      100,
					Remaining: 0,
					Type:      msg.Order_GTC,
					Timestamp: 0,
				},
			},
		},
		{ // aggressive nonpersistent buy order, at super low price hits one price levels and is not added to order book
			aggressiveOrder: &msg.Order{
				Market:    "testOrderBook",
				Party:     "ZZ",
				Side:      msg.Side_Sell,
				Price:     95,
				Size:      200,
				Remaining: 200,
				Type:      msg.Order_ENE, // nonpersistent
				Timestamp: 5,
			},
			expectedTrades: []msg.Trade{
				{
					Market:    "testOrderBook",
					Price:     98,
					Size:      100,
					Buyer:     "G",
					Seller:    "ZZ",
					Aggressor: msg.Side_Sell,
				},
			},
			expectedPassiveOrdersAffected: []msg.Order{
				{
					Market:    "testOrderBook",
					Party:     "G",
					Side:      msg.Side_Buy,
					Price:     98,
					Size:      100,
					Remaining: 0,
					Type:      msg.Order_GTC,
					Timestamp: 0,
				},
			},
		},
	}

	for i, s := range scenario {
		fmt.Println()
		fmt.Println()
		fmt.Printf("SCENARIO %d / %d ------------------------------------------------------------------", i+1, len(scenario))
		fmt.Println()
		fmt.Println("aggressor: ", s.aggressiveOrder)
		fmt.Println("expectedPassiveOrdersAffected: ", s.expectedPassiveOrdersAffected)
		fmt.Println("expectedTrades: ", s.expectedTrades)
		fmt.Println()

		confirmationMsg, err := book.AddOrder(s.aggressiveOrder)

		//this should not return any errors
		assert.Equal(t, msg.OrderError_NONE, err)

		//this should not generate any trades
		assert.Equal(t, len(s.expectedTrades), len(confirmationMsg.Trades))

		fmt.Println("CONFIRMATION MSG:")
		fmt.Println("-> Aggresive:", confirmationMsg.Order)
		fmt.Println("-> Trades :", confirmationMsg.Trades)
		fmt.Println("-> PassiveOrdersAffected:", confirmationMsg.PassiveOrdersAffected)

		// trades should match expected trades
		for i, trade := range confirmationMsg.Trades {
			expectTrade(t, &s.expectedTrades[i], trade)
		}

		// orders affected should match expected values
		for i, orderAffected := range confirmationMsg.PassiveOrdersAffected {
			expectOrder(t, &s.expectedPassiveOrdersAffected[i], orderAffected)
		}
	}

}

func expectTrade(t *testing.T, expectedTrade, trade *msg.Trade) {
	// run asserts for protocol trade data
	assert.Equal(t, expectedTrade.Price, trade.Price)
	assert.Equal(t, expectedTrade.Size, trade.Size)
	assert.Equal(t, expectedTrade.Buyer, trade.Buyer)
	assert.Equal(t, expectedTrade.Seller, trade.Seller)
	assert.Equal(t, expectedTrade.Aggressor, trade.Aggressor)
}

func expectOrder(t *testing.T, expectedOrder, order *msg.Order) {
	// run asserts for order
	assert.Equal(t, expectedOrder.Market, order.Market)
	assert.Equal(t, expectedOrder.Party, order.Party)
	assert.Equal(t, expectedOrder.Side, order.Side)
	assert.Equal(t, expectedOrder.Price, order.Price)
	assert.Equal(t, expectedOrder.Size, order.Size)
	assert.Equal(t, expectedOrder.Remaining, order.Remaining)
	assert.Equal(t, expectedOrder.Type, order.Type)
	assert.Equal(t, expectedOrder.Timestamp, order.Timestamp)
}<|MERGE_RESOLUTION|>--- conflicted
+++ resolved
@@ -4,12 +4,8 @@
 	"fmt"
 	"testing"
 
-<<<<<<< HEAD
 	"vega/log"
-	"vega/proto"
-=======
 	"vega/msg"
->>>>>>> 3b59d11d
 
 	"github.com/stretchr/testify/assert"
 )
