package types

import (
	"encoding/hex"
	"errors"

	"code.vegaprotocol.io/vega/libs/crypto"

	snapshot "code.vegaprotocol.io/protos/vega/snapshot/v1"
	"github.com/cosmos/iavl"
	"github.com/golang/protobuf/proto"
	tmtypes "github.com/tendermint/tendermint/abci/types"
)

type SnapshotNamespace string

const (
	undefinedSnapshot  SnapshotNamespace = ""
	AppSnapshot        SnapshotNamespace = "app"
	AssetsSnapshot     SnapshotNamespace = "assets"
	BankingSnapshot    SnapshotNamespace = "banking"
	CheckpointSnapshot SnapshotNamespace = "checkpoint"
	CollateralSnapshot SnapshotNamespace = "collateral"
	NetParamsSnapshot  SnapshotNamespace = "netparams"
	DelegationSnapshot SnapshotNamespace = "delegation"
	GovernanceSnapshot SnapshotNamespace = "governance"
	PositionsSnapshot  SnapshotNamespace = "positions"
	MatchingSnapshot   SnapshotNamespace = "matching"
	ExecutionSnapshot  SnapshotNamespace = "execution"
	EpochSnapshot      SnapshotNamespace = "epoch"
	StakingSnapshot    SnapshotNamespace = "staking"
	IDGenSnapshot      SnapshotNamespace = "idgenerator"
<<<<<<< HEAD
	LimitSnapshot      SnapshotNamespace = "limits"
=======
	RewardSnapshot     SnapshotNamespace = "rewards"
>>>>>>> 3b0fdd9a

	MaxChunkSize   = 16 * 1000 * 1000 // technically 16 * 1024 * 1024, but you know
	IdealChunkSize = 10 * 1000 * 1000 // aim for 10MB
)

var (
	nsMap = map[string]SnapshotNamespace{
		"collateral": CollateralSnapshot,
		"assets":     AssetsSnapshot,
		"banking":    BankingSnapshot,
		"checkpoint": CheckpointSnapshot,
		"app":        AppSnapshot,
		"netparams":  NetParamsSnapshot,
		"delegation": DelegationSnapshot,
		"governance": GovernanceSnapshot,
		"positions":  PositionsSnapshot,
		"matching":   MatchingSnapshot,
		"execution":  ExecutionSnapshot,
		"epoch":      EpochSnapshot,
		"staking":    StakingSnapshot,
		"rewards":    RewardSnapshot,
	}

	ErrSnapshotHashMismatch      = errors.New("snapshot hashes do not match")
	ErrSnapshotMetaMismatch      = errors.New("snapshot metadata does not match")
	ErrUnknownSnapshotNamespace  = errors.New("unknown snapshot namespace")
	ErrNoPrefixFound             = errors.New("no prefix in chunk keys")
	ErrInconsistentNamespaceKeys = errors.New("chunk contains several namespace keys")
	ErrChunkHashMismatch         = errors.New("loaded chunk hash does not match metadata")
	ErrChunkOutOfRange           = errors.New("chunk number out of range")
	ErrUnknownSnapshot           = errors.New("no shapshot to reject")
	ErrMissingChunks             = errors.New("missing previous chunks")
	ErrSnapshotRetryLimit        = errors.New("could not load snapshot, retry limit reached")
	ErrSnapshotKeyDoesNotExist   = errors.New("unknown key for snapshot")
	ErrInvalidSnapshotNamespace  = errors.New("invalid snapshot namespace")
	ErrUnknownSnapshotType       = errors.New("snapshot data type not known")
)

type SnapshotFormat = snapshot.Format

const (
	SnapshotFormatUnspecified     = snapshot.Format_FORMAT_UNSPECIFIED
	SnapshotFormatProto           = snapshot.Format_FORMAT_PROTO
	SnapshotFormatProtoCompressed = snapshot.Format_FORMAT_PROTO_COMPRESSED
	SnapshotFormatJSON            = snapshot.Format_FORMAT_JSON
)

type RawChunk struct {
	Nr   uint32
	Data []byte
}

func SnapshotFromTM(tms *tmtypes.Snapshot) (*Snapshot, error) {
	snap := Snapshot{
		Height:     tms.Height,
		Format:     SnapshotFormat(tms.Format),
		Chunks:     tms.Chunks,
		Hash:       tms.Hash,
		Metadata:   tms.Metadata,
		ByteChunks: make([][]byte, int(tms.Chunks)), // have the chunk slice ready for loading
	}
	meta := &snapshot.Metadata{}
	if err := proto.Unmarshal(tms.Metadata, meta); err != nil {
		return nil, err
	}
	md, err := MetadataFromProto(meta)
	if err != nil {
		return nil, err
	}
	snap.Meta = md
	return &snap, nil
}

func (s Snapshot) ToTM() *tmtypes.Snapshot {
	return &tmtypes.Snapshot{
		Height:   s.Height,
		Format:   uint32(s.Format),
		Chunks:   s.Chunks,
		Hash:     s.Hash,
		Metadata: s.Metadata,
	}
}

func SnapshotFromIAVL(tree *iavl.ImmutableTree, keys []string) (*Snapshot, error) {
	snap := Snapshot{
		Hash: tree.Hash(),
		Meta: &Metadata{
			Version:     tree.Version(),
			NodeHashes:  make([]*NodeHash, 0, len(keys)),
			ChunkHashes: make([]string, 0, len(keys)), // this is probably premature
		},
		Nodes: make([]*Payload, 0, len(keys)), // each node as a payload
	}
	for _, k := range keys {
		_, val := tree.Get([]byte(k))
		pl := &snapshot.Payload{}
		if err := proto.Unmarshal(val, pl); err != nil {
			return nil, err
		}
		payload := PayloadFromProto(pl)
		payload.raw = val
		hash := hex.EncodeToString(crypto.Hash(val))
		nh := &NodeHash{
			FullKey:   k,
			Namespace: payload.Namespace(),
			Key:       payload.Key(),
			Hash:      hash,
		}
		snap.Meta.NodeHashes = append(snap.Meta.NodeHashes, nh)
		snap.Nodes = append(snap.Nodes, PayloadFromProto(pl))
	}
	// divide into chunks, and set the meta...
	snap.nodesToChunks()
	return &snap, nil
}

func (s *Snapshot) ValidateMeta(other *Snapshot) error {
	if len(s.Meta.ChunkHashes) != len(other.Meta.ChunkHashes) || len(s.Meta.NodeHashes) != len(other.Meta.NodeHashes) {
		return ErrSnapshotMetaMismatch
	}
	for i := range s.Meta.ChunkHashes {
		if other.Meta.ChunkHashes[i] != s.Meta.ChunkHashes[i] {
			return ErrSnapshotMetaMismatch
		}
	}
	for i := range s.Meta.NodeHashes {
		if other.Meta.NodeHashes[i].Hash != s.Meta.NodeHashes[i].Hash {
			return ErrSnapshotMetaMismatch
		}
	}
	return nil
}

func (s *Snapshot) nodesToChunks() {
	all := &Chunk{
		Data: s.Nodes[:],
		Nr:   1,
		Of:   1,
	}
	b, _ := proto.Marshal(all.IntoProto())
	if len(b) < MaxChunkSize {
		s.DataChunks = []*Chunk{
			all,
		}
		s.hashChunks()
		return
	}
	parts := len(b) / IdealChunkSize
	if t := parts * IdealChunkSize; t != len(b) {
		parts++
	}
	s.ByteChunks = make([][]byte, 0, parts)
	step := len(b) / parts
	for i := 0; i < len(b); i += step {
		end := i + step
		if end > len(b) {
			end = len(b)
		}
		s.ByteChunks = append(s.ByteChunks, b[i:end])
	}
	s.hashByteChunks()
}

func (s *Snapshot) hashByteChunks() {
	s.Meta.ChunkHashes = make([]string, 0, len(s.ByteChunks))
	for _, b := range s.ByteChunks {
		s.Meta.ChunkHashes = append(s.Meta.ChunkHashes, hex.EncodeToString(crypto.Hash(b)))
		s.Chunks++
	}
}

func (s *Snapshot) hashChunks() {
	s.Meta.ChunkHashes = make([]string, 0, len(s.DataChunks))
	s.ByteChunks = make([][]byte, 0, len(s.DataChunks))
	for _, c := range s.DataChunks {
		pc := c.IntoProto()
		b, _ := proto.Marshal(pc)
		s.Meta.ChunkHashes = append(s.Meta.ChunkHashes, hex.EncodeToString(crypto.Hash(b)))
		s.ByteChunks = append(s.ByteChunks, b)
		s.Chunks++
	}
}

func (s *Snapshot) LoadChunk(chunk *RawChunk) error {
	if chunk.Nr > s.Chunks {
		return ErrChunkOutOfRange
	}
	if len(s.ByteChunks) == 0 {
		s.ByteChunks = make([][]byte, int(s.Chunks))
	}
	i := int(chunk.Nr)
	if len(s.Meta.ChunkHashes) <= i {
		return ErrChunkOutOfRange
	}
	hash := hex.EncodeToString(crypto.Hash(chunk.Data))
	if s.Meta.ChunkHashes[i] != hash {
		return ErrChunkHashMismatch
	}
	s.ByteChunks[i] = chunk.Data
	s.byteLen += len(chunk.Data)
	s.ChunksSeen += 1
	if s.Chunks == s.ChunksSeen {
		return s.unmarshalChunks()
	}
	// this ought to be the last one, but we're clearly missing some
	if j := i + 1; j == int(s.Chunks) {
		return ErrMissingChunks
	}
	return nil
}

func (s Snapshot) GetMissing() []uint32 {
	// no need to check seen vs expected, seen will always be smaller
	ids := make([]uint32, 0, int(s.Chunks-s.ChunksSeen))
	for i := range s.ByteChunks {
		if len(s.ByteChunks) == 0 {
			ids = append(ids, uint32(i))
		}
	}
	return ids
}

func (s *Snapshot) unmarshalChunks() error {
	data := make([]byte, 0, s.byteLen)
	for _, b := range s.ByteChunks {
		data = append(data, b...)
	}
	sChunk := &snapshot.Chunk{}
	if err := proto.Unmarshal(data, sChunk); err != nil {
		return err
	}
	s.DataChunks = []*Chunk{
		ChunkFromProto(sChunk),
	}
	return nil
}

func (s Snapshot) Ready() bool {
	return s.ChunksSeen == s.Chunks
}

func namespaceFromString(s string) (SnapshotNamespace, error) {
	ns, ok := nsMap[s]
	if !ok {
		return undefinedSnapshot, ErrUnknownSnapshotNamespace
	}
	return ns, nil
}

func (n SnapshotNamespace) String() string {
	return string(n)
}<|MERGE_RESOLUTION|>--- conflicted
+++ resolved
@@ -30,11 +30,8 @@
 	EpochSnapshot      SnapshotNamespace = "epoch"
 	StakingSnapshot    SnapshotNamespace = "staking"
 	IDGenSnapshot      SnapshotNamespace = "idgenerator"
-<<<<<<< HEAD
+	RewardSnapshot     SnapshotNamespace = "rewards"
 	LimitSnapshot      SnapshotNamespace = "limits"
-=======
-	RewardSnapshot     SnapshotNamespace = "rewards"
->>>>>>> 3b0fdd9a
 
 	MaxChunkSize   = 16 * 1000 * 1000 // technically 16 * 1024 * 1024, but you know
 	IdealChunkSize = 10 * 1000 * 1000 // aim for 10MB
