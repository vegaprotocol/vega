// Copyright (c) 2022 Gobalsky Labs Limited
//
// Use of this software is governed by the Business Source License included
// in the LICENSE.VEGA file and at https://www.mariadb.com/bsl11.
//
// Change Date: 18 months from the later of the date of the first publicly
// available Distribution of this version of the repository, and 25 June 2022.
//
// On the date above, in accordance with the Business Source License, use
// of this software will be governed by version 3 or later of the GNU General
// Public License.

package governance

import (
	"time"

	"code.vegaprotocol.io/vega/core/types"
	"code.vegaprotocol.io/vega/libs/num"
)

// ProposalParameters stores proposal specific parameters.
type ProposalParameters struct {
	MinClose                time.Duration
	MaxClose                time.Duration
	MinEnact                time.Duration
	MaxEnact                time.Duration
	RequiredParticipation   num.Decimal
	RequiredMajority        num.Decimal
	MinProposerBalance      *num.Uint
	MinVoterBalance         *num.Uint
	RequiredParticipationLP num.Decimal
	RequiredMajorityLP      num.Decimal
	MinEquityLikeShare      num.Decimal
}

// ToEnact wraps the proposal in a type that has a convenient interface
// to quickly work out what change we're dealing with, and get the data.
type ToEnact struct {
	p                 *proposal
	m                 *ToEnactNewMarket
	s                 *ToEnactNewSpotMarket
	newAsset          *types.Asset
	updatedAsset      *types.Asset
	n                 *types.NetworkParameter
	as                *types.AssetDetails
	updatedMarket     *types.Market
	updatedSpotMarket *types.Market
	f                 *ToEnactFreeform
}

// ToEnactNewMarket is just a empty struct, to signal
// an enacted market. nothing to be done with it
// for now (later maybe add information to check
// end of opening auction or so).
type ToEnactNewMarket struct{}

type ToEnactNewSpotMarket struct{}

// ToEnactFreeform there is nothing to enact with a freeform proposal.
type ToEnactFreeform struct{}

func (t ToEnact) IsNewMarket() bool {
	return t.m != nil
}

func (t ToEnact) IsNewSpotMarket() bool {
	return t.s != nil
}

func (t ToEnact) IsNewAsset() bool {
	a := t.p.Terms.GetNewAsset()
	return a != nil
}

func (t ToEnact) IsUpdateMarket() bool {
	return t.updatedMarket != nil
}

func (t ToEnact) IsUpdateSpotMarket() bool {
	return t.updatedSpotMarket != nil
}

func (t ToEnact) IsUpdateNetworkParameter() bool {
	return t.n != nil
}

func (t ToEnact) IsNewAssetDetails() bool {
	return t.IsNewAsset()
}

func (t ToEnact) IsFreeform() bool {
	return t.f != nil
}

func (t *ToEnact) NewMarket() *ToEnactNewMarket {
	return t.m
}

func (t *ToEnact) NewAsset() *types.Asset {
	return t.newAsset
}

func (t *ToEnact) NewAssetDetails() *types.AssetDetails {
	return t.as
}

func (t *ToEnact) UpdateNetworkParameter() *types.NetworkParameter {
	return t.n
}

func (t *ToEnact) UpdateMarket() *types.Market {
	return t.updatedMarket
}

func (t *ToEnact) UpdateSpotMarket() *types.Market {
	return t.updatedSpotMarket
}

func (t *ToEnact) NewFreeform() *ToEnactFreeform {
	return t.f
}

func (t *ToEnact) ProposalData() *proposal { //revive:disable:unexported-return
	return t.p
}

func (t *ToEnact) Proposal() *types.Proposal {
	return t.p.Proposal
}

func (t *ToEnact) IsUpdateAsset() bool {
	return t.updatedAsset != nil
}

func (t *ToEnact) UpdateAsset() *types.Asset {
	return t.updatedAsset
}

// ToSubmit wraps the proposal in a type that has a convenient interface
// to quickly work out what change we're dealing with, and get the data
// This cover every kind of proposal which requires action after a proposal
// is submitted.
type ToSubmit struct {
	p *types.Proposal
	m *ToSubmitNewMarket
	s *ToSubmitNewSpotMarket
}

func (t *ToSubmit) Proposal() *types.Proposal {
	return t.p
}

func (t ToSubmit) IsNewMarket() bool {
	return t.m != nil
}

func (t *ToSubmit) NewMarket() *ToSubmitNewMarket {
	return t.m
}

<<<<<<< HEAD
func (t ToSubmit) IsNewSpotMarket() bool {
	return t.s != nil
}

func (t *ToSubmit) NewSpotMarket() *ToSubmitNewSpotMarket {
	return t.s
}

type ToSubmitNewSpotMarket struct {
	m *types.Market
}

func (t *ToSubmitNewSpotMarket) Market() *types.Market {
	return t.m
=======
func (t *ToSubmit) ParentMarketID() string {
	return t.m.m.ParentMarketID
}

func (t *ToSubmit) InsurancePoolFraction() *num.Decimal {
	if len(t.m.m.ParentMarketID) == 0 {
		return nil
	}
	ipf := t.m.m.InsurancePoolFraction
	return &ipf
>>>>>>> 97129d57
}

type ToSubmitNewMarket struct {
	m *types.Market
}

func (t *ToSubmitNewMarket) Market() *types.Market {
	return t.m
}

type VoteClosed struct {
	p *types.Proposal
	m *NewMarketVoteClosed
}

func (t *VoteClosed) Proposal() *types.Proposal {
	return t.p
}

func (t *VoteClosed) IsNewMarket() bool {
	return t.m != nil
}

func (t *VoteClosed) NewMarket() *NewMarketVoteClosed {
	return t.m
}

type NewMarketVoteClosed struct {
	// true if the auction is to be started
	// false if the vote did get a majority of true
	// and the market is to be rejected.
	startAuction bool
}

func (t *NewMarketVoteClosed) Rejected() bool {
	return !t.startAuction
}

func (t *NewMarketVoteClosed) StartAuction() bool {
	return t.startAuction
}<|MERGE_RESOLUTION|>--- conflicted
+++ resolved
@@ -159,7 +159,6 @@
 	return t.m
 }
 
-<<<<<<< HEAD
 func (t ToSubmit) IsNewSpotMarket() bool {
 	return t.s != nil
 }
@@ -174,7 +173,8 @@
 
 func (t *ToSubmitNewSpotMarket) Market() *types.Market {
 	return t.m
-=======
+}
+
 func (t *ToSubmit) ParentMarketID() string {
 	return t.m.m.ParentMarketID
 }
@@ -185,7 +185,6 @@
 	}
 	ipf := t.m.m.InsurancePoolFraction
 	return &ipf
->>>>>>> 97129d57
 }
 
 type ToSubmitNewMarket struct {
