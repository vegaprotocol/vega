package core

import (
	"fmt"
	"time"

	"vega/datastore"
	"vega/matching"
	"vega/msg"
<<<<<<< HEAD
=======
	"vega/risk"
	"vega/log"
>>>>>>> b630951c
)

const marketName = "BTC/DEC18"

const genesisTimeStr = "2018-07-05T13:36:01Z"

type Config struct{}

type Vega struct {
	config         *Config
	markets        map[string]*matching.OrderBook
	OrderStore     datastore.OrderStore
	TradeStore     datastore.TradeStore
	matchingEngine matching.MatchingEngine
	State          *State
	riskEngine     risk.RiskEngine
}

func New(config *Config, store *datastore.MemoryStoreProvider) *Vega {

	// Initialise matching engine
	matchingEngine := matching.NewMatchingEngine()

	// Initialise risk engine
	riskEngine := risk.New()

	return &Vega{
		config:         config,
		markets:        make(map[string]*matching.OrderBook),
		OrderStore:     store.OrderStore(),
		TradeStore:     store.TradeStore(),
		matchingEngine: matchingEngine,
		riskEngine:     riskEngine,
		State:          newState(),
	}
}

func GetConfig() *Config {
	return &Config{}
}

func (v *Vega) GetAbciHeight() int64 {
	return v.State.Height
}

func (v *Vega) GetTime() time.Time {
	genesisTime, _ := time.Parse(time.RFC3339, genesisTimeStr)
	return genesisTime.Add(time.Duration(v.State.Height) * time.Second)
}

func (v *Vega) InitialiseMarkets() {
	v.matchingEngine.CreateMarket(marketName)
}

func (v *Vega) SubmitOrder(order *msg.Order) (*msg.OrderConfirmation, msg.OrderError) {

	order.Id = fmt.Sprintf("V%d-%d", v.State.Height, v.State.Size)
	order.Timestamp = uint64(v.State.Height)

	// -----------------------------------------------//
	//----------------- MATCHING ENGINE --------------//
	// 1) submit order to matching engine
	confirmation, errorMsg := v.matchingEngine.SubmitOrder(order)
	if confirmation == nil || errorMsg != msg.OrderError_NONE {
		return nil, errorMsg
	}

	// ------------------------------------------------//
	// 2) --------------- RISK ENGINE -----------------//

	log.Infof("Risk BEFORE calling model calculation = ", order.RiskFactor)

	v.riskEngine.Assess(order)
	confirmation.Order = order

	log.Infof("Risk AFTER calling model calculation = ", order.RiskFactor)

	// -----------------------------------------------//
	//-------------------- STORES --------------------//
	// 3) save to stores

	// insert aggressive remaining order
	err := v.OrderStore.Post(*datastore.NewOrderFromProtoMessage(order))
	if err != nil {
		// Note: writing to store should not prevent flow to other engines
		log.Infof("OrderStore.Post error: %+v\n", err)
	}

	if confirmation.PassiveOrdersAffected != nil {
		// insert all passive orders siting on the book
		for _, order := range confirmation.PassiveOrdersAffected {
			// Note: writing to store should not prevent flow to other engines
			err := v.OrderStore.Put(*datastore.NewOrderFromProtoMessage(order))
			if err != nil {
				log.Infof("OrderStore.Put error: %+v\n", err)
			}
		}
	}

	if confirmation.Trades != nil {
		// insert all trades resulted from the executed order
		for idx, trade := range confirmation.Trades {
			trade.Id = fmt.Sprintf("%s-%d", order.Id, idx)

			t := datastore.NewTradeFromProtoMessage(trade, order.Id, confirmation.PassiveOrdersAffected[idx].Id)
			if err := v.TradeStore.Post(*t); err != nil {
				// Note: writing to store should not prevent flow to other engines
				log.Infof("TradeStore.Post error: %+v\n", err)
			}
		}
	}


	// ------------------------------------------------//

	return confirmation, msg.OrderError_NONE
}

func (v *Vega) CancelOrder(order *msg.Order) (*msg.OrderCancellation, msg.OrderError) {

	log.Infof("CancelOrder: %+v", order)

	// -----------------------------------------------//
	//----------------- MATCHING ENGINE --------------//
	// 1) cancel order in matching engine
	cancellation, errorMsg := v.matchingEngine.CancelOrder(order)
	if cancellation == nil || errorMsg != msg.OrderError_NONE {
		return nil, errorMsg
	}

	// -----------------------------------------------//
	//-------------------- STORES --------------------//
	// 2) if OK update stores

	// insert aggressive remaining order
	err := v.OrderStore.Put(*datastore.NewOrderFromProtoMessage(order))
	if err != nil {
		// Note: writing to store should not prevent flow to other
		log.Infof("OrderStore.Put error: %+v\n", err)
	}

	return cancellation, msg.OrderError_NONE
}<|MERGE_RESOLUTION|>--- conflicted
+++ resolved
@@ -7,11 +7,8 @@
 	"vega/datastore"
 	"vega/matching"
 	"vega/msg"
-<<<<<<< HEAD
-=======
 	"vega/risk"
 	"vega/log"
->>>>>>> b630951c
 )
 
 const marketName = "BTC/DEC18"
