--- conflicted
+++ resolved
@@ -136,11 +136,8 @@
 
 	ctx, cancel := context.WithTimeout(ctx, ts.Config.Timeout*time.Second)
 	defer cancel()
-<<<<<<< HEAD
 	deadline, _ := ctx.Deadline()
 
-=======
->>>>>>> 4a23212c
 	marketPrefix, validForPrefix := ts.badger.marketPrefix(market, descending)
 	tradeBuf := []byte{}
 	for it.Seek(marketPrefix); it.ValidForPrefix(validForPrefix); it.Next() {
@@ -219,14 +216,11 @@
 
 	ctx, cancel := context.WithTimeout(ctx, ts.Config.Timeout*time.Second)
 	defer cancel()
-<<<<<<< HEAD
 	deadline, _ := ctx.Deadline()
 
-=======
 	// reuse these buffers, slices will get reallocated, so if the buffer is big enough
 	// next calls won't alloc memory again
 	marketKey, tradeBuf := []byte{}, []byte{}
->>>>>>> 4a23212c
 	partyPrefix, validForPrefix := ts.badger.partyPrefix(party, descending)
 	for it.Seek(partyPrefix); it.ValidForPrefix(validForPrefix); it.Next() {
 		select {
@@ -333,17 +327,12 @@
 	it := ts.badger.getIterator(txn, descending)
 	defer it.Close()
 
-	orderPrefix, validForPrefix := ts.badger.orderPrefix(orderID, descending)
-
 	ctx, cancel := context.WithTimeout(ctx, ts.Config.Timeout*time.Second)
 	defer cancel()
-<<<<<<< HEAD
 	deadline, _ := ctx.Deadline()
 
-	orderPrefix, validForPrefix := ts.badger.orderPrefix(orderId, descending)
-=======
+	orderPrefix, validForPrefix := ts.badger.orderPrefix(orderID, descending)
 	marketKey, tradeBuf := []byte{}, []byte{}
->>>>>>> 4a23212c
 	for it.Seek(orderPrefix); it.ValidForPrefix(validForPrefix); it.Next() {
 		select {
 		case <-ctx.Done():
