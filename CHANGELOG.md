--- conflicted
+++ resolved
@@ -20,11 +20,8 @@
 - [5446](https://github.com/vegaprotocol/vega/issues/5446) - Cover liquidity monitoring acceptance criteria relating to aggressive order removing best bid or ask from the book
 - [5457](https://github.com/vegaprotocol/vega/issues/5457) - Fix sorting of validators for demotion check
 - [5460](https://github.com/vegaprotocol/vega/issues/5460) - Fix theoretical open interest calculation
-<<<<<<< HEAD
 - [5477](https://github.com/vegaprotocol/vega/issues/5477) - Pass a clone of the liquidity commitment offset to pegged orders
-=======
 - [5468](https://github.com/vegaprotocol/vega/issues/5468) - Bring indicative trades inline with actual auction uncrossing trades in presence of wash trades
->>>>>>> 625d1937
 
 ## 0.51.1
 
