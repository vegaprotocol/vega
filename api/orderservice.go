--- conflicted
+++ resolved
@@ -2,28 +2,10 @@
 
 import (
 	"context"
-<<<<<<< HEAD
 	"vega/blockchain"
 	"vega/core"
 	"vega/datastore"
 	"vega/msg"
-=======
-	"errors"
-	"sync"
-
-	"vega/core"
-	"vega/datastore"
-	"vega/msg"
-
-	"vega/tendermint/rpc"
-
-	"github.com/golang/protobuf/proto"
-)
-
-var (
-	clients []*rpc.Client
-	mux     sync.Mutex
->>>>>>> 4d066d4b
 )
 
 type OrderService interface {
@@ -159,29 +141,4 @@
 
 func (p *orderService) GetOrderBookDepth(ctx context.Context, marketName string) (orderBookDepth *msg.OrderBookDepth, err error) {
 	return p.orderStore.GetOrderBookDepth(marketName)
-<<<<<<< HEAD
-=======
-}
-
-func getClient() (*rpc.Client, error) {
-	mux.Lock()
-	if len(clients) == 0 {
-		mux.Unlock()
-		client := rpc.Client{}
-		if err := client.Connect(); err != nil {
-			return nil, err
-		}
-		return &client, nil
-	}
-	client := clients[0]
-	clients = clients[1:]
-	mux.Unlock()
-	return client, nil
-}
-
-func releaseClient(c *rpc.Client) {
-	mux.Lock()
-	clients = append(clients, c)
-	mux.Unlock()
->>>>>>> 4d066d4b
 }