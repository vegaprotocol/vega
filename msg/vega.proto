--- conflicted
+++ resolved
@@ -124,11 +124,8 @@
     uint64 totalParties = 15;
     string appVersionHash = 16;
     string appVersion = 17;
-<<<<<<< HEAD
     string vegaTime = 18;
-=======
-    repeated string parties = 18;
->>>>>>> a3c7944e
+    repeated string parties = 19;
 }
 
 enum AppStatus {
