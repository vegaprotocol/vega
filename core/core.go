--- conflicted
+++ resolved
@@ -88,14 +88,10 @@
 		// insert all trades resulted from the executed order
 		for idx, trade := range confirmation.Trades {
 			trade.Id = fmt.Sprintf("%s-%d", order.Id, idx)
-<<<<<<< HEAD
-			if err := v.TradesStore.Post(*datastore.NewTradeFromProtoMessage(trade, order.Id)); err != nil {
-				log.Infof("TradesStore.Post error: %+v\n", err)
-=======
+
 			t := datastore.NewTradeFromProtoMessage(trade, order.Id, confirmation.PassiveOrdersAffected[idx].Id)
 			if err := v.TradesStore.Post(*t); err != nil {
-				fmt.Printf("TradesStore.Post error: %+v\n", err)
->>>>>>> 3b59d11d
+				log.Infof("TradesStore.Post error: %+v\n", err)
 			}
 		}
 	}
