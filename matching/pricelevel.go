package matching

import (
	"fmt"
	"math"

	"vega/log"
	"vega/msg"
)

type PriceLevel struct {
	price             uint64
	orders            []*msg.Order
	volumeAtTimestamp map[uint64]uint64
<<<<<<< HEAD
	volume            uint64
	prorataMode       bool
=======
	volume uint64
>>>>>>> 28726405
}

func NewPriceLevel(price uint64, prorataMode bool) *PriceLevel {
	return &PriceLevel{
		price:             price,
		orders:            []*msg.Order{},
		volumeAtTimestamp: make(map[uint64]uint64),
		prorataMode:       prorataMode,
	}
}

func (l *PriceLevel) addOrder(o *msg.Order) {
	// adjust volume by timestamp map for correct pro-rata calculation
	l.increaseVolumeByTimestamp(o)
	// add orders to slice of orders on this price level
	l.orders = append(l.orders, o)

	l.volume += o.Remaining
}

func (l *PriceLevel) removeOrder(index int) {
	l.volume -= l.orders[index].Remaining
	copy(l.orders[index:], l.orders[index+1:])
	l.orders = l.orders[:len(l.orders)-1]
}

func (l *PriceLevel) increaseVolumeByTimestamp(o *msg.Order) {
	if vbt, exists := l.volumeAtTimestamp[o.Timestamp]; exists {
		l.volumeAtTimestamp[o.Timestamp] = vbt + o.Remaining
	} else {
		l.volumeAtTimestamp[o.Timestamp] = o.Remaining
	}
}

func (l *PriceLevel) decreaseVolumeByTimestamp(o *msg.Order) {
	if vbt, exists := l.volumeAtTimestamp[o.Timestamp]; exists {
		if vbt <= o.Remaining {
			delete(l.volumeAtTimestamp, o.Timestamp)
		} else {
			l.volumeAtTimestamp[o.Timestamp] = vbt - o.Remaining
		}
	}
}

func (l *PriceLevel) adjustVolumeByTimestamp(currentTimestamp uint64, trade *msg.Trade) {
	if vbt, exists := l.volumeAtTimestamp[currentTimestamp]; exists {
		l.volumeAtTimestamp[currentTimestamp] = vbt - trade.Size
	}
}

func (l *PriceLevel) uncross(agg *msg.Order) (filled bool, trades []*msg.Trade, impactedOrders []*msg.Order) {

	var (
		toRemove []int
		removed  int
	)

	// start from earliest timestamp
	currentTimestamp := l.earliestTimestamp()
	totalVolumeAtTimestamp := l.volumeAtTimestamp[currentTimestamp]
	volumeToShare := agg.Remaining

	// l.orders is always sorted by timestamps, that is why when iterating we always start from the beginning
	for i, order := range l.orders {

		// See if we are at a new top timestamp
		if currentTimestamp != order.Timestamp {
			// if consumed all orders on the current timestamp, delete exhausted timestamp and proceed to the next one
			delete(l.volumeAtTimestamp, currentTimestamp)
			// assign new timestamp
			currentTimestamp = order.Timestamp
			// assign new volume at timestamp
			totalVolumeAtTimestamp = l.volumeAtTimestamp[currentTimestamp]
			volumeToShare = agg.Remaining
		}

		// Get size and make newTrade
		size := l.getVolumeAllocation(agg, order, volumeToShare, totalVolumeAtTimestamp)
		if size <= 0 {
			panic("Trade.size > order.remaining")
		}

		// New Trade
		trade := newTrade(agg, order, size)

		// Update Remaining for both aggressive and passive
		agg.Remaining -= size
		order.Remaining -= size
		l.volume -= size

		// Schedule order for deletion
		if order.Remaining == 0 {
			toRemove = append(toRemove, i)
			l.decreaseVolumeByTimestamp(order)
		}

		// Update Volumes for the price level
		l.adjustVolumeByTimestamp(currentTimestamp, trade)

		// Update trades
		trades = append(trades, trade)
		impactedOrders = append(impactedOrders, order)

		// Exit when done
		if agg.Remaining == 0 {
			break
		}
	}

	if len(toRemove) > 0 {
		for _, idx := range toRemove {
			copy(l.orders[idx-removed:], l.orders[idx-removed+1:])
			removed++
		}
		l.orders = l.orders[:len(l.orders)-removed]
	}

	return agg.Remaining == 0, trades, impactedOrders
}

func (l *PriceLevel) earliestTimestamp() uint64 {
	if len(l.orders) != 0 {
		return l.orders[0].Timestamp
	}
	return 0
}

// Get size for a specific trade assuming aggressive order volume is allocated pro-rata among all passive trades
// with the same timestamp by their share of the total volume with the same price and timestamp. (NB: "normal"
// trading would thus *always* increment the logical timestamp between trades.)
func (l *PriceLevel) getVolumeAllocation(
	agg, pass *msg.Order,
	volumeToShare, initialVolumeAtTimestamp uint64) uint64 {

	fmt.Printf("PRORATAMODE %+v", l.prorataMode)
	if l.prorataMode {
		weight := float64(pass.Remaining) / float64(initialVolumeAtTimestamp)
		size := weight * float64(min(volumeToShare, initialVolumeAtTimestamp))
		if size-math.Trunc(size) > 0 {
			size++ // Otherwise we can end up allocating 1 short because of integer division rounding
		}
		return min(min(uint64(size), agg.Remaining), pass.Remaining)
	}
<<<<<<< HEAD

	return min(agg.Remaining, pass.Remaining)
=======
	return min(min(uint64(size), agg.Remaining), pass.Remaining)

	// return min(agg.Remaining, pass.Remaining)
>>>>>>> 28726405
}

// Returns the min of 2 uint64s
func min(x, y uint64) uint64 {
	if y < x {
		return y
	}
	return x
}

// Creates a trade of a given size between two orders and updates the order details
func newTrade(agg, pass *msg.Order, size uint64) *msg.Trade {
	var buyer, seller *msg.Order
	if agg.Side == msg.Side_Buy {
		buyer = agg
		seller = pass
	} else {
		buyer = pass
		seller = agg
	}

	if agg.Side == pass.Side {
		panic(fmt.Sprintf("agg.side == pass.side (agg: %v, pass: %v)", agg, pass))
	}

	trade := msg.TradePool.Get().(*msg.Trade)
	trade.Market = agg.Market
	trade.Price = pass.Price
	trade.Size = size
	trade.Aggressor = agg.Side
	trade.Buyer = buyer.Party
	trade.Seller = seller.Party
	trade.Timestamp = agg.Timestamp
	return trade
}

func (l PriceLevel) print() {
	log.Debugf("priceLevel: %d\n", l.price)
	for _, o := range l.orders {
		var side string
		if o.Side == msg.Side_Buy {
			side = "BUY"
		} else {
			side = "SELL"
		}

		line := fmt.Sprintf("    %s %s @%d size=%d R=%d Type=%d T=%d %s",
			o.Party, side, o.Price, o.Size, o.Remaining, o.Type, o.Timestamp, o.Id)
		log.Debugf("%s", line)
	}
}<|MERGE_RESOLUTION|>--- conflicted
+++ resolved
@@ -12,12 +12,8 @@
 	price             uint64
 	orders            []*msg.Order
 	volumeAtTimestamp map[uint64]uint64
-<<<<<<< HEAD
 	volume            uint64
 	prorataMode       bool
-=======
-	volume uint64
->>>>>>> 28726405
 }
 
 func NewPriceLevel(price uint64, prorataMode bool) *PriceLevel {
@@ -152,8 +148,7 @@
 	agg, pass *msg.Order,
 	volumeToShare, initialVolumeAtTimestamp uint64) uint64 {
 
-	fmt.Printf("PRORATAMODE %+v", l.prorataMode)
-	if l.prorataMode {
+		if l.prorataMode {
 		weight := float64(pass.Remaining) / float64(initialVolumeAtTimestamp)
 		size := weight * float64(min(volumeToShare, initialVolumeAtTimestamp))
 		if size-math.Trunc(size) > 0 {
@@ -161,14 +156,8 @@
 		}
 		return min(min(uint64(size), agg.Remaining), pass.Remaining)
 	}
-<<<<<<< HEAD
 
 	return min(agg.Remaining, pass.Remaining)
-=======
-	return min(min(uint64(size), agg.Remaining), pass.Remaining)
-
-	// return min(agg.Remaining, pass.Remaining)
->>>>>>> 28726405
 }
 
 // Returns the min of 2 uint64s
