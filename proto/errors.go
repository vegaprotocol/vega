--- conflicted
+++ resolved
@@ -39,11 +39,8 @@
 	ErrPeggedOrderSellCannotReferenceBestBidPrice  = OrderError_ORDER_ERROR_SELL_CANNOT_REFERENCE_BEST_BID_PRICE
 	ErrPeggedOrderOffsetMustBeGreaterThanZero      = OrderError_ORDER_ERROR_OFFSET_MUST_BE_GREATER_THAN_ZERO
 	ErrInsufficientAssetBalance                    = OrderError_ORDER_ERROR_INSUFFICIENT_ASSET_BALANCE
-<<<<<<< HEAD
 	ErrCannotAmendPeggedDetailsOnNonPeggedOrder    = OrderError_ORDER_ERROR_CANNOT_AMEND_PEGGED_ORDER_DETAILS_ON_NON_PEGGED_ORDER
-=======
 	ErrUnableToRepricePeggedOrder                  = OrderError_ORDER_ERROR_UNABLE_TO_REPRICE_PEGGED_ORDER
->>>>>>> d4ddbf5f
 )
 
 func IsOrderError(err error) (OrderError, bool) {
