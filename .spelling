--- conflicted
+++ resolved
@@ -5,12 +5,8 @@
 # where filename is relative to this configuration file
 barnabee
 blockchain
-Craid
-<<<<<<< HEAD
 Ed25519
-=======
 github
->>>>>>> 8e6ee387
 GitLab
 GoLang
 GraphQL
