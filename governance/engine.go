--- conflicted
+++ resolved
@@ -162,11 +162,7 @@
 }
 
 // OnChainTimeUpdate triggers time bound state changes.
-<<<<<<< HEAD
-func (e *Engine) OnChainTimeUpdate(t time.Time) []*Proposal {
-=======
-func (e *Engine) OnChainTimeUpdate(ctx context.Context, t time.Time) []*types.Proposal {
->>>>>>> 9e9c2921
+func (e *Engine) OnChainTimeUpdate(ctx context.Context, t time.Time) []*Proposal {
 	e.currentTime = t
 	var toBeEnacted []*Proposal
 	if len(e.activeProposals) > 0 {
@@ -377,11 +373,7 @@
 				logging.Float32("tokens", float32(totalStake)),
 			)
 		}
-<<<<<<< HEAD
-		e.buf.Add(*proposal.Proposal.Proposal)
-=======
-		e.broker.Send(events.NewProposalEvent(ctx, *proposal.Proposal))
->>>>>>> 9e9c2921
+		e.broker.Send(events.NewProposalEvent(ctx, *proposal.Proposal.Proposal))
 	}
 	return nil
 }
