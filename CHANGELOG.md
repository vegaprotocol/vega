# Changelog

## Unreleased (0.49.0)

### 🚨 Breaking changes
- [4515](https://github.com/vegaprotocol/vega/issues/4615) - Add snapshot options description and check provided storage method
- [4581](https://github.com/vegaprotocol/vega/issues/4561) - Separate endpoints for liquidity provision submissions, amendment and cancellation
- [4390](https://github.com/vegaprotocol/vega/pull/4390) - Introduce node mode, `vega init` now require a mode: full or validator
- [4383](https://github.com/vegaprotocol/vega/pull/4383) - Rename flag `--tm-root` to `--tm-home`
- [4588](https://github.com/vegaprotocol/vega/pull/4588) - Remove the outdated `--network` flag on `vega genesis generate` and `vega genesis update`
- [4605](https://github.com/vegaprotocol/vega/pull/4605) - Use new format for `EthereumConfig` in network parameters.
- [4508](https://github.com/vegaprotocol/vega/pull/4508) - Disallow negative offset for pegged orders
- [4465](https://github.com/vegaprotocol/vega/pull/4465) - Update to tendermint `v0.35.0`
- [4594](https://github.com/vegaprotocol/vega/issues/4594) - Add support for decimal places specific to markets. This means market price values and position events can have different values. Positions will be expressed in asset decimal places, market specific data events will list prices in market precision.
- [4660](https://github.com/vegaprotocol/vega/pull/4660) - Add tendermint transaction hash to events
- [4670](https://github.com/vegaprotocol/vega/pull/4670) - Rework `freeform proposal` structure so that they align with other proposals
- [4681](https://github.com/vegaprotocol/vega/issues/4681) - Remove tick size from market
- [4698](https://github.com/vegaprotocol/vega/issues/4698) - Remove maturity field from future
- [4699](https://github.com/vegaprotocol/vega/issues/4699) - Remove trading mode one off from market proposal
### 🗑️ Deprecation

### 🛠 Improvements
- [4633](https://github.com/vegaprotocol/vega/pull/4633) - Add possibility to list snapshots from the vega command line
- [4640](https://github.com/vegaprotocol/vega/pull/4640) - Update feature tests related to liquidity provision following integration of probability of trading with floating point consensus
- [4558](https://github.com/vegaprotocol/vega/pull/4558) - Add MacOS install steps and information required to use `dockerisedvega.sh` script with private docker repository
- [4496](https://github.com/vegaprotocol/vega/pull/4496) - State variable engine for floating point consensus
- [4481](https://github.com/vegaprotocol/vega/pull/4481) - Add an example client application that uses the null-blockchain
- [4514](https://github.com/vegaprotocol/vega/pull/4514) - Add network limits service and events
- [4516](https://github.com/vegaprotocol/vega/pull/4516) - Add a command to cleanup all vega node state
- [4531](https://github.com/vegaprotocol/vega/pull/4531) - Remove Float from network parameters, use `num.Decimal` instead
- [4537](https://github.com/vegaprotocol/vega/pull/4537) - Send staking asset total supply through consensus
- [4540](https://github.com/vegaprotocol/vega/pull/4540) - Require Go minimum version 1.17
- [4530](https://github.com/vegaprotocol/vega/pull/4530) - Integrate risk factors with floating point consensus engine
- [4485](https://github.com/vegaprotocol/vega/pull/4485) - Change snapshot interval default to 1000 blocks
- [4505](https://github.com/vegaprotocol/vega/pull/4505) - Fast forward epochs when loading from checkpoint to trigger payouts for the skipped time
- [4554](https://github.com/vegaprotocol/vega/pull/4554) - Integrate price ranges with floating point consensus engine
- [4544](https://github.com/vegaprotocol/vega/pull/4544) - Ensure validators are started with the right set of keys
- [4569](https://github.com/vegaprotocol/vega/pull/4569) - Move to `ghcr.io` docker container registry
- [4571](https://github.com/vegaprotocol/vega/pull/4571) - Update `CHANGELOG.md` for `0.47.x`
- [4577](https://github.com/vegaprotocol/vega/pull/4577) - Update `CHANGELOG.md` for `0.45.6` patch
- [4573](https://github.com/vegaprotocol/vega/pull/4573) - Remove execution configuration duplication from configuration root
- [4555](https://github.com/vegaprotocol/vega/issues/4555) - Probability of trading integrated into floating point consensus engine
- [4592](https://github.com/vegaprotocol/vega/pull/4592) - Update instructions on how to use docker without `sudo`
- [4491](https://github.com/vegaprotocol/vega/issues/4491) - Measure validator performance and use to penalise rewards
- [4599](https://github.com/vegaprotocol/vega/pull/4599) - Allow raw private keys for bridges functions
- [4588](https://github.com/vegaprotocol/vega/pull/4588) - Add `--update` and `--replace` flags on `vega genesis new validator`
- [4522](https://github.com/vegaprotocol/vega/pull/4522) - Add `--network-url` option to `vega tm`
- [4580](https://github.com/vegaprotocol/vega/pull/4580) - Add transfer command support (one off transfers)
- [4636](https://github.com/vegaprotocol/vega/pull/4636) - Update the Core Team DoD and issue templates
- [4629](https://github.com/vegaprotocol/vega/pull/4629) - Update `CHANGELOG.md` to include `0.47.5` changes
- [4580](https://github.com/vegaprotocol/vega/pull/4580) - Add transfer command support (recurring transfers)
- [4643](https://github.com/vegaprotocol/vega/issues/4643) - Add noise to floating point consensus variables in QA
- [4639](https://github.com/vegaprotocol/vega/pull/4639) - Add cancel transfer command
- [4750](https://github.com/vegaprotocol/vega/pull/4750) - Fix null blockchain by forcing it to always be a non-validator node
- [4754](https://github.com/vegaprotocol/vega/pull/4754) - Fix null blockchain properly this time
- [4823](https://github.com/vegaprotocol/vega/pull/4283) - Reward refactoring for network treasury
- [4647](https://github.com/vegaprotocol/vega/pull/4647) - Added endpoint `SubmitRawTransaction` to provide support for different transaction request message versions
- [4653](https://github.com/vegaprotocol/vega/issues/4653) - Replace asset insurance pool with network treasury
- [4638](https://github.com/vegaprotocol/vega/pull/4638) - CI add option to specify connected changes in other repos
- [4650](https://github.com/vegaprotocol/vega/pull/4650) - Restore code from rebase and ensure node retries connection with application
- [4570](https://github.com/vegaprotocol/vega/pull/4570) - Internalize Ethereum Event Forwarder
- [4663](https://github.com/vegaprotocol/vega/issues/4663) - CI set `qa` build tag when running system tests
- [4709](https://github.com/vegaprotocol/vega/issues/4709) - Make `BlockNr` part of event interface
- [4657](https://github.com/vegaprotocol/vega/pull/4657) - Rename `min_lp_stake` to quantum + use it in liquidity provisions
- [4672](https://github.com/vegaprotocol/vega/issues/4672) - Update Jenkinsfile
- [4712](https://github.com/vegaprotocol/vega/issues/4712) - Check smart contract hash on startup to ensure the correct version is being used
- [4594](https://github.com/vegaprotocol/vega/issues/4594) - Add integration test ensuring positions plug-in calculates P&L accurately.
- [4680](https://github.com/vegaprotocol/vega/issues/4680) - Add `totalTokenSupplyStake` to the snapshots
- [4645](https://github.com/vegaprotocol/vega/pull/4645) - Add transfers snapshots
- [4595](https://github.com/vegaprotocol/vega/pull/4595) - Add internal oracle supplying vega time data for time-triggered events
- [4737](https://github.com/vegaprotocol/vega/pull/4737) - Use a deterministic generator for order ids, set new order ids to the transaction hash of the Submit transaction
- [4741](https://github.com/vegaprotocol/vega/pull/4741) - Hash again list of hash from engines
- [4751](https://github.com/vegaprotocol/vega/pull/4751) - Make trade ids unique using the deterministic id generator
- [4766](https://github.com/vegaprotocol/vega/issues/4766) - Added feature tests and integration steps for transfers
- [4771](https://github.com/vegaprotocol/vega/issues/4771) - Small fixes and conformance update for transfers

### 🐛 Fixes
- [4521](https://github.com/vegaprotocol/vega/pull/4521) - Better error when trying to use the null-blockchain with an ERC20 asset
- [4692](https://github.com/vegaprotocol/vega/pull/4692) - Set statistics block height after a snapshot reload
- [4702](https://github.com/vegaprotocol/vega/pull/4702) - User tree importer and exporter to transfer snapshots via `statesync`
- [4516](https://github.com/vegaprotocol/vega/pull/4516) - Fix release number title typo - 0.46.1 > 0.46.2
- [4524](https://github.com/vegaprotocol/vega/pull/4524) - Updated `vega verify genesis` to understand new `app_state` layout
- [4515](https://github.com/vegaprotocol/vega/pull/4515) - Set log level in snapshot engine
- [4721](https://github.com/vegaprotocol/vega/pull/4721) - Save checkpoint with `UnixNano` when taking a snapshot
- [4728](https://github.com/vegaprotocol/vega/pull/4728) - Fix restoring markets from snapshot by handling generated providers properly
<<<<<<< HEAD
- [4742](https://github.com/vegaprotocol/vega/pull/4742) - `corestate` endpoints are now populated after a snapshot restore
=======
- [4782](https://github.com/vegaprotocol/vega/pull/4782) - Fix restoring markets from snapshot in an auction with orders
>>>>>>> 8549b556
- [4522](https://github.com/vegaprotocol/vega/pull/4522) - Set transfer responses event when paying rewards
- [4566](https://github.com/vegaprotocol/vega/pull/4566) - Withdrawal fails should return a status rejected rather than cancelled
- [4582](https://github.com/vegaprotocol/vega/pull/4582) - Deposits stayed in memory indefinitely, and withdrawal keys were not being sorted to ensure determinism.
- [4588](https://github.com/vegaprotocol/vega/pull/4588) - Fail when missing tendermint home and public key in `nodewallet import` command
- [4623](https://github.com/vegaprotocol/vega/pull/4623) - Bug fix for `--snapshot.db-path` parameter not being used if it is set
- [4634](https://github.com/vegaprotocol/vega/pull/4634) - Bug fix for `--snapshot.max-retries` parameter not working correctly
- [4775](https://github.com/vegaprotocol/vega/pull/4775) - Restore all market fields when restoring from a snapshot
- [4651](https://github.com/vegaprotocol/vega/pull/4651) - An array of fixes in the snapshot code path
- [4658](https://github.com/vegaprotocol/vega/pull/4658) - Allow replaying a chain from zero when old snapshots exist
- [4659](https://github.com/vegaprotocol/vega/pull/4659) - Fix liquidity provision commands decode
- [4665](https://github.com/vegaprotocol/vega/pull/4665) - Remove all references to `TxV2`
- [4686](https://github.com/vegaprotocol/vega/pull/4686) - Fix commit hash problem when checkpoint and snapshot overlap. Ensure the snapshot contains the correct checkpoint state.
- [4691](https://github.com/vegaprotocol/vega/pull/4691) - Handle undelegate stake with no balances gracefully
- [4716](https://github.com/vegaprotocol/vega/pull/4716) - Fix protobuf conversion in orders
- [4732](https://github.com/vegaprotocol/vega/pull/4732) - `TimeUpdate` is now first event sent
- [4714](https://github.com/vegaprotocol/vega/pull/4714) - Ensure EEF doesn't process the current block multiple times
- [4700](https://github.com/vegaprotocol/vega/pull/4700) - Ensure verification of type between oracle spec binding and oracle spec
- [4738](https://github.com/vegaprotocol/vega/pull/4738) - Add vesting contract as part of the Ethereum event forwarder
- [4747](https://github.com/vegaprotocol/vega/pull/4747) - Dispatch network parameter updates at the same block when loaded from checkpoint
- [4756](https://github.com/vegaprotocol/vega/pull/4756) - Fix for markets loaded from snapshot not terminated by their oracle
- [4590](https://github.com/vegaprotocol/vega/pull/4590) - Added verification of uint market data in integration test

## 0.47.6
*2022-02-01*

### 🐛 Fixes
- [4691](https://github.com/vegaprotocol/vega/pull/4691) - Handle undelegate stake with no balances gracefully

## 0.47.5
*2022-01-20*

### 🐛 Fixes
- [4617](https://github.com/vegaprotocol/vega/pull/4617) - Bug fix for incorrectly reporting auto delegation

## 0.47.4
*2022-01-05*

### 🐛 Fixes
- [4563](https://github.com/vegaprotocol/vega/pull/4563) - Send an epoch event when loaded from checkpoint

## 0.47.3
*2021-12-24*

### 🐛 Fixes
- [4529](https://github.com/vegaprotocol/vega/pull/4529) - Non determinism in checkpoint fixed

## 0.47.2
*2021-12-17*

### 🐛 Fixes
- [4500](https://github.com/vegaprotocol/vega/pull/4500) - Set minimum for validator power to avoid accidentally removing them
- [4503](https://github.com/vegaprotocol/vega/pull/4503) - Limit delegation epochs in core API
- [4504](https://github.com/vegaprotocol/vega/pull/4504) - Fix premature ending of epoch when loading from checkpoint

## 0.47.1
*2021-11-24*

### 🐛 Fixes
- [4488](https://github.com/vegaprotocol/vega/pull/4488) - Disable snapshots
- [4536](https://github.com/vegaprotocol/vega/pull/4536) - Fixed non determinism in topology checkpoint
- [4550](https://github.com/vegaprotocol/vega/pull/4550) - Do not validate assets when loading checkpoint from non-validators

## 0.47.0
*2021-11-24*

### 🛠 Improvements
- [4480](https://github.com/vegaprotocol/vega/pull/4480) - Update `CHANGELOG.md` since GH Action implemented
- [4439](https://github.com/vegaprotocol/vega/pull/4439) - Create `release_ticket.md` issue template
- [4456](https://github.com/vegaprotocol/vega/pull/4456) - Return 400 on bad mint amounts sent via the faucet
- [4434](https://github.com/vegaprotocol/vega/pull/4434) - Add free form governance net parameters to `allKeys` map
- [4436](https://github.com/vegaprotocol/vega/pull/4436) - Add ability for the null-blockchain to deliver transactions
- [4455](https://github.com/vegaprotocol/vega/pull/4455) - Introduce API to allow time-forwarding in the null-blockchain
- [4422](https://github.com/vegaprotocol/vega/pull/4422) - Add support for validator key rotation
- [4463](https://github.com/vegaprotocol/vega/pull/4463) - Remove the need for an Ethereum connection when using the null-blockchain
- [4477](https://github.com/vegaprotocol/vega/pull/4477) - Allow reloading of null-blockchain configuration while core is running
- [4468](https://github.com/vegaprotocol/vega/pull/4468) - Change validator weights to be based on validator score
- [4484](https://github.com/vegaprotocol/vega/pull/4484) - Add checkpoint validator key rotation
- [4459](https://github.com/vegaprotocol/vega/pull/4459) - Add network parameters overwrite from checkpoints
- [4070](https://github.com/vegaprotocol/vega/pull/4070) - Add calls to enable state-sync via tendermint
- [4465](https://github.com/vegaprotocol/vega/pull/4465) - Add events tags to the `ResponseDeliverTx`

### 🐛 Fixes
- [4435](https://github.com/vegaprotocol/vega/pull/4435) - Fix non determinism in deposits snapshot
- [4418](https://github.com/vegaprotocol/vega/pull/4418) - Add some logging + height/version handling fixes
- [4461](https://github.com/vegaprotocol/vega/pull/4461) - Fix problem where chain id was not present on event bus during checkpoint loading
- [4475](https://github.com/vegaprotocol/vega/pull/4475) - Fix rewards checkpoint not assigned to its correct place

## 0.46.2
*2021-11-24*

### 🐛 Fixes
- [4445](https://github.com/vegaprotocol/vega/pull/4445) - Limit the number of iterations for reward calculation for delegator and fix for division by zero

## 0.46.1
*2021-11-22*

### 🛠 Improvements
- [4437](https://github.com/vegaprotocol/vega/pull/4437) - Turn snapshots off for `v0.46.1` only


## 0.46.0
*2021-11-22*

### 🛠 Improvements
- [4431](https://github.com/vegaprotocol/vega/pull/4431) - Update Vega wallet to version 0.10.0
- [4406](https://github.com/vegaprotocol/vega/pull/4406) - Add changelog and project board Github actions and update linked PR action version
- [4328](https://github.com/vegaprotocol/vega/pull/4328) - Unwrap the timestamps in reward payout event
- [4330](https://github.com/vegaprotocol/vega/pull/4330) - Remove badger related code from the codebase
- [4336](https://github.com/vegaprotocol/vega/pull/4336) - Add oracle snapshot
- [4299](https://github.com/vegaprotocol/vega/pull/4299) - Add liquidity snapshot
- [4196](https://github.com/vegaprotocol/vega/pull/4196) - Experiment at removing the snapshot details from the engine
- [4338](https://github.com/vegaprotocol/vega/pull/4338) - Adding more error messages
- [4317](https://github.com/vegaprotocol/vega/pull/4317) - Extend integration tests with global check for net deposits
- [3616](https://github.com/vegaprotocol/vega/pull/3616) - Add tests to show margins not being released
- [4171](https://github.com/vegaprotocol/vega/pull/4171) - Add trading fees feature test
- [4348](https://github.com/vegaprotocol/vega/pull/4348) - Updating return codes
- [4346](https://github.com/vegaprotocol/vega/pull/4346) - Implement liquidity supplied snapshot
- [4351](https://github.com/vegaprotocol/vega/pull/4351) - Add target liquidity engine
- [4362](https://github.com/vegaprotocol/vega/pull/4362) - Remove staking of cache at the beginning of the epoch for spam protection
- [4364](https://github.com/vegaprotocol/vega/pull/4364) - Change spam error messages to debug and enabled reloading of configuration
- [4353](https://github.com/vegaprotocol/vega/pull/4353) - remove usage of `vegatime.Now` over the codebase
- [4382](https://github.com/vegaprotocol/vega/pull/4382) - Add Prometheus metrics on snapshots
- [4190](https://github.com/vegaprotocol/vega/pull/4190) - Add markets snapshot
- [4389](https://github.com/vegaprotocol/vega/pull/4389) - Update issue templates #4389
- [4392](https://github.com/vegaprotocol/vega/pull/4392) - Update `GETTING_STARTED.md` documentation
- [4391](https://github.com/vegaprotocol/vega/pull/4391) - Refactor delegation
- [4423](https://github.com/vegaprotocol/vega/pull/4423) - Add CLI options to start node with a null-blockchain
- [4400](https://github.com/vegaprotocol/vega/pull/4400) - Add transaction hash to `SubmitTransactionResponse`
- [4394](https://github.com/vegaprotocol/vega/pull/4394) - Add step to clear all events in integration tests
- [4403](https://github.com/vegaprotocol/vega/pull/4403) - Fully remove expiry from withdrawals #4403
- [4396](https://github.com/vegaprotocol/vega/pull/4396) - Add free form governance proposals
- [4413](https://github.com/vegaprotocol/vega/pull/4413) - Deploy to Devnet with Jenkins and remove drone
- [4429](https://github.com/vegaprotocol/vega/pull/4429) - Release version `v0.46.0`
- [4442](https://github.com/vegaprotocol/vega/pull/4442) - Reduce the number of iterations in reward calculation
- [4409](https://github.com/vegaprotocol/vega/pull/4409) - Include chain id in bus messages
- [4464](https://github.com/vegaprotocol/vega/pull/4466) - Update validator power in tendermint based on their staking

### 🐛 Fixes
- [4325](https://github.com/vegaprotocol/vega/pull/4325) - Remove state from the witness snapshot and infer it from votes
- [4334](https://github.com/vegaprotocol/vega/pull/4334) - Fix notary implementation
- [4343](https://github.com/vegaprotocol/vega/pull/4343) - Fix non deterministic test by using same `idGenerator`
- [4352](https://github.com/vegaprotocol/vega/pull/4352) - Remove usage of `time.Now()` in the auction state
- [4380](https://github.com/vegaprotocol/vega/pull/4380) - Implement Uint for network parameters and use it for monies values
- [4369](https://github.com/vegaprotocol/vega/pull/4369) - Fix orders still being accepted after market in trading terminated state
- [4395](https://github.com/vegaprotocol/vega/pull/4395) - Fix drone pipeline
- [4398](https://github.com/vegaprotocol/vega/pull/4398) - Fix to set proper status on withdrawal errors
- [4421](https://github.com/vegaprotocol/vega/issues/4421) - Fix to missing pending rewards in LNL checkpoint
- [4419](https://github.com/vegaprotocol/vega/pull/4419) - Fix snapshot cleanup, improve logging when specified block height could not be reloaded.
- [4444](https://github.com/vegaprotocol/vega/pull/4444) - Fix division by zero when all validator scores are 0
- [4467](https://github.com/vegaprotocol/vega/pull/4467) - Fix reward account balance not being saved/loaded to/from checkpoint
- [4474](https://github.com/vegaprotocol/vega/pull/4474) - Wire rewards checkpoint to checkpoint engine and store infrastructure fee accounts in collateral checkpoint

## 0.45.6
*2021-11-16*

### 🐛 Fixes
- [4506](https://github.com/vegaprotocol/vega/pull/4506) - Wire network parameters to time service to flush out pending changes

## 0.45.5
*2021-11-16*

### 🐛 Fixes
- [4403](https://github.com/vegaprotocol/vega/pull/4403) - Fully remove expiry from withdrawals and release version `v0.45.5`


## 0.45.4
*2021-11-05*

### 🐛 Fixes
- [4372](https://github.com/vegaprotocol/vega/pull/4372) - Fix, if all association is nominated, allow association to be unnominated and nominated again in the same epoch


## 0.45.3
*2021-11-04*

### 🐛 Fixes
- [4362](https://github.com/vegaprotocol/vega/pull/4362) - Remove staking of cache at the beginning of the epoch for spam protection


## 0.45.2
*2021-10-27*

### 🛠 Improvements
- [4308](https://github.com/vegaprotocol/vega/pull/4308) - Add Visual Studio Code configuration
- [4319](https://github.com/vegaprotocol/vega/pull/4319) - Add snapshot node topology
- [4321](https://github.com/vegaprotocol/vega/pull/4321) - Release version `v0.45.2` #4321

### 🐛 Fixes
- [4320](https://github.com/vegaprotocol/vega/pull/4320) - Implement retries for notary transactions
- [4312](https://github.com/vegaprotocol/vega/pull/4312) - Implement retries for witness transactions


## 0.45.1
*2021-10-23*

### 🛠 Improvements
- [4246](https://github.com/vegaprotocol/vega/pull/4246) - Add replay protection snapshot
- [4245](https://github.com/vegaprotocol/vega/pull/4245) - Add ABCI snapshot
- [4260](https://github.com/vegaprotocol/vega/pull/4260) - Reconcile delegation more frequently
- [4255](https://github.com/vegaprotocol/vega/pull/4255) - Add staking snapshot
- [4278](https://github.com/vegaprotocol/vega/pull/4278) - Add timestamps to rewards
- [4265](https://github.com/vegaprotocol/vega/pull/4265) - Add witness snapshot
- [4287](https://github.com/vegaprotocol/vega/pull/4287) - Add stake verifier snapshot
- [4292](https://github.com/vegaprotocol/vega/pull/4292) - Update the vega wallet version

### 🐛 Fixes
- [4280](https://github.com/vegaprotocol/vega/pull/4280) - Make event forwarder hashing result more random
- [4270](https://github.com/vegaprotocol/vega/pull/4270) - Prevent overflow with pending delegation
- [4274](https://github.com/vegaprotocol/vega/pull/4274) - Ensure sufficient balances when nominating multiple nodes
- [4286](https://github.com/vegaprotocol/vega/pull/4286) - Checkpoints fixes


## 0.45.0
*2021-10-19*

### 🛠 Improvements
- [4188](https://github.com/vegaprotocol/vega/pull/4188) - Add rewards snapshot
- [4191](https://github.com/vegaprotocol/vega/pull/4191) - Add limit snapshot
- [4192](https://github.com/vegaprotocol/vega/pull/4192) - Ask for passphrase confirmation on init and generate commands when applicable
- [4201](https://github.com/vegaprotocol/vega/pull/4201) - Implement spam snapshot
- [4214](https://github.com/vegaprotocol/vega/pull/4214) - Add golangci-lint to CI
- [4199](https://github.com/vegaprotocol/vega/pull/4199) - Add ERC20 logic signing
- [4211](https://github.com/vegaprotocol/vega/pull/4211) - Implement snapshot for notary
- [4219](https://github.com/vegaprotocol/vega/pull/4219) - Enable linters
- [4218](https://github.com/vegaprotocol/vega/pull/4218) - Run system-tests in separate build
- [4227](https://github.com/vegaprotocol/vega/pull/4227) - Ignore system-tests failures for non PR builds
- [4232](https://github.com/vegaprotocol/vega/pull/4232) - golangci-lint increase timeout
- [4229](https://github.com/vegaprotocol/vega/pull/4229) - Ensure the vega and Ethereum wallet are not nil before accessing
- [4230](https://github.com/vegaprotocol/vega/pull/4230) - Replay protection snapshot
- [4242](https://github.com/vegaprotocol/vega/pull/4242) - Set timeout for system-tests steps
- [4215](https://github.com/vegaprotocol/vega/pull/4215) - Improve handling of expected trades
- [4224](https://github.com/vegaprotocol/vega/pull/4224) - Make evt forward mode deterministic
- [4168](https://github.com/vegaprotocol/vega/pull/4168) - Update code still using uint64
- [4240](https://github.com/vegaprotocol/vega/pull/4240) - Add command to list and describe Vega paths

### 🐛 Fixes
- [4228](https://github.com/vegaprotocol/vega/pull/4228) - Fix readme updates
- [4210](https://github.com/vegaprotocol/vega/pull/4210) - Add min validators network parameter and bug fix for overflow reward


## 0.44.2
*2021-10-11*

### 🐛 Fixes
- [4195](https://github.com/vegaprotocol/vega/pull/4195) - Fix rewards payout with delay


## 0.44.1
*2021-10-08*

### 🐛 Fixes
- [4183](https://github.com/vegaprotocol/vega/pull/4183) - Fix `undelegateNow` to use the passed amount instead of 0
- [4184](https://github.com/vegaprotocol/vega/pull/4184) - Remove 0 balance events from checkpoint of delegations
- [4185](https://github.com/vegaprotocol/vega/pull/4185) - Fix event sent on reward pool creation + fix owner


## 0.44.0
*2021-10-07*

### 🛠 Improvements
- [4159](https://github.com/vegaprotocol/vega/pull/4159) - Clean-up and separate checkpoints and snapshots
- [4172](https://github.com/vegaprotocol/vega/pull/4172) - Added assetActions to banking snapshot
- [4173](https://github.com/vegaprotocol/vega/pull/4173) - Add tools and linting
- [4161](https://github.com/vegaprotocol/vega/pull/4161) - Assets snapshot implemented
- [4142](https://github.com/vegaprotocol/vega/pull/4142) - Add clef wallet
- [4160](https://github.com/vegaprotocol/vega/pull/4160) - Snapshot positions engine
- [4170](https://github.com/vegaprotocol/vega/pull/4170) - Update to latest proto and go mod tidy
- [4157](https://github.com/vegaprotocol/vega/pull/4157) - Adding IDGenerator types
- [4166](https://github.com/vegaprotocol/vega/pull/4166) - Banking snapshot
- [4133](https://github.com/vegaprotocol/vega/pull/4133) - Matching engine snapshots
- [4162](https://github.com/vegaprotocol/vega/pull/4162) - Add fields to validators genesis
- [4154](https://github.com/vegaprotocol/vega/pull/4154) - Port code to use last version of proto (layout change)
- [4141](https://github.com/vegaprotocol/vega/pull/4141) - Collateral snapshots
- [4131](https://github.com/vegaprotocol/vega/pull/4131) - Snapshot epoch engine
- [4143](https://github.com/vegaprotocol/vega/pull/4143) - Add delegation snapshot
- [4114](https://github.com/vegaprotocol/vega/pull/4114) - Document default file location
- [4130](https://github.com/vegaprotocol/vega/pull/4130) - Update proto dependencies to latest
- [4134](https://github.com/vegaprotocol/vega/pull/4134) - Checkpoints and snapshots are 2 different things
- [4121](https://github.com/vegaprotocol/vega/pull/4121) - Additional test scenarios for delegation & rewards
- [4111](https://github.com/vegaprotocol/vega/pull/4111) - Simplify nodewallet integration
- [4110](https://github.com/vegaprotocol/vega/pull/4110) - Auto delegation
- [4123](https://github.com/vegaprotocol/vega/pull/4123) - Add auto delegation to checkpoint
- [4120](https://github.com/vegaprotocol/vega/pull/4120) - Snapshot preparation
- [4060](https://github.com/vegaprotocol/vega/pull/4060) - Edge case scenarios delegation

### 🐛 Fixes
- [4156](https://github.com/vegaprotocol/vega/pull/4156) - Fix filename for checkpoints
- [4158](https://github.com/vegaprotocol/vega/pull/4158) - Remove delay in reward/delegation calculation
- [4150](https://github.com/vegaprotocol/vega/pull/4150) - De-duplicate stake linkings
- [4137](https://github.com/vegaprotocol/vega/pull/4137) - Add missing key to all network parameters key map
- [4132](https://github.com/vegaprotocol/vega/pull/4132) - Send delegation events
- [4128](https://github.com/vegaprotocol/vega/pull/4128) - Simplify checkpointing for network parameters and start fixing collateral checkpoint
- [4124](https://github.com/vegaprotocol/vega/pull/4124) - Fixed non-deterministic checkpoint and added auto delegation to checkpoint
- [4118](https://github.com/vegaprotocol/vega/pull/4118) - Fixed epoch issue


## 0.43.0
*2021-09-22*

### 🛠 Improvements
- [4051](https://github.com/vegaprotocol/vega/pull/4051) - New type to handle signed versions of the uint256 values we already support
- [4090](https://github.com/vegaprotocol/vega/pull/4090) - Update the proto repository dependencies
- [4023](https://github.com/vegaprotocol/vega/pull/4023) - Implement the spam protection engine
- [4063](https://github.com/vegaprotocol/vega/pull/4063) - Migrate to XDG structure
- [4075](https://github.com/vegaprotocol/vega/pull/4075) - Prefix checkpoint files with time and interval for automated tests
- [4050](https://github.com/vegaprotocol/vega/pull/4050) - Extend delegation feature test scenarios
- [4056](https://github.com/vegaprotocol/vega/pull/4056) - Improve message for genesis error with topology
- [4017](https://github.com/vegaprotocol/vega/pull/4017) - Migrate wallet to XGD file structure
- [4024](https://github.com/vegaprotocol/vega/pull/4024) - Extend delegation rewards feature test scenarios
- [4035](https://github.com/vegaprotocol/vega/pull/4035) - Implement multisig control signatures
- [4083](https://github.com/vegaprotocol/vega/pull/4083) - Remove expiry support for withdrawals
- [4068](https://github.com/vegaprotocol/vega/pull/4068) - Allow proposal votes to happen during the validation period
- [4088](https://github.com/vegaprotocol/vega/pull/4088) - Implements the simple JSON oracle source
- [4105](https://github.com/vegaprotocol/vega/pull/4105) - Add more hashes to the app state hash
- [4107](https://github.com/vegaprotocol/vega/pull/4107) - Remove the trading proxy service
- [4101](https://github.com/vegaprotocol/vega/pull/4101) - Remove dependency to the Ethereum client from the Ethereum wallet

### 🐛 Fixes
- [4053](https://github.com/vegaprotocol/vega/pull/4053) - Fix readme explanation for log levels
- [4054](https://github.com/vegaprotocol/vega/pull/4054) - Capture errors with Ethereum iterator and continue
- [4040](https://github.com/vegaprotocol/vega/pull/4040) - Fix bug where the withdrawal signature uses uint64
- [4042](https://github.com/vegaprotocol/vega/pull/4042) - Extended delegation rewards feature test scenario edits
- [4034](https://github.com/vegaprotocol/vega/pull/4034) - Update integration tests now TxErr events are not sent in the execution package
- [4106](https://github.com/vegaprotocol/vega/pull/4106) - Fix a panic when reloading checkpoints
- [4115](https://github.com/vegaprotocol/vega/pull/4115) - Use block height in checkpoint file names

## 0.42.0
*2021-09-10*

### 🛠 Improvements
- [3862](https://github.com/vegaprotocol/vega/pull/3862) - Collateral snapshot: Add checkpoints where needed, update processor (ABCI app) to write checkpoint data to file.
- [3926](https://github.com/vegaprotocol/vega/pull/3926) - Add epoch to delegation balance events and changes to the delegation / reward engines
- [3963](https://github.com/vegaprotocol/vega/pull/3963) - Load tendermint logger configuration
- [3958](https://github.com/vegaprotocol/vega/pull/3958) - Update istake ABI and run abigen
- [3933](https://github.com/vegaprotocol/vega/pull/3933) - Remove redundant API from Validator node
- [3971](https://github.com/vegaprotocol/vega/pull/3971) - Reinstate wallet subcommand tests
- [3961](https://github.com/vegaprotocol/vega/pull/3961) - Implemented feature test for delegation
- [3977](https://github.com/vegaprotocol/vega/pull/3977) - Add undelegate, delegate and register snapshot errors
- [3976](https://github.com/vegaprotocol/vega/pull/3976) - Add network parameter for competition level
- [3975](https://github.com/vegaprotocol/vega/pull/3975) - Add parties stake api
- [3978](https://github.com/vegaprotocol/vega/pull/3978) - Update dependencies
- [3980](https://github.com/vegaprotocol/vega/pull/3980) - Update protobuf dependencies
- [3910](https://github.com/vegaprotocol/vega/pull/3910) - Change all price, amounts, balances from uint64 to string
- [3969](https://github.com/vegaprotocol/vega/pull/3969) - Bump dlv and geth to latest versions
- [3925](https://github.com/vegaprotocol/vega/pull/3925) - Add command to sign a subset of network parameters
- [3981](https://github.com/vegaprotocol/vega/pull/3981) - Remove the `wallet-pubkey` flag on genesis sign command
- [3987](https://github.com/vegaprotocol/vega/pull/3987) - Add genesis verify command to verify signature against local genesis file
- [3984](https://github.com/vegaprotocol/vega/pull/3984) - Update the mainnet addresses in genesis generation command
- [3983](https://github.com/vegaprotocol/vega/pull/3983) - Added action field to epoch events
- [3988](https://github.com/vegaprotocol/vega/pull/3988) - Update the go-ethereum dependency
- [3991](https://github.com/vegaprotocol/vega/pull/3991) - Remove hardcoded address to the Ethereum node
- [3990](https://github.com/vegaprotocol/vega/pull/3990) - Network bootstrapping
- [3992](https://github.com/vegaprotocol/vega/pull/3992) - Check big int conversion from string in ERC20 code
- [3993](https://github.com/vegaprotocol/vega/pull/3993) - Use the vega public key as node id
- [3955](https://github.com/vegaprotocol/vega/pull/3955) - Use staking accounts in governance
- [4004](https://github.com/vegaprotocol/vega/pull/4004) - Broker configuration: change IP to address Address
- [4005](https://github.com/vegaprotocol/vega/pull/4005) - Add a simple subcommand to the vega binary to ease submitting transactions
- [3997](https://github.com/vegaprotocol/vega/pull/3997) - Do not require Ethereum client when starting the nodewallet
- [4009](https://github.com/vegaprotocol/vega/pull/4009) - Add delegation core APIs
- [4014](https://github.com/vegaprotocol/vega/pull/4014) - Implement delegation and epoch for Limited Network Life
- [3914](https://github.com/vegaprotocol/vega/pull/3914) - Implement staking event verification
- [3940](https://github.com/vegaprotocol/vega/pull/3940) - Remove validator signature from configuration and add network parameters
- [3938](https://github.com/vegaprotocol/vega/pull/3938) - Add more logging informations on the witness vote failures
- [3932](https://github.com/vegaprotocol/vega/pull/3932) - Adding asset details to reward events
- [3706](https://github.com/vegaprotocol/vega/pull/3706) - Remove startup markets workaround
- [3905](https://github.com/vegaprotocol/vega/pull/3905) - Add vega genesis new validator sub-command
- [3895](https://github.com/vegaprotocol/vega/pull/3895) - Add command to create a new genesis block with app_state
- [3900](https://github.com/vegaprotocol/vega/pull/3900) - Create reward engine
- [4847](https://github.com/vegaprotocol/vega/pull/3847) - Modified staking account to be backed by governance token account balance
- [3907](https://github.com/vegaprotocol/vega/pull/3907) - Tune system tests
- [3904](https://github.com/vegaprotocol/vega/pull/3904) - Update Jenkins file to run all System Tests
- [3795](https://github.com/vegaprotocol/vega/pull/3795) - Add capability to sent events to a socket stream
- [3832](https://github.com/vegaprotocol/vega/pull/3832) - Update the genesis topology map
- [3891](https://github.com/vegaprotocol/vega/pull/3891) - Verify transaction version 2 signature
- [3813](https://github.com/vegaprotocol/vega/pull/3813) - Implementing epoch time
- [4031](https://github.com/vegaprotocol/vega/pull/4031) - Send error events in processor through wrapper

### 🐛 Fixes
- [3950](https://github.com/vegaprotocol/vega/pull/3950) - `LoadGenesis` returns nil if checkpoint entry is empty
- [3960](https://github.com/vegaprotocol/vega/pull/3960) - Unstaking events are not seen by all validator nodes in DV
- [3973](https://github.com/vegaprotocol/vega/pull/3973) - Set ABCI client so it is possible to submit a transaction
- [3986](https://github.com/vegaprotocol/vega/pull/3986) - Emit Party event when stake link is accepted
- [3979](https://github.com/vegaprotocol/vega/pull/3979) - Add more delegation / reward scenarios and steps and a bug fix in emitted events
- [4007](https://github.com/vegaprotocol/vega/pull/4007) - Changed delegation balance event to use string
- [4006](https://github.com/vegaprotocol/vega/pull/4006) - Sort proposals by timestamp
- [4012](https://github.com/vegaprotocol/vega/pull/4012) - Fix panic with vega watch
- [3937](https://github.com/vegaprotocol/vega/pull/3937) - Include `TX_ERROR` events for type ALL subscribers
- [3930](https://github.com/vegaprotocol/vega/pull/3930) - Added missing function and updated readme with details
- [3918](https://github.com/vegaprotocol/vega/pull/3918) - Fix the build by updating the module version for the vegawallet
- [3901](https://github.com/vegaprotocol/vega/pull/3901) - Emit a `TxErrEvent` if withdraw submission is invalid
- [3874](https://github.com/vegaprotocol/vega/pull/3874) - Fix binary version
- [3884](https://github.com/vegaprotocol/vega/pull/3884) - Always async transaction
- [3877](https://github.com/vegaprotocol/vega/pull/3877) - Use a custom http client for the tendermint client


## 0.41.0
*2021-08-06*

### 🛠 Improvements
- [#3743](https://github.com/vegaprotocol/vega/pull/3743) - Refactor: Rename traders to parties
- [#3758](https://github.com/vegaprotocol/vega/pull/3758) - Refactor: Cleanup naming in the types package
- [#3789](https://github.com/vegaprotocol/vega/pull/3789) - Update ed25519-voi
- [#3589](https://github.com/vegaprotocol/vega/pull/3589) - Update tendermint to a newer version
- [#3591](https://github.com/vegaprotocol/vega/pull/3591) - Implemented market terminated, settled and suspended states via the oracle trigger
- [#3798](https://github.com/vegaprotocol/vega/pull/3798) - Update godog version to 11
- [#3793](https://github.com/vegaprotocol/vega/pull/3793) - Send Commander commands in a goroutine
- [#3805](https://github.com/vegaprotocol/vega/pull/3805) - Checkpoint engine hash and checkpoint creation
- [#3785](https://github.com/vegaprotocol/vega/pull/3785) - Implement delegation commands
- [#3714](https://github.com/vegaprotocol/vega/pull/3714) - Move protobufs into an external repository
- [#3719](https://github.com/vegaprotocol/vega/pull/3719) - Replace vega wallet with call to the vegawallet
- [#3762](https://github.com/vegaprotocol/vega/pull/3762) - Refactor: Cleanup markets in domains types
- [#3822](https://github.com/vegaprotocol/vega/pull/3822) - Testing: vega integration add subfolders for features
- [#3794](https://github.com/vegaprotocol/vega/pull/3794) - Implement rewards transfer
- [#3839](https://github.com/vegaprotocol/vega/pull/3839) - Implement a delegation engine
- [#3842](https://github.com/vegaprotocol/vega/pull/3842) - Imports need reformatting for core code base
- [#3849](https://github.com/vegaprotocol/vega/pull/3849) - Add limits engine + genesis loading
- [#3836](https://github.com/vegaprotocol/vega/pull/3836) - Add a first version of the accounting engine
- [#3859](https://github.com/vegaprotocol/vega/pull/3859) - Enable CGO in CI


### 🐛 Fixes
- [#3751](https://github.com/vegaprotocol/vega/pull/3751) - `Unparam` linting fixes
- [#3776](https://github.com/vegaprotocol/vega/pull/3776) - Ensure expired/settled markets are correctly recorded in app state
- [#3774](https://github.com/vegaprotocol/vega/pull/3774) - Change liquidity fees distribution to general account and not margin account of liquidity provider
- [#3801](https://github.com/vegaprotocol/vega/pull/3801) - Testing: Fixed setup of oracle spec step in integration
- [#3828](https://github.com/vegaprotocol/vega/pull/3828) - 🔥 Check if application context has been cancelled before writing to channel
- [#3838](https://github.com/vegaprotocol/vega/pull/3838) - 🔥 Fix panic on division by 0 with party voting and withdrawing funds

## 0.40.0
*2021-07-12*

### 🛠 Improvements
- [#3718](https://github.com/vegaprotocol/vega/pull/3718) - Run `unparam` over the codebase
- [#3705](https://github.com/vegaprotocol/vega/pull/3705) - Return theoretical target stake when in auction
- [#3703](https://github.com/vegaprotocol/vega/pull/3703) - Remove inefficient metrics calls
- [#3693](https://github.com/vegaprotocol/vega/pull/3693) - Calculation without Decimal in the liquidity target package
- [#3696](https://github.com/vegaprotocol/vega/pull/3696) - Remove some uint <-> Decimal conversion
- [#3689](https://github.com/vegaprotocol/vega/pull/3689) - Do not rely on proto conversion for `GetAsset`
- [#3676](https://github.com/vegaprotocol/vega/pull/3676) - Ad the `tm` subcommand
- [#3569](https://github.com/vegaprotocol/vega/pull/3569) - Migrate from uint64 to uint256 for all balances, amount, prices in the core
- [#3594](https://github.com/vegaprotocol/vega/pull/3594) - Improve probability of trading calculations
- [#3752](https://github.com/vegaprotocol/vega/pull/3752) - Update oracle engine to send events at the end of the block
- [#3745](https://github.com/vegaprotocol/vega/pull/3745) - Add loss socialization for final settlement

### 🐛 Fixes
- [#3722](https://github.com/vegaprotocol/vega/pull/3722) - Added sign to settle return values to allow to determine correctly win/loss
- [#3720](https://github.com/vegaprotocol/vega/pull/3720) - Tidy up max open interest calculations
- [#3704](https://github.com/vegaprotocol/vega/pull/3704) - Fix settlement with network orders
- [#3686](https://github.com/vegaprotocol/vega/pull/3686) -Fixes in the positions engine following migration to uint256
- [#3684](https://github.com/vegaprotocol/vega/pull/3684) - Fix the position engine hash state following migration to uint256
- [#3467](https://github.com/vegaprotocol/vega/pull/3647) - Ensure LP orders are not submitted during auction
- [#3736](https://github.com/vegaprotocol/vega/pull/3736) - Correcting event types and adding panics to catch mistakes


## 0.39.0
*2021-06-30*

### 🛠 Improvements
- [#3642](https://github.com/vegaprotocol/vega/pull/3642) - Refactor integration tests
- [#3637](https://github.com/vegaprotocol/vega/pull/3637) - Rewrite pegged / liquidity order control flow
- [#3635](https://github.com/vegaprotocol/vega/pull/3635) - Unified error system and strict parsing in feature tests
- [#3632](https://github.com/vegaprotocol/vega/pull/3632) - Add documentation on market instantiation in feature tests
- [#3599](https://github.com/vegaprotocol/vega/pull/3599) - Return better errors when replay protection happen

### 🐛 Fixes
- [#3640](https://github.com/vegaprotocol/vega/pull/3640) - Fix send on closed channel using timer (event bus)
- [#3638](https://github.com/vegaprotocol/vega/pull/3638) - Fix decimal instantiation in bond slashing
- [#3621](https://github.com/vegaprotocol/vega/pull/3621) - Remove pegged order from pegged list if order is aggressive and trade
- [#3612](https://github.com/vegaprotocol/vega/pull/3612) - Clean code in the wallet package


## 0.38.0
*2021-06-11*

### 🛠 Improvements
- [#3546](https://github.com/vegaprotocol/vega/pull/3546) - Add Auction Extension trigger field to market data
- [#3538](https://github.com/vegaprotocol/vega/pull/3538) - Testing: Add block time handling & block time variance
- [#3596](https://github.com/vegaprotocol/vega/pull/3596) - Enable replay protection
- [#3497](https://github.com/vegaprotocol/vega/pull/3497) - Implement new transaction format
- [#3461](https://github.com/vegaprotocol/vega/pull/3461) - Implement new commands validation

### 🐛 Fixes
- [#3528](https://github.com/vegaprotocol/vega/pull/3528) - Stop liquidity auctions from extending infinitely
- [#3567](https://github.com/vegaprotocol/vega/pull/3567) - Fix handling of Liquidity Commitments at price bounds
- [#3568](https://github.com/vegaprotocol/vega/pull/3568) - Fix potential nil pointer when fetching proposals
- [#3554](https://github.com/vegaprotocol/vega/pull/3554) - Fix package import for domain types
- [#3549](https://github.com/vegaprotocol/vega/pull/3549) - Remove Oracle prefix from files in the Oracle package
- [#3541](https://github.com/vegaprotocol/vega/pull/3541) - Ensure all votes have weight initialised to 0
- [#3539](https://github.com/vegaprotocol/vega/pull/3541) - Address flaky tests
- [#3540](https://github.com/vegaprotocol/vega/pull/3540) - Rename auction state methods
- [#3533](https://github.com/vegaprotocol/vega/pull/3533) - Refactor auction end logic to its own file
- [#3532](https://github.com/vegaprotocol/vega/pull/3532) - Fix Average Entry valuation during opening auctions
- [#3523](https://github.com/vegaprotocol/vega/pull/3523) - Improve nil pointer checks on proposal submissions
- [#3591](https://github.com/vegaprotocol/vega/pull/3591) - Avoid slice out of access bond in trades store


## 0.37.0
*2021-05-26*

### 🛠 Improvements
- [#3479](https://github.com/vegaprotocol/vega/pull/3479) - Add test coverage for auction interactions
- [#3494](https://github.com/vegaprotocol/vega/pull/3494) - Add `error_details` field to rejected proposals
- [#3491](https://github.com/vegaprotocol/vega/pull/3491) - Market Data no longer returns an error when no market data exists, as this is a valid situation
- [#3461](https://github.com/vegaprotocol/vega/pull/3461) - Optimise transaction format & improve validation
- [#3489](https://github.com/vegaprotocol/vega/pull/3489) - Run `buf breaking` at build time
- [#3487](https://github.com/vegaprotocol/vega/pull/3487) - Refactor `prepare*` command validation
- [#3516](https://github.com/vegaprotocol/vega/pull/3516) - New tests for distressed LP + use margin for bond slashing as fallback

### 🐛 Fixes
- [#3513](https://github.com/vegaprotocol/vega/pull/3513) - Fix reprice of pegged orders on every liquidity update
- [#3457](https://github.com/vegaprotocol/vega/pull/3457) - Fix probability of trading calculation for liquidity orders
- [#3515](https://github.com/vegaprotocol/vega/pull/3515) - Fixes for the resolve close out LP parties flow
- [#3513](https://github.com/vegaprotocol/vega/pull/3513) - Fix redeployment of LP orders
- [#3514](https://github.com/vegaprotocol/vega/pull/3513) - Fix price monitoring bounds

## 0.36.0
*2021-05-13*

### 🛠 Improvements
- [#3408](https://github.com/vegaprotocol/vega/pull/3408) - Add more information on token proportion/weight on proposal votes APIs
- [#3360](https://github.com/vegaprotocol/vega/pull/3360) - :fire: REST: Move deposits endpoint to `/parties/[partyId]/deposits`
- [#3431](https://github.com/vegaprotocol/vega/pull/3431) - Improve caching of values when exiting auctions
- [#3459](https://github.com/vegaprotocol/vega/pull/3459) - Add extra validation for Order, Vote, Withdrawal and LP transactions
- [#3433](https://github.com/vegaprotocol/vega/pull/3433) - Reject non-persistent orders that fall outside price monitoring bounds
- [#3443](https://github.com/vegaprotocol/vega/pull/3443) - Party is no longer required when submitting an order amendment
- [#3446](https://github.com/vegaprotocol/vega/pull/3443) - Party is no longer required when submitting an order cancellation
- [#3449](https://github.com/vegaprotocol/vega/pull/3449) - Party is no longer required when submitting an withdrawal request

### 🐛 Fixes
- [#3451](https://github.com/vegaprotocol/vega/pull/3451) - Remove float usage in liquidity engine
- [#3447](https://github.com/vegaprotocol/vega/pull/3447) - Clean up order submission code
- [#3436](https://github.com/vegaprotocol/vega/pull/3436) - Break up internal proposal definitions
- [#3452](https://github.com/vegaprotocol/vega/pull/3452) - Tidy up LP implementation internally
- [#3458](https://github.com/vegaprotocol/vega/pull/3458) - Fix spelling errors in GraphQL docs
- [#3434](https://github.com/vegaprotocol/vega/pull/3434) - Improve test coverage around Liquidity Provisions on auction close
- [#3411](https://github.com/vegaprotocol/vega/pull/3411) - Fix settlement tests
- [#3418](https://github.com/vegaprotocol/vega/pull/3418) - Rename External Resource Checker to Witness
- [#3419](https://github.com/vegaprotocol/vega/pull/3419) - Fix blank IDs on oracle specs in genesis markets
- [#3412](https://github.com/vegaprotocol/vega/pull/3412) - Refactor internal Vote Submission type to be separate from Vote type
- [#3421](https://github.com/vegaprotocol/vega/pull/3421) - Improve test coverage around order uncrossing
- [#3425](https://github.com/vegaprotocol/vega/pull/3425) - Remove debug steps from feature tests
- [#3430](https://github.com/vegaprotocol/vega/pull/3430) - Remove `LiquidityPoolBalance` from configuration
- [#3468](https://github.com/vegaprotocol/vega/pull/3468) - Increase rate limit that was causing mempools to fill up unnecessarily
- [#3438](https://github.com/vegaprotocol/vega/pull/3438) - Split protobuf definitions
- [#3450](https://github.com/vegaprotocol/vega/pull/3450) - Do not emit amendments from liquidity engine

## 0.35.0
*2021-04-21*

### 🛠 Improvements
- [#3341](https://github.com/vegaprotocol/vega/pull/3341) - Add logging for transactions rejected for having no accounts
- [#3339](https://github.com/vegaprotocol/vega/pull/3339) - Reimplement amending LPs not to be cancel and replace
- [#3371](https://github.com/vegaprotocol/vega/pull/3371) - Optimise calculation of cumulative price levels
- [#3339](https://github.com/vegaprotocol/vega/pull/3339) - Reuse LP orders IDs when they are re-created
- [#3385](https://github.com/vegaprotocol/vega/pull/3385) - Track the time spent in auction via Prometheus metrics
- [#3376](https://github.com/vegaprotocol/vega/pull/3376) - Implement a simple benchmarking framework for the core trading
- [#3371](https://github.com/vegaprotocol/vega/pull/3371) - Optimize indicative price and volume calculation

### 🐛 Fixes
- [#3356](https://github.com/vegaprotocol/vega/pull/3356) - Auctions are extended if exiting auction would leave either side of the book empty
- [#3348](https://github.com/vegaprotocol/vega/pull/3348) - Correctly set time when liquidity engine is created
- [#3321](https://github.com/vegaprotocol/vega/pull/3321) - Fix bond account use on LP submission
- [#3369](https://github.com/vegaprotocol/vega/pull/3369) - Reimplement amending LPs not to be cancel and replace
- [#3358](https://github.com/vegaprotocol/vega/pull/3358) - Improve event bus stability
- [#3363](https://github.com/vegaprotocol/vega/pull/3363) - Fix behaviour when leaving auctions
- [#3321](https://github.com/vegaprotocol/vega/pull/3321) - Do not slash bond accounts on LP submission
- [#3350](https://github.com/vegaprotocol/vega/pull/3350) - Fix equity like share in the market data
- [#3363](https://github.com/vegaprotocol/vega/pull/3363) - Ensure leaving an auction cannot trigger another auction / auction leave
- [#3369](https://github.com/vegaprotocol/vega/pull/3369) - Fix LP order deployments
- [#3366](https://github.com/vegaprotocol/vega/pull/3366) - Set the fee paid in uncrossing auction trades
- [#3364](https://github.com/vegaprotocol/vega/pull/3364) - Improve / fix positions tracking
- [#3358](https://github.com/vegaprotocol/vega/pull/3358) - Fix event bus by deep cloning all messages
- [#3374](https://github.com/vegaprotocol/vega/pull/3374) - Check trades in integration tests

## 0.34.1

*2021-04-08*

### 🐛 Fixes
- [#3324](https://github.com/vegaprotocol/vega/pull/3324) - CI: Fix multi-architecture build

## 0.34.0

*2021-04-07*

### 🛠 Improvements

- [#3302](https://github.com/vegaprotocol/vega/pull/3302) - Add reference to LP in orders created by LP
- [#3183](https://github.com/vegaprotocol/vega/pull/3183) - All orders from LP - including rejected orders - are now sent through the event bus
- [#3248](https://github.com/vegaprotocol/vega/pull/3248) - Store and propagate bond penalty
- [#3266](https://github.com/vegaprotocol/vega/pull/3266) - Add network parameters to control auction duration & extension
- [#3264](https://github.com/vegaprotocol/vega/pull/3264) - Add Liquidity Provision ID to orders created by LP commitments
- [#3126](https://github.com/vegaprotocol/vega/pull/3126) - Add transfer for bond slashing
- [#3281](https://github.com/vegaprotocol/vega/pull/3281) - Update scripts to go 1.16.2
- [#3280](https://github.com/vegaprotocol/vega/pull/3280) - Update to go 1.16.2
- [#3235](https://github.com/vegaprotocol/vega/pull/3235) - Extend unit test coverage for products
- [#3219](https://github.com/vegaprotocol/vega/pull/3219) - Remove `liquidityFee` network parameter
- [#3217](https://github.com/vegaprotocol/vega/pull/3217) - Add an event bus event when a market closes
- [#3214](https://github.com/vegaprotocol/vega/pull/3214) - Add arbitrary data signing wallet endpoint
- [#3316](https://github.com/vegaprotocol/vega/pull/3316) - Add tests for traders closing their own position
- [#3270](https://github.com/vegaprotocol/vega/pull/3270) - _Feature test refactor_: Add Liquidity Provision feature tests
- [#3289](https://github.com/vegaprotocol/vega/pull/3289) - _Feature test refactor_: Remove unused steps
- [#3275](https://github.com/vegaprotocol/vega/pull/3275) - _Feature test refactor_: Refactor order cancellation steps
- [#3230](https://github.com/vegaprotocol/vega/pull/3230) - _Feature test refactor_: Refactor trader amends step
- [#3226](https://github.com/vegaprotocol/vega/pull/3226) - _Feature test refactor_: Refactor features with invalid order specs
- [#3200](https://github.com/vegaprotocol/vega/pull/3200) - _Feature test refactor_: Add step to end opening auction
- [#3201](https://github.com/vegaprotocol/vega/pull/3201) - _Feature test refactor_: Add step to amend order by reference
- [#3204](https://github.com/vegaprotocol/vega/pull/3204) - _Feature test refactor_: Add step to place pegged orders
- [#3207](https://github.com/vegaprotocol/vega/pull/3207) - _Feature test refactor_: Add step to create Liquidity Provision
- [#3212](https://github.com/vegaprotocol/vega/pull/3212) - _Feature test refactor_: Remove unused settlement price step
- [#3203](https://github.com/vegaprotocol/vega/pull/3203) - _Feature test refactor_: Rework Submit Order step
- [#3251](https://github.com/vegaprotocol/vega/pull/3251) - _Feature test refactor_:  Split market declaration
- [#3314](https://github.com/vegaprotocol/vega/pull/3314) - _Feature test refactor_:  Apply naming convention to assertions
- [#3295](https://github.com/vegaprotocol/vega/pull/3295) - Refactor governance engine tests
- [#3298](https://github.com/vegaprotocol/vega/pull/3298) - Add order book caching
- [#3307](https://github.com/vegaprotocol/vega/pull/3307) - Use `UpdateNetworkParams` to validate network parameter updates
- [#3308](https://github.com/vegaprotocol/vega/pull/3308) - Add probability of trading

### 🐛 Fixes
- [#3249](https://github.com/vegaprotocol/vega/pull/3249) - GraphQL: `LiquidityProvision` is no longer missing from the `EventBus` union
- [#3253](https://github.com/vegaprotocol/vega/pull/3253) - Verify all properties on oracle specs
- [#3224](https://github.com/vegaprotocol/vega/pull/3224) - Check for wash trades when FOK orders uncross
- [#3257](https://github.com/vegaprotocol/vega/pull/3257) - Order Status is now only `Active` when it is submitted to the book
- [#3285](https://github.com/vegaprotocol/vega/pull/3285) - LP provisions are now properly stopped when a market is rejected
- [#3290](https://github.com/vegaprotocol/vega/pull/3290) - Update Market Value Proxy at the end of each block
- [#3267](https://github.com/vegaprotocol/vega/pull/3267) - Ensure Liquidity Auctions are not left if it would result in an empty book
- [#3286](https://github.com/vegaprotocol/vega/pull/3286) - Reduce some log levels
- [#3263](https://github.com/vegaprotocol/vega/pull/3263) - Fix incorrect context object in Liquidity Provisions
- [#3283](https://github.com/vegaprotocol/vega/pull/3283) - Remove debug code
- [#3198](https://github.com/vegaprotocol/vega/pull/3198) - chore: Add spell checking to build pipeline
- [#3303](https://github.com/vegaprotocol/vega/pull/3303) - Reduce market depth updates when nothing changes
- [#3310](https://github.com/vegaprotocol/vega/pull/3310) - Fees are no longer paid to inactive LPs
- [#3305](https://github.com/vegaprotocol/vega/pull/3305) - Fix validation of governance proposal terms
- [#3311](https://github.com/vegaprotocol/vega/pull/3311) - `targetStake` is now an unsigned integer
- [#3313](https://github.com/vegaprotocol/vega/pull/3313) - Fix invalid account wrapping

## 0.33.0

*2021-02-16*

As per the previous release notes, this release brings a lot of fixes, most of which aren't exciting new features but improve either the code quality or the developer experience. This release is pretty hefty, as the last few updates have been patch releases. It represents a lot of heavy testing and bug fixing on Liquidity Commitment orders. Alongside that, the feature test suite (we use [godog](https://github.com/cucumber/godog)) has seen some serious attention so that we can specify more complex scenarios easily.

### 🛠 Improvements
- [#3094](https://github.com/vegaprotocol/vega/pull/3094) - :fire: GraphQL: Use `ID` scalar for IDs, ensure capitalisation is correct (`marketID` -> `marketId`)
- [#3093](https://github.com/vegaprotocol/vega/pull/3093) - :fire: GraphQL: Add LP Commitment field to market proposal
- [#3061](https://github.com/vegaprotocol/vega/pull/3061) - GraphQL: Add market proposal to markets created via governance
- [#3060](https://github.com/vegaprotocol/vega/pull/3060) - Add maximum LP shape size limit network parameter
- [#3089](https://github.com/vegaprotocol/vega/pull/3089) - Add `OracleSpec` to market
- [#3148](https://github.com/vegaprotocol/vega/pull/3148) - Add GraphQL endpoints for oracle spec
- [#3179](https://github.com/vegaprotocol/vega/pull/3179) - Add metrics logging for LPs
- [#3127](https://github.com/vegaprotocol/vega/pull/3127) - Add validation for Oracle Specs on market proposals
- [#3129](https://github.com/vegaprotocol/vega/pull/3129) - Update transfers to use `uint256`
- [#3091](https://github.com/vegaprotocol/vega/pull/3091) - Refactor: Standardise how `InAuction` is detected in the core
- [#3133](https://github.com/vegaprotocol/vega/pull/3133) - Remove `log.error` when TX rate limit is hit
- [#3140](https://github.com/vegaprotocol/vega/pull/3140) - Remove `log.error` when cancel all orders fails
- [#3072](https://github.com/vegaprotocol/vega/pull/3072) - Re-enable disabled static analysis
- [#3068](https://github.com/vegaprotocol/vega/pull/3068) - Add `dlv` to docker container
- [#3067](https://github.com/vegaprotocol/vega/pull/3067) - Add more LP unit tests
- [#3066](https://github.com/vegaprotocol/vega/pull/3066) - Remove `devnet` specific wallet initialisation
- [#3041](https://github.com/vegaprotocol/vega/pull/3041) - Remove obsolete `InitialMarkPrice` network parameter
- [#3035](https://github.com/vegaprotocol/vega/pull/3035) - Documentation fixed for infrastructure fee field
- [#3034](https://github.com/vegaprotocol/vega/pull/3034) - Add `buf` to get tools script
- [#3032](https://github.com/vegaprotocol/vega/pull/3032) - Move documentation generation to [`vegaprotocol/api`](https://github.com/vegaprotocol/api) repository
- [#3030](https://github.com/vegaprotocol/vega/pull/3030) - Add more debug logging in execution engine
- [#3114](https://github.com/vegaprotocol/vega/pull/3114) - _Feature test refactor_: Standardise market definitions
- [#3122](https://github.com/vegaprotocol/vega/pull/3122) - _Feature test refactor_: Remove unused trading modes
- [#3124](https://github.com/vegaprotocol/vega/pull/3124) - _Feature test refactor_: Move submit order step to separate package
- [#3141](https://github.com/vegaprotocol/vega/pull/3141) - _Feature test refactor_: Move oracle data step to separate package
- [#3142](https://github.com/vegaprotocol/vega/pull/3142) - _Feature test refactor_: Move market steps to separate package
- [#3143](https://github.com/vegaprotocol/vega/pull/3143) - _Feature test refactor_: Move confirmed trades step to separate package
- [#3144](https://github.com/vegaprotocol/vega/pull/3144) - _Feature test refactor_: Move cancelled trades step to separate package
- [#3145](https://github.com/vegaprotocol/vega/pull/3145) - _Feature test refactor_: Move traders step to separate package
- [#3146](https://github.com/vegaprotocol/vega/pull/3146) - _Feature test refactor_: Create new step to verify margin accounts for a market
- [#3153](https://github.com/vegaprotocol/vega/pull/3153) - _Feature test refactor_: Create step to verify one account of each type per asset
- [#3152](https://github.com/vegaprotocol/vega/pull/3152) - _Feature test refactor_: Create step to deposit collateral
- [#3151](https://github.com/vegaprotocol/vega/pull/3151) - _Feature test refactor_: Create step to withdraw collateral
- [#3149](https://github.com/vegaprotocol/vega/pull/3149) - _Feature test refactor_: Merge deposit & verification steps
- [#3154](https://github.com/vegaprotocol/vega/pull/3154) - _Feature test refactor_: Create step to verify settlement balance for market
- [#3156](https://github.com/vegaprotocol/vega/pull/3156) - _Feature test refactor_: Rewrite margin levels step
- [#3178](https://github.com/vegaprotocol/vega/pull/3178) - _Feature test refactor_: Unify error handling steps
- [#3157](https://github.com/vegaprotocol/vega/pull/3157) - _Feature test refactor_: Various small fixes
- [#3101](https://github.com/vegaprotocol/vega/pull/3101) - _Feature test refactor_: Remove outdated feature tests
- [#3092](https://github.com/vegaprotocol/vega/pull/3092) - _Feature test refactor_: Add steps to test handling of LPs during auction
- [#3071](https://github.com/vegaprotocol/vega/pull/3071) - _Feature test refactor_: Fix typo

### 🐛 Fixes
- [#3018](https://github.com/vegaprotocol/vega/pull/3018) - Fix crash caused by distressed traders with LPs
- [#3029](https://github.com/vegaprotocol/vega/pull/3029) - API: LP orders were missing their reference data
- [#3031](https://github.com/vegaprotocol/vega/pull/3031) - Parties with cancelled LPs no longer receive fees
- [#3033](https://github.com/vegaprotocol/vega/pull/3033) - Improve handling of genesis block errors
- [#3036](https://github.com/vegaprotocol/vega/pull/3036) - Equity share is now correct when submitting initial order
- [#3048](https://github.com/vegaprotocol/vega/pull/3048) - LP submission now checks margin engine is started
- [#3070](https://github.com/vegaprotocol/vega/pull/3070) - Rewrite amending LPs
- [#3053](https://github.com/vegaprotocol/vega/pull/3053) - Rewrite cancel all order implementation
- [#3050](https://github.com/vegaprotocol/vega/pull/3050) - GraphQL: Order in `LiquidityOrder` is now nullable
- [#3056](https://github.com/vegaprotocol/vega/pull/3056) - Move `vegastream` to a separate repository
- [#3057](https://github.com/vegaprotocol/vega/pull/3057) - Ignore error if Tendermint stats is temporarily unavailable
- [#3058](https://github.com/vegaprotocol/vega/pull/3058) - Fix governance to use total supply rather than total deposited into network
- [#3062](https://github.com/vegaprotocol/vega/pull/3070) - Opening Auction no longer set to null on a market when auction completes
- [#3051](https://github.com/vegaprotocol/vega/pull/3051) - Rewrite LP refresh mechanism
- [#3080](https://github.com/vegaprotocol/vega/pull/3080) - Auctions now leave auction when `maximumDuration` is exceeded
- [#3075](https://github.com/vegaprotocol/vega/pull/3075) - Bond account is now correctly cleared when LPs are cancelled
- [#3074](https://github.com/vegaprotocol/vega/pull/3074) - Switch error reporting mechanism to stream error
- [#3069](https://github.com/vegaprotocol/vega/pull/3069) - Switch more error reporting mechanisms to stream error
- [#3081](https://github.com/vegaprotocol/vega/pull/3081) - Fix fee check for LP orders
- [#3087](https://github.com/vegaprotocol/vega/pull/3087) - GraphQL schema grammar & spelling fixes
- [#3185](https://github.com/vegaprotocol/vega/pull/3185) - LP orders are now accessed deterministically
- [#3131](https://github.com/vegaprotocol/vega/pull/3131) - GRPC api now shuts down gracefully
- [#3110](https://github.com/vegaprotocol/vega/pull/3110) - LP Bond is now returned if a market is rejected
- [#3115](https://github.com/vegaprotocol/vega/pull/3115) - Parties with closed out LPs can now submit new LPs
- [#3123](https://github.com/vegaprotocol/vega/pull/3123) - New market proposals with invalid Oracle definitions no longer crash core
- [#3131](https://github.com/vegaprotocol/vega/pull/3131) - GRPC api now shuts down gracefully
- [#3137](https://github.com/vegaprotocol/vega/pull/3137) - Pegged orders that fail to reprice correctly are now properly removed from the Market Depth API
- [#3168](https://github.com/vegaprotocol/vega/pull/3168) - Fix `intoProto` for `OracleSpecBinding`
- [#3106](https://github.com/vegaprotocol/vega/pull/3106) - Target Stake is now used as the Market Value Proxy during opening auction
- [#3103](https://github.com/vegaprotocol/vega/pull/3103) - Ensure all filled and partially filled orders are remove from the Market Depth API
- [#3095](https://github.com/vegaprotocol/vega/pull/3095) - GraphQL: Fix missing data in proposal subscription
- [#3085](https://github.com/vegaprotocol/vega/pull/3085) - Minor tidy-up of errors reported by `goland`

## 0.32.0

*2021-02-23*

More fixes, primarily related to liquidity provisioning (still disabled in this release) and asset withdrawals, which will soon be enabled in the UI.

Two minor breaking changes in the GraphQL API are included - one fixing a typo, the other changing the content of date fields on the withdrawal object - they're now date formatted.

### 🛠 Improvements
- [#3004](https://github.com/vegaprotocol/vega/pull/3004) - Incorporate `buf.yaml` tidy up submitted by `bufdev` on api-clients repo
- [#3002](https://github.com/vegaprotocol/vega/pull/3002) -🔥GraphQL: Withdrawal fields `expiry`, `createdAt` & `updatedAt` are now `RFC3339Nano` date formatted
- [#3000](https://github.com/vegaprotocol/vega/pull/3002) -🔥GraphQL: Fix typo in `prepareVote` mutation - `propopsalId` is now `proposalId`
- [#2957](https://github.com/vegaprotocol/vega/pull/2957) - REST: Add missing prepare endpoints (`PrepareProposal`, `PrepareVote`, `PrepareLiquiditySubmission`)

### 🐛 Fixes
- [#3011](https://github.com/vegaprotocol/vega/pull/3011) - Liquidity fees are distributed in to margin accounts, not general accounts
- [#2991](https://github.com/vegaprotocol/vega/pull/2991) - Liquidity Provisions are now rejected if there is not enough collateral
- [#2990](https://github.com/vegaprotocol/vega/pull/2990) - Fix a lock caused by GraphQL subscribers unsubscribing from certain endpoints
- [#2996](https://github.com/vegaprotocol/vega/pull/2986) - Liquidity Provisions are now parked when repricing fails
- [#2951](https://github.com/vegaprotocol/vega/pull/2951) - Store reference prices when parking pegs for auction
- [#2982](https://github.com/vegaprotocol/vega/pull/2982) - Fix withdrawal data availability before it is verified
- [#2981](https://github.com/vegaprotocol/vega/pull/2981) - Fix sending multisig bundle for withdrawals before threshold is reached
- [#2964](https://github.com/vegaprotocol/vega/pull/2964) - Extend auctions if uncrossing price is unreasonable
- [#2961](https://github.com/vegaprotocol/vega/pull/2961) - GraphQL: Fix incorrect market in bond account resolver
- [#2958](https://github.com/vegaprotocol/vega/pull/2958) - Create `third_party` folder to avoid excluding vendor protobuf files in build
- [#3009](https://github.com/vegaprotocol/vega/pull/3009) - Remove LP commitments when a trader is closed out
- [#3012](https://github.com/vegaprotocol/vega/pull/3012) - Remove LP commitments when a trader reduces their commitment to 0

## 0.31.0

*2021-02-09*

Many of the fixes below relate to Liquidity Commitments, which are still disabled in testnet, and Data Sourcing, which is also not enabled. Data Sourcing (a.k.a Oracles) is one of the last remaining pieces we need to complete settlement at instrument expiry, and Liquidity Commitment will be enabled when the functionality has been stabilised.

This release does improve protocol documentation, with all missing fields filled in and the explanations for Pegged Orders expanded. Two crashers have been fixed, although the first is already live as hotfix on testnet, and the other is in functionality that is not yet enabled.

This release also makes some major API changes:

- `api.TradingClient` -> `api.v1.TradingServiceClient`
- `api.TradingDataClient` -> `api.v1.TradingDataServiceClient`
- Fields have changed from camel-case to snake-cased (e.g. `someFieldName` is now `some_field_name`)
- All API calls now have request and response messages whose names match the API call name (e.g. `GetSomething` now has a request called `GetSomethingRequest` and a response called `GetSomethingResponse`)
- See [#2879](https://github.com/vegaprotocol/vega/pull/2879) for details

### 🛠 Improvements
- [#2879](https://github.com/vegaprotocol/vega/pull/2879) - 🔥Update all the protobuf files with Buf recommendations
- [#2847](https://github.com/vegaprotocol/vega/pull/2847) - Improve proto documentation, in particular for pegged orders
- [#2905](https://github.com/vegaprotocol/vega/pull/2905) - Update `vega verify` command to verify genesis block files
- [#2851](https://github.com/vegaprotocol/vega/pull/2851) - Enable distribution of liquidity fees to liquidity providers
- [#2871](https://github.com/vegaprotocol/vega/pull/2871) - Add `submitOracleData` command
- [#2887](https://github.com/vegaprotocol/vega/pull/2887) - Add Open Oracle data processing & data normalisation
- [#2915](https://github.com/vegaprotocol/vega/pull/2915) - Add Liquidity Commitments to API responses

### 🐛 Fixes
- [#2913](https://github.com/vegaprotocol/vega/pull/2913) - Fix market lifecycle events not being published through event bus API
- [#2906](https://github.com/vegaprotocol/vega/pull/2906) - Add new process for calculating margins for orders during auction
- [#2887](https://github.com/vegaprotocol/vega/pull/2887) - Liquidity Commitment fix-a-thon
- [#2879](https://github.com/vegaprotocol/vega/pull/2879) - Apply `Buf` lint recommendations
- [#2872](https://github.com/vegaprotocol/vega/pull/2872) - Improve field names in fee distribution package
- [#2867](https://github.com/vegaprotocol/vega/pull/2867) - Fix GraphQL bug: deposits `creditedAt` incorrectly showed `createdAt` time, not credit time
- [#2858](https://github.com/vegaprotocol/vega/pull/2858) - Fix crasher caused by parking pegged orders for auction
- [#2852](https://github.com/vegaprotocol/vega/pull/2852) - Remove unused binaries from CI builds
- [#2850](https://github.com/vegaprotocol/vega/pull/2850) - Fix bug that caused fees to be charged for pegged orders
- [#2893](https://github.com/vegaprotocol/vega/pull/2893) - Remove unused dependency in repricing
- [#2929](https://github.com/vegaprotocol/vega/pull/2929) - Refactor GraphQL resolver for withdrawals
- [#2939](https://github.com/vegaprotocol/vega/pull/2939) - Fix crasher caused by incorrectly loading Fee account for transfers

## 0.30.0

*2021-01-19*

This release enables (or more accurately, re-enables previously disabled) pegged orders, meaning they're finally here :tada:

The Ethereum bridge also received some work - in particular the number of confirmations we wait for on Ethereum is now controlled by a governance parameter. Being a governance parameter, that means that the value can be changed by a governance vote. Slightly related: You can now fetch active governance proposals via REST.

:one: We also switch to [Buf](https://buf.build/) for our protobuf workflow. This was one of the pre-requisites for opening up our api clients build process, and making the protobuf files open source. More on that soon!

:two: This fixes an issue on testnet where votes were not registered when voting on open governance proposals. The required number of Ropsten `VOTE` tokens was being calculated incorrectly on testnet, leading to all votes quietly being ignored. In 0.30.0, voting works as expected again.

### ✨ New
- [#2732](https://github.com/vegaprotocol/vega/pull/2732) Add REST endpoint to fetch all proposals (`/governance/proposals`)
- [#2735](https://github.com/vegaprotocol/vega/pull/2735) Add `FeeSplitter` to correctly split fee portion of an aggressive order
- [#2745](https://github.com/vegaprotocol/vega/pull/2745) Add transfer bus events for withdrawals and deposits
- [#2754](https://github.com/vegaprotocol/vega/pull/2754) Add New Market bus event
- [#2778](https://github.com/vegaprotocol/vega/pull/2778) Switch to [Buf](https://buf.build/) :one:
- [#2785](https://github.com/vegaprotocol/vega/pull/2785) Add configurable required confirmations for bridge transactions
- [#2791](https://github.com/vegaprotocol/vega/pull/2791) Add Supplied State to market data
- [#2793](https://github.com/vegaprotocol/vega/pull/2793) 🔥Rename `marketState` to `marketTradingMode`, add new `marketState` enum (`ACTIVE`, `SUSPENDED` or `PENDING`)
- [#2833](https://github.com/vegaprotocol/vega/pull/2833) Add fees estimate for pegged orders
- [#2838](https://github.com/vegaprotocol/vega/pull/2838) Add bond and fee transfers

### 🛠 Improvements
- [#2835](https://github.com/vegaprotocol/vega/pull/2835) Fix voting for proposals :two:
- [#2830](https://github.com/vegaprotocol/vega/pull/2830) Refactor pegged order repricing
- [#2827](https://github.com/vegaprotocol/vega/pull/2827) Refactor expiring orders lists
- [#2821](https://github.com/vegaprotocol/vega/pull/2821) Handle liquidity commitments on market proposals
- [#2816](https://github.com/vegaprotocol/vega/pull/2816) Add changing liquidity commitment when not enough stake
- [#2805](https://github.com/vegaprotocol/vega/pull/2805) Fix read nodes lagging if they receive votes but not a bridge event
- [#2804](https://github.com/vegaprotocol/vega/pull/2804) Fix various minor bridge confirmation bugs
- [#2800](https://github.com/vegaprotocol/vega/pull/2800) Fix removing pegged orders that are rejected when unparked
- [#2799](https://github.com/vegaprotocol/vega/pull/2799) Fix crasher when proposing an update to network parameters
- [#2797](https://github.com/vegaprotocol/vega/pull/2797) Update target stake to include mark price
- [#2783](https://github.com/vegaprotocol/vega/pull/2783) Fix price monitoring integration tests
- [#2780](https://github.com/vegaprotocol/vega/pull/2780) Add more unit tests for pegged order price amends
- [#2774](https://github.com/vegaprotocol/vega/pull/2774) Fix cancelling all orders
- [#2768](https://github.com/vegaprotocol/vega/pull/2768) Fix GraphQL: Allow `marketId` to be null when it is invalid
- [#2767](https://github.com/vegaprotocol/vega/pull/2767) Fix parked pegged orders to have a price of 0 explicitly
- [#2766](https://github.com/vegaprotocol/vega/pull/2766) Disallow GFN to GTC/GTT amends
- [#2765](https://github.com/vegaprotocol/vega/pull/2765) Fix New Market bus event being sent more than once
- [#2763](https://github.com/vegaprotocol/vega/pull/2763) Add rounding to pegged order mid prices that land on non integer values
- [#2795](https://github.com/vegaprotocol/vega/pull/2795) Fix typos in GraphQL schema documentation
- [#2762](https://github.com/vegaprotocol/vega/pull/2762) Fix more typos in GraphQL schema documentation
- [#2758](https://github.com/vegaprotocol/vega/pull/2758) Fix error handling when amending some pegged order types
- [#2757](https://github.com/vegaprotocol/vega/pull/2757) Remove order from pegged list when it becomes inactive
- [#2756](https://github.com/vegaprotocol/vega/pull/2756) Add more panics to the core
- [#2750](https://github.com/vegaprotocol/vega/pull/2750) Remove expiring orders when amending to non GTT
- [#2671](https://github.com/vegaprotocol/vega/pull/2671) Add extra integration tests for uncrossing at auction end
- [#2746](https://github.com/vegaprotocol/vega/pull/2746) Fix potential divide by 0 in position calculation
- [#2743](https://github.com/vegaprotocol/vega/pull/2743) Add check for pegged orders impacted by order expiry
- [#2737](https://github.com/vegaprotocol/vega/pull/2737) Remove the ability to amend a pegged order's price
- [#2724](https://github.com/vegaprotocol/vega/pull/2724) Add price monitoring tests for order amendment
- [#2723](https://github.com/vegaprotocol/vega/pull/2723) Fix fee monitoring values during auction
- [#2721](https://github.com/vegaprotocol/vega/pull/2721) Fix incorrect reference when amending pegged orders
- [#2717](https://github.com/vegaprotocol/vega/pull/2717) Fix incorrect error codes for IOC and FOK orders during auction
- [#2715](https://github.com/vegaprotocol/vega/pull/2715) Update price monitoring to use reference price when syncing with risk model
- [#2711](https://github.com/vegaprotocol/vega/pull/2711) Refactor governance event subscription

## 0.29.0

*2020-12-07*

Note that you'll see a lot of changes related to **Pegged Orders** and **Liquidity Commitments**. These are still in testing, so these two types cannot currently be used in _Testnet_.

### ✨ New
- [#2534](https://github.com/vegaprotocol/vega/pull/2534) Implements amends for pegged orders
- [#2493](https://github.com/vegaprotocol/vega/pull/2493) Calculate market target stake
- [#2649](https://github.com/vegaprotocol/vega/pull/2649) Add REST governance endpoints
- [#2429](https://github.com/vegaprotocol/vega/pull/2429) Replace inappropriate wording in the codebase
- [#2617](https://github.com/vegaprotocol/vega/pull/2617) Implements proposal to update network parameters
- [#2622](https://github.com/vegaprotocol/vega/pull/2622) Integrate the liquidity engine into the market
- [#2683](https://github.com/vegaprotocol/vega/pull/2683) Use the Ethereum block log index to de-duplicate Ethereum transactions
- [#2674](https://github.com/vegaprotocol/vega/pull/2674) Update ERC20 token and bridges ABIs / codegen
- [#2690](https://github.com/vegaprotocol/vega/pull/2690) Add instruction to debug integration tests with DLV
- [#2680](https://github.com/vegaprotocol/vega/pull/2680) Add price monitoring bounds to the market data API

### 🛠 Improvements
- [#2589](https://github.com/vegaprotocol/vega/pull/2589) Fix cancellation of pegged orders
- [#2659](https://github.com/vegaprotocol/vega/pull/2659) Fix panic in execution engine when GFN order are submit at auction start
- [#2661](https://github.com/vegaprotocol/vega/pull/2661) Handle missing error conversion in GraphQL API
- [#2621](https://github.com/vegaprotocol/vega/pull/2621) Fix pegged order creating duplicated order events
- [#2666](https://github.com/vegaprotocol/vega/pull/2666) Prevent the node to DDOS the Ethereum node when lots of deposits happen
- [#2653](https://github.com/vegaprotocol/vega/pull/2653) Fix indicative price and volume calculation
- [#2649](https://github.com/vegaprotocol/vega/pull/2649) Fix a typo in market price monitoring parameters API
- [#2650](https://github.com/vegaprotocol/vega/pull/2650) Change governance minimum proposer balance to be a minimum amount of token instead of a factor of the total supply
- [#2675](https://github.com/vegaprotocol/vega/pull/2675) Fix an GraphQL enum conversion
- [#2691](https://github.com/vegaprotocol/vega/pull/2691) Fix spelling in a network parameter
- [#2696](https://github.com/vegaprotocol/vega/pull/2696) Fix panic when uncrossing auction
- [#2984](https://github.com/vegaprotocol/vega/pull/2698) Fix price monitoring by feeding it the uncrossing price at end of opening auction
- [#2705](https://github.com/vegaprotocol/vega/pull/2705) Fix a bug related to order being sorted by creating time in the matching engine price levels

## 0.28.0

*2020-11-25*

Vega release logs contain a 🔥 emoji to denote breaking API changes. 🔥🔥 is a new combination denoting something that may significantly change your experience - from this release forward, transactions from keys that have no collateral on the network will *always* be rejected. As there are no transactions that don't either require collateral themselves, or an action to have been taken that already required collateral, we are now rejecting these as soon as possible.

We've also added support for synchronously submitting transactions. This can make error states easier to catch. Along with this you can now subscribe to error events in the event bus.

Also: Note that you'll see a lot of changes related to **Pegged Orders** and **Liquidity Commitments**. These are still in testing, so these two types cannot currently be used in _Testnet_.

### ✨ New
- [#2634](https://github.com/vegaprotocol/vega/pull/2634) Avoid caching transactions before they are rate/balance limited
- [#2626](https://github.com/vegaprotocol/vega/pull/2626) Add a transaction submit type to GraphQL
- [#2624](https://github.com/vegaprotocol/vega/pull/2624) Add mutexes to assets maps
- [#2593](https://github.com/vegaprotocol/vega/pull/2503) 🔥🔥 Reject transactions
- [#2453](https://github.com/vegaprotocol/vega/pull/2453) 🔥 Remove `baseName` field from markets
- [#2536](https://github.com/vegaprotocol/vega/pull/2536) Add Liquidity Measurement engine
- [#2539](https://github.com/vegaprotocol/vega/pull/2539) Add Liquidity Provisioning Commitment handling to markets
- [#2540](https://github.com/vegaprotocol/vega/pull/2540) Add support for amending pegged orders
- [#2549](https://github.com/vegaprotocol/vega/pull/2549) Add calculation for liquidity order sizes
- [#2553](https://github.com/vegaprotocol/vega/pull/2553) Allow pegged orders to have a price of 0
- [#2555](https://github.com/vegaprotocol/vega/pull/2555) Update Event stream votes to contain proposal ID
- [#2556](https://github.com/vegaprotocol/vega/pull/2556) Update Event stream to contain error events
- [#2560](https://github.com/vegaprotocol/vega/pull/2560) Add Pegged Order details to GraphQL
- [#2607](https://github.com/vegaprotocol/vega/pull/2807) Add support for parking orders during auction

### 🛠 Improvements
- [#2634](https://github.com/vegaprotocol/vega/pull/2634) Avoid caching transactions before they are rate/balance limited
- [#2626](https://github.com/vegaprotocol/vega/pull/2626) Add a transaction submit type to GraphQL
- [#2624](https://github.com/vegaprotocol/vega/pull/2624) Add mutexes to assets maps
- [#2623](https://github.com/vegaprotocol/vega/pull/2623) Fix concurrent map access in assets
- [#2608](https://github.com/vegaprotocol/vega/pull/2608) Add sync/async equivalents for `submitTX`
- [#2618](https://github.com/vegaprotocol/vega/pull/2618) Disable storing API-related data on validator nodes
- [#2615](https://github.com/vegaprotocol/vega/pull/2618) Expand static checks
- [#2613](https://github.com/vegaprotocol/vega/pull/2613) Remove unused internal `cancelOrderById` function
- [#2530](https://github.com/vegaprotocol/vega/pull/2530) Governance asset for the network is now set in the genesis block
- [#2533](https://github.com/vegaprotocol/vega/pull/2533) More efficiently close channels in subscriptions
- [#2554](https://github.com/vegaprotocol/vega/pull/2554) Fix mid-price to 0 when best bid and average are unavailable and pegged order price is 0
- [#2565](https://github.com/vegaprotocol/vega/pull/2565) Cancelled pegged orders now have the correct status
- [#2568](https://github.com/vegaprotocol/vega/pull/2568) Prevent pegged orders from being repriced
- [#2570](https://github.com/vegaprotocol/vega/pull/2570) Expose probability of trading
- [#2576](https://github.com/vegaprotocol/vega/pull/2576) Use static best bid/ask price for pegged order repricing
- [#2581](https://github.com/vegaprotocol/vega/pull/2581) Fix order of messages when cancelling a pegged order
- [#2586](https://github.com/vegaprotocol/vega/pull/2586) Fix blank `txHash` in deposit API types
- [#2591](https://github.com/vegaprotocol/vega/pull/2591) Pegged orders are now cancelled when all orders are cancelled
- [#2609](https://github.com/vegaprotocol/vega/pull/2609) Improve expiry of pegged orders
- [#2610](https://github.com/vegaprotocol/vega/pull/2609) Improve removal of liquidity commitment orders when manual orders satisfy liquidity provisioning commitments

## 0.27.0

*2020-10-30*

This release contains a fix (read: large reduction in memory use) around auction modes with particularly large order books that caused slow block times when handling orders placed during an opening auction. It also contains a lot of internal work related to the liquidity provision mechanics.

### ✨ New
- [#2498](https://github.com/vegaprotocol/vega/pull/2498) Automatically create a bond account for liquidity providers
- [#2596](https://github.com/vegaprotocol/vega/pull/2496) Create liquidity measurement API
- [#2490](https://github.com/vegaprotocol/vega/pull/2490) GraphQL: Add Withdrawal and Deposit events to event bus
- [#2476](https://github.com/vegaprotocol/vega/pull/2476) 🔥`MarketData` now uses RFC339 formatted times, not seconds
- [#2473](https://github.com/vegaprotocol/vega/pull/2473) Add network parameters related to target stake calculation
- [#2506](https://github.com/vegaprotocol/vega/pull/2506) Network parameters can now contain JSON configuration

### 🛠 Improvements
- [#2521](https://github.com/vegaprotocol/vega/pull/2521) Optimise memory usage when building cumulative price levels
- [#2520](https://github.com/vegaprotocol/vega/pull/2520) Fix indicative price calculation
- [#2517](https://github.com/vegaprotocol/vega/pull/2517) Improve command line for rate limiting in faucet & wallet
- [#2510](https://github.com/vegaprotocol/vega/pull/2510) Remove reference to external risk model
- [#2509](https://github.com/vegaprotocol/vega/pull/2509) Fix panic when loading an invalid genesis configuration
- [#2502](https://github.com/vegaprotocol/vega/pull/2502) Fix pointer when using amend in place
- [#2487](https://github.com/vegaprotocol/vega/pull/2487) Remove context from struct that didn't need it
- [#2485](https://github.com/vegaprotocol/vega/pull/2485) Refactor event bus event transmission
- [#2481](https://github.com/vegaprotocol/vega/pull/2481) Add `LiquidityProvisionSubmission` transaction
- [#2480](https://github.com/vegaprotocol/vega/pull/2480) Remove unused code
- [#2479](https://github.com/vegaprotocol/vega/pull/2479) Improve validation of external resources
- [#1936](https://github.com/vegaprotocol/vega/pull/1936) Upgrade to Tendermint 0.33.8

## 0.26.1

*2020-10-23*

Fixes a number of issues discovered during the testing of 0.26.0.

### 🛠 Improvements
- [#2463](https://github.com/vegaprotocol/vega/pull/2463) Further reliability fixes for the event bus
- [#2469](https://github.com/vegaprotocol/vega/pull/2469) Fix incorrect error returned when a trader places an order in an asset that they have no account for (was `InvalidPartyID`, now `InsufficientAssetBalance`)
- [#2458](https://github.com/vegaprotocol/vega/pull/2458) REST: Fix a crasher when a market is proposed without specifying auction times

## 0.26.0

*2020-10-20*

The events API added in 0.25.0 had some reliability issues when a large volume of events were being emitted. This release addresses that in two ways:
 - The gRPC event stream now takes a parameter that sets a batch size. A client will receive the events when the batch limit is hit.
 - GraphQL is now limited to one event type per subscription, and we also removed the ALL event type as an option. This was due to the GraphQL gateway layer taking too long to process the full event stream, leading to sporadic disconnections.

These two fixes combined make both the gRPC and GraphQL streams much more reliable under reasonably heavy load. Let us know if you see any other issues. The release also adds some performance improvements to the way the core processes Tendermint events, some documentation improvements, and some additional debug tools.

### ✨ New
- [#2319](https://github.com/vegaprotocol/vega/pull/2319) Add fee estimate API endpoints to remaining APIs
- [#2321](https://github.com/vegaprotocol/vega/pull/2321) 🔥 Change `estimateFee` to `estimateOrder` in GraphQL
- [#2327](https://github.com/vegaprotocol/vega/pull/2327) 🔥 GraphQL: Event bus API - remove ALL type & limit subscription to one event type
- [#2343](https://github.com/vegaprotocol/vega/pull/2343) 🔥 Add batching support to stream subscribers

### 🛠 Improvements
- [#2229](https://github.com/vegaprotocol/vega/pull/2229) Add Price Monitoring module
- [#2246](https://github.com/vegaprotocol/vega/pull/2246) Add new market depth subscription methods
- [#2298](https://github.com/vegaprotocol/vega/pull/2298) Improve error messages for Good For Auction/Good For Normal rejections
- [#2301](https://github.com/vegaprotocol/vega/pull/2301) Add validation for GFA/GFN orders
- [#2307](https://github.com/vegaprotocol/vega/pull/2307) Implement app state hash
- [#2312](https://github.com/vegaprotocol/vega/pull/2312) Add validation for market proposal risk parameters
- [#2313](https://github.com/vegaprotocol/vega/pull/2313) Add transaction replay protection
- [#2314](https://github.com/vegaprotocol/vega/pull/2314) GraphQL: Improve response when market does not exist
- [#2315](https://github.com/vegaprotocol/vega/pull/2315) GraphQL: Improve response when party does not exist
- [#2316](https://github.com/vegaprotocol/vega/pull/2316) Documentation: Improve documentation for fee estimate endpoint
- [#2318](https://github.com/vegaprotocol/vega/pull/2318) Documentation: Improve documentation for governance data endpoints
- [#2324](https://github.com/vegaprotocol/vega/pull/2324) Cache transactions already seen by `checkTX`
- [#2328](https://github.com/vegaprotocol/vega/pull/2328) Add test covering context cancellation mid data-sending
- [#2331](https://github.com/vegaprotocol/vega/pull/2331) Internal refactor of network parameter storage
- [#2334](https://github.com/vegaprotocol/vega/pull/2334) Rewrite `vegastream` to use the event bus
- [#2333](https://github.com/vegaprotocol/vega/pull/2333) Fix context for events, add block hash and event id
- [#2335](https://github.com/vegaprotocol/vega/pull/2335) Add ABCI event recorder
- [#2341](https://github.com/vegaprotocol/vega/pull/2341) Ensure event slices cannot be empty
- [#2345](https://github.com/vegaprotocol/vega/pull/2345) Handle filled orders in the market depth service before new orders are added
- [#2346](https://github.com/vegaprotocol/vega/pull/2346) CI: Add missing environment variables
- [#2348](https://github.com/vegaprotocol/vega/pull/2348) Use cached transactions in `checkTX`
- [#2349](https://github.com/vegaprotocol/vega/pull/2349) Optimise accounts map accesses
- [#2351](https://github.com/vegaprotocol/vega/pull/2351) Fix sequence ID related to market `OnChainTimeUpdate`
- [#2355](https://github.com/vegaprotocol/vega/pull/2355) Update coding style doc with info on log levels
- [#2358](https://github.com/vegaprotocol/vega/pull/2358) Add documentation and comments for `events.proto`
- [#2359](https://github.com/vegaprotocol/vega/pull/2359) Fix out of bounds index crash
- [#2364](https://github.com/vegaprotocol/vega/pull/2364) Add mutex to protect map access
- [#2366](https://github.com/vegaprotocol/vega/pull/2366) Auctions: Reject IOC/FOK orders
- [#2368](https://github.com/vegaprotocol/vega/pull/2370) Tidy up genesis market instantiation
- [#2369](https://github.com/vegaprotocol/vega/pull/2369) Optimise event bus to reduce CPU usage
- [#2370](https://github.com/vegaprotocol/vega/pull/2370) Event stream: Send batches instead of single events
- [#2376](https://github.com/vegaprotocol/vega/pull/2376) GraphQL: Remove verbose logging
- [#2377](https://github.com/vegaprotocol/vega/pull/2377) Update tendermint stats less frequently for Vega stats API endpoint
- [#2381](https://github.com/vegaprotocol/vega/pull/2381) Event stream: Reduce CPU load, depending on batch size
- [#2382](https://github.com/vegaprotocol/vega/pull/2382) GraphQL: Make event stream batch size mandatory
- [#2401](https://github.com/vegaprotocol/vega/pull/2401) Event stream: Fix CPU spinning after stream close
- [#2404](https://github.com/vegaprotocol/vega/pull/2404) Auctions: Add fix for crash during auction exit
- [#2419](https://github.com/vegaprotocol/vega/pull/2419) Make the price level wash trade check configurable
- [#2432](https://github.com/vegaprotocol/vega/pull/2432) Use `EmitDefaults` on `jsonpb.Marshaler`
- [#2431](https://github.com/vegaprotocol/vega/pull/2431) GraphQL: Add price monitoring
- [#2433](https://github.com/vegaprotocol/vega/pull/2433) Validate amend orders with GFN and GFA
- [#2436](https://github.com/vegaprotocol/vega/pull/2436) Return a permission denied error for a non-allowlisted public key
- [#2437](https://github.com/vegaprotocol/vega/pull/2437) Undo accidental code removal
- [#2438](https://github.com/vegaprotocol/vega/pull/2438) GraphQL: Fix a resolver error when markets are in auction mode
- [#2441](https://github.com/vegaprotocol/vega/pull/2441) GraphQL: Remove unnecessary validations
- [#2442](https://github.com/vegaprotocol/vega/pull/2442) GraphQL: Update library; improve error responses
- [#2447](https://github.com/vegaprotocol/vega/pull/2447) REST: Fix HTTP verb for network parameters query
- [#2443](https://github.com/vegaprotocol/vega/pull/2443) Auctions: Add check for opening auction duration during market creation

## 0.25.1

*2020-10-14*

This release backports two fixes from the forthcoming 0.26.0 release.

### 🛠 Improvements
- [#2354](https://github.com/vegaprotocol/vega/pull/2354) Update `OrderEvent` to copy by value
- [#2379](https://github.com/vegaprotocol/vega/pull/2379) Add missing `/governance/prepare/vote` REST endpoint

## 0.25.0

*2020-09-24*

This release adds the event bus API, allowing for much greater introspection in to the operation of a node. We've also re-enabled the order amends API, as well as a long list of fixes.

### ✨ New
- [#2281](https://github.com/vegaprotocol/vega/pull/2281) Enable opening auctions
- [#2205](https://github.com/vegaprotocol/vega/pull/2205) Add GraphQL event stream API
- [#2219](https://github.com/vegaprotocol/vega/pull/2219) Add deposits API
- [#2222](https://github.com/vegaprotocol/vega/pull/2222) Initial asset list is now loaded from genesis configuration, not external configuration
- [#2238](https://github.com/vegaprotocol/vega/pull/2238) Re-enable order amend API
- [#2249](https://github.com/vegaprotocol/vega/pull/2249) Re-enable TX rate limit by party ID
- [#2240](https://github.com/vegaprotocol/vega/pull/2240) Add time to position responses

### 🛠 Improvements
- [#2211](https://github.com/vegaprotocol/vega/pull/2211) 🔥 GraphQL: Field case change `proposalId` -> `proposalID`
- [#2218](https://github.com/vegaprotocol/vega/pull/2218) 🔥 GraphQL: Withdrawals now return a `Party`, not a party ID
- [#2202](https://github.com/vegaprotocol/vega/pull/2202) Fix time validation for proposals when all times are the same
- [#2206](https://github.com/vegaprotocol/vega/pull/2206) Reduce log noise from statistics endpoint
- [#2207](https://github.com/vegaprotocol/vega/pull/2207) Automatically reload node configuration
- [#2209](https://github.com/vegaprotocol/vega/pull/2209) GraphQL: fix proposal rejection enum
- [#2210](https://github.com/vegaprotocol/vega/pull/2210) Refactor order service to not require blockchain client
- [#2213](https://github.com/vegaprotocol/vega/pull/2213) Improve error clarity for invalid proposals
- [#2216](https://github.com/vegaprotocol/vega/pulls/2216) Ensure all GRPC endpoints use real time, not Vega time
- [#2231](https://github.com/vegaprotocol/vega/pull/2231) Refactor processor to no longer require collateral
- [#2232](https://github.com/vegaprotocol/vega/pull/2232) Clean up logs that dumped raw bytes
- [#2233](https://github.com/vegaprotocol/vega/pull/2233) Remove generate method from execution engine
- [#2234](https://github.com/vegaprotocol/vega/pull/2234) Remove `authEnabled` setting
- [#2236](https://github.com/vegaprotocol/vega/pull/2236) Simply order amendment logging
- [#2237](https://github.com/vegaprotocol/vega/pull/2237) Clarify fees attribution in transfers
- [#2239](https://github.com/vegaprotocol/vega/pull/2239) Ensure margin is released immediately, not on next mark to market
- [#2241](https://github.com/vegaprotocol/vega/pull/2241) Load log level in processor app
- [#2245](https://github.com/vegaprotocol/vega/pull/2245) Fix a concurrent map access in positions API
- [#2247](https://github.com/vegaprotocol/vega/pull/2247) Improve logging on a TX with an invalid signature
- [#2252](https://github.com/vegaprotocol/vega/pull/2252) Fix incorrect order count in Market Depth API
- [#2254](https://github.com/vegaprotocol/vega/pull/2254) Fix concurrent map access in Market Depth API
- [#2269](https://github.com/vegaprotocol/vega/pull/2269) GraphQL: Fix party filtering for event bus API
- [#2266](https://github.com/vegaprotocol/vega/pull/2266) Refactor transaction codec
- [#2275](https://github.com/vegaprotocol/vega/pull/2275) Prevent opening auctions from closing early
- [#2262](https://github.com/vegaprotocol/vega/pull/2262) Clear potential position properly when an order is cancelled for self trading
- [#2286](https://github.com/vegaprotocol/vega/pull/2286) Add sequence ID to event bus events
- [#2288](https://github.com/vegaprotocol/vega/pull/2288) Fix auction events not appearing in GraphQL event bus
- [#2294](https://github.com/vegaprotocol/vega/pull/2294) Fixing incorrect order iteration in auctions
- [#2285](https://github.com/vegaprotocol/vega/pull/2285) Check auction times
- [#2283](https://github.com/vegaprotocol/vega/pull/2283) Better handling of 0 `expiresAt`

## 0.24.0

*2020-09-04*

One new API endpoint allows cancelling multiple orders simultaneously, either all orders by market, a single order in a specific market, or just all open orders.

Other than that it's mainly bugfixes, many of which fix subtly incorrect API output.

### ✨ New

- [#2107](https://github.com/vegaprotocol/vega/pull/2107) Support for cancelling multiple orders at once
- [#2186](https://github.com/vegaprotocol/vega/pull/2186) Add per-party rate-limit of 50 requests over 3 blocks

### 🛠 Improvements

- [#2177](https://github.com/vegaprotocol/vega/pull/2177) GraphQL: Add Governance proposal metadata
- [#2098](https://github.com/vegaprotocol/vega/pull/2098) Fix crashed in event bus
- [#2041](https://github.com/vegaprotocol/vega/pull/2041) Fix a rounding error in the output of Positions API
- [#1934](https://github.com/vegaprotocol/vega/pull/1934) Improve API documentation
- [#2110](https://github.com/vegaprotocol/vega/pull/2110) Send Infrastructure fees to the correct account
- [#2117](https://github.com/vegaprotocol/vega/pull/2117) Prevent creation of withdrawal requests for more than the available balance
- [#2136](https://github.com/vegaprotocol/vega/pull/2136) gRPC: Fetch all accounts for a market did not return all accounts
- [#2151](https://github.com/vegaprotocol/vega/pull/2151) Prevent wasteful event bus subscriptions
- [#2167](https://github.com/vegaprotocol/vega/pull/2167) Ensure events in the event bus maintain their order
- [#2178](https://github.com/vegaprotocol/vega/pull/2178) Fix API returning incorrectly formatted orders when a party has no collateral

## 0.23.1

*2020-08-27*

This release backports a fix from the forthcoming 0.24.0 release that fixes a GraphQL issue with the new `Asset` type. When fetching the Assets from the top level, all the details came through. When fetching them as a nested property, only the ID was filled in. This is now fixed.

### 🛠 Improvements

- [#2140](https://github.com/vegaprotocol/vega/pull/2140) GraphQL fix for fetching assets as nested properties

## 0.23.0

*2020-08-10*

This release contains a lot of groundwork for Fees and Auction mode.

**Fees** are incurred on every trade on Vega. Those fees are divided between up to three recipient types, but traders will only see one collective fee charged. The fees reward liquidity providers, infrastructure providers and market makers.

* The liquidity portion of the fee is paid to market makers for providing liquidity, and is transferred to the market-maker fee pool for the market.
* The infrastructure portion of the fee, which is paid to validators as a reward for running the infrastructure of the network, is transferred to the infrastructure fee pool for that asset. It is then periodically distributed to the validators.
* The maker portion of the fee is transferred to the non-aggressive, or passive party in the trade (the maker, as opposed to the taker).

**Auction mode** is not enabled in this release, but the work is nearly complete for Opening Auctions on new markets.

💥 Please note, **this release disables order amends**. The team uncovered an issue in the Market Depth API output that is caused by order amends, so rather than give incorrect output, we've temporarily disabled the amendment of orders. They will return when the Market Depth API is fixed. For now, *amends will return an error*.

### ✨ New

- 💥 [#2092](https://github.com/vegaprotocol/vega/pull/2092) Disable order amends
- [#2027](https://github.com/vegaprotocol/vega/pull/2027) Add built in asset faucet endpoint
- [#2075](https://github.com/vegaprotocol/vega/pull/2075), [#2086](https://github.com/vegaprotocol/vega/pull/2086), [#2083](https://github.com/vegaprotocol/vega/pull/2083), [#2078](https://github.com/vegaprotocol/vega/pull/2078) Add time & size limits to faucet requests
- [#2068](https://github.com/vegaprotocol/vega/pull/2068) Add REST endpoint to fetch governance proposals by Party
- [#2058](https://github.com/vegaprotocol/vega/pull/2058) Add REST endpoints for fees
- [#2047](https://github.com/vegaprotocol/vega/pull/2047) Add `prepareWithdraw` endpoint

### 🛠 Improvements

- [#2061](https://github.com/vegaprotocol/vega/pull/2061) Fix Network orders being left as active
- [#2034](https://github.com/vegaprotocol/vega/pull/2034) Send `KeepAlive` messages on GraphQL subscriptions
- [#2031](https://github.com/vegaprotocol/vega/pull/2031) Add proto fields required for auctions
- [#2025](https://github.com/vegaprotocol/vega/pull/2025) Add auction mode (currently never triggered)
- [#2013](https://github.com/vegaprotocol/vega/pull/2013) Add Opening Auctions support to market framework
- [#2010](https://github.com/vegaprotocol/vega/pull/2010) Add documentation for Order Errors to proto source files
- [#2003](https://github.com/vegaprotocol/vega/pull/2003) Add fees support
- [#2004](https://github.com/vegaprotocol/vega/pull/2004) Remove @deprecated field from GraphQL input types (as it’s invalid)
- [#2000](https://github.com/vegaprotocol/vega/pull/2000) Fix `rejectionReason` for trades stopped for self trading
- [#1990](https://github.com/vegaprotocol/vega/pull/1990) Remove specified `tickSize` from market
- [#2066](https://github.com/vegaprotocol/vega/pull/2066) Fix validation of proposal timestamps to ensure that datestamps specify events in the correct order
- [#2043](https://github.com/vegaprotocol/vega/pull/2043) Track Event Queue events to avoid processing events from other chains twice
## 0.22.0

### 🐛 Bugfixes
- [#2096](https://github.com/vegaprotocol/vega/pull/2096) Fix concurrent map access in event forward

*2020-07-20*

This release primarily focuses on setting up Vega nodes to deal correctly with events sourced from other chains, working towards bridging assets from Ethereum. This includes responding to asset events from Ethereum, and support for validator nodes notarising asset movements and proposals.

It also contains a lot of bug fixes and improvements, primarily around an internal refactor to using an event bus to communicate between packages. Also included are some corrections for order statuses that were incorrectly being reported or left outdated on the APIs.

### ✨ New

- [#1825](https://github.com/vegaprotocol/vega/pull/1825) Add new Notary package for tracking multisig decisions for governance
- [#1837](https://github.com/vegaprotocol/vega/pull/1837) Add support for two-step governance processes such as asset proposals
- [#1856](https://github.com/vegaprotocol/vega/pull/1856) Implement handling of external chain events from the Event Queue
- [#1927](https://github.com/vegaprotocol/vega/pull/1927) Support ERC20 deposits
- [#1987](https://github.com/vegaprotocol/vega/pull/1987) Add `OpenInterest` field to markets
- [#1949](https://github.com/vegaprotocol/vega/pull/1949) Add `RejectionReason` field to rejected governance proposals

### 🛠 Improvements
- 💥 [#1988](https://github.com/vegaprotocol/vega/pull/1988) REST: Update orders endpoints to use POST, not PUT or DELETE
- 💥 [#1957](https://github.com/vegaprotocol/vega/pull/1957) GraphQL: Some endpoints returned a nullable array of Strings. Now they return an array of nullable strings
- 💥 [#1928](https://github.com/vegaprotocol/vega/pull/1928) GraphQL & GRPC: Remove broken `open` parameter from Orders endpoints. It returned ambiguous results
- 💥 [#1858](https://github.com/vegaprotocol/vega/pull/1858) Fix outdated order details for orders amended by cancel-and-replace
- 💥 [#1849](https://github.com/vegaprotocol/vega/pull/1849) Fix incorrect status on partially filled trades that would have matched with another order by the same user. Was `stopped`, now `rejected`
- 💥 [#1883](https://github.com/vegaprotocol/vega/pull/1883) REST & GraphQL: Market name is now based on the instrument name rather than being set separately
- [#1699](https://github.com/vegaprotocol/vega/pull/1699) Migrate Margin package to event bus
- [#1853](https://github.com/vegaprotocol/vega/pull/1853) Migrate Market package to event bus
- [#1844](https://github.com/vegaprotocol/vega/pull/1844) Migrate Governance package to event
- [#1877](https://github.com/vegaprotocol/vega/pull/1877) Migrate Position package to event
- [#1838](https://github.com/vegaprotocol/vega/pull/1838) GraphQL: Orders now include their `version` and `updatedAt`, which are useful when dealing with amended orders
- [#1841](https://github.com/vegaprotocol/vega/pull/1841) Fix: `expiresAt` on orders was validated at submission time, this has been moved to post-chain validation
- [#1849](https://github.com/vegaprotocol/vega/pull/1849) Improve Order documentation for `Status` and `TimeInForce`
- [#1861](https://github.com/vegaprotocol/vega/pull/1861) Remove single mutex in event bus
- [#1866](https://github.com/vegaprotocol/vega/pull/1866) Add mutexes for event bus access
- [#1889](https://github.com/vegaprotocol/vega/pull/1889) Improve event broker performance
- [#1891](https://github.com/vegaprotocol/vega/pull/1891) Fix context for event subscribers
- [#1889](https://github.com/vegaprotocol/vega/pull/1889) Address event bus performance issues
- [#1892](https://github.com/vegaprotocol/vega/pull/1892) Improve handling for new chain connection proposal
- [#1903](https://github.com/vegaprotocol/vega/pull/1903) Fix regressions in Candles API introduced by event bus
- [#1940](https://github.com/vegaprotocol/vega/pull/1940) Add new asset proposals to GraphQL API
- [#1943](https://github.com/vegaprotocol/vega/pull/1943) Validate list of allowed assets

## 0.21.0

*2020-06-18*

A follow-on from 0.20.1, this release includes a fix for the GraphQL API returning inconsistent values for the `side` field on orders, leading to Vega Console failing to submit orders. As a bonus there is another GraphQL improvement, and two fixes that return more correct values for filled network orders and expired orders.

### 🛠 Improvements

- 💥 [#1820](https://github.com/vegaprotocol/vega/pull/1820) GraphQL: Non existent parties no longer return a GraphQL error
- 💥 [#1784](https://github.com/vegaprotocol/vega/pull/1784) GraphQL: Update schema and fix enum mappings from Proto
- 💥 [#1761](https://github.com/vegaprotocol/vega/pull/1761) Governance: Improve processing of Proposals
- [#1822](https://github.com/vegaprotocol/vega/pull/1822) Remove duplicate updates to `createdAt`
- [#1818](https://github.com/vegaprotocol/vega/pull/1818) Trades: Replace buffer with events
- [#1812](https://github.com/vegaprotocol/vega/pull/1812) Governance: Improve logging
- [#1810](https://github.com/vegaprotocol/vega/pull/1810) Execution: Set order status for fully filled network orders to be `FILLED`
- [#1803](https://github.com/vegaprotocol/vega/pull/1803) Matching: Set `updatedAt` when orders expire
- [#1780](https://github.com/vegaprotocol/vega/pull/1780) APIs: Reject `NETWORK` orders
- [#1792](https://github.com/vegaprotocol/vega/pull/1792) Update Golang to 1.14 and tendermint to 0.33.5

## 0.20.1

*2020-06-18*

This release fixes one small bug that was causing many closed streams, which was a problem for API clients.

## 🛠 Improvements

- [#1813](https://github.com/vegaprotocol/vega/pull/1813) Set `PartyEvent` type to party event

## 0.20.0

*2020-06-15*

This release contains a lot of fixes to APIs, and a minor new addition to the statistics endpoint. Potentially breaking changes are now labelled with 💥. If you have implemented a client that fetches candles, places orders or amends orders, please check below.

### ✨ Features
- [#1730](https://github.com/vegaprotocol/vega/pull/1730) `ChainID` added to statistics endpoint
- 💥 [#1734](https://github.com/vegaprotocol/vega/pull/1734) Start adding `TraceID` to core events

### 🛠 Improvements
- 💥 [#1721](https://github.com/vegaprotocol/vega/pull/1721) Improve API responses for `GetProposalById`
- 💥 [#1724](https://github.com/vegaprotocol/vega/pull/1724) New Order: Type no longer defaults to LIMIT orders
- 💥 [#1728](https://github.com/vegaprotocol/vega/pull/1728) `PrepareAmend` no longer accepts expiry time
- 💥 [#1760](https://github.com/vegaprotocol/vega/pull/1760) Add proto enum zero value "unspecified" to Side
- 💥 [#1764](https://github.com/vegaprotocol/vega/pull/1764) Candles: Interval no longer defaults to 1 minute
- 💥 [#1773](https://github.com/vegaprotocol/vega/pull/1773) Add proto enum zero value "unspecified" to `Order.Status`
- 💥 [#1776](https://github.com/vegaprotocol/vega/pull/1776) Add prefixes to enums, add proto zero value "unspecified" to `Trade.Type`
- 💥 [#1781](https://github.com/vegaprotocol/vega/pull/1781) Add prefix and UNSPECIFIED to `ChainStatus`, `AccountType`, `TransferType`
- [#1714](https://github.com/vegaprotocol/vega/pull/1714) Extend governance error handling
- [#1726](https://github.com/vegaprotocol/vega/pull/1726) Mark Price was not always correctly updated on a partial fill
- [#1734](https://github.com/vegaprotocol/vega/pull/1734) Feature/1577 hash context propagation
- [#1741](https://github.com/vegaprotocol/vega/pull/1741) Fix incorrect timestamps for proposals retrieved by GraphQL
- [#1743](https://github.com/vegaprotocol/vega/pull/1743) Orders amended to be GTT now return GTT in the response
- [#1745](https://github.com/vegaprotocol/vega/pull/1745) Votes blob is now base64 encoded
- [#1747](https://github.com/vegaprotocol/vega/pull/1747) Markets created from proposals now have the same ID as the proposal that created them
- [#1750](https://github.com/vegaprotocol/vega/pull/1750) Added datetime to governance votes
- [#1751](https://github.com/vegaprotocol/vega/pull/1751) Fix a bug in governance vote counting
- [#1752](https://github.com/vegaprotocol/vega/pull/1752) Fix incorrect validation on new orders
- [#1757](https://github.com/vegaprotocol/vega/pull/1757) Fix incorrect party ID validation on new orders
- [#1758](https://github.com/vegaprotocol/vega/pull/1758) Fix issue where markets created via governance were not tradable
- [#1763](https://github.com/vegaprotocol/vega/pull/1763) Expiration settlement date for market changed to 30/10/2020-22:59:59
- [#1777](https://github.com/vegaprotocol/vega/pull/1777) Create `README.md`
- [#1764](https://github.com/vegaprotocol/vega/pull/1764) Add proto enum zero value "unspecified" to Interval
- [#1767](https://github.com/vegaprotocol/vega/pull/1767) Feature/1692 order event
- [#1787](https://github.com/vegaprotocol/vega/pull/1787) Feature/1697 account event
- [#1788](https://github.com/vegaprotocol/vega/pull/1788) Check for unspecified Vote value
- [#1794](https://github.com/vegaprotocol/vega/pull/1794) Feature/1696 party event

## 0.19.0

*2020-05-26*

This release fixes a handful of bugs, primarily around order amends and new market governance proposals.

### ✨ Features

- [#1658](https://github.com/vegaprotocol/vega/pull/1658) Add timestamps to proposal API responses
- [#1656](https://github.com/vegaprotocol/vega/pull/1656) Add margin checks to amends
- [#1679](https://github.com/vegaprotocol/vega/pull/1679) Add topology package to map Validator nodes to Vega keypairs

### 🛠 Improvements
- [#1718](https://github.com/vegaprotocol/vega/pull/1718) Fix a case where a party can cancel another party's orders
- [#1662](https://github.com/vegaprotocol/vega/pull/1662) Start moving to event-based architecture internally
- [#1684](https://github.com/vegaprotocol/vega/pull/1684) Fix order expiry handling when `expiresAt` is amended
- [#1686](https://github.com/vegaprotocol/vega/pull/1686) Fix participation stake to have a maximum of 100%
- [#1607](https://github.com/vegaprotocol/vega/pull/1607) Update `gqlgen` dependency to 0.11.3
- [#1711](https://github.com/vegaprotocol/vega/pull/1711) Remove ID from market proposal input
- [#1712](https://github.com/vegaprotocol/vega/pull/1712) `prepareProposal` no longer returns an ID on market proposals
- [#1707](https://github.com/vegaprotocol/vega/pull/1707) Allow overriding default governance parameters via `ldflags`.
- [#1715](https://github.com/vegaprotocol/vega/pull/1715) Compile testing binary with short-lived governance periods

## 0.18.1

*2020-05-13*

### 🛠 Improvements
- [#1649](https://github.com/vegaprotocol/vega/pull/1649)
    Fix github artefact upload CI configuration

## 0.18.0

*2020-05-12*

From this release forward, compiled binaries for multiple platforms will be attached to the release on GitHub.

### ✨ Features

- [#1636](https://github.com/vegaprotocol/vega/pull/1636)
    Add a default GraphQL query complexity limit of 5. Currently configured to 17 on testnet to support Console.
- [#1656](https://github.com/vegaprotocol/vega/pull/1656)
    Add GraphQL queries for governance proposals
- [#1596](https://github.com/vegaprotocol/vega/pull/1596)
    Add builds for multiple architectures to GitHub releases

### 🛠 Improvements
- [#1630](https://github.com/vegaprotocol/vega/pull/1630)
    Fix amends triggering multiple updates to the same order
- [#1564](https://github.com/vegaprotocol/vega/pull/1564)
    Hex encode keys

## 0.17.0

*2020-04-21*

### ✨ Features

- [#1458](https://github.com/vegaprotocol/vega/issues/1458) Add root GraphQL Orders query.
- [#1457](https://github.com/vegaprotocol/vega/issues/1457) Add GraphQL query to list all known parties.
- [#1455](https://github.com/vegaprotocol/vega/issues/1455) Remove party list from stats endpoint.
- [#1448](https://github.com/vegaprotocol/vega/issues/1448) Add `updatedAt` field to orders.

### 🛠 Improvements

- [#1102](https://github.com/vegaprotocol/vega/issues/1102) Return full Market details in nested GraphQL queries.
- [#1466](https://github.com/vegaprotocol/vega/issues/1466) Flush orders before trades. This fixes a rare scenario where a trade can be available through the API, but not the order that triggered it.
- [#1491](https://github.com/vegaprotocol/vega/issues/1491) Fix `OrdersByMarket` and `OrdersByParty` 'Open' parameter.
- [#1472](https://github.com/vegaprotocol/vega/issues/1472) Fix Orders by the same party matching.

### Upcoming changes

This release contains the initial partial implementation of Governance. This will be finished and documented in 0.18.0.

## 0.16.2

*2020-04-16*

### 🛠 Improvements

- [#1545](https://github.com/vegaprotocol/vega/pull/1545) Improve error handling in `Prepare*Order` requests

## 0.16.1

*2020-04-15*

### 🛠 Improvements

- [!651](https://gitlab.com/vega-protocol/trading-core/-/merge_requests/651) Prevent bad ED25519 key length causing node panic.

## 0.16.0

*2020-03-02*

### ✨ Features

- The new authentication service is in place. The existing authentication service is now deprecated and will be removed in the next release.

### 🛠 Improvements

- [!609](https://gitlab.com/vega-protocol/trading-core/-/merge_requests/609) Show trades resulting from Orders created by the network (for example close outs) in the API.
- [!604](https://gitlab.com/vega-protocol/trading-core/-/merge_requests/604) Add `lastMarketPrice` settlement.
- [!614](https://gitlab.com/vega-protocol/trading-core/-/merge_requests/614) Fix casing of Order parameter `timeInForce`.
- [!615](https://gitlab.com/vega-protocol/trading-core/-/merge_requests/615) Add new order statuses, `Rejected` and `PartiallyFilled`.
- [!622](https://gitlab.com/vega-protocol/trading-core/-/merge_requests/622) GraphQL: Change Buyer and Seller properties on Trades from string to Party.
- [!599](https://gitlab.com/vega-protocol/trading-core/-/merge_requests/599) Pin Market IDs to fixed values.
- [!603](https://gitlab.com/vega-protocol/trading-core/-/merge_requests/603), [!611](https://gitlab.com/vega-protocol/trading-core/-/merge_requests/611) Remove `NotifyTraderAccount` from API documentation.
- [!624](https://gitlab.com/vega-protocol/trading-core/-/merge_requests/624) Add protobuf validators to API requests.
- [!595](https://gitlab.com/vega-protocol/trading-core/-/merge_requests/595), [!621](https://gitlab.com/vega-protocol/trading-core/-/merge_requests/621), [!623](https://gitlab.com/vega-protocol/trading-core/-/merge_requests/623) Fix a flaky integration test.
- [!601](https://gitlab.com/vega-protocol/trading-core/-/merge_requests/601) Improve matching engine coverage.
- [!612](https://gitlab.com/vega-protocol/trading-core/-/merge_requests/612) Improve collateral engine test coverage.<|MERGE_RESOLUTION|>--- conflicted
+++ resolved
@@ -83,11 +83,8 @@
 - [4515](https://github.com/vegaprotocol/vega/pull/4515) - Set log level in snapshot engine
 - [4721](https://github.com/vegaprotocol/vega/pull/4721) - Save checkpoint with `UnixNano` when taking a snapshot
 - [4728](https://github.com/vegaprotocol/vega/pull/4728) - Fix restoring markets from snapshot by handling generated providers properly
-<<<<<<< HEAD
 - [4742](https://github.com/vegaprotocol/vega/pull/4742) - `corestate` endpoints are now populated after a snapshot restore
-=======
 - [4782](https://github.com/vegaprotocol/vega/pull/4782) - Fix restoring markets from snapshot in an auction with orders
->>>>>>> 8549b556
 - [4522](https://github.com/vegaprotocol/vega/pull/4522) - Set transfer responses event when paying rewards
 - [4566](https://github.com/vegaprotocol/vega/pull/4566) - Withdrawal fails should return a status rejected rather than cancelled
 - [4582](https://github.com/vegaprotocol/vega/pull/4582) - Deposits stayed in memory indefinitely, and withdrawal keys were not being sorted to ensure determinism.
