package oracles

import (
	"context"
	"fmt"
	"time"

	oraclespb "code.vegaprotocol.io/protos/vega/oracles/v1"
	"code.vegaprotocol.io/vega/crypto"
	"code.vegaprotocol.io/vega/events"
	"code.vegaprotocol.io/vega/logging"
)

<<<<<<< HEAD
const (
	InternalOraclePrefix    = "vegaprotocol.internal"
	InternalOracleTimestamp = InternalOraclePrefix + ".timestamp"
)
=======
const InternalOraclePrefix = "vegaprotocol.internal"
>>>>>>> 03c6883d

// Broker no need to mock (use broker package mock).
type Broker interface {
	Send(event events.Event)
	SendBatch(events []events.Event)
}

// TimeService ...
//go:generate go run github.com/golang/mock/mockgen -destination mocks/time_service_mock.go -package mocks code.vegaprotocol.io/vega/oracles TimeService
type TimeService interface {
	NotifyOnTick(f func(context.Context, time.Time))
	NotifyInternalOracleTimestamp(f func(context.Context, OracleData))
}

// Engine is responsible for broadcasting the OracleData to products and risk
// models interested in it.
type Engine struct {
	log           *logging.Logger
	broker        Broker
	CurrentTime   time.Time
	subscriptions specSubscriptions
	publicKey     crypto.PublicKey
}

// NewEngine creates a new oracle Engine.
func NewEngine(
	log *logging.Logger,
	conf Config,
	currentTime time.Time,
	broker Broker,
	ts TimeService,
	publicKey crypto.PublicKey,
) *Engine {
	log = log.Named(namedLogger)
	log.SetLevel(conf.Level.Get())

	e := &Engine{
		log:           log,
		broker:        broker,
		CurrentTime:   currentTime,
		subscriptions: newSpecSubscriptions(),
		publicKey:     publicKey,
	}

	ts.NotifyOnTick(e.UpdateCurrentTime)
<<<<<<< HEAD
	ts.NotifyInternalOracleTimestamp(e.BroadcastVegaTime)
=======

>>>>>>> 03c6883d
	return e
}

// UpdateCurrentTime listens to update of the current Vega time.
func (e *Engine) UpdateCurrentTime(ctx context.Context, ts time.Time) {
	e.CurrentTime = ts
	e.broadcastVegaTime(ctx, ts)
}

func (e *Engine) broadcastVegaTime(ctx context.Context, ts time.Time) {
	data := OracleData{
		PubKeys: []string{string(e.publicKey.Bytes())},
		Data:    map[string]string{InternalOraclePrefix + ".timestamp": fmt.Sprintf("%d", ts.UnixNano())},
	}

	err := e.sendOracleUpdate(ctx, data)
	if err != nil {
		e.log.Debug("broadcasting Vega time", logging.Error(err))
	}
}

func (e *Engine) BroadcastVegaTime(ctx context.Context, data OracleData) {
	err := e.sendOracleUpdate(ctx, data)
	if err != nil {
		e.log.Debug("broadcasting internal vega timestamp", logging.Error(err))
	}
}

func (e *Engine) sendOracleUpdate(ctx context.Context, data OracleData) error {
	result, err := e.subscriptions.filterSubscribers(func(spec OracleSpec) (bool, error) {
		return spec.MatchData(data)
	})
	if err != nil {
		e.log.Debug("error in filtering subscribers",
			logging.Error(err),
		)
		return err
	}

	if result.hasMatched() {
		for _, subscriber := range result.subscribers {
			if err := subscriber(ctx, data); err != nil {
				e.log.Debug("broadcasting data to subscriber failed",
					logging.Error(err),
				)
			}
		}
		e.sendOracleDataBroadcast(ctx, data, result.oracleSpecIDs)
	}

	return nil
}

// BroadcastData broadcasts data to products and risk models that are interested in it. If no one is listening to this OracleData, it is discarded.
func (e *Engine) BroadcastData(ctx context.Context, data OracleData) error {
	err := e.sendOracleUpdate(ctx, data)
	if err != nil {
		e.log.Debug("failed to send oracle update",
			logging.Error(err),
		)
	}
	return err
}

// Subscribe registers a callback for a given OracleSpec that is call when an
// OracleData matches the spec.
// It returns a SubscriptionID that is used to Unsubscribe.
// If cb is nil, the method panics.
func (e *Engine) Subscribe(ctx context.Context, spec OracleSpec, cb OnMatchedOracleData) SubscriptionID {
	if cb == nil {
		panic(fmt.Sprintf("a callback is required for spec %v", spec))
	}
	updatedSubscription := e.subscriptions.addSubscriber(spec, cb, e.CurrentTime)
	e.sendNewOracleSpecSubscription(ctx, updatedSubscription)
	return updatedSubscription.subscriptionID
}

// Unsubscribe unregisters the callback associated to the SubscriptionID.
// If the id doesn't exist, this method panics.
func (e *Engine) Unsubscribe(ctx context.Context, id SubscriptionID) {
	updatedSubscription, hasNoMoreSubscriber := e.subscriptions.removeSubscriber(id)
	if hasNoMoreSubscriber {
		e.sendOracleSpecDeactivation(ctx, updatedSubscription)
	}
}

// sendNewOracleSpecSubscription send an event to the broker to inform of the
// subscription (and thus activation) to an oracle spec.
// This may be a subscription to a brand new oracle spec, or an additional one.
func (e *Engine) sendNewOracleSpecSubscription(ctx context.Context, update updatedSubscription) {
	specAsProto := update.specProto
	specAsProto.CreatedAt = update.specActivatedAt.UnixNano()
	specAsProto.Status = oraclespb.OracleSpec_STATUS_ACTIVE
	e.broker.Send(events.NewOracleSpecEvent(ctx, specAsProto))
}

// sendOracleSpecDeactivation send an event to the broker to inform of
// the deactivation (and thus activation) to an oracle spec.
// This may be a subscription to a brand new oracle spec, or an additional one.
func (e *Engine) sendOracleSpecDeactivation(ctx context.Context, update updatedSubscription) {
	specAsProto := update.specProto
	specAsProto.CreatedAt = update.specActivatedAt.UnixNano()
	specAsProto.Status = oraclespb.OracleSpec_STATUS_DEACTIVATED
	e.broker.Send(events.NewOracleSpecEvent(ctx, specAsProto))
}

// sendOracleSpecDeactivation send an event to the broker to inform of
// the deactivation (and thus activation) to an oracle spec.
// This may be a subscription to a brand new oracle spec, or an additional one.
func (e *Engine) sendOracleDataBroadcast(ctx context.Context, data OracleData, specIDs []OracleSpecID) {
	payload := []*oraclespb.Property{}
	for name, value := range data.Data {
		payload = append(payload, &oraclespb.Property{
			Name:  name,
			Value: value,
		})
	}

	ids := []string{}
	for _, specID := range specIDs {
		ids = append(ids, string(specID))
	}

	dataProto := oraclespb.OracleData{
		PubKeys:        data.PubKeys,
		Data:           payload,
		MatchedSpecIds: ids,
		BroadcastAt:    e.CurrentTime.UnixNano(),
	}
	e.broker.Send(events.NewOracleDataEvent(ctx, dataProto))
}<|MERGE_RESOLUTION|>--- conflicted
+++ resolved
@@ -6,19 +6,14 @@
 	"time"
 
 	oraclespb "code.vegaprotocol.io/protos/vega/oracles/v1"
-	"code.vegaprotocol.io/vega/crypto"
 	"code.vegaprotocol.io/vega/events"
 	"code.vegaprotocol.io/vega/logging"
 )
 
-<<<<<<< HEAD
 const (
 	InternalOraclePrefix    = "vegaprotocol.internal"
 	InternalOracleTimestamp = InternalOraclePrefix + ".timestamp"
 )
-=======
-const InternalOraclePrefix = "vegaprotocol.internal"
->>>>>>> 03c6883d
 
 // Broker no need to mock (use broker package mock).
 type Broker interface {
@@ -40,7 +35,6 @@
 	broker        Broker
 	CurrentTime   time.Time
 	subscriptions specSubscriptions
-	publicKey     crypto.PublicKey
 }
 
 // NewEngine creates a new oracle Engine.
@@ -50,7 +44,6 @@
 	currentTime time.Time,
 	broker Broker,
 	ts TimeService,
-	publicKey crypto.PublicKey,
 ) *Engine {
 	log = log.Named(namedLogger)
 	log.SetLevel(conf.Level.Get())
@@ -60,34 +53,16 @@
 		broker:        broker,
 		CurrentTime:   currentTime,
 		subscriptions: newSpecSubscriptions(),
-		publicKey:     publicKey,
 	}
 
 	ts.NotifyOnTick(e.UpdateCurrentTime)
-<<<<<<< HEAD
 	ts.NotifyInternalOracleTimestamp(e.BroadcastVegaTime)
-=======
-
->>>>>>> 03c6883d
 	return e
 }
 
 // UpdateCurrentTime listens to update of the current Vega time.
 func (e *Engine) UpdateCurrentTime(ctx context.Context, ts time.Time) {
 	e.CurrentTime = ts
-	e.broadcastVegaTime(ctx, ts)
-}
-
-func (e *Engine) broadcastVegaTime(ctx context.Context, ts time.Time) {
-	data := OracleData{
-		PubKeys: []string{string(e.publicKey.Bytes())},
-		Data:    map[string]string{InternalOraclePrefix + ".timestamp": fmt.Sprintf("%d", ts.UnixNano())},
-	}
-
-	err := e.sendOracleUpdate(ctx, data)
-	if err != nil {
-		e.log.Debug("broadcasting Vega time", logging.Error(err))
-	}
 }
 
 func (e *Engine) BroadcastVegaTime(ctx context.Context, data OracleData) {
