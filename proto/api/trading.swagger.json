{
  "swagger": "2.0",
  "info": {
    "title": "proto/api/trading.proto",
    "version": "version not set"
  },
  "schemes": [
    "http",
    "https"
  ],
  "consumes": [
    "application/json"
  ],
  "produces": [
    "application/json"
  ],
  "paths": {
    "/auth/token": {
      "get": {
        "summary": "Check an API token",
        "operationId": "CheckToken",
        "responses": {
          "200": {
            "description": "A successful response.",
            "schema": {
              "$ref": "#/definitions/apiCheckTokenResponse"
            }
          }
        },
        "parameters": [
          {
            "name": "partyID",
            "in": "query",
            "required": false,
            "type": "string"
          },
          {
            "name": "token",
            "in": "query",
            "required": false,
            "type": "string"
          }
        ],
        "tags": [
          "trading"
        ]
      },
      "post": {
        "summary": "Sign In",
        "operationId": "SignIn",
        "responses": {
          "200": {
            "description": "A successful response.",
            "schema": {
              "$ref": "#/definitions/apiSignInResponse"
            }
          }
        },
        "parameters": [
          {
            "name": "body",
            "in": "body",
            "required": true,
            "schema": {
              "$ref": "#/definitions/apiSignInRequest"
            }
          }
        ],
        "tags": [
          "trading"
        ]
      }
    },
<<<<<<< HEAD
    "/governance/proposals": {
=======
    "/governance/proposal": {
>>>>>>> 31cccdf2
      "post": {
        "summary": "Prepare proposal that can be sent out to the chain (via SubmitTransaction)",
        "operationId": "PrepareProposal",
        "responses": {
          "200": {
            "description": "A successful response.",
            "schema": {
              "$ref": "#/definitions/apiPrepareProposalResponse"
            }
          }
        },
        "parameters": [
          {
            "name": "body",
            "in": "body",
            "required": true,
            "schema": {
              "$ref": "#/definitions/apiPrepareProposalRequest"
            }
          }
        ],
        "tags": [
          "trading"
        ]
      }
    },
    "/markets": {
      "get": {
        "summary": "Get a list of Markets",
        "operationId": "Markets",
        "responses": {
          "200": {
            "description": "A successful response.",
            "schema": {
              "$ref": "#/definitions/apiMarketsResponse"
            }
          }
        },
        "tags": [
          "trading_data"
        ]
      }
    },
    "/markets-data": {
      "get": {
        "summary": "Get a list of Market Data",
        "operationId": "MarketsData",
        "responses": {
          "200": {
            "description": "A successful response.",
            "schema": {
              "$ref": "#/definitions/apiMarketsDataResponse"
            }
          }
        },
        "tags": [
          "trading_data"
        ]
      }
    },
    "/markets-data/{marketID}": {
      "get": {
        "summary": "Get Market Data by MarketID",
        "operationId": "MarketDataByID",
        "responses": {
          "200": {
            "description": "A successful response.",
            "schema": {
              "$ref": "#/definitions/apiMarketDataByIDResponse"
            }
          }
        },
        "parameters": [
          {
            "name": "marketID",
            "in": "path",
            "required": true,
            "type": "string"
          }
        ],
        "tags": [
          "trading_data"
        ]
      }
    },
    "/markets/{marketID}": {
      "get": {
        "summary": "Get a Market by ID",
        "operationId": "MarketByID",
        "responses": {
          "200": {
            "description": "A successful response.",
            "schema": {
              "$ref": "#/definitions/apiMarketByIDResponse"
            }
          }
        },
        "parameters": [
          {
            "name": "marketID",
            "in": "path",
            "required": true,
            "type": "string"
          }
        ],
        "tags": [
          "trading_data"
        ]
      }
    },
    "/markets/{marketID}/accounts": {
      "get": {
        "summary": "Get a list of Accounts by Market",
        "operationId": "MarketAccounts",
        "responses": {
          "200": {
            "description": "A successful response.",
            "schema": {
              "$ref": "#/definitions/apiMarketAccountsResponse"
            }
          }
        },
        "parameters": [
          {
            "name": "marketID",
            "in": "path",
            "required": true,
            "type": "string"
          },
          {
            "name": "asset",
            "in": "query",
            "required": false,
            "type": "string"
          }
        ],
        "tags": [
          "trading_data"
        ]
      }
    },
    "/markets/{marketID}/candles": {
      "get": {
        "summary": "Get a list of Candles by Market",
        "operationId": "Candles",
        "responses": {
          "200": {
            "description": "A successful response.",
            "schema": {
              "$ref": "#/definitions/apiCandlesResponse"
            }
          }
        },
        "parameters": [
          {
            "name": "marketID",
            "in": "path",
            "required": true,
            "type": "string"
          },
          {
            "name": "sinceTimestamp",
            "description": "nanoseconds since the epoch. See [`VegaTimeResponse`](#api.VegaTimeResponse).`timestamp`.",
            "in": "query",
            "required": false,
            "type": "string",
            "format": "int64"
          },
          {
            "name": "interval",
            "description": " - I1M: 1 minute\n - I5M: 5 minutes\n - I15M: 15 minutes\n - I1H: 1 hour\n - I6H: 6 hours\n - I1D: 1 day",
            "in": "query",
            "required": false,
            "type": "string",
            "enum": [
              "I1M",
              "I5M",
              "I15M",
              "I1H",
              "I6H",
              "I1D"
            ],
            "default": "I1M"
          }
        ],
        "tags": [
          "trading_data"
        ]
      }
    },
    "/markets/{marketID}/depth": {
      "get": {
        "summary": "Get Market Depth",
        "operationId": "MarketDepth",
        "responses": {
          "200": {
            "description": "A successful response.",
            "schema": {
              "$ref": "#/definitions/apiMarketDepthResponse"
            }
          }
        },
        "parameters": [
          {
            "name": "marketID",
            "in": "path",
            "required": true,
            "type": "string"
          },
          {
            "name": "maxDepth",
            "in": "query",
            "required": false,
            "type": "string",
            "format": "uint64"
          }
        ],
        "tags": [
          "trading_data"
        ]
      }
    },
    "/markets/{marketID}/orders": {
      "get": {
        "summary": "Get a list of Orders by Market",
        "operationId": "OrdersByMarket",
        "responses": {
          "200": {
            "description": "A successful response.",
            "schema": {
              "$ref": "#/definitions/apiOrdersByMarketResponse"
            }
          }
        },
        "parameters": [
          {
            "name": "marketID",
            "in": "path",
            "required": true,
            "type": "string"
          },
          {
            "name": "pagination.skip",
            "in": "query",
            "required": false,
            "type": "string",
            "format": "uint64"
          },
          {
            "name": "pagination.limit",
            "in": "query",
            "required": false,
            "type": "string",
            "format": "uint64"
          },
          {
            "name": "pagination.descending",
            "in": "query",
            "required": false,
            "type": "boolean",
            "format": "boolean"
          },
          {
            "name": "open",
            "in": "query",
            "required": false,
            "type": "boolean",
            "format": "boolean"
          }
        ],
        "tags": [
          "trading_data"
        ]
      }
    },
    "/markets/{marketID}/orders/{orderID}": {
      "get": {
        "summary": "Get an Order by Market and OrderID",
        "operationId": "OrderByMarketAndID",
        "responses": {
          "200": {
            "description": "A successful response.",
            "schema": {
              "$ref": "#/definitions/apiOrderByMarketAndIdResponse"
            }
          }
        },
        "parameters": [
          {
            "name": "marketID",
            "in": "path",
            "required": true,
            "type": "string"
          },
          {
            "name": "orderID",
            "in": "path",
            "required": true,
            "type": "string"
          }
        ],
        "tags": [
          "trading_data"
        ]
      }
    },
    "/markets/{marketID}/trades": {
      "get": {
        "summary": "Get a list of Trades by Market",
        "operationId": "TradesByMarket",
        "responses": {
          "200": {
            "description": "A successful response.",
            "schema": {
              "$ref": "#/definitions/apiTradesByMarketResponse"
            }
          }
        },
        "parameters": [
          {
            "name": "marketID",
            "in": "path",
            "required": true,
            "type": "string"
          },
          {
            "name": "pagination.skip",
            "in": "query",
            "required": false,
            "type": "string",
            "format": "uint64"
          },
          {
            "name": "pagination.limit",
            "in": "query",
            "required": false,
            "type": "string",
            "format": "uint64"
          },
          {
            "name": "pagination.descending",
            "in": "query",
            "required": false,
            "type": "boolean",
            "format": "boolean"
          }
        ],
        "tags": [
          "trading_data"
        ]
      }
    },
    "/markets/{marketID}/trades/latest": {
      "get": {
        "summary": "Get latest Trade",
        "operationId": "LastTrade",
        "responses": {
          "200": {
            "description": "A successful response.",
            "schema": {
              "$ref": "#/definitions/apiLastTradeResponse"
            }
          }
        },
        "parameters": [
          {
            "name": "marketID",
            "in": "path",
            "required": true,
            "type": "string"
          }
        ],
        "tags": [
          "trading_data"
        ]
      }
    },
    "/orders": {
      "post": {
        "summary": "Submit an Order",
        "operationId": "SubmitOrder",
        "responses": {
          "200": {
            "description": "A successful response.",
            "schema": {
              "$ref": "#/definitions/vegaPendingOrder"
            }
          }
        },
        "parameters": [
          {
            "name": "body",
            "in": "body",
            "required": true,
            "schema": {
              "$ref": "#/definitions/apiSubmitOrderRequest"
            }
          }
        ],
        "tags": [
          "trading"
        ]
      }
    },
    "/orders/prepare": {
      "post": {
        "summary": "Prepare a submit order request",
        "operationId": "PrepareSubmitOrder",
        "responses": {
          "200": {
            "description": "A successful response.",
            "schema": {
              "$ref": "#/definitions/apiPrepareSubmitOrderResponse"
            }
          }
        },
        "parameters": [
          {
            "name": "body",
            "in": "body",
            "required": true,
            "schema": {
              "$ref": "#/definitions/apiSubmitOrderRequest"
            }
          }
        ],
        "tags": [
          "trading"
        ]
      }
    },
    "/orders/prepare/{amendment.orderID}": {
      "put": {
        "summary": "Amend an Order",
        "operationId": "PrepareAmendOrder",
        "responses": {
          "200": {
            "description": "A successful response.",
            "schema": {
              "$ref": "#/definitions/apiPrepareAmendOrderResponse"
            }
          }
        },
        "parameters": [
          {
            "name": "amendment.orderID",
            "in": "path",
            "required": true,
            "type": "string"
          },
          {
            "name": "body",
            "in": "body",
            "required": true,
            "schema": {
              "$ref": "#/definitions/apiAmendOrderRequest"
            }
          }
        ],
        "tags": [
          "trading"
        ]
      }
    },
    "/orders/prepare/{cancellation.orderID}": {
      "delete": {
        "summary": "Cancel an Order",
        "operationId": "PrepareCancelOrder",
        "responses": {
          "200": {
            "description": "A successful response.",
            "schema": {
              "$ref": "#/definitions/apiPrepareCancelOrderResponse"
            }
          }
        },
        "parameters": [
          {
            "name": "cancellation.orderID",
            "in": "path",
            "required": true,
            "type": "string"
          },
          {
            "name": "cancellation.marketID",
            "in": "query",
            "required": false,
            "type": "string"
          },
          {
            "name": "cancellation.partyID",
            "in": "query",
            "required": false,
            "type": "string"
          },
          {
            "name": "token",
            "in": "query",
            "required": false,
            "type": "string"
          }
        ],
        "tags": [
          "trading"
        ]
      }
    },
    "/orders/{amendment.orderID}": {
      "put": {
        "summary": "Amend an Order",
        "operationId": "AmendOrder",
        "responses": {
          "200": {
            "description": "A successful response.",
            "schema": {
              "$ref": "#/definitions/vegaPendingOrder"
            }
          }
        },
        "parameters": [
          {
            "name": "amendment.orderID",
            "in": "path",
            "required": true,
            "type": "string"
          },
          {
            "name": "body",
            "in": "body",
            "required": true,
            "schema": {
              "$ref": "#/definitions/apiAmendOrderRequest"
            }
          }
        ],
        "tags": [
          "trading"
        ]
      }
    },
    "/orders/{cancellation.orderID}": {
      "delete": {
        "summary": "Cancel an Order",
        "operationId": "CancelOrder",
        "responses": {
          "200": {
            "description": "A successful response.",
            "schema": {
              "$ref": "#/definitions/vegaPendingOrder"
            }
          }
        },
        "parameters": [
          {
            "name": "cancellation.orderID",
            "in": "path",
            "required": true,
            "type": "string"
          },
          {
            "name": "cancellation.marketID",
            "in": "query",
            "required": false,
            "type": "string"
          },
          {
            "name": "cancellation.partyID",
            "in": "query",
            "required": false,
            "type": "string"
          },
          {
            "name": "token",
            "in": "query",
            "required": false,
            "type": "string"
          }
        ],
        "tags": [
          "trading"
        ]
      }
    },
    "/orders/{orderID}/trades": {
      "get": {
        "summary": "Get a list of Trades by Order",
        "operationId": "TradesByOrder",
        "responses": {
          "200": {
            "description": "A successful response.",
            "schema": {
              "$ref": "#/definitions/apiTradesByOrderResponse"
            }
          }
        },
        "parameters": [
          {
            "name": "orderID",
            "in": "path",
            "required": true,
            "type": "string"
          }
        ],
        "tags": [
          "trading_data"
        ]
      }
    },
    "/orders/{reference}": {
      "get": {
        "summary": "Get an Order by Pending Order reference (UUID)",
        "operationId": "OrderByReference",
        "responses": {
          "200": {
            "description": "A successful response.",
            "schema": {
              "$ref": "#/definitions/apiOrderByReferenceResponse"
            }
          }
        },
        "parameters": [
          {
            "name": "reference",
            "in": "path",
            "required": true,
            "type": "string"
          }
        ],
        "tags": [
          "trading_data"
        ]
      }
    },
    "/parties": {
      "get": {
        "summary": "Get a list of Parties",
        "operationId": "Parties",
        "responses": {
          "200": {
            "description": "A successful response.",
            "schema": {
              "$ref": "#/definitions/apiPartiesResponse"
            }
          }
        },
        "tags": [
          "trading_data"
        ]
      }
    },
    "/parties/{partyID}": {
      "get": {
        "summary": "Get a Party by ID",
        "operationId": "PartyByID",
        "responses": {
          "200": {
            "description": "A successful response.",
            "schema": {
              "$ref": "#/definitions/apiPartyByIDResponse"
            }
          }
        },
        "parameters": [
          {
            "name": "partyID",
            "in": "path",
            "required": true,
            "type": "string"
          }
        ],
        "tags": [
          "trading_data"
        ]
      }
    },
    "/parties/{partyID}/accounts": {
      "get": {
        "summary": "Get a list of Accounts by Party",
        "operationId": "PartyAccounts",
        "responses": {
          "200": {
            "description": "A successful response.",
            "schema": {
              "$ref": "#/definitions/apiPartyAccountsResponse"
            }
          }
        },
        "parameters": [
          {
            "name": "partyID",
            "in": "path",
            "required": true,
            "type": "string"
          },
          {
            "name": "marketID",
            "in": "query",
            "required": false,
            "type": "string"
          },
          {
            "name": "type",
            "in": "query",
            "required": false,
            "type": "string",
            "enum": [
              "ALL",
              "INSURANCE",
              "SETTLEMENT",
              "MARGIN",
              "GENERAL"
            ],
            "default": "ALL"
          },
          {
            "name": "asset",
            "in": "query",
            "required": false,
            "type": "string"
          }
        ],
        "tags": [
          "trading_data"
        ]
      }
    },
    "/parties/{partyID}/markets/{marketID}/margin": {
      "get": {
        "summary": "Get Margin Levels by PartyID",
        "operationId": "MarginLevels",
        "responses": {
          "200": {
            "description": "A successful response.",
            "schema": {
              "$ref": "#/definitions/apiMarginLevelsResponse"
            }
          }
        },
        "parameters": [
          {
            "name": "partyID",
            "in": "path",
            "required": true,
            "type": "string"
          },
          {
            "name": "marketID",
            "in": "path",
            "required": true,
            "type": "string"
          }
        ],
        "tags": [
          "trading_data"
        ]
      }
    },
    "/parties/{partyID}/orders": {
      "get": {
        "summary": "Get a list of Orders by Party",
        "operationId": "OrdersByParty",
        "responses": {
          "200": {
            "description": "A successful response.",
            "schema": {
              "$ref": "#/definitions/apiOrdersByPartyResponse"
            }
          }
        },
        "parameters": [
          {
            "name": "partyID",
            "in": "path",
            "required": true,
            "type": "string"
          },
          {
            "name": "pagination.skip",
            "in": "query",
            "required": false,
            "type": "string",
            "format": "uint64"
          },
          {
            "name": "pagination.limit",
            "in": "query",
            "required": false,
            "type": "string",
            "format": "uint64"
          },
          {
            "name": "pagination.descending",
            "in": "query",
            "required": false,
            "type": "boolean",
            "format": "boolean"
          },
          {
            "name": "open",
            "in": "query",
            "required": false,
            "type": "boolean",
            "format": "boolean"
          }
        ],
        "tags": [
          "trading_data"
        ]
      }
    },
    "/parties/{partyID}/positions": {
      "get": {
        "summary": "Get a list of Positions by Party",
        "operationId": "PositionsByParty",
        "responses": {
          "200": {
            "description": "A successful response.",
            "schema": {
              "$ref": "#/definitions/apiPositionsByPartyResponse"
            }
          }
        },
        "parameters": [
          {
            "name": "partyID",
            "in": "path",
            "required": true,
            "type": "string"
          },
          {
            "name": "marketID",
            "in": "query",
            "required": false,
            "type": "string"
          }
        ],
        "tags": [
          "trading_data"
        ]
      }
    },
    "/parties/{partyID}/trades": {
      "get": {
        "summary": "Get a list of Trades by Party",
        "operationId": "TradesByParty",
        "responses": {
          "200": {
            "description": "A successful response.",
            "schema": {
              "$ref": "#/definitions/apiTradesByPartyResponse"
            }
          }
        },
        "parameters": [
          {
            "name": "partyID",
            "in": "path",
            "required": true,
            "type": "string"
          },
          {
            "name": "marketID",
            "in": "query",
            "required": false,
            "type": "string"
          },
          {
            "name": "pagination.skip",
            "in": "query",
            "required": false,
            "type": "string",
            "format": "uint64"
          },
          {
            "name": "pagination.limit",
            "in": "query",
            "required": false,
            "type": "string",
            "format": "uint64"
          },
          {
            "name": "pagination.descending",
            "in": "query",
            "required": false,
            "type": "boolean",
            "format": "boolean"
          }
        ],
        "tags": [
          "trading_data"
        ]
      }
    },
    "/parties/{withdraw.partyID}/withdrawals": {
      "post": {
        "summary": "Request withdrawal",
        "operationId": "Withdraw",
        "responses": {
          "200": {
            "description": "A successful response.",
            "schema": {
              "$ref": "#/definitions/apiWithdrawResponse"
            }
          }
        },
        "parameters": [
          {
            "name": "withdraw.partyID",
            "in": "path",
            "required": true,
            "type": "string"
          },
          {
            "name": "body",
            "in": "body",
            "required": true,
            "schema": {
              "$ref": "#/definitions/apiWithdrawRequest"
            }
          }
        ],
        "tags": [
          "trading"
        ]
      }
    },
    "/statistics": {
      "get": {
        "summary": "Get Statistics",
        "operationId": "Statistics",
        "responses": {
          "200": {
            "description": "A successful response.",
            "schema": {
              "$ref": "#/definitions/vegaStatistics"
            }
          }
        },
        "tags": [
          "trading_data"
        ]
      }
    },
    "/time": {
      "get": {
        "summary": "Get Time",
        "operationId": "GetVegaTime",
        "responses": {
          "200": {
            "description": "A successful response.",
            "schema": {
              "$ref": "#/definitions/apiVegaTimeResponse"
            }
          }
        },
        "tags": [
          "trading_data"
        ]
      }
    },
    "/transaction": {
      "post": {
        "summary": "Submit a signed transaction",
        "operationId": "SubmitTransaction",
        "responses": {
          "200": {
            "description": "A successful response.",
            "schema": {
              "$ref": "#/definitions/apiSubmitTransactionResponse"
            }
          }
        },
        "parameters": [
          {
            "name": "body",
            "in": "body",
            "required": true,
            "schema": {
              "$ref": "#/definitions/apiSubmitTransactionRequest"
            }
          }
        ],
        "tags": [
          "trading"
        ]
      }
    }
  },
  "definitions": {
    "OrderStatus": {
      "type": "string",
      "enum": [
        "Active",
        "Expired",
        "Cancelled",
        "Stopped",
        "Filled",
        "Rejected",
        "PartiallyFilled"
      ],
      "default": "Active"
    },
    "OrderTimeInForce": {
      "type": "string",
      "enum": [
        "GTC",
        "GTT",
        "IOC",
        "FOK"
      ],
      "default": "GTC",
      "description": "- GTC: good til cancelled\n - GTT: good til time\n - IOC: immediate or cancel\n - FOK: fill or kill",
      "title": "Order Time in Force"
    },
    "ProposalState": {
      "type": "string",
      "enum": [
        "FAILED",
        "OPEN",
        "PASSED",
        "REJECTED",
        "DECLINED",
        "ENACTED"
      ],
      "default": "FAILED",
      "description": "Proposal state transition:\nOpen -\u003e\n  - Passed -\u003e Enacted.\n  - Passed -\u003e Failed.\n  - Declined\nRejected\nProposal can enter Failed state from any other state.\n\n - FAILED: Proposal could not be enacted after being accepted by the network\n - OPEN: Proposal is open for voting.\n - PASSED: Proposal has gained enough support to be executed.\n - REJECTED: Proposal wasn't accepted (validation failed, author not allowed to submit proposals)\n - DECLINED: Proposal didn't get enough votes\n - ENACTED: Proposal has been executed and the changes under this proposal have now been applied."
    },
    "apiAmendOrderRequest": {
      "type": "object",
      "properties": {
        "amendment": {
          "$ref": "#/definitions/vegaOrderAmendment"
        },
        "token": {
          "type": "string"
        }
      }
    },
    "apiCandlesResponse": {
      "type": "object",
      "properties": {
        "candles": {
          "type": "array",
          "items": {
            "$ref": "#/definitions/vegaCandle"
          }
        }
      }
    },
    "apiCheckTokenResponse": {
      "type": "object",
      "properties": {
        "ok": {
          "type": "boolean",
          "format": "boolean"
        }
      }
    },
    "apiLastTradeResponse": {
      "type": "object",
      "properties": {
        "trade": {
          "$ref": "#/definitions/vegaTrade"
        }
      }
    },
    "apiMarginLevelsResponse": {
      "type": "object",
      "properties": {
        "marginLevels": {
          "type": "array",
          "items": {
            "$ref": "#/definitions/vegaMarginLevels"
          }
        }
      }
    },
    "apiMarketAccountsResponse": {
      "type": "object",
      "properties": {
        "accounts": {
          "type": "array",
          "items": {
            "$ref": "#/definitions/vegaAccount"
          }
        }
      }
    },
    "apiMarketByIDResponse": {
      "type": "object",
      "properties": {
        "market": {
          "$ref": "#/definitions/vegaMarket"
        }
      }
    },
    "apiMarketDataByIDResponse": {
      "type": "object",
      "properties": {
        "marketData": {
          "$ref": "#/definitions/vegaMarketData"
        }
      }
    },
    "apiMarketDepthResponse": {
      "type": "object",
      "properties": {
        "marketID": {
          "type": "string"
        },
        "buy": {
          "type": "array",
          "items": {
            "$ref": "#/definitions/vegaPriceLevel"
          }
        },
        "sell": {
          "type": "array",
          "items": {
            "$ref": "#/definitions/vegaPriceLevel"
          }
        },
        "lastTrade": {
          "$ref": "#/definitions/vegaTrade"
        }
      }
    },
    "apiMarketsDataResponse": {
      "type": "object",
      "properties": {
        "marketsData": {
          "type": "array",
          "items": {
            "$ref": "#/definitions/vegaMarketData"
          }
        }
      }
    },
    "apiMarketsResponse": {
      "type": "object",
      "properties": {
        "markets": {
          "type": "array",
          "items": {
            "$ref": "#/definitions/vegaMarket"
          },
          "title": "a list of Markets"
        }
      }
    },
    "apiOrderByMarketAndIdResponse": {
      "type": "object",
      "properties": {
        "order": {
          "$ref": "#/definitions/vegaOrder"
        }
      }
    },
    "apiOrderByReferenceResponse": {
      "type": "object",
      "properties": {
        "order": {
          "$ref": "#/definitions/vegaOrder"
        }
      }
    },
    "apiOrdersByMarketResponse": {
      "type": "object",
      "properties": {
        "orders": {
          "type": "array",
          "items": {
            "$ref": "#/definitions/vegaOrder"
          }
        }
      }
    },
    "apiOrdersByPartyResponse": {
      "type": "object",
      "properties": {
        "orders": {
          "type": "array",
          "items": {
            "$ref": "#/definitions/vegaOrder"
          }
        }
      }
    },
    "apiOrdersStream": {
      "type": "object",
      "properties": {
        "orders": {
          "type": "array",
          "items": {
            "$ref": "#/definitions/vegaOrder"
          }
        }
      }
    },
    "apiPagination": {
      "type": "object",
      "properties": {
        "skip": {
          "type": "string",
          "format": "uint64"
        },
        "limit": {
          "type": "string",
          "format": "uint64"
        },
        "descending": {
          "type": "boolean",
          "format": "boolean"
        }
      }
    },
    "apiPartiesResponse": {
      "type": "object",
      "properties": {
        "parties": {
          "type": "array",
          "items": {
            "$ref": "#/definitions/vegaParty"
          }
        }
      }
    },
    "apiPartyAccountsResponse": {
      "type": "object",
      "properties": {
        "accounts": {
          "type": "array",
          "items": {
            "$ref": "#/definitions/vegaAccount"
          }
        }
      }
    },
    "apiPartyByIDResponse": {
      "type": "object",
      "properties": {
        "party": {
          "$ref": "#/definitions/vegaParty"
        }
      }
    },
    "apiPositionsByPartyResponse": {
      "type": "object",
      "properties": {
        "positions": {
          "type": "array",
          "items": {
            "$ref": "#/definitions/vegaPosition"
          }
        }
      }
    },
    "apiPrepareAmendOrderResponse": {
      "type": "object",
      "properties": {
        "blob": {
          "type": "string",
          "format": "byte"
        },
        "pendingOrder": {
          "$ref": "#/definitions/vegaPendingOrder"
        }
      }
    },
    "apiPrepareCancelOrderResponse": {
      "type": "object",
      "properties": {
        "blob": {
          "type": "string",
          "format": "byte"
        },
        "pendingOrder": {
          "$ref": "#/definitions/vegaPendingOrder"
        }
      }
    },
    "apiPrepareProposalRequest": {
      "type": "object",
      "properties": {
        "partyID": {
          "type": "string"
        },
        "reference": {
          "type": "string"
        },
        "proposal": {
          "$ref": "#/definitions/vegaProposalTerms"
        }
      }
    },
    "apiPrepareProposalResponse": {
      "type": "object",
      "properties": {
        "blob": {
          "type": "string",
          "format": "byte"
        },
        "pendingProposal": {
          "$ref": "#/definitions/vegaProposal"
        }
      }
    },
    "apiPrepareSubmitOrderResponse": {
      "type": "object",
      "properties": {
        "blob": {
          "type": "string",
          "format": "byte"
        },
        "pendingOrder": {
          "$ref": "#/definitions/vegaPendingOrder"
        }
      }
    },
    "apiSignInRequest": {
      "type": "object",
      "properties": {
        "id": {
          "type": "string",
          "title": "a party ID"
        },
        "password": {
          "type": "string",
          "title": "a password"
        }
      }
    },
    "apiSignInResponse": {
      "type": "object",
      "properties": {
        "token": {
          "type": "string",
          "title": "a token corresponding to the party given in the request, and valid for subsequent requests for that party"
        }
      }
    },
    "apiSubmitOrderRequest": {
      "type": "object",
      "properties": {
        "submission": {
          "$ref": "#/definitions/vegaOrderSubmission",
          "description": "the bulk of the Order, including market, party, price, size, side, time in force, etc."
        },
        "token": {
          "type": "string",
          "description": "a token acquired from a SignIn request and corresponding to the party specified in the `submission`."
        }
      }
    },
    "apiSubmitTransactionRequest": {
      "type": "object",
      "properties": {
        "tx": {
          "$ref": "#/definitions/vegaSignedBundle"
        }
      }
    },
    "apiSubmitTransactionResponse": {
      "type": "object",
      "properties": {
        "success": {
          "type": "boolean",
          "format": "boolean"
        }
      }
    },
    "apiTradesByMarketResponse": {
      "type": "object",
      "properties": {
        "trades": {
          "type": "array",
          "items": {
            "$ref": "#/definitions/vegaTrade"
          }
        }
      }
    },
    "apiTradesByOrderResponse": {
      "type": "object",
      "properties": {
        "trades": {
          "type": "array",
          "items": {
            "$ref": "#/definitions/vegaTrade"
          }
        }
      }
    },
    "apiTradesByPartyResponse": {
      "type": "object",
      "properties": {
        "trades": {
          "type": "array",
          "items": {
            "$ref": "#/definitions/vegaTrade"
          }
        }
      }
    },
    "apiTradesStream": {
      "type": "object",
      "properties": {
        "trades": {
          "type": "array",
          "items": {
            "$ref": "#/definitions/vegaTrade"
          }
        }
      }
    },
    "apiVegaTimeResponse": {
      "type": "object",
      "properties": {
        "timestamp": {
          "type": "string",
          "format": "int64",
          "title": "nanoseconds since the epoch, for example `1580473859111222333` corresponds to `2020-01-31T12:30:59.111222333Z`"
        }
      }
    },
    "apiWithdrawRequest": {
      "type": "object",
      "properties": {
        "withdraw": {
          "$ref": "#/definitions/vegaWithdraw"
        }
      }
    },
    "apiWithdrawResponse": {
      "type": "object",
      "properties": {
        "success": {
          "type": "boolean",
          "format": "boolean"
        }
      }
    },
    "protobufAny": {
      "type": "object",
      "properties": {
        "type_url": {
          "type": "string"
        },
        "value": {
          "type": "string",
          "format": "byte"
        }
      }
    },
    "runtimeStreamError": {
      "type": "object",
      "properties": {
        "grpc_code": {
          "type": "integer",
          "format": "int32"
        },
        "http_code": {
          "type": "integer",
          "format": "int32"
        },
        "message": {
          "type": "string"
        },
        "http_status": {
          "type": "string"
        },
        "details": {
          "type": "array",
          "items": {
            "$ref": "#/definitions/protobufAny"
          }
        }
      }
    },
    "vegaAccount": {
      "type": "object",
      "properties": {
        "id": {
          "type": "string"
        },
        "owner": {
          "type": "string"
        },
        "balance": {
          "type": "string",
          "format": "int64"
        },
        "asset": {
          "type": "string"
        },
        "marketID": {
          "type": "string"
        },
        "type": {
          "$ref": "#/definitions/vegaAccountType"
        }
      }
    },
    "vegaAccountType": {
      "type": "string",
      "enum": [
        "ALL",
        "INSURANCE",
        "SETTLEMENT",
        "MARGIN",
        "GENERAL"
      ],
      "default": "ALL"
    },
    "vegaCandle": {
      "type": "object",
      "properties": {
        "timestamp": {
          "type": "string",
          "format": "int64",
          "description": "nanoseconds since the epoch. See [`VegaTimeResponse`](#api.VegaTimeResponse).`timestamp`."
        },
        "datetime": {
          "type": "string",
          "title": "ISO 8601 datetime"
        },
        "high": {
          "type": "string",
          "format": "uint64"
        },
        "low": {
          "type": "string",
          "format": "uint64"
        },
        "open": {
          "type": "string",
          "format": "uint64"
        },
        "close": {
          "type": "string",
          "format": "uint64"
        },
        "volume": {
          "type": "string",
          "format": "uint64"
        },
        "interval": {
          "$ref": "#/definitions/vegaInterval"
        }
      }
    },
    "vegaChainStatus": {
      "type": "string",
      "enum": [
        "DISCONNECTED",
        "REPLAYING",
        "CONNECTED"
      ],
      "default": "DISCONNECTED"
    },
    "vegaContinuousTrading": {
      "type": "object",
      "properties": {
        "tickSize": {
          "type": "string",
          "format": "uint64"
        }
      }
    },
    "vegaDiscreteTrading": {
      "type": "object",
      "properties": {
        "duration": {
          "type": "string",
          "format": "int64"
        }
      }
    },
    "vegaEthereumEvent": {
      "type": "object",
      "properties": {
        "contractID": {
          "type": "string"
        },
        "event": {
          "type": "string"
        },
        "value": {
          "type": "string",
          "format": "uint64"
        }
      }
    },
    "vegaExternalRiskModel": {
      "type": "object",
      "properties": {
        "name": {
          "type": "string"
        },
        "socket": {
          "type": "string"
        },
        "config": {
          "type": "object",
          "additionalProperties": {
            "type": "string"
          }
        }
      }
    },
    "vegaFuture": {
      "type": "object",
      "properties": {
        "maturity": {
          "type": "string"
        },
        "asset": {
          "type": "string"
        },
        "ethereumEvent": {
          "$ref": "#/definitions/vegaEthereumEvent"
        }
      }
    },
    "vegaInstrument": {
      "type": "object",
      "properties": {
        "id": {
          "type": "string"
        },
        "code": {
          "type": "string"
        },
        "name": {
          "type": "string"
        },
        "baseName": {
          "type": "string"
        },
        "quoteName": {
          "type": "string"
        },
        "metadata": {
          "$ref": "#/definitions/vegaInstrumentMetadata"
        },
        "initialMarkPrice": {
          "type": "string",
          "format": "uint64"
        },
        "future": {
          "$ref": "#/definitions/vegaFuture"
        }
      }
    },
    "vegaInstrumentMetadata": {
      "type": "object",
      "properties": {
        "tags": {
          "type": "array",
          "items": {
            "type": "string"
          }
        }
      }
    },
    "vegaInterval": {
      "type": "string",
      "enum": [
        "I1M",
        "I5M",
        "I15M",
        "I1H",
        "I6H",
        "I1D"
      ],
      "default": "I1M",
      "title": "- I1M: 1 minute\n - I5M: 5 minutes\n - I15M: 15 minutes\n - I1H: 1 hour\n - I6H: 6 hours\n - I1D: 1 day"
    },
    "vegaLedgerEntry": {
      "type": "object",
      "properties": {
        "fromAccount": {
          "type": "string"
        },
        "toAccount": {
          "type": "string"
        },
        "amount": {
          "type": "string",
          "format": "int64"
        },
        "reference": {
          "type": "string"
        },
        "type": {
          "type": "string"
        },
        "timestamp": {
          "type": "string",
          "format": "int64"
        }
      }
    },
    "vegaLogNormalModelParams": {
      "type": "object",
      "properties": {
        "mu": {
          "type": "number",
          "format": "double"
        },
        "r": {
          "type": "number",
          "format": "double"
        },
        "sigma": {
          "type": "number",
          "format": "double"
        }
      }
    },
    "vegaLogNormalRiskModel": {
      "type": "object",
      "properties": {
        "riskAversionParameter": {
          "type": "number",
          "format": "double"
        },
        "tau": {
          "type": "number",
          "format": "double"
        },
        "params": {
          "$ref": "#/definitions/vegaLogNormalModelParams"
        }
      }
    },
    "vegaMarginCalculator": {
      "type": "object",
      "properties": {
        "scalingFactors": {
          "$ref": "#/definitions/vegaScalingFactors"
        }
      }
    },
    "vegaMarginLevels": {
      "type": "object",
      "properties": {
        "maintenanceMargin": {
          "type": "string",
          "format": "int64"
        },
        "searchLevel": {
          "type": "string",
          "format": "int64"
        },
        "initialMargin": {
          "type": "string",
          "format": "int64"
        },
        "collateralReleaseLevel": {
          "type": "string",
          "format": "int64"
        },
        "partyID": {
          "type": "string"
        },
        "marketID": {
          "type": "string"
        },
        "asset": {
          "type": "string"
        },
        "timestamp": {
          "type": "string",
          "format": "int64"
        }
      }
    },
    "vegaMarket": {
      "type": "object",
      "properties": {
        "id": {
          "type": "string",
          "title": "32 pseudo-random upper-case letters and digits"
        },
        "name": {
          "type": "string",
          "title": "a human-understandable name for the Market, perhaps including a currency pair and a maturity date"
        },
        "tradableInstrument": {
          "$ref": "#/definitions/vegaTradableInstrument"
        },
        "decimalPlaces": {
          "type": "string",
          "format": "uint64",
          "title": "the number of decimal places that a price must be shifted by in order to get a correct price denominated in the currency of the Market. ie `realPrice = price / 10^decimalPlaces`"
        },
        "continuous": {
          "$ref": "#/definitions/vegaContinuousTrading"
        },
        "discrete": {
          "$ref": "#/definitions/vegaDiscreteTrading"
        }
      }
    },
    "vegaMarketData": {
      "type": "object",
      "properties": {
        "markPrice": {
          "type": "string",
          "format": "uint64"
        },
        "bestBidPrice": {
          "type": "string",
          "format": "uint64"
        },
        "bestBidVolume": {
          "type": "string",
          "format": "uint64"
        },
        "bestOfferPrice": {
          "type": "string",
          "format": "uint64"
        },
        "bestOfferVolume": {
          "type": "string",
          "format": "uint64"
        },
        "midPrice": {
          "type": "string",
          "format": "uint64"
        },
        "market": {
          "type": "string"
        },
        "timestamp": {
          "type": "string",
          "format": "int64"
        }
      }
    },
    "vegaMarketDepth": {
      "type": "object",
      "properties": {
        "marketID": {
          "type": "string"
        },
        "buy": {
          "type": "array",
          "items": {
            "$ref": "#/definitions/vegaPriceLevel"
          }
        },
        "sell": {
          "type": "array",
          "items": {
            "$ref": "#/definitions/vegaPriceLevel"
          }
        }
      }
    },
    "vegaNetworkConfiguration": {
      "type": "object",
      "properties": {
        "minCloseInSeconds": {
          "type": "string",
          "format": "int64"
        },
        "maxCloseInSeconds": {
          "type": "string",
          "format": "int64"
        },
        "minEnactInSeconds": {
          "type": "string",
          "format": "int64"
        },
        "maxEnactInSeconds": {
          "type": "string",
          "format": "int64"
        },
        "minParticipationStake": {
          "type": "string",
          "format": "uint64"
        }
      }
    },
    "vegaNewMarket": {
      "type": "object"
    },
    "vegaOrder": {
      "type": "object",
      "properties": {
        "id": {
          "type": "string"
        },
        "marketID": {
          "type": "string"
        },
        "partyID": {
          "type": "string"
        },
        "side": {
          "$ref": "#/definitions/vegaSide"
        },
        "price": {
          "type": "string",
          "format": "uint64"
        },
        "size": {
          "type": "string",
          "format": "uint64"
        },
        "remaining": {
          "type": "string",
          "format": "uint64"
        },
        "timeInForce": {
          "$ref": "#/definitions/OrderTimeInForce"
        },
        "type": {
          "$ref": "#/definitions/vegaOrderType"
        },
        "createdAt": {
          "type": "string",
          "format": "int64"
        },
        "status": {
          "$ref": "#/definitions/OrderStatus",
          "description": "If `status` is `Rejected`, check `reason`."
        },
        "expiresAt": {
          "type": "string",
          "format": "int64"
        },
        "reference": {
          "type": "string"
        },
        "reason": {
          "$ref": "#/definitions/vegaOrderError"
        }
      }
    },
    "vegaOrderAmendment": {
      "type": "object",
      "properties": {
        "orderID": {
          "type": "string"
        },
        "partyID": {
          "type": "string"
        },
        "marketID": {
          "type": "string"
        },
        "price": {
          "type": "string",
          "format": "uint64"
        },
        "size": {
          "type": "string",
          "format": "uint64"
        },
        "expiresAt": {
          "type": "string",
          "format": "int64"
        },
        "side": {
          "$ref": "#/definitions/vegaSide"
        }
      }
    },
    "vegaOrderCancellation": {
      "type": "object",
      "properties": {
        "orderID": {
          "type": "string"
        },
        "marketID": {
          "type": "string"
        },
        "partyID": {
          "type": "string"
        }
      }
    },
    "vegaOrderError": {
      "type": "string",
      "enum": [
        "NONE",
        "INVALID_MARKET_ID",
        "INVALID_ORDER_ID",
        "ORDER_OUT_OF_SEQUENCE",
        "INVALID_REMAINING_SIZE",
        "TIME_FAILURE",
        "ORDER_REMOVAL_FAILURE",
        "INVALID_EXPIRATION_DATETIME",
        "INVALID_ORDER_REFERENCE",
        "EDIT_NOT_ALLOWED",
        "ORDER_AMEND_FAILURE",
        "ORDER_NOT_FOUND",
        "INVALID_PARTY_ID",
        "MARKET_CLOSED",
        "MARGIN_CHECK_FAILED",
        "MISSING_GENERAL_ACCOUNT",
        "INTERNAL_ERROR",
        "INVALID_SIZE",
        "INVALID_PERSISTENCE"
      ],
      "default": "NONE"
    },
    "vegaOrderSubmission": {
      "type": "object",
      "properties": {
        "id": {
          "type": "string"
        },
        "marketID": {
          "type": "string"
        },
        "partyID": {
          "type": "string"
        },
        "price": {
          "type": "string",
          "format": "uint64"
        },
        "size": {
          "type": "string",
          "format": "uint64"
        },
        "side": {
          "$ref": "#/definitions/vegaSide"
        },
        "timeInForce": {
          "$ref": "#/definitions/OrderTimeInForce"
        },
        "expiresAt": {
          "type": "string",
          "format": "int64"
        },
        "type": {
          "$ref": "#/definitions/vegaOrderType"
        },
        "reference": {
          "type": "string"
        }
      }
    },
    "vegaOrderType": {
      "type": "string",
      "enum": [
        "LIMIT",
        "MARKET",
        "NETWORK"
      ],
      "default": "LIMIT",
      "description": "- LIMIT: used for Limit orders\n - MARKET: used for Market orders\n - NETWORK: used for orders where the initiating party is the network (used for distressed traders)",
      "title": "Order Type"
    },
    "vegaParty": {
      "type": "object",
      "properties": {
        "id": {
          "type": "string"
        }
      }
    },
    "vegaPendingOrder": {
      "type": "object",
      "properties": {
        "reference": {
          "type": "string"
        },
        "price": {
          "type": "string",
          "format": "uint64"
        },
        "timeInForce": {
          "$ref": "#/definitions/OrderTimeInForce"
        },
        "side": {
          "$ref": "#/definitions/vegaSide"
        },
        "marketID": {
          "type": "string"
        },
        "size": {
          "type": "string",
          "format": "uint64"
        },
        "partyID": {
          "type": "string"
        },
        "status": {
          "$ref": "#/definitions/OrderStatus"
        },
        "id": {
          "type": "string"
        },
        "type": {
          "$ref": "#/definitions/vegaOrderType"
        }
      }
    },
    "vegaPosition": {
      "type": "object",
      "properties": {
        "marketID": {
          "type": "string"
        },
        "partyID": {
          "type": "string"
        },
        "openVolume": {
          "type": "string",
          "format": "int64"
        },
        "realisedPNL": {
          "type": "string",
          "format": "int64"
        },
        "unrealisedPNL": {
          "type": "string",
          "format": "int64"
        },
        "averageEntryPrice": {
          "type": "string",
          "format": "uint64"
        }
      }
    },
    "vegaPriceLevel": {
      "type": "object",
      "properties": {
        "price": {
          "type": "string",
          "format": "uint64"
        },
        "numberOfOrders": {
          "type": "string",
          "format": "uint64"
        },
        "volume": {
          "type": "string",
          "format": "uint64"
        },
        "cumulativeVolume": {
          "type": "string",
          "format": "uint64"
        }
      }
    },
    "vegaProposal": {
      "type": "object",
      "properties": {
        "ID": {
          "type": "string"
        },
        "reference": {
          "type": "string"
        },
        "partyID": {
          "type": "string"
        },
        "state": {
          "$ref": "#/definitions/ProposalState"
        },
        "timestamp": {
          "type": "string",
          "format": "int64"
        },
        "terms": {
          "$ref": "#/definitions/vegaProposalTerms"
        }
      }
    },
    "vegaProposalTerms": {
      "type": "object",
      "properties": {
        "closingTimestamp": {
          "type": "string",
          "format": "int64"
        },
        "enactmentTimestamp": {
          "type": "string",
          "format": "int64"
        },
        "minParticipationStake": {
          "type": "string",
          "format": "uint64"
        },
        "updateMarket": {
          "$ref": "#/definitions/vegaUpdateMarket"
        },
        "newMarket": {
          "$ref": "#/definitions/vegaNewMarket"
        },
        "updateNetwork": {
          "$ref": "#/definitions/vegaUpdateNetwork"
        }
      }
    },
    "vegaScalingFactors": {
      "type": "object",
      "properties": {
        "searchLevel": {
          "type": "number",
          "format": "double"
        },
        "initialMargin": {
          "type": "number",
          "format": "double"
        },
        "collateralRelease": {
          "type": "number",
          "format": "double"
        }
      }
    },
    "vegaSide": {
      "type": "string",
      "enum": [
        "Buy",
        "Sell"
      ],
      "default": "Buy"
    },
    "vegaSignedBundle": {
      "type": "object",
      "properties": {
        "data": {
          "type": "string",
          "format": "byte"
        },
        "sig": {
          "type": "string",
          "format": "byte"
        },
        "address": {
          "type": "string",
          "format": "byte"
        },
        "pubKey": {
          "type": "string",
          "format": "byte"
        }
      }
    },
    "vegaSimpleModelParams": {
      "type": "object",
      "properties": {
        "factorLong": {
          "type": "number",
          "format": "double"
        },
        "factorShort": {
          "type": "number",
          "format": "double"
        }
      }
    },
    "vegaSimpleRiskModel": {
      "type": "object",
      "properties": {
        "params": {
          "$ref": "#/definitions/vegaSimpleModelParams"
        }
      }
    },
    "vegaStatistics": {
      "type": "object",
      "properties": {
        "blockHeight": {
          "type": "string",
          "format": "uint64"
        },
        "backlogLength": {
          "type": "string",
          "format": "uint64"
        },
        "totalPeers": {
          "type": "string",
          "format": "uint64"
        },
        "genesisTime": {
          "type": "string",
          "title": "ISO 8601 datetime, nanosecond precision"
        },
        "currentTime": {
          "type": "string",
          "title": "ISO 8601 datetime, nanosecond precision"
        },
        "vegaTime": {
          "type": "string",
          "title": "ISO 8601 datetime, nanosecond precision"
        },
        "status": {
          "$ref": "#/definitions/vegaChainStatus"
        },
        "txPerBlock": {
          "type": "string",
          "format": "uint64"
        },
        "averageTxBytes": {
          "type": "string",
          "format": "uint64"
        },
        "averageOrdersPerBlock": {
          "type": "string",
          "format": "uint64"
        },
        "tradesPerSecond": {
          "type": "string",
          "format": "uint64"
        },
        "ordersPerSecond": {
          "type": "string",
          "format": "uint64"
        },
        "totalMarkets": {
          "type": "string",
          "format": "uint64"
        },
        "totalParties": {
          "type": "string",
          "format": "uint64"
        },
        "parties": {
          "type": "array",
          "items": {
            "type": "string"
          }
        },
        "totalAmendOrder": {
          "type": "string",
          "format": "uint64"
        },
        "totalCancelOrder": {
          "type": "string",
          "format": "uint64"
        },
        "totalCreateOrder": {
          "type": "string",
          "format": "uint64"
        },
        "totalOrders": {
          "type": "string",
          "format": "uint64"
        },
        "totalTrades": {
          "type": "string",
          "format": "uint64"
        },
        "orderSubscriptions": {
          "type": "integer",
          "format": "int32"
        },
        "tradeSubscriptions": {
          "type": "integer",
          "format": "int32"
        },
        "candleSubscriptions": {
          "type": "integer",
          "format": "int32"
        },
        "marketDepthSubscriptions": {
          "type": "integer",
          "format": "int32"
        },
        "positionsSubscriptions": {
          "type": "integer",
          "format": "int32"
        },
        "accountSubscriptions": {
          "type": "integer",
          "format": "int32"
        },
        "marketDataSubscriptions": {
          "type": "integer",
          "format": "int32"
        },
        "appVersionHash": {
          "type": "string"
        },
        "appVersion": {
          "type": "string"
        },
        "chainVersion": {
          "type": "string"
        },
        "blockDuration": {
          "type": "string",
          "format": "uint64",
          "title": "nanoseconds"
        },
        "uptime": {
          "type": "string",
          "title": "ISO 8601 datetime, nanosecond precision"
        }
      }
    },
    "vegaTradableInstrument": {
      "type": "object",
      "properties": {
        "instrument": {
          "$ref": "#/definitions/vegaInstrument"
        },
        "marginCalculator": {
          "$ref": "#/definitions/vegaMarginCalculator"
        },
        "logNormalRiskModel": {
          "$ref": "#/definitions/vegaLogNormalRiskModel"
        },
        "externalRiskModel": {
          "$ref": "#/definitions/vegaExternalRiskModel"
        },
        "simpleRiskModel": {
          "$ref": "#/definitions/vegaSimpleRiskModel"
        }
      }
    },
    "vegaTrade": {
      "type": "object",
      "properties": {
        "id": {
          "type": "string"
        },
        "marketID": {
          "type": "string"
        },
        "price": {
          "type": "string",
          "format": "uint64"
        },
        "size": {
          "type": "string",
          "format": "uint64"
        },
        "buyer": {
          "type": "string"
        },
        "seller": {
          "type": "string"
        },
        "aggressor": {
          "$ref": "#/definitions/vegaSide"
        },
        "buyOrder": {
          "type": "string"
        },
        "sellOrder": {
          "type": "string"
        },
        "timestamp": {
          "type": "string",
          "format": "int64",
          "description": "nanoseconds since the epoch. See [`VegaTimeResponse`](#api.VegaTimeResponse).`timestamp`."
        },
        "type": {
          "$ref": "#/definitions/vegaTradeType"
        }
      }
    },
    "vegaTradeType": {
      "type": "string",
      "enum": [
        "DEFAULT",
        "NETWORK_CLOSE_OUT_GOOD",
        "NETWORK_CLOSE_OUT_BAD"
      ],
      "default": "DEFAULT"
    },
    "vegaTransferBalance": {
      "type": "object",
      "properties": {
        "account": {
          "$ref": "#/definitions/vegaAccount"
        },
        "balance": {
          "type": "string",
          "format": "int64"
        }
      }
    },
    "vegaTransferResponse": {
      "type": "object",
      "properties": {
        "transfers": {
          "type": "array",
          "items": {
            "$ref": "#/definitions/vegaLedgerEntry"
          }
        },
        "balances": {
          "type": "array",
          "items": {
            "$ref": "#/definitions/vegaTransferBalance"
          }
        }
      }
    },
    "vegaUpdateMarket": {
      "type": "object"
    },
    "vegaUpdateNetwork": {
      "type": "object",
      "properties": {
        "changes": {
          "$ref": "#/definitions/vegaNetworkConfiguration"
        }
      }
    },
    "vegaWithdraw": {
      "type": "object",
      "properties": {
        "partyID": {
          "type": "string"
        },
        "amount": {
          "type": "string",
          "format": "uint64"
        },
        "asset": {
          "type": "string"
        }
      }
    }
  },
  "x-stream-definitions": {
    "apiOrdersStream": {
      "type": "object",
      "properties": {
        "result": {
          "$ref": "#/definitions/apiOrdersStream"
        },
        "error": {
          "$ref": "#/definitions/runtimeStreamError"
        }
      },
      "title": "Stream result of apiOrdersStream"
    },
    "apiTradesStream": {
      "type": "object",
      "properties": {
        "result": {
          "$ref": "#/definitions/apiTradesStream"
        },
        "error": {
          "$ref": "#/definitions/runtimeStreamError"
        }
      },
      "title": "Stream result of apiTradesStream"
    },
    "vegaAccount": {
      "type": "object",
      "properties": {
        "result": {
          "$ref": "#/definitions/vegaAccount"
        },
        "error": {
          "$ref": "#/definitions/runtimeStreamError"
        }
      },
      "title": "Stream result of vegaAccount"
    },
    "vegaCandle": {
      "type": "object",
      "properties": {
        "result": {
          "$ref": "#/definitions/vegaCandle"
        },
        "error": {
          "$ref": "#/definitions/runtimeStreamError"
        }
      },
      "title": "Stream result of vegaCandle"
    },
    "vegaMarginLevels": {
      "type": "object",
      "properties": {
        "result": {
          "$ref": "#/definitions/vegaMarginLevels"
        },
        "error": {
          "$ref": "#/definitions/runtimeStreamError"
        }
      },
      "title": "Stream result of vegaMarginLevels"
    },
    "vegaMarketData": {
      "type": "object",
      "properties": {
        "result": {
          "$ref": "#/definitions/vegaMarketData"
        },
        "error": {
          "$ref": "#/definitions/runtimeStreamError"
        }
      },
      "title": "Stream result of vegaMarketData"
    },
    "vegaMarketDepth": {
      "type": "object",
      "properties": {
        "result": {
          "$ref": "#/definitions/vegaMarketDepth"
        },
        "error": {
          "$ref": "#/definitions/runtimeStreamError"
        }
      },
      "title": "Stream result of vegaMarketDepth"
    },
    "vegaPosition": {
      "type": "object",
      "properties": {
        "result": {
          "$ref": "#/definitions/vegaPosition"
        },
        "error": {
          "$ref": "#/definitions/runtimeStreamError"
        }
      },
      "title": "Stream result of vegaPosition"
    },
    "vegaTransferResponse": {
      "type": "object",
      "properties": {
        "result": {
          "$ref": "#/definitions/vegaTransferResponse"
        },
        "error": {
          "$ref": "#/definitions/runtimeStreamError"
        }
      },
      "title": "Stream result of vegaTransferResponse"
    }
  }
}<|MERGE_RESOLUTION|>--- conflicted
+++ resolved
@@ -71,11 +71,7 @@
         ]
       }
     },
-<<<<<<< HEAD
-    "/governance/proposals": {
-=======
     "/governance/proposal": {
->>>>>>> 31cccdf2
       "post": {
         "summary": "Prepare proposal that can be sent out to the chain (via SubmitTransaction)",
         "operationId": "PrepareProposal",
