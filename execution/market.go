package execution

import (
	"context"
	"crypto/sha256"
	"encoding/base32"
	"encoding/binary"
	"fmt"
	"math"
	"sync"
	"time"

	"code.vegaprotocol.io/vega/collateral"
	"code.vegaprotocol.io/vega/events"
	"code.vegaprotocol.io/vega/logging"
	"code.vegaprotocol.io/vega/markets"
	"code.vegaprotocol.io/vega/matching"
	"code.vegaprotocol.io/vega/metrics"
	"code.vegaprotocol.io/vega/positions"
	types "code.vegaprotocol.io/vega/proto"
	"code.vegaprotocol.io/vega/risk"
	"code.vegaprotocol.io/vega/settlement"

	"github.com/golang/protobuf/proto"
	"github.com/pkg/errors"
)

// InitialOrderVersion is set on `Version` field for every new order submission read from the network
const InitialOrderVersion = 1

var (
	// ErrMarketClosed signals that an action have been tried to be applied on a closed market
	ErrMarketClosed = errors.New("market closed")
	// ErrTraderDoNotExists signals that the trader used does not exists
	ErrTraderDoNotExists = errors.New("trader does not exist")
	// ErrMarginCheckFailed signals that a margin check for a position failed
	ErrMarginCheckFailed = errors.New("margin check failed")
	// ErrMarginCheckInsufficient signals that a margin had not enough funds
	ErrMarginCheckInsufficient = errors.New("insufficient margin")
	// ErrInvalidInitialMarkPrice signals that the initial mark price for a market is invalid
	ErrInvalidInitialMarkPrice = errors.New("invalid initial mark price (mkprice <= 0)")
	// ErrMissingGeneralAccountForParty ...
	ErrMissingGeneralAccountForParty = errors.New("missing general account for party")
	// ErrNotEnoughVolumeToZeroOutNetworkOrder ...
	ErrNotEnoughVolumeToZeroOutNetworkOrder = errors.New("not enough volume to zero out network order")
	// ErrInvalidAmendRemainQuantity signals incorrect remaining qty for a reduce by amend
	ErrInvalidAmendRemainQuantity = errors.New("incorrect remaining qty for a reduce by amend")
	// ErrEmptyMarketID is returned if processed market has an empty id
	ErrEmptyMarketID = errors.New("invalid market id (empty)")

	networkPartyID = "network"
)

// Market represents an instance of a market in vega and is in charge of calling
// the engines in order to process all transctiona
type Market struct {
	log   *logging.Logger
	idgen *IDgenerator

	matchingConfig matching.Config

	mkt         *types.Market
	closingAt   time.Time
	currentTime time.Time
	mu          sync.Mutex

	markPrice uint64

	// own engines
	matching           *matching.OrderBook
	tradableInstrument *markets.TradableInstrument
	risk               *risk.Engine
	position           *positions.Engine
	settlement         *settlement.Engine

	// deps engines
	collateral  *collateral.Engine
	partyEngine *Party

	// buffers
	partyBuf        PartyBuf
	tradeBuf        TradeBuf
	candleBuf       CandleBuf
	marginLevelsBuf MarginLevelsBuf
	settleBuf       SettlementBuf

	broker Broker
	closed bool
}

// SetMarketID assigns a deterministic pseudo-random ID to a Market
func SetMarketID(marketcfg *types.Market, seq uint64) error {
	marketcfg.Id = ""
	marketbytes, err := proto.Marshal(marketcfg)
	if err != nil {
		return err
	}
	if len(marketbytes) == 0 {
		return errors.New("failed to marshal market")
	}

	seqbytes := make([]byte, 8)
	binary.LittleEndian.PutUint64(seqbytes, seq)

	h := sha256.New()
	h.Write(marketbytes)
	h.Write(seqbytes)

	d := h.Sum(nil)
	d = d[:20]
	marketcfg.Id = base32.StdEncoding.EncodeToString(d)
	return nil
}

// NewMarket creates a new market using the market framework configuration and creates underlying engines.
func NewMarket(
	log *logging.Logger,
	riskConfig risk.Config,
	positionConfig positions.Config,
	settlementConfig settlement.Config,
	matchingConfig matching.Config,
	collateralEngine *collateral.Engine,
	partyEngine *Party,
	mkt *types.Market,
	candleBuf CandleBuf,
	partyBuf PartyBuf,
	tradeBuf TradeBuf,
	marginLevelsBuf MarginLevelsBuf,
	settlementBuf SettlementBuf,
	now time.Time,
	broker Broker,
	idgen *IDgenerator,
) (*Market, error) {

	if len(mkt.Id) == 0 {
		return nil, ErrEmptyMarketID
	}

	tradableInstrument, err := markets.NewTradableInstrument(log, mkt.TradableInstrument)
	if err != nil {
		return nil, errors.Wrap(err, "unable to instantiate a new market")
	}

	if tradableInstrument.Instrument.InitialMarkPrice == 0 {
		return nil, ErrInvalidInitialMarkPrice
	}

	closingAt, err := tradableInstrument.Instrument.GetMarketClosingTime()
	if err != nil {
		return nil, errors.Wrap(err, "unable to get market closing time")
	}

	book := matching.NewOrderBook(log, matchingConfig, mkt.Id,
		tradableInstrument.Instrument.InitialMarkPrice)
	asset := tradableInstrument.Instrument.Product.GetAsset()
	riskEngine := risk.NewEngine(
		log,
		riskConfig,
		tradableInstrument.MarginCalculator,
		tradableInstrument.RiskModel,
		getInitialFactors(log, mkt, asset),
		book,
		marginLevelsBuf,
		now.UnixNano(),
		mkt.GetId(),
	)
	settleEngine := settlement.New(
		log,
		settlementConfig,
		tradableInstrument.Instrument.Product,
		mkt.Id,
		settlementBuf,
	)
	positionEngine := positions.New(log, positionConfig)

	market := &Market{
		log:                log,
		idgen:              idgen,
		mkt:                mkt,
		closingAt:          closingAt,
		currentTime:        now,
		markPrice:          tradableInstrument.Instrument.InitialMarkPrice,
		matching:           book,
		tradableInstrument: tradableInstrument,
		risk:               riskEngine,
		position:           positionEngine,
		settlement:         settleEngine,
		collateral:         collateralEngine,
		partyEngine:        partyEngine,
		partyBuf:           partyBuf,
		tradeBuf:           tradeBuf,
		candleBuf:          candleBuf,
		marginLevelsBuf:    marginLevelsBuf,
		settleBuf:          settlementBuf,
		broker:             broker,
	}
	return market, nil
}

func (m *Market) GetMarketData() types.MarketData {
	bestBidPrice, bestBidVolume := m.matching.BestBidPriceAndVolume()
	bestOfferPrice, bestOfferVolume := m.matching.BestOfferPriceAndVolume()
	return types.MarketData{
		Market:          m.GetID(),
		BestBidPrice:    bestBidPrice,
		BestBidVolume:   bestBidVolume,
		BestOfferPrice:  bestOfferPrice,
		BestOfferVolume: bestOfferVolume,
		MidPrice:        (bestBidPrice + bestOfferPrice) / 2,
		MarkPrice:       m.markPrice,
		Timestamp:       m.currentTime.UnixNano(),
	}
}

// ReloadConf will trigger a reload of all the config settings in the market and all underlying engines
// this is required when hot-reloading any config changes, eg. logger level.
func (m *Market) ReloadConf(
	matchingConfig matching.Config,
	riskConfig risk.Config,
	collateralConfig collateral.Config,
	positionConfig positions.Config,
	settlementConfig settlement.Config,
) {
	m.log.Info("reloading configuration")
	m.matching.ReloadConf(matchingConfig)
	m.risk.ReloadConf(riskConfig)
	m.position.ReloadConf(positionConfig)
	m.settlement.ReloadConf(settlementConfig)
	m.collateral.ReloadConf(collateralConfig)
}

// GetID returns the id of the given market
func (m *Market) GetID() string {
	return m.mkt.Id
}

// OnChainTimeUpdate notifies the market of a new time event/update.
// todo: make this a more generic function name e.g. OnTimeUpdateEvent
func (m *Market) OnChainTimeUpdate(t time.Time) (closed bool) {
	timer := metrics.NewTimeCounter(m.mkt.Id, "market", "OnChainTimeUpdate")

	m.mu.Lock()
	defer m.mu.Unlock()

	m.risk.OnTimeUpdate(t)

	// Only start candle generation once we have a non-zero(default) time from vega-time service
	if m.currentTime.IsZero() {
		_, err := m.candleBuf.Start(m.mkt.Id, t)
		if err != nil {
			m.log.Error("error when starting candle generation for market",
				logging.String("market-id", m.mkt.Id), logging.Error(err))
		}
	}

	closed = t.After(m.closingAt)
	m.closed = closed
	m.currentTime = t

	// TODO(): handle market start time

	if m.log.GetLevel() == logging.DebugLevel {
		m.log.Debug("Calculating risk factors (if required)",
			logging.String("market-id", m.mkt.Id))
	}

	m.risk.CalculateFactors(t)

	if m.log.GetLevel() == logging.DebugLevel {
		m.log.Debug("Calculated risk factors and updated positions (maybe)",
			logging.String("market-id", m.mkt.Id))
	}

	err := m.candleBuf.Flush(m.mkt.Id, t)
	if err != nil {
		m.log.Error("Failed to flush candles from buffer for market",
			logging.String("market-id", m.mkt.Id),
			logging.Error(err),
		)
	}

	if closed {
		// call settlement and stuff
		positions, err := m.settlement.Settle(t, m.markPrice)
		if err != nil {
			m.log.Error(
				"Failed to get settle positions on market close",
				logging.Error(err),
			)
		} else {
			transfers, err := m.collateral.FinalSettlement(m.GetID(), positions)
			if err != nil {
				m.log.Error(
					"Failed to get ledger movements after settling closed market",
					logging.String("market-id", m.GetID()),
					logging.Error(err),
				)
			} else {
				// @TODO pass in correct context -> Previous or next block? Which is most appropriate here?
				// this will be next block
				evt := events.NewTransferResponse(context.TODO(), transfers)
				m.broker.Send(evt)
				if m.log.GetLevel() == logging.DebugLevel {
					// use transfers, unused var thingy
					for _, v := range transfers {
						if m.log.GetLevel() == logging.DebugLevel {
							m.log.Debug(
								"Got transfers on market close",
								logging.String("transfer", fmt.Sprintf("%v", *v)),
								logging.String("market-id", m.GetID()))
						}
					}
				}

				asset, _ := m.mkt.GetAsset()
				parties := m.partyEngine.GetByMarket(m.GetID())
				clearMarketTransfers, err := m.collateral.ClearMarket(m.GetID(), asset, parties)
				if err != nil {
					m.log.Error("Clear market error",
						logging.String("market-id", m.GetID()),
						logging.Error(err))
				} else {
					evt := events.NewTransferResponse(context.TODO(), clearMarketTransfers)
					m.broker.Send(evt)
					if m.log.GetLevel() == logging.DebugLevel {
						// use transfers, unused var thingy
						for _, v := range clearMarketTransfers {
							if m.log.GetLevel() == logging.DebugLevel {
								m.log.Debug(
									"Market cleared with success",
									logging.String("transfer", fmt.Sprintf("%v", *v)),
									logging.String("market-id", m.GetID()))
							}
						}
					}
				}
			}
		}
	}

	timer.EngineTimeCounterAdd()
	return
}

// SubmitOrder submits the given order
func (m *Market) SubmitOrder(ctx context.Context, order *types.Order) (*types.OrderConfirmation, error) {
	timer := metrics.NewTimeCounter(m.mkt.Id, "market", "SubmitOrder")
	orderValidity := "invalid"
	defer func() {
		timer.EngineTimeCounterAdd()
		metrics.OrderCounterInc(m.mkt.Id, orderValidity)
	}()

	// set those at the begining as even rejected order get through the buffers
	m.idgen.SetID(order)
	order.CreatedAt = m.currentTime.UnixNano()
	order.Version = InitialOrderVersion

	if m.closed {
		// adding order to the buffer first
		order.Status = types.Order_STATUS_REJECTED
<<<<<<< HEAD
		order.Reason = types.OrderError_ORDER_ERROR_MARKET_CLOSED
		m.orderBuf.Add(*order)
=======
		order.Reason = types.OrderError_MARKET_CLOSED
		m.broker.Send(events.NewOrderEvent(ctx, order))
>>>>>>> 0d6295ce
		return nil, ErrMarketClosed
	}

	// Validate market
	if order.MarketID != m.mkt.Id {
		// adding order to the buffer first
		order.Status = types.Order_STATUS_REJECTED
<<<<<<< HEAD
		order.Reason = types.OrderError_ORDER_ERROR_INVALID_MARKET_ID
		m.orderBuf.Add(*order)
=======
		order.Reason = types.OrderError_INVALID_MARKET_ID
		m.broker.Send(events.NewOrderEvent(ctx, order))
>>>>>>> 0d6295ce

		if m.log.GetLevel() == logging.DebugLevel {
			m.log.Debug("Market ID mismatch",
				logging.Order(*order),
				logging.String("market", m.mkt.Id))
		}

		return nil, types.ErrInvalidMarketID
	}

	// Verify and add new parties
	// party, _ := m.parties.GetByID(order.PartyID)
	party, _ := m.partyEngine.GetByMarketAndID(m.GetID(), order.PartyID)
	if party == nil {
		// adding order to the buffer first
		order.Status = types.Order_STATUS_REJECTED
<<<<<<< HEAD
		order.Reason = types.OrderError_ORDER_ERROR_INVALID_PARTY_ID
		m.orderBuf.Add(*order)
=======
		order.Reason = types.OrderError_INVALID_PARTY_ID
		m.broker.Send(events.NewOrderEvent(ctx, order))
>>>>>>> 0d6295ce

		// trader should be created before even trying to post order
		return nil, ErrTraderDoNotExists
	}

	// ensure party have a general account, and margin account is / can be created
	asset, _ := m.mkt.GetAsset()
	_, err := m.collateral.CreatePartyMarginAccount(order.PartyID, order.MarketID, asset)
	if err != nil {
		m.log.Error("Margin account verification failed",
			logging.String("party-id", order.PartyID),
			logging.String("market-id", m.GetID()),
			logging.String("asset", asset),
		)
		// adding order to the buffer first
		order.Status = types.Order_STATUS_REJECTED
<<<<<<< HEAD
		order.Reason = types.OrderError_ORDER_ERROR_MISSING_GENERAL_ACCOUNT
		m.orderBuf.Add(*order)
=======
		order.Reason = types.OrderError_MISSING_GENERAL_ACCOUNT
		m.broker.Send(events.NewOrderEvent(ctx, order))
>>>>>>> 0d6295ce
		return nil, ErrMissingGeneralAccountForParty
	}

	// Register order as potential positions
	pos, err := m.position.RegisterOrder(order)
	if err != nil {
		// adding order to the buffer first
		order.Status = types.Order_STATUS_REJECTED
<<<<<<< HEAD
		order.Reason = types.OrderError_ORDER_ERROR_INTERNAL_ERROR
		m.orderBuf.Add(*order)
=======
		order.Reason = types.OrderError_INTERNAL_ERROR
		m.broker.Send(events.NewOrderEvent(ctx, order))
>>>>>>> 0d6295ce

		if m.log.GetLevel() == logging.DebugLevel {
			m.log.Debug("Unable to register potential trader position",
				logging.String("market-id", m.GetID()),
				logging.Error(err))
		}
		return nil, ErrMarginCheckFailed
	}

	// Perform check and allocate margin
	if err = m.checkMarginForOrder(ctx, pos, order); err != nil {
		_, err1 := m.position.UnregisterOrder(order)
		if err1 != nil {
			m.log.Error("Unable to unregister potential trader positions",
				logging.String("market-id", m.GetID()),
				logging.Error(err1))
		}

		// adding order to the buffer first
		order.Status = types.Order_STATUS_REJECTED
<<<<<<< HEAD
		order.Reason = types.OrderError_ORDER_ERROR_MARGIN_CHECK_FAILED
		m.orderBuf.Add(*order)
=======
		order.Reason = types.OrderError_MARGIN_CHECK_FAILED
		m.broker.Send(events.NewOrderEvent(ctx, order))
>>>>>>> 0d6295ce

		m.log.Error("Unable to check/add margin for trader",
			logging.String("market-id", m.GetID()),
			logging.Error(err))
		return nil, ErrMarginCheckFailed
	}

	// Send the aggressive order into matching engine
	confirmation, err := m.matching.SubmitOrder(order)
	if confirmation == nil || err != nil {
		_, err := m.position.UnregisterOrder(order)
		if err != nil {
			m.log.Error("Unable to unregister potential trader positions",
				logging.String("market-id", m.GetID()),
				logging.Error(err))
		}
		order.Status = types.Order_STATUS_REJECTED
		if oerr, ok := types.IsOrderError(err); ok {
			order.Reason = oerr
		} else {
			// should not happend but still...
			order.Reason = types.OrderError_ORDER_ERROR_INTERNAL_ERROR
		}
		m.broker.Send(events.NewOrderEvent(ctx, order))
		if m.log.GetLevel() == logging.DebugLevel {
			m.log.Debug("Failure after submitting order to matching engine",
				logging.Order(*order),
				logging.Error(err))
		}

		return nil, err
	}

	// if order was FOK or IOC some or all of it may have not be consumed, so we need to
	// or if the order was stopped because of a wash trade
	// remove them from the potential orders,
	// then we should be able to process the rest of the order properly.
	if (order.TimeInForce == types.Order_TIF_FOK || order.TimeInForce == types.Order_TIF_IOC || order.Status == types.Order_STATUS_STOPPED) &&
		confirmation.Order.Remaining != 0 {
		_, err := m.position.UnregisterOrder(order)
		if err != nil {
			m.log.Error("Unable to unregister potential trader positions",
				logging.String("market-id", m.GetID()),
				logging.Error(err))
		}
	}

	// Insert aggressive remaining order
	m.broker.Send(events.NewOrderEvent(ctx, order))

	if confirmation.PassiveOrdersAffected != nil {
		// Insert or update passive orders siting on the book
		for _, order := range confirmation.PassiveOrdersAffected {
			// set the `updatedAt` value as these orders have changed
			order.UpdatedAt = m.currentTime.UnixNano()
			m.broker.Send(events.NewOrderEvent(ctx, order))
		}
	}

	if len(confirmation.Trades) > 0 {

		// Calculate and set current mark price
		m.setMarkPrice(confirmation.Trades[len(confirmation.Trades)-1])

		// Insert all trades resulted from the executed order
		for idx, trade := range confirmation.Trades {
			trade.Id = fmt.Sprintf("%s-%010d", order.Id, idx)
			if order.Side == types.Side_SIDE_BUY {
				trade.BuyOrder = order.Id
				trade.SellOrder = confirmation.PassiveOrdersAffected[idx].Id
			} else {
				trade.SellOrder = order.Id
				trade.BuyOrder = confirmation.PassiveOrdersAffected[idx].Id
			}

			m.tradeBuf.Add(*trade)

			// Save to trade buffer for generating candles etc
			err := m.candleBuf.AddTrade(*trade)
			if err != nil {
				m.log.Error("Failure adding trade to candle buffer after submit order",
					logging.Trade(*trade),
					logging.Error(err))
			}

			// Update positions (this communicates with settlement via channel)
			m.position.Update(trade)
			// add trade to settlement engine for correct MTM settlement of individual trades
			m.settlement.AddTrade(trade)
		}

		// now let's get the transfers for MTM settlement
		evts := m.position.UpdateMarkPrice(m.markPrice)
		settle := m.settlement.SettleMTM(m.markPrice, evts)

		// Only process collateral and risk once per order, not for every trade
		margins := m.collateralAndRisk(ctx, settle)
		if len(margins) > 0 {

			transfers, closed, err := m.collateral.MarginUpdate(m.GetID(), margins)
			if m.log.GetLevel() == logging.DebugLevel {
				m.log.Debug(
					"Updated margin balances",
					logging.Int("transfer-count", len(transfers)),
					logging.Int("closed-count", len(closed)),
					logging.Error(err),
				)
				for _, tr := range transfers {
					for _, v := range tr.GetTransfers() {
						if m.log.GetLevel() == logging.DebugLevel {
							m.log.Debug(
								"Ensured margin on order with success",
								logging.String("transfer", fmt.Sprintf("%v", *v)),
								logging.String("market-id", m.GetID()))
						}
					}
				}
			}
			if err == nil && len(transfers) > 0 {
				evt := events.NewTransferResponse(ctx, transfers)
				m.broker.Send(evt)
			}
			if len(closed) > 0 {
				err = m.resolveClosedOutTraders(ctx, closed, order)
				if err != nil {
					m.log.Error("unable to close out traders",
						logging.String("market-id", m.GetID()),
						logging.Error(err))
				}
			}
		}
	}

	orderValidity = "valid" // used in deferred func.
	return confirmation, nil
}

// resolveClosedOutTraders - the traders with the given market position who haven't got sufficient collateral
// need to be closed out -> the network buys/sells the open volume, and trades with the rest of the network
// this flow is similar to the SubmitOrder bit where trades are made, with fewer checks (e.g. no MTM settlement, no risk checks)
// pass in the order which caused traders to be distressed
func (m *Market) resolveClosedOutTraders(ctx context.Context, distressedMarginEvts []events.Margin, o *types.Order) error {
	if len(distressedMarginEvts) == 0 {
		return nil
	}
	timer := metrics.NewTimeCounter(m.mkt.Id, "market", "resolveClosedOutTraders")
	defer timer.EngineTimeCounterAdd()

	distressedPos := make([]events.MarketPosition, 0, len(distressedMarginEvts))
	for _, v := range distressedMarginEvts {
		if m.log.GetLevel() == logging.DebugLevel {
			m.log.Debug("closing out trader",
				logging.String("party-id", v.Party()),
				logging.String("market-id", m.GetID()))
		}
		distressedPos = append(distressedPos, v)
	}
	// cancel pending orders for traders
	rmorders, err := m.matching.RemoveDistressedOrders(distressedPos)
	if err != nil {
		m.log.Error(
			"Failed to remove distressed traders from the orderbook",
			logging.Error(err),
		)
		return err
	}
	mktID := m.GetID()
	// push rm orders into buf
	// and remove the orders from the positions engine
	for _, o := range rmorders {
		o.UpdatedAt = m.currentTime.UnixNano()
		m.broker.Send(events.NewOrderEvent(ctx, o))
		if _, err := m.position.UnregisterOrder(o); err != nil {
			m.log.Error("unable to unregister order for a distressed party",
				logging.String("party-id", o.PartyID),
				logging.String("market-id", mktID),
				logging.String("order-id", o.Id),
			)
		}
	}

	closed := distressedMarginEvts // default behaviour (ie if rmorders is empty) is to close out all distressed positions we started out with

	// we need to check margin requirements again, it's possible for traders to no longer be distressed now that their orders have been removed
	if len(rmorders) != 0 {
		var okPos []events.Margin // need to declare this because we want to reassign closed
		// now that we closed orders, let's run the risk engine again
		// so it'll separate the positions still in distress from the
		// which have acceptable margins
		okPos, closed = m.risk.ExpectMargins(distressedMarginEvts, m.markPrice)

		if m.log.GetLevel() == logging.DebugLevel {
			for _, v := range okPos {
				if m.log.GetLevel() == logging.DebugLevel {
					m.log.Debug("previously distressed party have now an acceptable margin",
						logging.String("market-id", mktID),
						logging.String("party-id", v.Party()))
				}
			}
		}
	}

	// if no position are meant to be closed, just return now.
	if len(closed) <= 0 {
		return nil
	}

	// we only need the MarketPosition events here, and rather than changing all the calls
	// we can just keep the MarketPosition bit
	closedMPs := make([]events.MarketPosition, 0, len(closed))
	// get the actual position, so we can work out what the total position of the market is going to be
	var networkPos int64
	for _, pos := range closed {
		networkPos += pos.Size()
		closedMPs = append(closedMPs, pos)
	}
	if networkPos == 0 {
		m.log.Warn("Network positions is 0 after closing out traders, nothing more to do",
			logging.String("market-id", m.GetID()))

		// remove accounts, positions and return
		// from settlement engine first
		m.settlement.RemoveDistressed(closed)
		// then from positions
		closedMPs = m.position.RemoveDistressed(closedMPs)
		asset, _ := m.mkt.GetAsset()
		// finally remove from collateral (moving funds where needed)
		var movements *types.TransferResponse
		movements, err = m.collateral.RemoveDistressed(closedMPs, m.GetID(), asset)
		if err != nil {
			m.log.Error(
				"Failed to remove distressed accounts cleanly",
				logging.Error(err),
			)
			return err
		}
		if len(movements.Transfers) > 0 {
			evt := events.NewTransferResponse(ctx, []*types.TransferResponse{movements})
			m.broker.Send(evt)
		}
		return nil
	}
	// network order
	// @TODO this order is more of a placeholder than an actual final version
	// of the network order we'll be using
	size := uint64(math.Abs(float64(networkPos)))
	no := types.Order{
		MarketID:    m.GetID(),
		Remaining:   size,
		Status:      types.Order_STATUS_ACTIVE,
		PartyID:     networkPartyID,       // network is not a party as such
		Side:        types.Side_SIDE_SELL, // assume sell, price is zero in that case anyway
		CreatedAt:   m.currentTime.UnixNano(),
		Reference:   fmt.Sprintf("LS-%s", o.Id), // liquidity sourcing, reference the order which caused the problem
		TimeInForce: types.Order_TIF_FOK,        // this is an all-or-nothing order, so TIF == FOK
		Type:        types.Order_TYPE_NETWORK,
	}
	no.Size = no.Remaining
	m.idgen.SetID(&no)
	// we need to buy, specify side + max price
	if networkPos < 0 {
		no.Side = types.Side_SIDE_BUY
	}
	// Send the aggressive order into matching engine
	confirmation, err := m.matching.SubmitOrder(&no)
	if err != nil {
		if m.log.GetLevel() == logging.DebugLevel {
			m.log.Debug("Failure after submitting order to matching engine",
				logging.Order(no),
				logging.Error(err))
		}
		return err
	}
	// @NOTE: At this point, the network order was updated by the orderbook
	// the price field now contains the average trade price at which the order was fulfilled
	m.broker.Send(events.NewOrderEvent(ctx, &no))

	// FIXME(j): this is a temporary measure for the case where we do not have enough orders
	// in the book to 0 out the positions.
	// in this case we will just return now, cutting off the position resolution
	// this means that trader still being distressed will stay distressed,
	// then when a new order is placed, the distressed traders will go again through positions resolution
	// and if the volume of the book is acceptable, we will then process positions resolutions
	if no.Remaining == no.Size {
		return ErrNotEnoughVolumeToZeroOutNetworkOrder
	}

	if confirmation.PassiveOrdersAffected != nil {
		// Insert or update passive orders siting on the book
		for _, order := range confirmation.PassiveOrdersAffected {
			order.UpdatedAt = m.currentTime.UnixNano()
			m.broker.Send(events.NewOrderEvent(ctx, order))
		}
	}

	if confirmation.Trades != nil {
		// Insert all trades resulted from the executed order
		for idx, trade := range confirmation.Trades {
			trade.Id = fmt.Sprintf("%s-%010d", no.Id, idx)
			if no.Side == types.Side_SIDE_BUY {
				trade.BuyOrder = no.Id
				trade.SellOrder = confirmation.PassiveOrdersAffected[idx].Id
			} else {
				trade.SellOrder = no.Id
				trade.BuyOrder = confirmation.PassiveOrdersAffected[idx].Id
			}

			// setup the type of the trade to network
			// this trade did happen with a GOOD trader to
			// 0 out the BAD trader position
			trade.Type = types.Trade_TYPE_NETWORK_CLOSE_OUT_GOOD

			m.tradeBuf.Add(*trade)

			// Save to trade buffer for generating candles etc
			err = m.candleBuf.AddTrade(*trade)
			if err != nil {
				m.log.Error("Failure adding trade to candle buffer after submit order",
					logging.Trade(*trade),
					logging.Error(err))
			}
			// we skip setting the mark price when the network is trading

			// Update positions - this is a special trade involving the network as party
			// so rather than checking this every time we call Update, call special UpdateNetwork
			m.position.UpdateNetwork(trade)
		}
	}

	if err = m.zeroOutNetwork(ctx, closedMPs, &no, o); err != nil {
		m.log.Error(
			"Failed to create closing order with distressed traders",
			logging.Error(err),
		)
		return err
	}
	// remove accounts, positions, any funds left on the distressed accounts will be moved to the
	// insurance pool, which needs to happen before we settle the non-distressed traders
	m.settlement.RemoveDistressed(closed)
	closedMPs = m.position.RemoveDistressed(closedMPs)
	asset, _ := m.mkt.GetAsset()
	movements, err := m.collateral.RemoveDistressed(closedMPs, m.GetID(), asset)
	if err != nil {
		m.log.Error(
			"Failed to remove distressed accounts cleanly",
			logging.Error(err),
		)
		return err
	}
	if len(movements.Transfers) > 0 {
		evt := events.NewTransferResponse(ctx, []*types.TransferResponse{movements})
		m.broker.Send(evt)
	}
	// get the updated positions
	evt := m.position.Positions()

	// settle MTM, the positions have changed
	settle := m.settlement.SettleMTM(m.markPrice, evt)
	// we're not interested in the events here, they're used for margin updates
	// we know the margin requirements will be met, and come the next block
	// margins will automatically be checked anyway

	_, responses, err := m.collateral.MarkToMarket(m.GetID(), settle, asset)
	if m.log.GetLevel() == logging.DebugLevel {
		m.log.Debug(
			"ledger movements after MTM on traders who closed out distressed",
			logging.Int("response-count", len(responses)),
			logging.String("raw", fmt.Sprintf("%#v", responses)),
		)
	}
	// send transfer to buffer
	m.broker.Send(events.NewTransferResponse(ctx, responses))
	return err
}

func (m *Market) zeroOutNetwork(ctx context.Context, traders []events.MarketPosition, settleOrder, initial *types.Order) error {
	timer := metrics.NewTimeCounter(m.mkt.Id, "market", "zeroOutNetwork")
	defer timer.EngineTimeCounterAdd()

	marketID := m.GetID()
	order := types.Order{
		MarketID:    marketID,
		Status:      types.Order_STATUS_FILLED,
		PartyID:     networkPartyID,
		Price:       settleOrder.Price,
		CreatedAt:   m.currentTime.UnixNano(),
		Reference:   "close-out distressed",
		TimeInForce: types.Order_TIF_FOK, // this is an all-or-nothing order, so TIF == FOK
		Type:        types.Order_TYPE_NETWORK,
	}

	asset, _ := m.mkt.GetAsset()
	marginLevels := types.MarginLevels{
		MarketID:  m.mkt.GetId(),
		Asset:     asset,
		Timestamp: m.currentTime.UnixNano(),
	}

	for i, trader := range traders {
		tSide, nSide := types.Side_SIDE_SELL, types.Side_SIDE_SELL // one of them will have to sell
		if trader.Size() < 0 {
			tSide = types.Side_SIDE_BUY
		} else {
			nSide = types.Side_SIDE_BUY
		}
		tSize := uint64(math.Abs(float64(trader.Size())))

		// set order fields (network order)
		order.Size = tSize
		order.Remaining = 0
		order.Side = nSide
		order.Status = types.Order_STATUS_ACTIVE // ensure the status is always active
		m.idgen.SetID(&order)

		// this is the party order
		partyOrder := types.Order{
			MarketID:    marketID,
			Size:        tSize,
			Remaining:   0,
			Status:      types.Order_STATUS_FILLED,
			PartyID:     trader.Party(),
			Side:        tSide,             // assume sell, price is zero in that case anyway
			Price:       settleOrder.Price, // average price
			CreatedAt:   m.currentTime.UnixNano(),
			Reference:   fmt.Sprintf("distressed-%d-%s", i, initial.Id),
			TimeInForce: types.Order_TIF_FOK, // this is an all-or-nothing order, so TIF == FOK
			Type:        types.Order_TYPE_NETWORK,
		}
		m.idgen.SetID(&partyOrder)

		// store the trader order, too
		m.broker.Send(events.NewOrderEvent(ctx, &partyOrder))
		m.broker.Send(events.NewOrderEvent(ctx, &order))

		// now let's create the trade between the party and network
		var (
			buyOrder  *types.Order
			sellOrder *types.Order
		)
		if order.Side == types.Side_SIDE_BUY {
			buyOrder = &order
			sellOrder = &partyOrder
		} else {
			sellOrder = &order
			buyOrder = &partyOrder
		}

		trade := types.Trade{
			Id:        fmt.Sprintf("%s-%010d", partyOrder.Id, 1),
			MarketID:  partyOrder.MarketID,
			Price:     partyOrder.Price,
			Size:      partyOrder.Size,
			Aggressor: order.Side, // we consider network to be agressor
			BuyOrder:  buyOrder.Id,
			SellOrder: sellOrder.Id,
			Buyer:     buyOrder.PartyID,
			Seller:    sellOrder.PartyID,
			Timestamp: partyOrder.CreatedAt,
			Type:      types.Trade_TYPE_NETWORK_CLOSE_OUT_BAD,
		}
		m.tradeBuf.Add(trade)

		// 0 out margins levels for this trader
		marginLevels.PartyID = trader.Party()
		m.marginLevelsBuf.Add(marginLevels)

		if m.log.GetLevel() == logging.DebugLevel {
			m.log.Debug("trader closed-out with success",
				logging.String("party-id", trader.Party()),
				logging.String("market-id", m.GetID()))
		}
	}
	return nil
}

func (m *Market) checkMarginForOrder(ctx context.Context, pos *positions.MarketPosition, order *types.Order) error {
	timer := metrics.NewTimeCounter(m.mkt.Id, "market", "checkMarginForOrder")
	defer timer.EngineTimeCounterAdd()

	asset, err := m.mkt.GetAsset()
	if err != nil {
		return errors.Wrap(err, "unable to get risk updates")
	}

	e, err := m.collateral.GetPartyMargin(pos, asset, m.GetID())
	if err != nil {
		return err
	}

	riskUpdate, err := m.collateralAndRiskForOrder(e, m.markPrice)
	if err != nil {
		if m.log.GetLevel() == logging.DebugLevel {
			m.log.Debug("unable to top up margin on new order",
				logging.String("party-id", order.PartyID),
				logging.String("market-id", order.MarketID),
				logging.Error(err),
			)
		}
		return ErrMarginCheckInsufficient
	} else if riskUpdate == nil {
		if m.log.GetLevel() == logging.DebugLevel {
			m.log.Debug("No risk updates",
				logging.String("market-id", m.GetID()))
		}
	} else {
		// this should always be a increase to the InitialMargin
		// if it does fail, we need to return an error straight away
		transfer, closePos, err := m.collateral.MarginUpdateOnOrder(m.GetID(), riskUpdate)
		if err != nil {
			return errors.Wrap(err, "unable to get risk updates")
		}
		evt := events.NewTransferResponse(ctx, []*types.TransferResponse{transfer})
		m.broker.Send(evt)

		if closePos != nil {
			// if closePose is not nil then we return an error as well, it means the trader did not have enough
			// monies to reach the InitialMargin

			if m.log.GetLevel() == logging.DebugLevel {
				m.log.Debug("party did not have enough collateral to reach the InitialMargin",
					logging.Order(*order),
					logging.String("market-id", m.GetID()))
			}

			return ErrMarginCheckInsufficient
		}

		if m.log.GetLevel() == logging.DebugLevel {
			m.log.Debug("Transfers applied for ")
			for _, v := range transfer.GetTransfers() {
				m.log.Debug(
					"Ensured margin on order with success",
					logging.String("transfer", fmt.Sprintf("%v", *v)),
					logging.String("market-id", m.GetID()),
				)
			}
		}
	}
	return nil
}

// this function handles moving money after settle MTM + risk margin updates
// but does not move the money between trader accounts (ie not to/from margin accounts after risk)
func (m *Market) collateralAndRiskForOrder(e events.Margin, price uint64) (events.Risk, error) {
	timer := metrics.NewTimeCounter(m.mkt.Id, "market", "collateralAndRiskForOrder")
	defer timer.EngineTimeCounterAdd()

	// let risk engine do its thing here - it returns a slice of money that needs
	// to be moved to and from margin accounts
	riskUpdate, err := m.risk.UpdateMarginOnNewOrder(e, price)
	if err != nil {
		return nil, err
	}
	if riskUpdate == nil {
		m.log.Debug("No risk updates after call to Update Margins in collateralAndRisk()")
		return nil, nil
	}

	if m.log.GetLevel() == logging.DebugLevel {
		m.log.Debug("Got margins transfer on new order")
		transfer := riskUpdate.Transfer()
		m.log.Debug(
			"New margin transfer on order submit",
			logging.String("transfer", fmt.Sprintf("%v", *transfer)),
			logging.String("market-id", m.GetID()),
		)
	}

	return riskUpdate, nil
}

func (m *Market) setMarkPrice(trade *types.Trade) {
	// The current mark price calculation is simply the last trade
	// in the future this will use varying logic based on market config
	// the responsibility for calculation could be elsewhere for testability
	m.markPrice = trade.Price
}

// this function handles moving money after settle MTM + risk margin updates
// but does not move the money between trader accounts (ie not to/from margin accounts after risk)
func (m *Market) collateralAndRisk(ctx context.Context, settle []events.Transfer) []events.Risk {
	timer := metrics.NewTimeCounter(m.mkt.Id, "market", "collateralAndRisk")
	asset, _ := m.mkt.GetAsset()
	evts, response, err := m.collateral.MarkToMarket(m.GetID(), settle, asset)
	if err != nil {
		m.log.Error(
			"Failed to process mark to market settlement (collateral)",
			logging.Error(err),
		)
		return nil
	}
	if m.log.GetLevel() == logging.DebugLevel {
		// @TODO stream the ledger movements here
		m.log.Debug(
			"transfer responses after MTM settlement",
			logging.Int("transfer-count", len(response)),
			logging.String("raw-dump", fmt.Sprintf("%#v", response)),
		)
	}
	// sending response to buffer
	evt := events.NewTransferResponse(ctx, response)
	m.broker.Send(evt)

	// let risk engine do its thing here - it returns a slice of money that needs
	// to be moved to and from margin accounts
	riskUpdates := m.risk.UpdateMarginsOnSettlement(ctx, evts, m.markPrice)
	if len(riskUpdates) == 0 {
		if m.log.GetLevel() == logging.DebugLevel {
			m.log.Debug("No risk updates after call to Update Margins in collateralAndRisk()")
		}
		return nil
	}

	timer.EngineTimeCounterAdd()
	return riskUpdates
}

// CancelOrder cancels the given order
func (m *Market) CancelOrder(ctx context.Context, oc *types.OrderCancellation) (*types.OrderCancellationConfirmation, error) {
	timer := metrics.NewTimeCounter(m.mkt.Id, "market", "CancelOrder")
	defer timer.EngineTimeCounterAdd()

	if m.closed {
		return nil, ErrMarketClosed
	}

	// Validate Market
	if oc.MarketID != m.mkt.Id {
		if m.log.GetLevel() == logging.DebugLevel {
			m.log.Debug("Market ID mismatch",
				logging.String("party-id", oc.PartyID),
				logging.String("order-id", oc.OrderID),
				logging.String("market", m.mkt.Id))
		}
		return nil, types.ErrInvalidMarketID
	}

	order, err := m.matching.GetOrderByID(oc.OrderID)
	if err != nil {
		return nil, err
	}

	// Only allow the original order creator to cancel their order
	if order.PartyID != oc.PartyID {
		if m.log.GetLevel() == logging.DebugLevel {
			m.log.Debug("Party ID mismatch",
				logging.String("party-id", oc.PartyID),
				logging.String("order-id", oc.OrderID),
				logging.String("market", m.mkt.Id))
		}
		return nil, types.ErrInvalidPartyID
	}

	cancellation, err := m.matching.CancelOrder(order)
	if cancellation == nil || err != nil {
		if m.log.GetLevel() == logging.DebugLevel {
			m.log.Debug("Failure after cancel order from matching engine",
				logging.String("party-id", oc.PartyID),
				logging.String("order-id", oc.OrderID),
				logging.String("market", m.mkt.Id),
				logging.Error(err))
		}
		return nil, err
	}

	// Update the order in our stores (will be marked as cancelled)
	cancellation.Order.UpdatedAt = m.currentTime.UnixNano()
	m.broker.Send(events.NewOrderEvent(ctx, cancellation.Order))
	_, err = m.position.UnregisterOrder(cancellation.Order)
	if err != nil {
		m.log.Error("Failure unregistering order in positions engine (cancel)",
			logging.Order(*order),
			logging.Error(err))
	}

	return cancellation, nil
}

// CancelOrderByID locates order by its Id and cancels it
// @TODO This function should not exist. Needs to be removed
func (m *Market) CancelOrderByID(orderID string) (*types.OrderCancellationConfirmation, error) {
	order, err := m.matching.GetOrderByID(orderID)
	if err != nil {
		return nil, err
	}
	cancellation := types.OrderCancellation{
		OrderID:  order.Id,
		PartyID:  order.PartyID,
		MarketID: order.MarketID,
	}
	return m.CancelOrder(context.TODO(), &cancellation)
}

// AmendOrder amend an existing order from the order book
func (m *Market) AmendOrder(ctx context.Context, orderAmendment *types.OrderAmendment) (*types.OrderConfirmation, error) {
	timer := metrics.NewTimeCounter(m.mkt.Id, "market", "AmendOrder")
	defer timer.EngineTimeCounterAdd()

	// Verify that the market is not closed
	if m.closed {
		return nil, ErrMarketClosed
	}

	// Try and locate the existing order specified on the
	// order book in the matching engine for this market
	existingOrder, err := m.matching.GetOrderByID(orderAmendment.OrderID)
	if err != nil {
		if m.log.GetLevel() == logging.DebugLevel {
			m.log.Debug("Invalid order ID",
				logging.String("id", orderAmendment.GetOrderID()),
				logging.String("party", orderAmendment.GetPartyID()),
				logging.String("market", orderAmendment.GetMarketID()),
				logging.Error(err))
		}

		return nil, types.ErrInvalidOrderID
	}

	// We can only amend this order if we created it
	if existingOrder.PartyID != orderAmendment.PartyID {
		if m.log.GetLevel() == logging.DebugLevel {
			m.log.Debug("Invalid party ID",
				logging.String("original party id:", existingOrder.PartyID),
				logging.String("amend party id:", orderAmendment.PartyID))
		}
		return nil, types.ErrInvalidPartyID
	}

	// Validate Market
	if existingOrder.MarketID != m.mkt.Id {
		if m.log.GetLevel() == logging.DebugLevel {
			m.log.Debug("Market ID mismatch",
				logging.String("market-id", m.mkt.Id),
				logging.Order(*existingOrder))
		}
		return nil, types.ErrInvalidMarketID
	}

	if err := m.validateOrderAmendment(existingOrder, orderAmendment); err != nil {
		return nil, err
	}

	amendedOrder, err := m.applyOrderAmendment(existingOrder, orderAmendment)
	if err != nil {
		return nil, err
	}

	// if remaining is reduces <= 0, then order is cancelled
	if amendedOrder.Remaining <= 0 {
		orderCancel := types.OrderCancellation{
			OrderID:  existingOrder.Id,
			PartyID:  existingOrder.PartyID,
			MarketID: existingOrder.MarketID,
		}

		confirm, err := m.CancelOrder(ctx, &orderCancel)
		if err != nil {
			return nil, err
		}
		return &types.OrderConfirmation{
			Order: confirm.Order,
		}, nil
	}

	// if expiration has changed and is before the original creation time, reject this amend
	if amendedOrder.ExpiresAt != 0 && amendedOrder.ExpiresAt < existingOrder.CreatedAt {
		if m.log.GetLevel() == logging.DebugLevel {
			m.log.Debug("Amended expiry before original creation time",
				logging.Int64("original order created at ts:", existingOrder.CreatedAt),
				logging.Int64("amended expiry ts:", amendedOrder.ExpiresAt),
				logging.Order(*existingOrder))
		}
		return nil, types.ErrInvalidExpirationDatetime
	}

	// if expiration has changed and is not 0, and is before currentTime
	// then we expire the order
	if amendedOrder.ExpiresAt != 0 && amendedOrder.ExpiresAt < amendedOrder.UpdatedAt {
		// Update the exiting message in place before we cancel it
		m.orderAmendInPlace(existingOrder, amendedOrder)
		cancellation, err := m.matching.CancelOrder(amendedOrder)
		if cancellation == nil || err != nil {
			if m.log.GetLevel() == logging.DebugLevel {
				m.log.Debug("Failure to cancel order from matching engine",
					logging.String("party-id", amendedOrder.PartyID),
					logging.String("order-id", amendedOrder.Id),
					logging.String("market", m.mkt.Id),
					logging.Error(err))
			}
			return nil, err
		}

		// Update the order in our stores (will be marked as cancelled)
		// set the proper status
		cancellation.Order.Status = types.Order_STATUS_EXPIRED
		m.broker.Send(events.NewOrderEvent(ctx, cancellation.Order))
		_, err = m.position.UnregisterOrder(cancellation.Order)
		if err != nil {
			m.log.Error("Failure unregistering order in positions engine (amendOrder)",
				logging.Order(*amendedOrder),
				logging.Error(err))
		}

		return &types.OrderConfirmation{
			Order: cancellation.Order,
		}, nil
	}

	// from here these are the normal amendment

	var priceShift, sizeIncrease, sizeDecrease, expiryChange, timeInForceChange bool

	if amendedOrder.Price != existingOrder.Price {
		priceShift = true
	}

	if amendedOrder.Size > existingOrder.Size {
		sizeIncrease = true
	}
	if amendedOrder.Size < existingOrder.Size {
		sizeDecrease = true
	}

	if amendedOrder.ExpiresAt != existingOrder.ExpiresAt {
		expiryChange = true
	}

	if amendedOrder.TimeInForce != existingOrder.TimeInForce {
		timeInForceChange = true
	}

	// If nothing changed, amend in place to update updatedAt and version number
	if !priceShift && !sizeIncrease && !sizeDecrease && !expiryChange && !timeInForceChange {
		ret, err := m.orderAmendInPlace(existingOrder, amendedOrder)
		if err == nil {
			m.broker.Send(events.NewOrderEvent(ctx, amendedOrder))
		}
		return ret, err
	}

	// Update potential new position after the amend
	pos, err := m.position.AmendOrder(existingOrder, amendedOrder)
	if err != nil {
		// adding order to the buffer first
		amendedOrder.Status = types.Order_STATUS_REJECTED
<<<<<<< HEAD
		amendedOrder.Reason = types.OrderError_ORDER_ERROR_INTERNAL_ERROR
		m.orderBuf.Add(*amendedOrder)
=======
		amendedOrder.Reason = types.OrderError_INTERNAL_ERROR
		m.broker.Send(events.NewOrderEvent(ctx, amendedOrder))
>>>>>>> 0d6295ce

		if m.log.GetLevel() == logging.DebugLevel {
			m.log.Debug("Unable to amend potential trader position",
				logging.String("market-id", m.GetID()),
				logging.Error(err))
		}
		return nil, ErrMarginCheckFailed
	}

	// Perform check and allocate margin
	if err = m.checkMarginForOrder(ctx, pos, amendedOrder); err != nil {
		// Undo the position registering
		_, err1 := m.position.AmendOrder(amendedOrder, existingOrder)
		if err1 != nil {
			m.log.Error("Unable to unregister potential amended trader position",
				logging.String("market-id", m.GetID()),
				logging.Error(err1))
		}

		if m.log.GetLevel() == logging.DebugLevel {
			m.log.Debug("Unable to check/add margin for trader",
				logging.String("market-id", m.GetID()),
				logging.Error(err))
		}
		return nil, ErrMarginCheckFailed
	}

	// if increase in size or change in price
	// ---> DO atomic cancel and submit
	if priceShift || sizeIncrease {
		ret, err := m.orderCancelReplace(existingOrder, amendedOrder)
		if err == nil {
			m.broker.Send(events.NewOrderEvent(ctx, amendedOrder))
		}
		return ret, err
	}

	// if decrease in size or change in expiration date
	// ---> DO amend in place in matching engine
	if expiryChange || sizeDecrease || timeInForceChange {
		if sizeDecrease && amendedOrder.Remaining >= existingOrder.Remaining {
			if m.log.GetLevel() == logging.DebugLevel {
				m.log.Debug("Order amendment not allowed when reducing to a larger amount", logging.Order(*existingOrder))
			}
			return nil, ErrInvalidAmendRemainQuantity
		}
		ret, err := m.orderAmendInPlace(existingOrder, amendedOrder)
		if err == nil {
			m.broker.Send(events.NewOrderEvent(ctx, amendedOrder))
		}
		return ret, err
	}

	if m.log.GetLevel() == logging.DebugLevel {
		m.log.Debug("Order amendment not allowed", logging.Order(*existingOrder))
	}
	return nil, types.ErrEditNotAllowed
}

func (m *Market) validateOrderAmendment(
	order *types.Order,
	amendment *types.OrderAmendment,
) error {
	// check TIF and expiracy
	if amendment.TimeInForce == types.Order_TIF_GTT {
		if amendment.ExpiresAt == nil {
			return errors.New("cannot amend to order type GTT without an expiryAt value")
		}
		// if expiresAt is before or equal to created at
		// we return an error
		if amendment.ExpiresAt.Value <= order.CreatedAt {
			return fmt.Errorf("amend order, ExpiresAt(%v) can't be <= CreatedAt(%v)", amendment.ExpiresAt, order.CreatedAt)
		}
	} else if amendment.TimeInForce == types.Order_TIF_GTC {
		// this is cool, but we need to ensure and expiry is not set
		if amendment.ExpiresAt != nil {
			return errors.New("amend order, TIF GTC cannot have ExpiresAt set")
		}
	} else if amendment.TimeInForce == types.Order_TIF_FOK ||
		amendment.TimeInForce == types.Order_TIF_IOC {
		// IOC and FOK are not acceptable for amend order
		return errors.New("amend order, TIF FOK and IOC are not allowed")
	}
	return nil
}

// this function assume the amendment have been validated before
func (m *Market) applyOrderAmendment(
	existingOrder *types.Order,
	amendment *types.OrderAmendment,
) (order *types.Order, err error) {
	m.mu.Lock()
	currentTime := m.currentTime
	m.mu.Unlock()

	// initialize order with the existing order data
	order = &types.Order{
		Type:        existingOrder.Type,
		Id:          existingOrder.Id,
		MarketID:    existingOrder.MarketID,
		PartyID:     existingOrder.PartyID,
		Side:        existingOrder.Side,
		Price:       existingOrder.Price,
		Size:        existingOrder.Size,
		Remaining:   existingOrder.Remaining,
		TimeInForce: existingOrder.TimeInForce,
		CreatedAt:   existingOrder.CreatedAt,
		Status:      existingOrder.Status,
		ExpiresAt:   existingOrder.ExpiresAt,
		Reference:   existingOrder.Reference,
		Version:     existingOrder.Version + 1,
		UpdatedAt:   currentTime.UnixNano(),
	}

	// apply price changes
	if amendment.Price != nil && existingOrder.Price != amendment.Price.Value {
		order.Price = amendment.Price.Value
	}

	// apply size changes
	if amendment.SizeDelta != 0 {
		order.Size += uint64(amendment.SizeDelta)
		newRemaining := int64(existingOrder.Remaining) + amendment.SizeDelta
		if newRemaining <= 0 {
			newRemaining = 0
		}
		order.Remaining = uint64(newRemaining)
	}

	// apply tif
	if amendment.TimeInForce != types.Order_TIF_UNSPECIFIED {
		order.TimeInForce = amendment.TimeInForce
		if amendment.TimeInForce != types.Order_TIF_GTT {
			order.ExpiresAt = 0
		}
	}
	if amendment.ExpiresAt != nil {
		order.ExpiresAt = amendment.ExpiresAt.Value
	}
	return
}

func (m *Market) orderCancelReplace(existingOrder, newOrder *types.Order) (conf *types.OrderConfirmation, err error) {
	timer := metrics.NewTimeCounter(m.mkt.Id, "market", "orderCancelReplace")

	if m.log.GetLevel() == logging.DebugLevel {
		m.log.Debug("Cancel/replace order")
	}

	cancellation, err := m.matching.CancelOrder(existingOrder)
	if cancellation == nil {
		if err != nil {
			if m.log.GetLevel() == logging.DebugLevel {
				m.log.Debug("Failed to cancel order from matching engine during CancelReplace",
					logging.OrderWithTag(*existingOrder, "existing-order"),
					logging.OrderWithTag(*newOrder, "new-order"),
					logging.Error(err))
			}
		} else {
			err = fmt.Errorf("order cancellation failed (no error given)")
		}
	} else {
		conf, err = m.matching.SubmitOrder(newOrder)
	}

	timer.EngineTimeCounterAdd()
	return
}

func (m *Market) orderAmendInPlace(originalOrder, amendOrder *types.Order) (*types.OrderConfirmation, error) {
	timer := metrics.NewTimeCounter(m.mkt.Id, "market", "orderAmendInPlace")
	defer timer.EngineTimeCounterAdd()

	err := m.matching.AmendOrder(originalOrder, amendOrder)
	if err != nil {
		if m.log.GetLevel() == logging.DebugLevel {
			m.log.Debug("Failure after amend order from matching engine (amend-in-place)",
				logging.OrderWithTag(*amendOrder, "new-order"),
				logging.Error(err))
		}
		return nil, err
	}
	return &types.OrderConfirmation{
		Order: amendOrder,
	}, nil
}

// RemoveExpiredOrders remove all expired orders from the order book
func (m *Market) RemoveExpiredOrders(timestamp int64) (orderList []types.Order, err error) {
	timer := metrics.NewTimeCounter(m.mkt.Id, "market", "RemoveExpiredOrders")

	if m.closed {
		err = ErrMarketClosed
	} else {
		orderList = m.matching.RemoveExpiredOrders(timestamp)
		// need to remove the expired orders from the potentials positions
		for _, order := range orderList {
			order := order
			_, err = m.position.UnregisterOrder(&order)
			if err != nil {
				if m.log.GetLevel() == logging.DebugLevel {
					m.log.Debug("Failure unregistering order in positions engine (cancel)",
						logging.Order(order),
						logging.Error(err))
				}
			}
		}
	}

	timer.EngineTimeCounterAdd()
	return
}

// create an actual risk model, and calculate the risk factors
// if something goes wrong, return the hard-coded values of old
func getInitialFactors(log *logging.Logger, mkt *types.Market, asset string) *types.RiskResult {
	rm, err := risk.NewModel(log, mkt.TradableInstrument.RiskModel, asset)
	// @TODO log this error
	if err != nil {
		return nil
	}
	if ok, fact := rm.CalculateRiskFactors(nil); ok {
		return fact
	}
	// default to hard-coded risk factors
	return &types.RiskResult{
		RiskFactors: map[string]*types.RiskFactor{
			asset: {Long: 0.15, Short: 0.25},
		},
		PredictedNextRiskFactors: map[string]*types.RiskFactor{
			asset: {Long: 0.15, Short: 0.25},
		},
	}
}<|MERGE_RESOLUTION|>--- conflicted
+++ resolved
@@ -359,13 +359,8 @@
 	if m.closed {
 		// adding order to the buffer first
 		order.Status = types.Order_STATUS_REJECTED
-<<<<<<< HEAD
 		order.Reason = types.OrderError_ORDER_ERROR_MARKET_CLOSED
-		m.orderBuf.Add(*order)
-=======
-		order.Reason = types.OrderError_MARKET_CLOSED
 		m.broker.Send(events.NewOrderEvent(ctx, order))
->>>>>>> 0d6295ce
 		return nil, ErrMarketClosed
 	}
 
@@ -373,13 +368,8 @@
 	if order.MarketID != m.mkt.Id {
 		// adding order to the buffer first
 		order.Status = types.Order_STATUS_REJECTED
-<<<<<<< HEAD
 		order.Reason = types.OrderError_ORDER_ERROR_INVALID_MARKET_ID
-		m.orderBuf.Add(*order)
-=======
-		order.Reason = types.OrderError_INVALID_MARKET_ID
 		m.broker.Send(events.NewOrderEvent(ctx, order))
->>>>>>> 0d6295ce
 
 		if m.log.GetLevel() == logging.DebugLevel {
 			m.log.Debug("Market ID mismatch",
@@ -396,13 +386,8 @@
 	if party == nil {
 		// adding order to the buffer first
 		order.Status = types.Order_STATUS_REJECTED
-<<<<<<< HEAD
 		order.Reason = types.OrderError_ORDER_ERROR_INVALID_PARTY_ID
-		m.orderBuf.Add(*order)
-=======
-		order.Reason = types.OrderError_INVALID_PARTY_ID
 		m.broker.Send(events.NewOrderEvent(ctx, order))
->>>>>>> 0d6295ce
 
 		// trader should be created before even trying to post order
 		return nil, ErrTraderDoNotExists
@@ -419,13 +404,8 @@
 		)
 		// adding order to the buffer first
 		order.Status = types.Order_STATUS_REJECTED
-<<<<<<< HEAD
 		order.Reason = types.OrderError_ORDER_ERROR_MISSING_GENERAL_ACCOUNT
-		m.orderBuf.Add(*order)
-=======
-		order.Reason = types.OrderError_MISSING_GENERAL_ACCOUNT
 		m.broker.Send(events.NewOrderEvent(ctx, order))
->>>>>>> 0d6295ce
 		return nil, ErrMissingGeneralAccountForParty
 	}
 
@@ -434,13 +414,8 @@
 	if err != nil {
 		// adding order to the buffer first
 		order.Status = types.Order_STATUS_REJECTED
-<<<<<<< HEAD
 		order.Reason = types.OrderError_ORDER_ERROR_INTERNAL_ERROR
-		m.orderBuf.Add(*order)
-=======
-		order.Reason = types.OrderError_INTERNAL_ERROR
 		m.broker.Send(events.NewOrderEvent(ctx, order))
->>>>>>> 0d6295ce
 
 		if m.log.GetLevel() == logging.DebugLevel {
 			m.log.Debug("Unable to register potential trader position",
@@ -461,13 +436,8 @@
 
 		// adding order to the buffer first
 		order.Status = types.Order_STATUS_REJECTED
-<<<<<<< HEAD
 		order.Reason = types.OrderError_ORDER_ERROR_MARGIN_CHECK_FAILED
-		m.orderBuf.Add(*order)
-=======
-		order.Reason = types.OrderError_MARGIN_CHECK_FAILED
 		m.broker.Send(events.NewOrderEvent(ctx, order))
->>>>>>> 0d6295ce
 
 		m.log.Error("Unable to check/add margin for trader",
 			logging.String("market-id", m.GetID()),
@@ -1313,13 +1283,8 @@
 	if err != nil {
 		// adding order to the buffer first
 		amendedOrder.Status = types.Order_STATUS_REJECTED
-<<<<<<< HEAD
 		amendedOrder.Reason = types.OrderError_ORDER_ERROR_INTERNAL_ERROR
-		m.orderBuf.Add(*amendedOrder)
-=======
-		amendedOrder.Reason = types.OrderError_INTERNAL_ERROR
 		m.broker.Send(events.NewOrderEvent(ctx, amendedOrder))
->>>>>>> 0d6295ce
 
 		if m.log.GetLevel() == logging.DebugLevel {
 			m.log.Debug("Unable to amend potential trader position",
