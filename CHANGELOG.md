--- conflicted
+++ resolved
@@ -24,12 +24,9 @@
 - [11546](https://github.com/vegaprotocol/vega/issues/11546) - Add validation to market proposals metadata.
 - [11562](https://github.com/vegaprotocol/vega/issues/11562) - Update average notional metric with mark price at the end of the epoch and when calculating live score.
 - [11570](https://github.com/vegaprotocol/vega/issues/11570) - Include the required set of parties for evaluation for eligible entities reward.
-<<<<<<< HEAD
 - [11576](https://github.com/vegaprotocol/vega/issues/11576) - Replace additional rebate validation with a cap. 
-  
-=======
-
->>>>>>> dea2d942
+
+
 ### 🐛 Fixes
 
 - [11521](https://github.com/vegaprotocol/vega/issues/11521) - Restore `AMM` position factor when loading from a snapshot.
