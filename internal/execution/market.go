package execution

import (
	"context"
	"crypto/sha256"
	"encoding/base32"
	"encoding/binary"
	"fmt"
	"sync"
	"time"

	"code.vegaprotocol.io/vega/internal/buffer"
	"code.vegaprotocol.io/vega/internal/collateral"
	"code.vegaprotocol.io/vega/internal/events"
	"code.vegaprotocol.io/vega/internal/logging"
	"code.vegaprotocol.io/vega/internal/markets"
	"code.vegaprotocol.io/vega/internal/matching"
	"code.vegaprotocol.io/vega/internal/metrics"
	"code.vegaprotocol.io/vega/internal/positions"
	"code.vegaprotocol.io/vega/internal/risk"
	"code.vegaprotocol.io/vega/internal/settlement"
	types "code.vegaprotocol.io/vega/proto"

	"github.com/golang/protobuf/proto"
	"github.com/pkg/errors"
)

var (
	ErrMarketClosed      = errors.New("market closed")
	ErrTraderDoNotExists = errors.New("trader does not exist")
	ErrMarginCheckFailed = errors.New("margin check failed")
)

type Market struct {
	log *logging.Logger

	riskConfig       risk.Config
	positionConfig   positions.Config
	settlementConfig settlement.Config
	matchingConfig   matching.Config

	mkt         *types.Market
	closingAt   time.Time
	currentTime time.Time
	mu          sync.Mutex

	markPrice uint64

	// own engines
	matching           *matching.OrderBook
	tradableInstrument *markets.TradableInstrument
	risk               *risk.Engine
	position           *positions.Engine
	settlement         *settlement.Engine

	// deps engines
	collateral  *collateral.Engine
	partyEngine *Party

	// stores
	candles CandleStore
	orders  OrderStore
	parties PartyStore
	trades  TradeStore

	// buffers
	candlesBuf *buffer.Candle
<<<<<<< HEAD
=======

	// metrics
	blockTime *prometheus.CounterVec

	closed bool
>>>>>>> d288dce2
}

// SetMarketID assigns a deterministic pseudo-random ID to a Market
func SetMarketID(marketCfg *types.Market, seq uint64) error {
	marketCfg.Id = ""
	marketBytes, err := proto.Marshal(marketCfg)
	if err != nil {
		return err
	}
	if len(marketBytes) == 0 {
		return errors.New("failed to marshal market")
	}

	seqBytes := make([]byte, 8)
	binary.LittleEndian.PutUint64(seqBytes, seq)

	h := sha256.New()
	h.Write(marketBytes)
	h.Write(seqBytes)

	d := h.Sum(nil)
	d = d[:20]
	marketCfg.Id = base32.StdEncoding.EncodeToString(d)
	return nil
}

// NewMarket creates a new market using the market framework configuration and creates underlying engines.
func NewMarket(
	log *logging.Logger,
	riskConfig risk.Config,
	positionConfig positions.Config,
	settlementConfig settlement.Config,
	matchingConfig matching.Config,
	collateralEngine *collateral.Engine,
	partyEngine *Party,
	mkt *types.Market,
	candles CandleStore,
	orders OrderStore,
	parties PartyStore,
	trades TradeStore,
	now time.Time,
	seq uint64,
) (*Market, error) {

	tradableInstrument, err := markets.NewTradableInstrument(log, mkt.TradableInstrument)
	if err != nil {
		return nil, errors.Wrap(err, "unable to instantiate a new market")
	}

	closingAt, err := tradableInstrument.Instrument.GetMarketClosingTime()
	if err != nil {
		return nil, errors.Wrap(err, "unable to get market closing time")
	}

	candlesBuf := buffer.NewCandle(mkt.Id, candles, now)
	riskEngine := risk.NewEngine(log, riskConfig, tradableInstrument.RiskModel, getInitialFactors())
	positionEngine := positions.New(log, positionConfig)
	settleEngine := settlement.New(log, settlementConfig, tradableInstrument.Instrument.Product, mkt.Id)

	market := &Market{
		log:                log,
		mkt:                mkt,
		closingAt:          closingAt,
		currentTime:        now,
		matching:           matching.NewOrderBook(log, matchingConfig, mkt.Id, false),
		tradableInstrument: tradableInstrument,
		risk:               riskEngine,
		position:           positionEngine,
		settlement:         settleEngine,
		collateral:         collateralEngine,
		partyEngine:        partyEngine,
		candles:            candles,
		orders:             orders,
		parties:            parties,
		trades:             trades,
		candlesBuf:         candlesBuf,
	}
<<<<<<< HEAD
	SetMarketID(mkt, seq)

=======

	err = SetMarketID(mkt, seq)
	if err != nil {
		return nil, errors.Wrap(err, "unable to set market identifier")
	}

>>>>>>> d288dce2
	return market, nil
}

// ReloadConf will trigger a reload of all the config settings in the market and all underlying engines
// this is required when hot-reloading any config changes, eg. logger level.
func (m *Market) ReloadConf(
	matchingConfig matching.Config,
	riskConfig risk.Config,
	collateralConfig collateral.Config,
	positionConfig positions.Config,
	settlementConfig settlement.Config,
) {
	m.log.Info("reloading configuration")
	m.matching.ReloadConf(matchingConfig)
	m.risk.ReloadConf(riskConfig)
	m.position.ReloadConf(positionConfig)
	m.settlement.ReloadConf(settlementConfig)
	m.collateral.ReloadConf(collateralConfig)
}

// GetID returns the id of the given market
func (m *Market) GetID() string {
	return m.mkt.Id
}

// OnChainTimeUpdate notifies the market of a new time event/update.
// todo: make this a more generic function name e.g. OnTimeUpdateEvent
func (m *Market) OnChainTimeUpdate(t time.Time) (closed bool) {
	start := time.Now()

	m.mu.Lock()
	defer m.mu.Unlock()

	closed = t.After(m.closingAt)
	m.closed = closed

	m.currentTime = t

	// TODO(): handle market start time

	m.log.Debug("Calculating risk factors (if required)",
		logging.String("market-id", m.mkt.Id))

	m.risk.CalculateFactors(t)

	m.log.Debug("Calculated risk factors and updated positions (maybe)",
		logging.String("market-id", m.mkt.Id))

	// generated / store the buffered candles
	previousCandlesBuf, err := m.candlesBuf.Start(t)
	if err != nil {
		m.log.Error("unable to get candles buf", logging.Error(err))
	}

	// get the buffered candles from the buffer
	err = m.candles.GenerateCandlesFromBuffer(m.GetID(), previousCandlesBuf)
	if err != nil {
		m.log.Error("Failed to generate candles from buffer for market", logging.String("market-id", m.GetID()))
	}

	if closed {
		// market has closed, perform settlement
		pos, err := m.settlement.Settle(t)
		if err != nil {
			m.log.Error(
				"Failed to get settle positions on market close",
				logging.Error(err),
			)
		} else {
			transfers, err := m.collateral.Transfer(m.GetID(), pos)
			if err != nil {
				m.log.Error(
					"Failed to get ledger movements after settling closed market",
					logging.String("market-id", m.GetID()),
					logging.Error(err),
				)
			} else {
				if m.log.GetLevel() == logging.DebugLevel {
					for _, v := range transfers {
						m.log.Debug(
							"Got transfers on market close",
							logging.String("transfer", fmt.Sprintf("%v", *v)),
							logging.String("market-id", m.GetID()),
						)
					}
				}

				asset, _ := m.mkt.GetAsset()
				parties := m.partyEngine.GetForMarket(m.GetID())
				clearMarketTransfers, err := m.collateral.ClearMarket(m.GetID(), asset, parties)
				if err != nil {
					m.log.Error("Clear market error",
						logging.String("market-id", m.GetID()),
						logging.Error(err))
				} else {
					if m.log.GetLevel() == logging.DebugLevel {
						for _, v := range clearMarketTransfers {
							m.log.Debug(
								"Market cleared with success",
								logging.String("transfer", fmt.Sprintf("%v", *v)),
								logging.String("market-id", m.GetID()),
							)
						}
					}
				}

			}
		}
	}

	metrics.EngineTimeCounterAdd(start, m.mkt.Id, "execution", "OnChainTimeUpdate")
	return
}

// SubmitOrder submits the given order
func (m *Market) SubmitOrder(order *types.Order) (*types.OrderConfirmation, error) {
<<<<<<< HEAD
	orderValidity := "invalid"
	startSubmit := time.Now() // do not reset this var
=======
	if m.closed {
		return nil, ErrMarketClosed
	}

	orderValidity := "invalid"
	startSubmit := time.Now() // please do not reset this var
>>>>>>> d288dce2
	defer func() {
		metrics.EngineTimeCounterAdd(startSubmit, m.mkt.Id, "execution", "Submit")
		metrics.OrderCounterInc(m.mkt.Id, orderValidity)
	}()

	// Validate market
	if order.MarketID != m.mkt.Id {
		m.log.Error("Market ID mismatch",
			logging.Order(*order),
			logging.String("market", m.mkt.Id))

		return nil, types.ErrInvalidMarketID
	}

	// Verify and add new parties
	start := time.Now()
	party, _ := m.parties.GetByID(order.PartyID)
	if party == nil {
		// Trader should be created before even trying to post order
		return nil, ErrTraderDoNotExists
	}

	metrics.EngineTimeCounterAdd(start, m.mkt.Id, "partystore", "GetByID/Post")

	// Register order as potential positions
	pos, err := m.position.RegisterOrder(order)
	if err != nil {
		m.log.Error("Unable to register potential trader position",
			logging.Error(err),
			logging.String("market-id", m.GetID()))
		return nil, ErrMarginCheckFailed
	}

	// Perform check and allocate margin
	if err := m.checkMarginForOrder(pos, order); err != nil {
		_, err2 := m.position.UnregisterOrder(order)
		if err2 != nil {
			m.log.Error("Unable to unregister potential trader positions",
				logging.Error(err2),
				logging.String("market-id", m.GetID()))
		}
		m.log.Error("Unable to check/add margin for trader",
			logging.Error(err),
			logging.String("market-id", m.GetID()))
		return nil, ErrMarginCheckFailed
	}
<<<<<<< HEAD
	metrics.EngineTimeCounterAdd(start, m.mkt.Id, "partystore", "GetByID/Post")
=======
>>>>>>> d288dce2

	// Send the aggressive order into matching engine
	confirmation, err := m.matching.SubmitOrder(order)
	if confirmation == nil || err != nil {
		m.log.Error("Failure after submitting order to matching engine",
			logging.Order(*order),
			logging.Error(err))

		return nil, err
	}
	start = time.Now()

	// Insert aggressive remaining order
	err = m.orders.Post(*order)
	if err != nil {
		m.log.Error("Failure storing new order in submit order", logging.Error(err))
	}

	if confirmation.PassiveOrdersAffected != nil {
		// Insert or update passive orders siting on the book
		for _, order := range confirmation.PassiveOrdersAffected {
			err := m.orders.Put(*order)
			if err != nil {
				m.log.Fatal("Failure storing order update in submit order",
					logging.Order(*order),
					logging.Error(err))
			}
		}
	}
	metrics.EngineTimeCounterAdd(start, m.mkt.Id, "orderstore", "Post/Put")

	if confirmation.Trades != nil {
		// Orders can contain several trades, each trade involves 2 traders
		// so there's a max number of N*2 events on the channel where N == number of trades
		tradersCh := make(chan events.MarketPosition, 2*len(confirmation.Trades))
		// Set the settlement engine up to listen for trader position changes (closed positions to be settled differently)
		m.settlement.ListenClosed(tradersCh)
		// Insert all trades resulted from the executed order
		for idx, trade := range confirmation.Trades {
			trade.Id = fmt.Sprintf("%s-%010d", order.Id, idx)
			if order.Side == types.Side_Buy {
				trade.BuyOrder = order.Id
				trade.SellOrder = confirmation.PassiveOrdersAffected[idx].Id
			} else {
				trade.SellOrder = order.Id
				trade.BuyOrder = confirmation.PassiveOrdersAffected[idx].Id
			}

			start := time.Now()
			if err := m.trades.Post(trade); err != nil {
				m.log.Error("Failure storing new trade in submit order",
					logging.Trade(*trade),
					logging.Error(err))
			}
			metrics.EngineTimeCounterAdd(start, m.mkt.Id, "tradestore", "Post")
			start = time.Now()

			// Save to trade buffer for generating candles etc
			err := m.candlesBuf.AddTrade(*trade)
			if err != nil {
				m.log.Error("Failure adding trade to candle buffer after submit order",
					logging.Trade(*trade),
					logging.Error(err))
			}
			metrics.EngineTimeCounterAdd(start, m.mkt.Id, "candlestore", "AddTrade")
			start = time.Now()

			// Calculate and set current mark price
			m.setMarkPrice(trade)

			// Update positions (this communicates with settlement via channel)
			m.position.Update(trade, tradersCh)
			metrics.EngineTimeCounterAdd(start, m.mkt.Id, "positions", "Update")
		}
		close(tradersCh)
		start = time.Now()

		// Get the transfers for MTM settlement
		pos := m.position.Positions()
		evt := make([]events.MarketPosition, 0, len(pos))
		for _, p := range pos {
			evt = append(evt, p)
		}
<<<<<<< HEAD
		settle := m.settlement.SettleOrder(m.markPrice, events)
		metrics.EngineTimeCounterAdd(start, m.mkt.Id, "positions", "Positions+SettleOrder")
		// this belongs outside of trade loop, only call once per order
=======
		settle := m.settlement.SettleOrder(m.markPrice, evt)
		metrics.EngineTimeCounterAdd(start, m.mkt.Id, "positions", "Positions+SettleOrder")

		// Only process collateral and risk once per order, not for every trade
>>>>>>> d288dce2
		margins := m.collateralAndRisk(settle)
		if len(margins) > 0 {
			transfers, closed, err := m.collateral.MarginUpdate(m.GetID(), margins)
			m.log.Debug(
				"Updated margin balances",
				logging.Int("transfer-count", len(transfers)),
				logging.Int("closed-count", len(closed)),
				logging.Error(err),
			)
			// @TODO -> close out any traders that don't have enough margins left
			// if no errors were returned
		}
	}

	orderValidity = "valid"
	return confirmation, nil
}

func (m *Market) checkMarginForOrder(pos *positions.MarketPosition, order *types.Order) error {
	newPos := pos.UpdatedPosition(order.Price)

	if logging.DebugLevel == m.log.GetLevel() {
		m.log.Debug("New trader position",
			logging.String("pos", fmt.Sprintf("%#v", newPos)))
	}

	settle := m.settlement.SettleOrder(m.markPrice, []events.MarketPosition{newPos})

	// Use actual price of the order to calculate risk
	riskUpdates := m.collateralAndRiskForOrder(settle, order.Price)

	// Validate total updates, there should only be one as we are checking a single order
	if len(riskUpdates) != 1 {
		if m.log.GetLevel() == logging.DebugLevel {
			m.log.Error("No risk updates",
				logging.String("market-id", m.GetID()),
				logging.Int("risk-updates-count", len(riskUpdates)))
		}
	} else {
		riskUpdate := riskUpdates[0]

		transferResp, err := m.collateral.EnsureMargin(m.GetID(), riskUpdate)
		if err != nil {
			return err
		}

		if m.log.GetLevel() == logging.DebugLevel {
			m.log.Debug("Transfers applied for ")
			for _, v := range transferResp.GetTransfers() {
				m.log.Debug(
					"Ensured margin on order with success",
					logging.String("transfer", fmt.Sprintf("%v", *v)),
					logging.String("market-id", m.GetID()),
				)
			}
		}
	}

	return nil
}

// this function handles moving money after settle MTM + risk margin updates
// but does not move the money between trader accounts (ie not to/from margin accounts after risk)
func (m *Market) collateralAndRiskForOrder(settle []events.Transfer, price uint64) []events.Risk {
	ctx, cancel := context.WithCancel(context.Background())
	start := time.Now()
	defer cancel()
	transferCh, errCh := m.collateral.TransferCh(m.GetID(), settle)
	go func() {
		err := <-errCh
		if err != nil {
			m.log.Error(
				"Error in collateral when processing settle MTM transfers",
				logging.Error(err),
			)
			cancel()
		}
		metrics.EngineTimeCounterAdd(start, m.mkt.Id, "collateral", "TransferCh")
	}()
	// let risk engine do its thing here - it returns a slice of money that needs
	// to be moved to and from margin accounts
	riskUpdates := m.risk.UpdateMargins(ctx, transferCh, price)
	if len(riskUpdates) == 0 {
		m.log.Debug("No risk updates after call to Update Margins in collateralAndRisk()")
		return nil
	}
	if m.log.GetLevel() == logging.DebugLevel {
		m.log.Debug("Got margins transfers")
		for _, v := range riskUpdates {
			transfer := v.Transfer()
			m.log.Debug(
				"New margin transfer on order new/amend",
				logging.String("transfer", fmt.Sprintf("%v", *transfer)),
				logging.String("market-id", m.GetID()),
			)
		}
	}

	return riskUpdates
}

func (m *Market) setMarkPrice(trade *types.Trade) {
	// The current mark price calculation is simply the last trade
	// in the future this will use varying logic based on market config
	// the responsibility for calculation could be elsewhere for testability
	m.markPrice = trade.Price
}

// this function handles moving money after settle MTM + risk margin updates
// but does not move the money between trader accounts (ie not to/from margin accounts after risk)
func (m *Market) collateralAndRisk(settle []events.Transfer) []events.Risk {
	ctx, cancel := context.WithCancel(context.Background())
	start := time.Now()
	defer cancel()
	transferCh, errCh := m.collateral.TransferCh(m.GetID(), settle)
	go func() {
		err := <-errCh
		if err != nil {
			m.log.Error(
				"Error in collateral when processing settle MTM transfers",
				logging.Error(err),
			)
			cancel()
		}
		metrics.EngineTimeCounterAdd(start, m.mkt.Id, "collateral", "TransferCh")
	}()
	// let risk engine do its thing here - it returns a slice of money that needs
	// to be moved to and from margin accounts
	riskUpdates := m.risk.UpdateMargins(ctx, transferCh, m.markPrice)
	if len(riskUpdates) == 0 {
		m.log.Debug("No risk updates after call to Update Margins in collateralAndRisk()")
		return nil
	}
	return riskUpdates
}

// CancelOrder cancels the given order
func (m *Market) CancelOrder(order *types.Order) (*types.OrderCancellationConfirmation, error) {
	if m.closed {
		return nil, ErrMarketClosed
	}

	// Validate Market
	if order.MarketID != m.mkt.Id {
		m.log.Error("Market ID mismatch",
			logging.Order(*order),
			logging.String("market", m.mkt.Id))

		return nil, types.ErrInvalidMarketID
	}

	cancellation, err := m.matching.CancelOrder(order)
	if cancellation == nil || err != nil {
		m.log.Error("Failure after cancel order from matching engine",
			logging.Order(*order),
			logging.Error(err))
		return nil, err
	}

	// Update the order in our stores (will be marked as cancelled)
	err = m.orders.Put(*order)
	if err != nil {
		m.log.Error("Failure storing order update in execution engine (cancel)",
			logging.Order(*order),
			logging.Error(err))
	}

	_, err = m.position.UnregisterOrder(order)
	if err != nil {
		m.log.Error("Failure unregistering order in positions engine (cancel)",
			logging.Order(*order),
			logging.Error(err))
	}

	return cancellation, nil
}

// DeleteOrder delete the given order from the order book
func (m *Market) DeleteOrder(order *types.Order) error {
	// Validate Market
	if order.MarketID != m.mkt.Id {
		m.log.Error("Market ID mismatch",
			logging.Order(*order),
			logging.String("market", m.mkt.Id))

		return types.ErrInvalidMarketID
	}
	return m.matching.DeleteOrder(order)
}

// AmendOrder amend an existing order from the order book
func (m *Market) AmendOrder(
	orderAmendment *types.OrderAmendment,
	existingOrder *types.Order,
) (*types.OrderConfirmation, error) {
	if m.closed {
		return nil, ErrMarketClosed
	}

	// Validate Market
	if existingOrder.MarketID != m.mkt.Id {
		m.log.Error("Market ID mismatch",
			logging.Order(*existingOrder),
			logging.String("market", m.mkt.Id))
		return &types.OrderConfirmation{}, types.ErrInvalidMarketID
	}

	m.mu.Lock()
	currentTime := m.currentTime
	m.mu.Unlock()

	newOrder := &types.Order{
		Id:          existingOrder.Id,
		MarketID:    existingOrder.MarketID,
		PartyID:     existingOrder.PartyID,
		Side:        existingOrder.Side,
		Price:       existingOrder.Price,
		Size:        existingOrder.Size,
		Remaining:   existingOrder.Remaining,
		TimeInForce: existingOrder.TimeInForce,
		CreatedAt:   currentTime.UnixNano(),
		Status:      existingOrder.Status,
		ExpiresAt:   existingOrder.ExpiresAt,
		Reference:   existingOrder.Reference,
	}
	var (
		priceShift, sizeIncrease, sizeDecrease, expiryChange = false, false, false, false
	)

	if orderAmendment.Price != 0 && existingOrder.Price != orderAmendment.Price {
		newOrder.Price = orderAmendment.Price
		priceShift = true
	}

	if orderAmendment.Size != 0 {
		newOrder.Size = orderAmendment.Size
		newOrder.Remaining = orderAmendment.Size
		if orderAmendment.Size > existingOrder.Size {
			sizeIncrease = true
		}
		if orderAmendment.Size < existingOrder.Size {
			sizeDecrease = true
		}
	}

	if newOrder.TimeInForce == types.Order_GTT && orderAmendment.ExpiresAt != 0 {
		newOrder.ExpiresAt = orderAmendment.ExpiresAt
		expiryChange = true
	}

	// always unregister order, it will be registered again later on
	// even implicitly by calling SubmitOrder again with orderCancelAndReplace
	// or explicitly in orderAmendInplace
	// Unregister existing order to remove order volume from potential position.
	_, err := m.position.UnregisterOrder(existingOrder)
	if err != nil {
		m.log.Error("Failure unregistering existing order in positions engine (amend)",
			logging.Order(*existingOrder),
			logging.Error(err))
	}

	// if increase in size or change in price
	// ---> DO atomic cancel and submit
	if priceShift || sizeIncrease {
		ret, err := m.orderCancelReplace(existingOrder, newOrder)
		if err != nil {
			// register back old order
			_, err2 := m.position.RegisterOrder(existingOrder)
			if err2 != nil {
				m.log.Error("unable to register back the order after an error occured while trying to cancelAndReplace",
					logging.Error(err2))
			}
		}
		return ret, err
	}

	// if decrease in size or change in expiration date
	// ---> DO amend in place in matching engine
	if expiryChange || sizeDecrease {
		ret, err := m.orderAmendInPlace(newOrder)
		if err != nil {
			_, err2 := m.position.RegisterOrder(existingOrder)
			if err2 != nil {
				m.log.Error("unable register back order after an error occured trying amend an order in place",
					logging.Error(err2))
			}
			return ret, err
		}
	}

	m.log.Error("Order amendment not allowed", logging.Order(*existingOrder))
	return &types.OrderConfirmation{}, types.ErrEditNotAllowed

}

func (m *Market) orderCancelReplace(existingOrder, newOrder *types.Order) (*types.OrderConfirmation, error) {
	m.log.Debug("Cancel/replace order")

	cancellation, err := m.CancelOrder(existingOrder)
	if cancellation == nil || err != nil {
		m.log.Error("Failure after cancel order from matching engine (cancel/replace)",
			logging.OrderWithTag(*existingOrder, "existing-order"),
			logging.OrderWithTag(*newOrder, "new-order"),
			logging.Error(err))

		return &types.OrderConfirmation{}, err
	}

	return m.SubmitOrder(newOrder)
}

func (m *Market) orderAmendInPlace(newOrder *types.Order) (*types.OrderConfirmation, error) {
	// risk stuff
	// Register amended order to add order volume to potential position.
	pos, err := m.position.RegisterOrder(newOrder)
	if err != nil {
		return &types.OrderConfirmation{}, err
	}

	// try to get some margin checked
	if err := m.checkMarginForOrder(pos, newOrder); err != nil {
		_, err = m.position.UnregisterOrder(newOrder)
		if err != nil {
			m.log.Error("Unable to unregister potential trader positions",
				logging.Error(err),
				logging.String("market-id", m.GetID()))
		}
		m.log.Error("Unable to check/add margin for trader",
			logging.Error(err),
			logging.String("market-id", m.GetID()))
		return nil, ErrMarginCheckFailed
	}

	err = m.matching.AmendOrder(newOrder)
	if err != nil {
		m.log.Error("Failure after amend order from matching engine (amend-in-place)",
			logging.OrderWithTag(*newOrder, "new-order"),
			logging.Error(err))
		return &types.OrderConfirmation{}, err
	}
	err = m.orders.Put(*newOrder)
	if err != nil {
		m.log.Error("Failure storing order update in orders store (amend-in-place)",
			logging.Order(*newOrder),
			logging.Error(err))
		// todo: txn or other strategy (https://gitlab.com/vega-protocol/trading-core/issues/160)
	}
	return &types.OrderConfirmation{}, nil
}

// RemoveExpiredOrders remove all expired orders from the order book
func (m *Market) RemoveExpiredOrders(timestamp int64) ([]types.Order, error) {
	if m.closed {
		return nil, ErrMarketClosed
	}

	return m.matching.RemoveExpiredOrders(timestamp), nil
}

func getInitialFactors() *types.RiskResult {
	return &types.RiskResult{
		RiskFactors: map[string]*types.RiskFactor{
			"ETH": {Long: 0.15, Short: 0.25},
		},
		PredictedNextRiskFactors: map[string]*types.RiskFactor{
			"ETH": {Long: 0.15, Short: 0.25},
		},
	}
}<|MERGE_RESOLUTION|>--- conflicted
+++ resolved
@@ -65,14 +65,8 @@
 
 	// buffers
 	candlesBuf *buffer.Candle
-<<<<<<< HEAD
-=======
-
-	// metrics
-	blockTime *prometheus.CounterVec
 
 	closed bool
->>>>>>> d288dce2
 }
 
 // SetMarketID assigns a deterministic pseudo-random ID to a Market
@@ -150,17 +144,11 @@
 		trades:             trades,
 		candlesBuf:         candlesBuf,
 	}
-<<<<<<< HEAD
-	SetMarketID(mkt, seq)
-
-=======
-
 	err = SetMarketID(mkt, seq)
 	if err != nil {
 		return nil, errors.Wrap(err, "unable to set market identifier")
 	}
 
->>>>>>> d288dce2
 	return market, nil
 }
 
@@ -277,17 +265,13 @@
 
 // SubmitOrder submits the given order
 func (m *Market) SubmitOrder(order *types.Order) (*types.OrderConfirmation, error) {
-<<<<<<< HEAD
-	orderValidity := "invalid"
-	startSubmit := time.Now() // do not reset this var
-=======
 	if m.closed {
 		return nil, ErrMarketClosed
 	}
 
 	orderValidity := "invalid"
 	startSubmit := time.Now() // please do not reset this var
->>>>>>> d288dce2
+
 	defer func() {
 		metrics.EngineTimeCounterAdd(startSubmit, m.mkt.Id, "execution", "Submit")
 		metrics.OrderCounterInc(m.mkt.Id, orderValidity)
@@ -334,10 +318,6 @@
 			logging.String("market-id", m.GetID()))
 		return nil, ErrMarginCheckFailed
 	}
-<<<<<<< HEAD
-	metrics.EngineTimeCounterAdd(start, m.mkt.Id, "partystore", "GetByID/Post")
-=======
->>>>>>> d288dce2
 
 	// Send the aggressive order into matching engine
 	confirmation, err := m.matching.SubmitOrder(order)
@@ -421,16 +401,10 @@
 		for _, p := range pos {
 			evt = append(evt, p)
 		}
-<<<<<<< HEAD
-		settle := m.settlement.SettleOrder(m.markPrice, events)
-		metrics.EngineTimeCounterAdd(start, m.mkt.Id, "positions", "Positions+SettleOrder")
-		// this belongs outside of trade loop, only call once per order
-=======
 		settle := m.settlement.SettleOrder(m.markPrice, evt)
 		metrics.EngineTimeCounterAdd(start, m.mkt.Id, "positions", "Positions+SettleOrder")
 
 		// Only process collateral and risk once per order, not for every trade
->>>>>>> d288dce2
 		margins := m.collateralAndRisk(settle)
 		if len(margins) > 0 {
 			transfers, closed, err := m.collateral.MarginUpdate(m.GetID(), margins)
