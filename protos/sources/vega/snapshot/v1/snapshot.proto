syntax = "proto3";

package vega.snapshot.v1;

import "vega/assets.proto";
import "vega/chain_events.proto";
import "vega/checkpoint/v1/checkpoint.proto";
import "vega/data/v1/data.proto";
import "vega/events/v1/events.proto";
import "vega/governance.proto";
import "vega/markets.proto";
import "vega/vega.proto";

option go_package = "code.vegaprotocol.io/vega/protos/vega/snapshot/v1";

enum Format {
  // Default value, always invalid
  FORMAT_UNSPECIFIED = 0;
  // Standard proto encoding
  FORMAT_PROTO = 1;
  // Compressed proto, might come in handy
  FORMAT_PROTO_COMPRESSED = 2;
  // Simple JSON serialisation, probably not going to be used
  FORMAT_JSON = 3;
}

message Snapshot {
  uint64 height = 1;
  Format format = 2;
  uint32 chunks = 3;
  bytes hash = 4;
  bytes metadata = 5;
}

// NodeHash represents an exported node from the AVL tree and contains all the data necessary to reconstruct an identical copy of the
// AVL tree after it's been serialised
message NodeHash {
  // Node's full key, for example epoch.all
  string key = 3;
  // Hash of the node's value
  string hash = 4;
  // Height of the node in the tree
  int32 height = 5;
  // Version of that node i.e., how many times its value has changed during tree updates
  int64 version = 6;
  // Whether or not the node contains a snapshot payload, only leaf nodes in the AVL contain payloads
  bool is_leaf = 7;
}

message Metadata {
  int64 version = 1;
  repeated string chunk_hashes = 2;
  repeated NodeHash node_hashes = 3; // hashes used by snapshot engine, different to chunk hash if data was split up, or combined into a single chunk
}

// Chunk is simply an as-is chunk belonging to a snapshot
// not sure how usable this type would be
message Chunk {
  repeated Payload data = 1;
  int64 nr = 2; // in case of multi-part data, this is chunk nr...
  int64 of = 3; // ...of a total of N chunks
}

message Payload {
  oneof data {
    ActiveAssets active_assets = 1;
    PendingAssets pending_assets = 2;
    BankingWithdrawals banking_withdrawals = 3;
    BankingDeposits banking_deposits = 4;
    BankingSeen banking_seen = 5;
    BankingAssetActions banking_asset_actions = 6;
    Checkpoint checkpoint = 7;
    CollateralAccounts collateral_accounts = 8;
    CollateralAssets collateral_assets = 9;
    DelegationActive delegation_active = 10;
    DelegationPending delegation_pending = 11;
    DelegationAuto delegation_auto = 12;
    GovernanceActive governance_active = 13;
    GovernanceEnacted governance_enacted = 14;
    StakingAccounts staking_accounts = 15;
    MatchingBook matching_book = 16;
    NetParams network_parameters = 17;
    ExecutionMarkets execution_markets = 18;
    MarketPositions market_positions = 19;
    AppState app_state = 20;
    EpochState epoch = 21;
    RewardsPendingPayouts rewards_pending_payouts = 23;
    GovernanceNode governance_node = 24;
    LimitState limit_state = 25;
    VoteSpamPolicy vote_spam_policy = 26;
    SimpleSpamPolicy simple_spam_policy = 27;
    Notary notary = 28;
    EventForwarder event_forwarder = 31;
    StakeVerifierDeposited stake_verifier_deposited = 32;
    StakeVerifierRemoved stake_verifier_removed = 33;
    Witness witness = 34;
    DelegationLastReconciliationTime delegation_last_reconciliation_time = 35;
    Topology topology = 36;
    OracleDataBatch oracle_data = 37;
    LiquidityParameters liquidity_parameters = 38;
    LiquidityPendingProvisions liquidity_pending_provisions = 39;
    LiquidityPartiesLiquidityOrders liquidity_parties_liquidity_orders = 40;
    LiquidityPartiesOrders liquidity_parties_orders = 41;
    LiquidityProvisions liquidity_provisions = 42;
    LiquiditySupplied liquidity_supplied = 43;
    LiquidityTarget liquidity_target = 44;
    FloatingPointConsensus floating_point_consensus = 46;
    MarketTracker market_tracker = 47;
    BankingRecurringTransfers banking_recurring_transfers = 49;
    BankingScheduledTransfers banking_scheduled_transfers = 50;
    ERC20MultiSigTopologyVerified erc20_multisig_topology_verified = 51;
    ERC20MultiSigTopologyPending erc20_multisig_topology_pending = 52;
    ProofOfWork proof_of_work = 53;
    PendingAssetUpdates pending_asset_updates = 54;
    ProtocolUpgradeProposals protocol_upgrade_proposals = 55;
    BankingBridgeState banking_bridge_state = 56;
    SettlementState settlement_state = 57;
    LiquidityScores liquidity_scores = 58;
    SpotLiquidityTarget spot_liquidity_target = 59;
<<<<<<< HEAD
    EthContractCallResults eth_contract_call_results = 60;
    EthOracleVerifierLastBlock eth_oracle_verifier_last_block = 61;
=======
    BankingRecurringGovernanceTransfers banking_recurring_governance_transfers = 60;
    BankingScheduledGovernanceTransfers banking_scheduled_governance_transfers = 61;
>>>>>>> ccb96a69
  }
}

message TimestampedTotalStake {
  uint64 total_stake = 1;
  int64 time = 2;
}

message TimestampedOpenInterest {
  uint64 open_interest = 1;
  int64 time = 2;
}

message LiquidityTarget {
  string market_id = 1;
  int64 current_time = 2;
  int64 scheduled_truncate = 3;
  repeated uint64 current_open_interests = 4;
  repeated TimestampedOpenInterest previous_open_interests = 5;
  TimestampedOpenInterest max_open_interests = 6;
}

message SpotLiquidityTarget {
  string market_id = 1;
  int64 current_time = 2;
  int64 scheduled_truncate = 3;
  repeated uint64 current_total_stake = 4;
  repeated TimestampedTotalStake previous_total_stake = 5;
  TimestampedTotalStake max_total_stake = 6;
}

message LiquidityOffsetProbabilityPair {
  uint32 offset = 1;
  string probability = 2;
}

message LiquiditySupplied {
  string market_id = 1;
  bool consensus_reached = 2;
  repeated LiquidityOffsetProbabilityPair bid_cache = 3;
  repeated LiquidityOffsetProbabilityPair ask_cache = 4;
}

message OracleDataBatch {
  repeated OracleData oracle_data = 1;
}

message OracleData {
  repeated vega.data.v1.Signer signers = 1;
  repeated OracleDataPair data = 2;
  repeated vega.data.v1.Property meta_data = 3;
}

message OracleDataPair {
  string key = 1;
  string value = 2;
}

message Witness {
  repeated Resource resources = 1;
}

message Resource {
  string id = 1;
  int64 check_until = 2;
  repeated string votes = 3;
  uint32 state = 4;
}

message EventForwarder {
  repeated string acked_events = 1;
}

message CollateralAccounts {
  repeated vega.Account accounts = 1;
}

message CollateralAssets {
  repeated vega.Asset assets = 1;
}

message ActiveAssets {
  repeated vega.Asset assets = 1;
}

message PendingAssets {
  repeated vega.Asset assets = 1;
}

message PendingAssetUpdates {
  repeated vega.Asset assets = 1;
}

message Withdrawal {
  string ref = 1;
  vega.Withdrawal withdrawal = 2;
}

message Deposit {
  string id = 1;
  vega.Deposit deposit = 2;
}

message TxRef {
  string asset = 1;
  uint64 block_nr = 2;
  string hash = 3;
  uint64 log_index = 4;
}

message BankingWithdrawals {
  repeated Withdrawal withdrawals = 1;
}

message BankingDeposits {
  repeated Deposit deposit = 1;
}

message BankingSeen {
  repeated string refs = 1;
  uint64 last_seen_eth_block = 2;
}

message BankingAssetActions {
  repeated vega.checkpoint.v1.AssetAction asset_action = 1;
}

message BankingRecurringTransfers {
  vega.checkpoint.v1.RecurringTransfers recurring_transfers = 1;
}

message BankingScheduledTransfers {
  repeated vega.checkpoint.v1.ScheduledTransferAtTime transfers_at_time = 1;
}

message BankingRecurringGovernanceTransfers {
  repeated vega.checkpoint.v1.GovernanceTransfer recurring_transfers = 1;
}

message BankingScheduledGovernanceTransfers {
  repeated vega.checkpoint.v1.ScheduledGovernanceTransferAtTime transfers_at_time = 1;
}

message BankingBridgeState {
  vega.checkpoint.v1.BridgeState bridge_state = 1;
}

message Checkpoint {
  int64 next_cp = 1;
}

message DelegationLastReconciliationTime {
  int64 last_reconciliation_time = 1;
}

message DelegationActive {
  repeated vega.Delegation delegations = 1;
}

message DelegationPending {
  repeated vega.Delegation delegations = 1;
  repeated vega.Delegation undelegation = 2;
}

message DelegationAuto {
  repeated string parties = 1;
}

message ProposalData {
  vega.Proposal proposal = 1;
  repeated vega.Vote yes = 2;
  repeated vega.Vote no = 3;
  repeated vega.Vote invalid = 4;
}

message GovernanceEnacted {
  repeated ProposalData proposals = 1;
}

message GovernanceActive {
  repeated ProposalData proposals = 1;
}

message GovernanceNode {
  repeated vega.Proposal proposals = 1;
}

message StakingAccount {
  string party = 1;
  string balance = 2;
  repeated vega.events.v1.StakeLinking events = 3;
}

message StakingAccounts {
  repeated StakingAccount accounts = 1;
  string staking_asset_total_supply = 2;
  vega.StakeTotalSupply pending_stake_total_supply = 3;
}

message MatchingBook {
  string market_id = 1;
  repeated vega.Order buy = 2;
  repeated vega.Order sell = 3;
  string last_traded_price = 4;
  bool auction = 5;
  uint64 batch_id = 6;
}

message NetParams {
  repeated vega.NetworkParameter params = 1;
}

message DecimalMap {
  int64 key = 1;
  string val = 2;
}

message TimePrice {
  int64 time = 1;
  string price = 2;
}

message PriceVolume {
  string price = 1;
  uint64 volume = 2;
}

message PriceRange {
  string min = 1;
  string max = 2;
  string ref = 3;
}

message PriceBound {
  bool active = 1;
  string up_factor = 2;
  string down_factor = 3;
  vega.PriceMonitoringTrigger trigger = 4;
}

message PriceRangeCache {
  PriceBound bound = 1;
  PriceRange range = 2;
}

message CurrentPrice {
  string price = 1;
  uint64 volume = 2;
}

message PastPrice {
  int64 time = 1;
  string volume_weighted_price = 2;
}

message PriceMonitor {
  bool initialised = 3;
  repeated DecimalMap fp_horizons = 4;
  int64 now = 5;
  int64 update = 6;
  repeated PriceBound bounds = 7;
  int64 price_range_cache_time = 8;
  repeated PriceRangeCache price_range_cache = 9;
  int64 ref_price_cache_time = 10;
  repeated DecimalMap ref_price_cache = 11;
  repeated CurrentPrice prices_now = 12;
  repeated PastPrice prices_past = 13;
  bool consensus_reached = 14;
}

message AuctionState {
  vega.Market.TradingMode mode = 1;
  vega.Market.TradingMode default_mode = 2;
  vega.AuctionTrigger trigger = 3;
  int64 begin = 4;
  vega.AuctionDuration end = 5;
  bool start = 6;
  bool stop = 7;
  vega.AuctionTrigger extension = 8;
  bool extension_event_sent = 9;
}

message EquityShareLP {
  string id = 1;
  string stake = 2;
  string share = 3;
  string avg = 4;
  string vshare = 5;
}

message EquityShare {
  string mvp = 1;
  bool opening_auction_ended = 2;
  repeated EquityShareLP lps = 3;
  string r = 4;
  string p_mvp = 5;
}

message FeeSplitter {
  int64 time_window_start = 1;
  string trade_value = 2;
  string avg = 3;
  uint64 window = 4;
}

message SpotMarket {
  vega.Market market = 1;
  PriceMonitor price_monitor = 2;
  AuctionState auction_state = 3;
  PeggedOrders pegged_orders = 4;
  repeated vega.Order expiring_orders = 5;
  string last_best_bid = 6;
  string last_best_ask = 7;
  string last_mid_bid = 8;
  string last_mid_ask = 9;
  string last_market_value_proxy = 10;
  int64 last_equity_share_distributed = 11;
  EquityShare equity_share = 12;
  string current_mark_price = 13;
  FeeSplitter fee_splitter = 14;
  int64 next_mark_to_market = 15;
  string last_traded_price = 16;
  repeated string parties = 17;
  bool closed = 18;
}

message Market {
  vega.Market market = 1;
  PriceMonitor price_monitor = 2;
  AuctionState auction_state = 3;
  PeggedOrders pegged_orders = 4;
  repeated vega.Order expiring_orders = 5;
  string last_best_bid = 6;
  string last_best_ask = 7;
  string last_mid_bid = 8;
  string last_mid_ask = 9;
  string last_market_value_proxy = 10;
  int64 last_equity_share_distributed = 11;
  EquityShare equity_share = 12;
  string current_mark_price = 13;
  string risk_factor_short = 14;
  string risk_factor_long = 15;
  bool risk_factor_consensus_reached = 16;
  FeeSplitter fee_splitter = 17;
  string settlement_data = 18;
  int64 next_mark_to_market = 19;
  string last_traded_price = 20;
  repeated string parties = 21;
  bool closed = 22;
  bool succeeded = 23;
  StopOrders stop_orders = 24;
  repeated vega.Order expiring_stop_orders = 25;
}

message OrdersAtPrice {
  string price = 1;
  repeated string orders = 2;
}

message PricedStopOrders {
  repeated OrdersAtPrice falls_bellow = 1;
  repeated OrdersAtPrice rises_above = 2;
}

message TrailingStopOrders {
  string last_seen_price = 1;
  repeated OffsetsAtPrice falls_bellow = 2;
  repeated OffsetsAtPrice rises_above = 3;
}

message OrdersAtOffset {
  string offset = 1;
  repeated string orders = 2;
}

message OffsetsAtPrice {
  string price = 1;
  repeated OrdersAtOffset offsets = 2;
}

message StopOrders {
  repeated events.v1.StopOrderEvent stop_orders = 1;
  PricedStopOrders priced_stop_orders = 2;
  TrailingStopOrders trailing_stop_orders = 3;
}

message PeggedOrders {
  repeated vega.Order parked_orders = 2;
}

message ExecutionMarkets {
  repeated Market markets = 1;
  repeated SpotMarket spot_markets = 2;
  repeated vega.checkpoint.v1.MarketState settled_markets = 3;
}

message Position {
  string party_id = 1;
  int64 size = 2;
  int64 buy = 3;
  int64 sell = 4;
  string price = 5;
  string buy_sum_product = 6;
  string sell_sum_product = 7;
  bool distressed = 8;
}

message MarketPositions {
  string market_id = 1;
  repeated Position positions = 2;
}

message SettlementState {
  string market_id = 1;
  string last_mark_price = 2;
  repeated LastSettledPosition last_settled_positions = 3;
  repeated SettlementTrade trades = 4;
}

message LastSettledPosition {
  string party = 1;
  int64 settled_position = 2;
}

message SettlementTrade {
  string party_id = 1;
  string price = 2;
  string market_price = 3;
  int64 size = 4;
  int64 new_size = 5;
}

message AppState {
  uint64 height = 1;
  string block = 2;
  int64 time = 3;
  string chain_id = 4;
}

// EpochState details
message EpochState {
  // Sequence number that increases by one each epoch
  uint64 seq = 1;
  // Time at which this epoch started
  int64 start_time = 3;
  // Time at which this epoch should end
  int64 expire_time = 4;
  // Ready to start a new epoch
  bool ready_to_start_new_epoch = 6;
  // Ready to end epoch
  bool ready_to_end_epoch = 7;
}

message RewardsPendingPayouts {
  repeated ScheduledRewardsPayout scheduled_rewards_payout = 1;
}

message ScheduledRewardsPayout {
  int64 payout_time = 1;
  repeated RewardsPayout rewards_payout = 2;
}

message RewardsPayout {
  string from_account = 1;
  string asset = 2;
  repeated RewardsPartyAmount reward_party_amount = 3;
  string total_reward = 4;
  string epoch_seq = 5;
  int64 timestamp = 6;
}

message RewardsPartyAmount {
  string party = 1;
  string amount = 2;
}

// LimitState details
message LimitState {
  // Number of blocks into the bootstrapping phase
  uint32 block_count = 1;
  // Whether or not the limit on market proposals has been lifted
  bool can_propose_market = 2;
  // Whether or not the limit on asset proposals has been lifted
  bool can_propose_asset = 3;
  // Whether or not the genesis state is loaded
  bool genesis_loaded = 4;
  // Fields derived from the genesis state
  bool propose_market_enabled = 5;
  bool propose_asset_enabled = 6;
  int64 propose_market_enabled_from = 7;
  int64 propose_asset_enabled_from = 8;
}

message VoteSpamPolicy {
  repeated PartyProposalVoteCount party_to_vote = 1;
  repeated BannedParty banned_parties = 2;
  repeated PartyTokenBalance token_balance = 3;
  repeated BlockRejectStats recent_blocks_reject_stats = 4;
  uint64 current_block_index = 5;
  uint64 last_increase_block = 6;
  uint64 current_epoch_seq = 7;
  string min_voting_tokens_factor = 8;
}

message PartyProposalVoteCount {
  string party = 1;
  string proposal = 2;
  uint64 count = 3;
}

message PartyTokenBalance {
  string party = 1;
  string balance = 2;
}

message BlockRejectStats {
  uint64 rejected = 1;
  uint64 total = 2;
}

message SpamPartyTransactionCount {
  string party = 1;
  uint64 count = 2;
}

message SimpleSpamPolicy {
  string policy_name = 1;
  repeated SpamPartyTransactionCount party_to_count = 2;
  repeated BannedParty banned_parties = 3;
  repeated PartyTokenBalance token_balance = 4;
  uint64 current_epoch_seq = 5;
}

message NotarySigs {
  string id = 1;
  int32 kind = 2;
  string node = 3;
  string sig = 4;
  bool pending = 5;
}

message Notary {
  repeated NotarySigs notary_sigs = 1;
}

message StakeVerifierDeposited {
  repeated StakeVerifierPending pending_deposited = 1;
}

message StakeVerifierRemoved {
  repeated StakeVerifierPending pending_removed = 1;
}

message StakeVerifierPending {
  string ethereum_address = 1;
  string vega_public_key = 2;
  string amount = 3;
  int64 block_time = 4;
  uint64 block_number = 5;
  uint64 log_index = 6;
  string tx_id = 7;
  string id = 8;
}

message EthOracleVerifierLastBlock {
  uint64 block_height = 1;
  uint64 block_time = 2;
}

message EthContractCallResults {
  repeated EthContractCallResult pending_contract_call_result = 1;
}

message EthContractCallResult {
  uint64 block_height = 1;
  uint64 block_time = 2;
  string spec_id = 3;
  bytes result = 4;
}

message PendingKeyRotation {
  uint64 block_height = 1;
  string node_id = 2;
  string new_pub_key = 3;
  uint32 new_pub_key_index = 4;
}

message PendingEthereumKeyRotation {
  uint64 block_height = 1;
  string node_id = 2;
  string new_address = 3;
  string submitter = 4;
  string old_address = 5;
}

message Topology {
  repeated ValidatorState validator_data = 1;
  repeated string chain_keys = 2;
  repeated PendingKeyRotation pending_pub_key_rotations = 3;
  ValidatorPerformance validator_performance = 4;
  repeated PendingEthereumKeyRotation pending_ethereum_key_rotations = 5;
  ToplogySignatures signatures = 6;
  repeated PendingEthereumKeyRotation unsolved_ethereum_key_rotations = 7;
}

message ToplogySignatures {
  repeated PendingERC20MultisigControlSignature pending_signatures = 1;
  repeated IssuedERC20MultisigControlSignature issued_signatures = 2;
}

message PendingERC20MultisigControlSignature {
  string node_id = 1;
  string ethereum_address = 2;
  string nonce = 3;
  uint64 epoch_seq = 4;
  bool added = 5;
}

message IssuedERC20MultisigControlSignature {
  string resource_id = 1;
  string ethereum_address = 2;
  string submitter_address = 3;
}

message ValidatorState {
  vega.events.v1.ValidatorUpdate validator_update = 1;
  uint64 block_added = 2;
  int32 status = 3;
  uint64 status_change_block = 4;
  uint64 last_block_with_positive_ranking = 5;
  uint64 eth_events_forwarded = 6;
  HeartbeatTracker heartbeat_tracker = 7;
  int64 validator_power = 8;
  vega.RankingScore ranking_score = 9;
}

message HeartbeatTracker {
  string expected_next_hash = 1;
  int64 expected_next_hash_since = 2;
  int32 block_index = 3;
  repeated bool block_sigs = 4;
}

message PerformanceStats {
  string validator_address = 1;
  uint64 proposed = 2;
  uint64 elected = 3;
  uint64 voted = 4;
  int64 last_height_voted = 5;
  int64 last_height_proposed = 6;
  int64 last_height_elected = 7;
}

message ValidatorPerformance {
  repeated PerformanceStats validator_perf_stats = 1;
}

message LiquidityParameters {
  string max_fee = 1;
  string max_shape_size = 2;
  string stake_to_obligation_factor = 3;
  // Market ID these liquidity parameters apply to. Required for key generation
  string market_id = 4;
}

message LiquidityPendingProvisions {
  repeated string pending_provisions = 1;
  // Market ID these liquidity provisions apply to. Required for key generation
  string market_id = 2;
}

message LiquidityPartiesLiquidityOrders {
  repeated PartyOrders party_orders = 1;
  // Market ID these liquidity orders apply to. Required for key generation
  string market_id = 2;
}

message PartyOrders {
  string party = 1;
  repeated vega.Order orders = 2;
}

message LiquidityPartiesOrders {
  repeated PartyOrders party_orders = 1;
  // Market ID these orders apply to.
  string market_id = 2;
}

message LiquidityProvisions {
  repeated vega.LiquidityProvision liquidity_provisions = 1;
  // Market ID these provisions apply to.
  string market_id = 2;
}

message LiquidityScores {
  int32 running_average_counter = 1;
  repeated LiquidityScore scores = 2;
  string market_id = 3;
}

message LiquidityScore {
  string score = 1;
  string party_id = 2;
}

// Snapshot payload for floating point consensus
message FloatingPointConsensus {
  repeated NextTimeTrigger next_time_trigger = 1;
  repeated StateVarInternalState state_variables = 2;
}

message StateVarInternalState {
  string id = 1;
  int32 state = 2;
  string event_id = 3;
  repeated FloatingPointValidatorResult validators_results = 4;
  int32 rounds_since_meaningful_update = 5;
}

message FloatingPointValidatorResult {
  string id = 1;
  repeated vega.KeyValueBundle bundle = 2;
}

message NextTimeTrigger {
  string asset = 1;
  string market = 2;
  string id = 3;
  int64 next_trigger = 4;
}

message MarketTracker {
  repeated checkpoint.v1.MarketActivityTracker market_activity = 1;
}

message SignerEventsPerAddress {
  string address = 1;
  repeated vega.events.v1.ERC20MultiSigSignerEvent events = 2;
}

message ERC20MultiSigTopologyVerified {
  repeated string signers = 1;
  repeated SignerEventsPerAddress events_per_address = 2;
  vega.events.v1.ERC20MultiSigThresholdSetEvent threshold = 3;
  repeated string seen_events = 4;
}

message ERC20MultiSigTopologyPending {
  repeated vega.events.v1.ERC20MultiSigSignerEvent pending_signers = 1;
  repeated vega.events.v1.ERC20MultiSigThresholdSetEvent pending_threshold_set = 2;
  repeated string witnessed_signers = 3;
  repeated string witnessed_threshold_sets = 4;
}

message ProofOfWork {
  repeated uint64 block_height = 1;
  repeated string block_hash = 2;
  repeated TransactionsAtHeight tx_at_height = 4;
  repeated TransactionsAtHeight tid_at_height = 6;
  repeated BannedParty banned = 7;
  repeated ProofOfWorkParams pow_params = 8;
  repeated ProofOfWorkState pow_state = 9;
}

message BannedParty {
  string party = 1;
  int64 until = 2;
}

message ProofOfWorkParams {
  uint64 spam_pow_number_of_past_blocks = 1;
  uint32 spam_pow_difficulty = 2;
  string spam_pow_hash_function = 3;
  uint64 spam_pow_number_of_tx_per_block = 4;
  bool spam_pow_increasing_difficulty = 5;
  uint64 from_block = 6;
  int64 until_block = 7;
}

message ProofOfWorkState {
  repeated ProofOfWorkBlockState pow_state = 1;
}

message ProofOfWorkBlockState {
  uint64 block_height = 1;
  repeated ProofOfWorkPartyStateForBlock party_state = 2;
}

message ProofOfWorkPartyStateForBlock {
  string party = 1;
  uint64 seen_count = 2;
  uint64 observed_difficulty = 3;
}

message TransactionsAtHeight {
  uint64 height = 1;
  repeated string transactions = 2;
}

message ProtocolUpgradeProposals {
  repeated vega.events.v1.ProtocolUpgradeEvent active_proposals = 1;
  AcceptedProtocolUpgradeProposal accepted_proposal = 2;
}

message AcceptedProtocolUpgradeProposal {
  // Block height at which to perform the upgrade
  uint64 upgrade_block_height = 1;
  // Release tag for the vega binary
  string vega_release_tag = 2;
}<|MERGE_RESOLUTION|>--- conflicted
+++ resolved
@@ -32,8 +32,9 @@
   bytes metadata = 5;
 }
 
-// NodeHash represents an exported node from the AVL tree and contains all the data necessary to reconstruct an identical copy of the
-// AVL tree after it's been serialised
+// NodeHash represents an exported node from the AVL tree and contains all the
+// data necessary to reconstruct an identical copy of the AVL tree after it's
+// been serialised
 message NodeHash {
   // Node's full key, for example epoch.all
   string key = 3;
@@ -41,16 +42,20 @@
   string hash = 4;
   // Height of the node in the tree
   int32 height = 5;
-  // Version of that node i.e., how many times its value has changed during tree updates
+  // Version of that node i.e., how many times its value has changed during tree
+  // updates
   int64 version = 6;
-  // Whether or not the node contains a snapshot payload, only leaf nodes in the AVL contain payloads
+  // Whether or not the node contains a snapshot payload, only leaf nodes in the
+  // AVL contain payloads
   bool is_leaf = 7;
 }
 
 message Metadata {
   int64 version = 1;
   repeated string chunk_hashes = 2;
-  repeated NodeHash node_hashes = 3; // hashes used by snapshot engine, different to chunk hash if data was split up, or combined into a single chunk
+  repeated NodeHash node_hashes =
+      3; // hashes used by snapshot engine, different to chunk hash if data was
+         // split up, or combined into a single chunk
 }
 
 // Chunk is simply an as-is chunk belonging to a snapshot
@@ -117,13 +122,12 @@
     SettlementState settlement_state = 57;
     LiquidityScores liquidity_scores = 58;
     SpotLiquidityTarget spot_liquidity_target = 59;
-<<<<<<< HEAD
-    EthContractCallResults eth_contract_call_results = 60;
-    EthOracleVerifierLastBlock eth_oracle_verifier_last_block = 61;
-=======
-    BankingRecurringGovernanceTransfers banking_recurring_governance_transfers = 60;
-    BankingScheduledGovernanceTransfers banking_scheduled_governance_transfers = 61;
->>>>>>> ccb96a69
+    BankingRecurringGovernanceTransfers banking_recurring_governance_transfers =
+        60;
+    BankingScheduledGovernanceTransfers banking_scheduled_governance_transfers =
+        61;
+    EthContractCallResults eth_contract_call_results = 62;
+    EthOracleVerifierLastBlock eth_oracle_verifier_last_block = 63;
   }
 }
 
@@ -167,9 +171,7 @@
   repeated LiquidityOffsetProbabilityPair ask_cache = 4;
 }
 
-message OracleDataBatch {
-  repeated OracleData oracle_data = 1;
-}
+message OracleDataBatch { repeated OracleData oracle_data = 1; }
 
 message OracleData {
   repeated vega.data.v1.Signer signers = 1;
@@ -182,9 +184,7 @@
   string value = 2;
 }
 
-message Witness {
-  repeated Resource resources = 1;
-}
+message Witness { repeated Resource resources = 1; }
 
 message Resource {
   string id = 1;
@@ -193,29 +193,17 @@
   uint32 state = 4;
 }
 
-message EventForwarder {
-  repeated string acked_events = 1;
-}
-
-message CollateralAccounts {
-  repeated vega.Account accounts = 1;
-}
-
-message CollateralAssets {
-  repeated vega.Asset assets = 1;
-}
-
-message ActiveAssets {
-  repeated vega.Asset assets = 1;
-}
-
-message PendingAssets {
-  repeated vega.Asset assets = 1;
-}
-
-message PendingAssetUpdates {
-  repeated vega.Asset assets = 1;
-}
+message EventForwarder { repeated string acked_events = 1; }
+
+message CollateralAccounts { repeated vega.Account accounts = 1; }
+
+message CollateralAssets { repeated vega.Asset assets = 1; }
+
+message ActiveAssets { repeated vega.Asset assets = 1; }
+
+message PendingAssets { repeated vega.Asset assets = 1; }
+
+message PendingAssetUpdates { repeated vega.Asset assets = 1; }
 
 message Withdrawal {
   string ref = 1;
@@ -234,13 +222,9 @@
   uint64 log_index = 4;
 }
 
-message BankingWithdrawals {
-  repeated Withdrawal withdrawals = 1;
-}
-
-message BankingDeposits {
-  repeated Deposit deposit = 1;
-}
+message BankingWithdrawals { repeated Withdrawal withdrawals = 1; }
+
+message BankingDeposits { repeated Deposit deposit = 1; }
 
 message BankingSeen {
   repeated string refs = 1;
@@ -264,33 +248,24 @@
 }
 
 message BankingScheduledGovernanceTransfers {
-  repeated vega.checkpoint.v1.ScheduledGovernanceTransferAtTime transfers_at_time = 1;
-}
-
-message BankingBridgeState {
-  vega.checkpoint.v1.BridgeState bridge_state = 1;
-}
-
-message Checkpoint {
-  int64 next_cp = 1;
-}
-
-message DelegationLastReconciliationTime {
-  int64 last_reconciliation_time = 1;
-}
-
-message DelegationActive {
-  repeated vega.Delegation delegations = 1;
-}
+  repeated vega.checkpoint.v1.ScheduledGovernanceTransferAtTime
+      transfers_at_time = 1;
+}
+
+message BankingBridgeState { vega.checkpoint.v1.BridgeState bridge_state = 1; }
+
+message Checkpoint { int64 next_cp = 1; }
+
+message DelegationLastReconciliationTime { int64 last_reconciliation_time = 1; }
+
+message DelegationActive { repeated vega.Delegation delegations = 1; }
 
 message DelegationPending {
   repeated vega.Delegation delegations = 1;
   repeated vega.Delegation undelegation = 2;
 }
 
-message DelegationAuto {
-  repeated string parties = 1;
-}
+message DelegationAuto { repeated string parties = 1; }
 
 message ProposalData {
   vega.Proposal proposal = 1;
@@ -299,17 +274,11 @@
   repeated vega.Vote invalid = 4;
 }
 
-message GovernanceEnacted {
-  repeated ProposalData proposals = 1;
-}
-
-message GovernanceActive {
-  repeated ProposalData proposals = 1;
-}
-
-message GovernanceNode {
-  repeated vega.Proposal proposals = 1;
-}
+message GovernanceEnacted { repeated ProposalData proposals = 1; }
+
+message GovernanceActive { repeated ProposalData proposals = 1; }
+
+message GovernanceNode { repeated vega.Proposal proposals = 1; }
 
 message StakingAccount {
   string party = 1;
@@ -332,9 +301,7 @@
   uint64 batch_id = 6;
 }
 
-message NetParams {
-  repeated vega.NetworkParameter params = 1;
-}
+message NetParams { repeated vega.NetworkParameter params = 1; }
 
 message DecimalMap {
   int64 key = 1;
@@ -510,9 +477,7 @@
   TrailingStopOrders trailing_stop_orders = 3;
 }
 
-message PeggedOrders {
-  repeated vega.Order parked_orders = 2;
-}
+message PeggedOrders { repeated vega.Order parked_orders = 2; }
 
 message ExecutionMarkets {
   repeated Market markets = 1;
@@ -665,9 +630,7 @@
   bool pending = 5;
 }
 
-message Notary {
-  repeated NotarySigs notary_sigs = 1;
-}
+message Notary { repeated NotarySigs notary_sigs = 1; }
 
 message StakeVerifierDeposited {
   repeated StakeVerifierPending pending_deposited = 1;
@@ -873,7 +836,8 @@
 
 message ERC20MultiSigTopologyPending {
   repeated vega.events.v1.ERC20MultiSigSignerEvent pending_signers = 1;
-  repeated vega.events.v1.ERC20MultiSigThresholdSetEvent pending_threshold_set = 2;
+  repeated vega.events.v1.ERC20MultiSigThresholdSetEvent pending_threshold_set =
+      2;
   repeated string witnessed_signers = 3;
   repeated string witnessed_threshold_sets = 4;
 }
@@ -903,9 +867,7 @@
   int64 until_block = 7;
 }
 
-message ProofOfWorkState {
-  repeated ProofOfWorkBlockState pow_state = 1;
-}
+message ProofOfWorkState { repeated ProofOfWorkBlockState pow_state = 1; }
 
 message ProofOfWorkBlockState {
   uint64 block_height = 1;
