package rewards

import (
	"context"
	"errors"
	"fmt"
	"math/rand"
	"sort"
	"time"

	"code.vegaprotocol.io/vega/types/num"

	"code.vegaprotocol.io/vega/events"
	"code.vegaprotocol.io/vega/logging"
	"code.vegaprotocol.io/vega/types"
)

const (
	stakingAndDelegationSchemeID = "staking & delegation"
)

var (
	// ErrUnknownSchemeID is returned when trying to update a reward scheme that isn't already registered.
	ErrUnknownSchemeID = errors.New("unknown scheme identifier for update scheme")
	// ErrUnsupported is returned when trying to register a reward scheme - this is not currently supported externally.
	ErrUnsupported = errors.New("registering a reward scheme is unsupported")
)

// Broker for sending events.
type Broker interface {
	Send(event events.Event)
	SendBatch(events []events.Event)
}

// EpochEngine notifies the reward engine at the end of an epoch.
type EpochEngine interface {
	NotifyOnEpoch(f func(context.Context, types.Epoch))
}

//Delegation engine for getting validation data
//go:generate go run github.com/golang/mock/mockgen -destination mocks/delegation_engine_mock.go -package mocks code.vegaprotocol.io/vega/rewards Delegation
type Delegation interface {
	ProcessEpochDelegations(ctx context.Context, epoch types.Epoch) []*types.ValidatorData
}

// Collateral engine provides access to account data and transferring rewards.
type Collateral interface {
	CreateOrGetAssetRewardPoolAccount(ctx context.Context, asset string) (string, error)
	GetAccountByID(id string) (*types.Account, error)
	TransferRewards(ctx context.Context, rewardAccountID string, transfers []*types.Transfer) ([]*types.TransferResponse, error)
}

//TimeService notifies the reward engine on time updates
//go:generate go run github.com/golang/mock/mockgen -destination mocks/time_service_mock.go -package mocks code.vegaprotocol.io/vega/rewards TimeService
type TimeService interface {
	NotifyOnTick(func(context.Context, time.Time))
	GetTimeNow() time.Time
}

// Engine is the reward engine handling reward payouts.
type Engine struct {
	log                                *logging.Logger
	config                             Config
	broker                             Broker
	delegation                         Delegation
	collateral                         Collateral
	rewardSchemes                      map[string]*types.RewardScheme // reward scheme id -> reward scheme
	pendingPayouts                     map[time.Time][]*payout
	assetForStakingAndDelegationReward string
	rss                                *rewardsSnapshotState
	rng                                *rand.Rand
}

type payout struct {
	fromAccount   string
	asset         string
	partyToAmount map[string]*num.Uint
	totalReward   *num.Uint
	epochSeq      string
	timestamp     int64
}

// New instantiate a new rewards engine.
func New(log *logging.Logger, config Config, broker Broker, delegation Delegation, epochEngine EpochEngine, collateral Collateral, ts TimeService) *Engine {
	log = log.Named(namedLogger)
	log.SetLevel(config.Level.Get())
	e := &Engine{
		config:         config,
		log:            log.Named(namedLogger),
		broker:         broker,
		delegation:     delegation,
		collateral:     collateral,
		rewardSchemes:  map[string]*types.RewardScheme{},
		pendingPayouts: map[time.Time][]*payout{},
		rss: &rewardsSnapshotState{
			changed:    true,
			hash:       []byte{},
			serialised: []byte{},
		},
	}

	// register for epoch end notifications
	epochEngine.NotifyOnEpoch(e.OnEpochEvent)

	// register for time tick updates
	ts.NotifyOnTick(e.onChainTimeUpdate)

	// hack for sweetwater - hardcode reward scheme for staking and delegation
	e.registerStakingAndDelegationRewardScheme()

	return e
}

// this is a hack for sweetwater to hardcode the registeration of reward scheme for staking and delegation in a network scope param.
// so that its parameters can be easily changed they are defined as network params.
func (e *Engine) registerStakingAndDelegationRewardScheme() {
	// setup the reward scheme for staking and delegation
	rs := &types.RewardScheme{
		SchemeID:                  stakingAndDelegationSchemeID,
		Type:                      types.RewardSchemeStakingAndDelegation,
		ScopeType:                 types.RewardSchemeScopeNetwork,
		Parameters:                map[string]types.RewardSchemeParam{},
		StartTime:                 time.Time{},
		PayoutType:                types.PayoutFractional,
		MaxPayoutPerAssetPerParty: map[string]*num.Uint{},
	}

	e.rewardSchemes[rs.SchemeID] = rs
}

func (e *Engine) UpdateMaxPayoutPerEpochStakeForStakingRewardScheme(ctx context.Context, maxPerEpoch num.Decimal) error {
	rs, ok := e.rewardSchemes[stakingAndDelegationSchemeID]
	if !ok {
		e.log.Panic("reward scheme for staking and delegation must exist")
	}

	maxAsUint, _ := num.UintFromDecimal(maxPerEpoch)
	rs.Parameters["maxPayoutPerEpoch"] = types.RewardSchemeParam{
		Name:  "maxPayoutPerEpoch",
		Type:  "uint",
		Value: maxAsUint.String(),
	}
	return nil
}

// UpdateMinimumValidatorStakeForStakingRewardScheme updaates the value of minimum validator stake for being considered for rewards.
func (e *Engine) UpdateMinimumValidatorStakeForStakingRewardScheme(ctx context.Context, minValStake num.Decimal) error {
	rs, ok := e.rewardSchemes[stakingAndDelegationSchemeID]
	if !ok {
		e.log.Panic("reward scheme for staking and delegation must exist")
	}

	minValidatorStake, _ := num.UintFromDecimal(minValStake)
	rs.Parameters["minValStake"] = types.RewardSchemeParam{
		Name:  "minValStake",
		Type:  "uint",
		Value: minValidatorStake.String(),
	}
	return nil
}

// UpdateCompetitionLevelForStakingRewardScheme is called when the competition level has changed.
func (e *Engine) UpdateCompetitionLevelForStakingRewardScheme(ctx context.Context, compLevel float64) error {
	rs, ok := e.rewardSchemes[stakingAndDelegationSchemeID]
	if !ok {
		e.log.Panic("reward scheme for staking and delegation must exist")
	}
	rs.Parameters["compLevel"] = types.RewardSchemeParam{
		Name:  "compLevel",
		Type:  "float",
		Value: num.NewDecimalFromFloat(compLevel).String(),
	}
	return nil
}

<<<<<<< HEAD
func (e *Engine) UpdateMinValidatorsStakingRewardScheme(ctx context.Context, minValidators int64) error {
	rs, ok := e.rewardSchemes[stakingAndDelegationSchemeID]
	if !ok {
		e.log.Panic("reward scheme for staking and delegation must exist")
	}
	rs.Parameters["minVal"] = types.RewardSchemeParam{
		Name:  "minVal",
		Type:  "float",
		Value: num.DecimalFromInt64(minValidators).String(),
	}
	return nil
}

//UpdateAssetForStakingAndDelegationRewardScheme is called when the asset for staking and delegation is available, get the reward pool account and attach it to the scheme
=======
// UpdateAssetForStakingAndDelegationRewardScheme is called when the asset for staking and delegation is available, get the reward pool account and attach it to the scheme.
>>>>>>> c6d1d979
func (e *Engine) UpdateAssetForStakingAndDelegationRewardScheme(ctx context.Context, asset string) error {
	rs, ok := e.rewardSchemes[stakingAndDelegationSchemeID]
	if !ok {
		e.log.Panic("reward scheme for staking and delegation must exist")
	}

	prevAssetName := e.assetForStakingAndDelegationReward
	e.assetForStakingAndDelegationReward = asset
	rewardAccountID, err := e.collateral.CreateOrGetAssetRewardPoolAccount(ctx, asset)
	if err != nil {
		e.log.Panic("failed to create or get reward account for staking and delegation")
	}
	rs.RewardPoolAccountIDs = []string{rewardAccountID}

	// if the asset comes after the max payout per asset we need to update both
	maxPayout, ok := rs.MaxPayoutPerAssetPerParty[prevAssetName]
	if ok {
		rs.MaxPayoutPerAssetPerParty = map[string]*num.Uint{
			e.assetForStakingAndDelegationReward: maxPayout,
		}
	}
	return nil
}

// UpdateMaxPayoutPerParticipantForStakingRewardScheme is a callback for changes in the network param for max payout per participant.
func (e *Engine) UpdateMaxPayoutPerParticipantForStakingRewardScheme(ctx context.Context, maxPayoutPerParticipant num.Decimal) error {
	rs, ok := e.rewardSchemes[stakingAndDelegationSchemeID]
	if !ok {
		e.log.Panic("reward scheme for staking and delegation must exist")
	}

	maxPayout, _ := num.UintFromDecimal(maxPayoutPerParticipant)
	rs.MaxPayoutPerAssetPerParty[e.assetForStakingAndDelegationReward] = maxPayout
	return nil
}

// UpdatePayoutFractionForStakingRewardScheme is a callback for changes in the network param for payout fraction.
func (e *Engine) UpdatePayoutFractionForStakingRewardScheme(ctx context.Context, payoutFraction float64) error {
	rs, ok := e.rewardSchemes[stakingAndDelegationSchemeID]
	if !ok {
		e.log.Panic("reward scheme for staking and delegation must exist")
	}
	rs.PayoutFraction = payoutFraction
	return nil
}

// UpdatePayoutDelayForStakingRewardScheme is a callback for changes in the network param for payout delay.
func (e *Engine) UpdatePayoutDelayForStakingRewardScheme(ctx context.Context, payoutDelay time.Duration) error {
	rs, ok := e.rewardSchemes[stakingAndDelegationSchemeID]
	if !ok {
		e.log.Panic("reward scheme for staking and delegation must exist")
	}
	rs.PayoutDelay = payoutDelay
	return nil
}

// UpdateDelegatorShareForStakingRewardScheme is a callback for changes in the network param for delegator share.
func (e *Engine) UpdateDelegatorShareForStakingRewardScheme(ctx context.Context, delegatorShare float64) error {
	rs, ok := e.rewardSchemes[stakingAndDelegationSchemeID]
	if !ok {
		e.log.Panic("reward scheme for staking and delegation must exist")
	}
	rs.Parameters["delegatorShare"] = types.RewardSchemeParam{
		Name:  "delegatorShare",
		Type:  "float",
		Value: fmt.Sprintf("%f", delegatorShare),
	}
	return nil
}

// RegisterRewardScheme allows registration of a new reward scheme - unsupported for now.
func (e *Engine) RegisterRewardScheme(rs *types.RewardScheme) error {
	return ErrUnsupported
}

// UpdateRewardScheme updates an existing reward scheme - unsupported for now.
func (e *Engine) UpdateRewardScheme(rs *types.RewardScheme) error {
	return ErrUnsupported
}

// whenever we have a time update, check if there are pending payouts ready to be sent.
func (e *Engine) onChainTimeUpdate(ctx context.Context, t time.Time) {
	// check if we have any outstanding payouts that need to be distributed
	payTimes := make([]time.Time, 0, len(e.pendingPayouts))
	for payTime := range e.pendingPayouts {
		if !t.Before(payTime) {
			payTimes = append(payTimes, payTime)
		}
	}
	sort.Slice(payTimes, func(i, j int) bool { return payTimes[i].Before(payTimes[j]) })
	for _, payTime := range payTimes {
		// remove all paid payouts from pending
		for _, p := range e.pendingPayouts[payTime] {
			e.distributePayout(ctx, p)
		}
		delete(e.pendingPayouts, payTime)
		e.rss.changed = true
	}
}

func (e *Engine) calcTotalPendingPayout(accountID string) *num.Uint {
	totalPendingForRS := num.Zero()
	for _, payouts := range e.pendingPayouts {
		for _, po := range payouts {
			if po.fromAccount == accountID {
				totalPendingForRS.AddSum(po.totalReward)
			}
		}
	}
	return totalPendingForRS
}

// process rewards when needed.
func (e *Engine) processRewards(ctx context.Context, rewardScheme *types.RewardScheme, epoch types.Epoch, _ time.Time) {
	// get the reward pool accounts for the reward scheme
	for _, accountID := range rewardScheme.RewardPoolAccountIDs {
		account, err := e.collateral.GetAccountByID(accountID)
		if err != nil {
			e.log.Error("failed to get reward account for", logging.String("accountID", accountID))
			continue
		}

		rewardAccountBalance := account.Balance
		e.log.Info("Rewards: reward account balance for epoch", logging.Uint64("epoch", epoch.Seq), logging.String("rewardAccountBalance", rewardAccountBalance.String()))

		// account for pending payouts
		totalPendingPayouts := e.calcTotalPendingPayout(account.ID)
		if rewardAccountBalance.LT(totalPendingPayouts) {
			e.log.Panic("insufficient balance in reward account to cover for pending payouts", logging.String("rewardAccountBalance", rewardAccountBalance.String()), logging.String("totalPendingPayouts", totalPendingPayouts.String()))
		}
		e.log.Info("Rewards: total pending reward payouts", logging.Uint64("epoch", epoch.Seq), logging.String("totalPendingPayouts", totalPendingPayouts.String()))

		rewardAccountBalance = num.Zero().Sub(rewardAccountBalance, totalPendingPayouts)
		e.log.Info("Rewards: effective reward account balance for for epoch", logging.Uint64("epoch", epoch.Seq), logging.String("effectiveRewardBalance", rewardAccountBalance.String()))

		// get how much reward needs to be distributed based on the current balance and the reward scheme
		rewardAmt, err := rewardScheme.GetReward(rewardAccountBalance, epoch)
		if err != nil {
			e.log.Panic("reward scheme misconfiguration", logging.Error(err))
		}

		e.log.Info("Rewards: reward account pot for for epoch", logging.Uint64("epoch", epoch.Seq), logging.String("rewardAmt", rewardAmt.String()))

		// calculate the rewards per the reward scheme and reword amount
		po := e.calculateRewards(ctx, account.Asset, account.ID, rewardScheme, rewardAmt, epoch)
		if po == nil || po.totalReward.IsZero() {
			continue
		}

		if po.totalReward.IsNegative() {
			e.log.Panic("Rewards: payout overflow")
		}

		if po.totalReward.GT(rewardAmt) {
			e.log.Panic("Rewards: payout total greater than reward amount for epoch", logging.String("payoutTotal", po.totalReward.String()), logging.String("rewardAmountForEpoch", rewardAmt.String()), logging.Uint64("epoch", epoch.Seq))
		}

		// emit events
		payoutEvents := map[string]*events.RewardPayout{}
		parties := []string{}
		for party, amount := range po.partyToAmount {
			proportion := amount.ToDecimal().Div(po.totalReward.ToDecimal())
			pct, _ := proportion.Mul(num.DecimalFromInt64(100)).Float64()
			payoutEvents[party] = events.NewRewardPayout(ctx, po.timestamp, party, po.epochSeq, po.asset, amount, pct)
			parties = append(parties, party)
		}
		sort.Strings(parties)
		payoutEventSlice := make([]events.Event, 0, len(parties))
		for _, p := range parties {
			payoutEventSlice = append(payoutEventSlice, *payoutEvents[p])
		}
		e.broker.SendBatch(payoutEventSlice)

		if rewardScheme.PayoutDelay == time.Duration(0) {
			e.distributePayout(ctx, po)
			return
		}
		timeToSend := epoch.EndTime.Add(rewardScheme.PayoutDelay)
		_, ok := e.pendingPayouts[timeToSend]
		if !ok {
			e.pendingPayouts[timeToSend] = []*payout{po}
		} else {
			e.pendingPayouts[timeToSend] = append(e.pendingPayouts[timeToSend], po)
		}
		e.rss.changed = true
	}
}

<<<<<<< HEAD
// OnEpochEvent calculates the reward amounts parties get for available reward schemes
func (e *Engine) OnEpochEvent(ctx context.Context, epoch types.Epoch) {
	e.log.Debug("OnEpochEvent")
=======
// OnEpochEnd calculates the reward amounts parties get for available reward schemes.
func (e *Engine) OnEpochEnd(ctx context.Context, epoch types.Epoch) {
	e.log.Debug("OnEpochEnd")
>>>>>>> c6d1d979

	if (epoch.EndTime == time.Time{}) {
		// resetting the seed every epoch, to both get some more unpredictability and still deterministic
		// and play nicely with snapshot
		e.rng = rand.New(rand.NewSource(epoch.StartTime.Unix()))
		return
	}

	rsIDs := make([]string, 0, len(e.rewardSchemes))
	for rsID := range e.rewardSchemes {
		rsIDs = append(rsIDs, rsID)
	}
	sort.Strings(rsIDs)
	for _, rsID := range rsIDs {
		rewardScheme := e.rewardSchemes[rsID]

		// if reward scheme is not active yet or anymore, ignore it
		if !rewardScheme.IsActive(epoch.EndTime) {
			continue
		}

		e.processRewards(ctx, rewardScheme, epoch, epoch.EndTime)
	}
}

// make the required transfers for distributing reward payout.
func (e *Engine) distributePayout(ctx context.Context, po *payout) {
	partyIDs := make([]string, 0, len(po.partyToAmount))
	for party := range po.partyToAmount {
		partyIDs = append(partyIDs, party)
	}

	sort.Strings(partyIDs)
	transfers := make([]*types.Transfer, 0, len(partyIDs))
	for _, party := range partyIDs {
		amt := po.partyToAmount[party]
		transfers = append(transfers, &types.Transfer{
			Owner: party,
			Amount: &types.FinancialAmount{
				Asset:  po.asset,
				Amount: amt.Clone(),
			},
			Type:      types.TransferTypeRewardPayout,
			MinAmount: amt.Clone(),
		})
	}

	_, err := e.collateral.TransferRewards(ctx, po.fromAccount, transfers)
	if err != nil {
		e.log.Error("error in transfer rewards", logging.Error(err))
		return
	}
}

// delegates the reward calculation to the reward scheme
// NB currently the only reward scheme type supported is staking and delegation.
func (e *Engine) calculateRewards(ctx context.Context, asset, accountID string, rewardScheme *types.RewardScheme, rewardBalance *num.Uint, epoch types.Epoch) *payout {
	if rewardScheme.Type != types.RewardSchemeStakingAndDelegation {
		e.log.Panic("unsupported reward scheme type", logging.Int("type", int(rewardScheme.Type)))
	}

	// get the validator delegation data from the delegation engine and calculate the staking and delegation rewards for the epoch
	validatorData := e.delegation.ProcessEpochDelegations(ctx, epoch)

	if e.log.GetLevel() == logging.DebugLevel {
		for _, v := range validatorData {
			e.log.Debug("Rewards: epoch stake summary for validator", logging.Uint64("epoch", epoch.Seq), logging.String("validator", v.NodeID), logging.String("selfStake", v.SelfStake.String()), logging.String("stakeByDelegators", v.StakeByDelegators.String()))
			for party, d := range v.Delegators {
				e.log.Debug("Rewards: epoch delegation for party", logging.Uint64("epoch", epoch.Seq), logging.String("party", party), logging.String("validator", v.NodeID), logging.String("amount", d.String()))
			}
		}
	}

	return e.calculatStakingAndDelegationRewards(ctx, e.broker, num.NewUint(epoch.Seq).String(), asset, accountID, rewardScheme, rewardBalance, validatorData)
}<|MERGE_RESOLUTION|>--- conflicted
+++ resolved
@@ -173,7 +173,7 @@
 	return nil
 }
 
-<<<<<<< HEAD
+// UpdateMinValidatorsStakingRewardScheme is called when the the network parameter for min validator has changed
 func (e *Engine) UpdateMinValidatorsStakingRewardScheme(ctx context.Context, minValidators int64) error {
 	rs, ok := e.rewardSchemes[stakingAndDelegationSchemeID]
 	if !ok {
@@ -187,10 +187,7 @@
 	return nil
 }
 
-//UpdateAssetForStakingAndDelegationRewardScheme is called when the asset for staking and delegation is available, get the reward pool account and attach it to the scheme
-=======
-// UpdateAssetForStakingAndDelegationRewardScheme is called when the asset for staking and delegation is available, get the reward pool account and attach it to the scheme.
->>>>>>> c6d1d979
+// UpdateAssetForStakingAndDelegationRewardScheme is called when the asset for staking and delegation is available, get the reward pool account and attach it to the scheme
 func (e *Engine) UpdateAssetForStakingAndDelegationRewardScheme(ctx context.Context, asset string) error {
 	rs, ok := e.rewardSchemes[stakingAndDelegationSchemeID]
 	if !ok {
@@ -379,15 +376,9 @@
 	}
 }
 
-<<<<<<< HEAD
 // OnEpochEvent calculates the reward amounts parties get for available reward schemes
 func (e *Engine) OnEpochEvent(ctx context.Context, epoch types.Epoch) {
 	e.log.Debug("OnEpochEvent")
-=======
-// OnEpochEnd calculates the reward amounts parties get for available reward schemes.
-func (e *Engine) OnEpochEnd(ctx context.Context, epoch types.Epoch) {
-	e.log.Debug("OnEpochEnd")
->>>>>>> c6d1d979
 
 	if (epoch.EndTime == time.Time{}) {
 		// resetting the seed every epoch, to both get some more unpredictability and still deterministic
