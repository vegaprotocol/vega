--- conflicted
+++ resolved
@@ -108,14 +108,9 @@
 	t.Run("test roundtrip snapshot for pending delegations", testPendingSnapshotRoundTrip)
 	t.Run("test roundtrip snapshot for auto delegations", testAutoSnapshotRoundTrip)
 	t.Run("test roundtrip snapshot for last reconciliation time delegations", testLastReconTimeRoundTrip)
-<<<<<<< HEAD
 
 	// test key rotated
 	t.Run("test key rotated with pending and active delegations", testKeyRotated)
-
-	// voting power calculation
-	t.Run("test should update voting power", testShouldUpdateVotingPower)
-	t.Run("test voting power calculation", testVotingPowerCalculation)
 }
 
 func testKeyRotated(t *testing.T) {
@@ -133,43 +128,6 @@
 	require.Equal(t, num.NewUint(10), engine.partyDelegationState["party1_new"].totalDelegated)
 	require.Equal(t, 2, len(engine.nextPartyDelegationState["party1_new"].nodeToAmount))
 	require.Equal(t, num.NewUint(10), engine.nextPartyDelegationState["party1_new"].totalDelegated)
-}
-
-func testShouldUpdateVotingPower(t *testing.T) {
-	testEngine := getEngine(t)
-	engine := testEngine.engine
-	setupDefaultDelegationState(testEngine, 14, 7)
-
-	// the test engine initialisation calls on epoch event to start a new epoch so here we expect to get a non nil result
-	require.NotNil(t, engine.EndOfBlock(5), 0)
-
-	// now try to for all i between 1 and 999 and expect to get nil as no update is required
-	for i := 1; i < 1000; i++ {
-		require.Nil(t, engine.EndOfBlock(int64(i)))
-	}
-	require.NotNil(t, engine.EndOfBlock(0))
-	require.NotNil(t, engine.EndOfBlock(1000))
-
-	engine.onEpochEvent(context.Background(), types.Epoch{Seq: 2})
-	require.NotNil(t, engine.EndOfBlock(1001))
-}
-
-func testVotingPowerCalculation(t *testing.T) {
-	testEngine := getEngine(t)
-	engine := testEngine.engine
-	setupDefaultDelegationState(testEngine, 14, 7)
-
-	// total delegation = 15
-	// node1 = 10000 * 8/15
-	// node2 = 10000 * 7/15
-	res := engine.EndOfBlock(1)
-	require.Equal(t, int64(5333), res[0].VotingPower)
-	require.Equal(t, int64(4666), res[1].VotingPower)
-	require.Equal(t, int64(0), res[2].VotingPower)
-	require.Equal(t, int64(0), res[3].VotingPower)
-	require.Equal(t, int64(0), res[4].VotingPower)
-=======
->>>>>>> f8d901c5
 }
 
 func testLastReconTimeRoundTrip(t *testing.T) {
