--- conflicted
+++ resolved
@@ -1,14 +1,8 @@
 package matching
 
 import (
-<<<<<<< HEAD
 	"vega/log"
-	"vega/proto"
-=======
-	"fmt"
 	"vega/msg"
-
->>>>>>> 3b59d11d
 )
 
 type OrderBook struct {
