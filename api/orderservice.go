package api

import (
	"context"
	"vega/blockchain"
	"vega/core"
	"vega/datastore"
	"vega/msg"
)

type OrderService interface {
	Init(vega *core.Vega, orderStore datastore.OrderStore)
	CreateOrder(ctx context.Context, order *msg.Order) (success bool, err error)
	CancelOrder(ctx context.Context, order *msg.Order) (success bool, err error)
	GetByMarket(ctx context.Context, market string, limit uint64) (orders []*msg.Order, err error)
	GetByParty(ctx context.Context, party string, limit uint64) (orders []*msg.Order, err error)
	GetByMarketAndId(ctx context.Context, market string, id string) (order *msg.Order, err error)
	GetByPartyAndId(ctx context.Context, market string, id string) (order *msg.Order, err error)
	GetMarkets(ctx context.Context) ([]string, error)
	GetOrderBookDepth(ctx context.Context, market string) (orderBookDepth *msg.OrderBookDepth, err error)
}

type orderService struct {
	app        *core.Vega
	orderStore datastore.OrderStore
	blockchain blockchain.Client
}

func NewOrderService() OrderService {
	return &orderService{}
}

func (p *orderService) Init(app *core.Vega, orderStore datastore.OrderStore) {
	p.app = app
	p.orderStore = orderStore
	p.blockchain = blockchain.NewClient()
}

func (p *orderService) CreateOrder(ctx context.Context, order *msg.Order) (success bool, err error) {
	// Set defaults, prevent unwanted external manipulation
	order.Remaining = order.Size
	order.Status = msg.Order_Active
	order.Type = msg.Order_GTC // VEGA only supports GTC at present
	order.Timestamp = 0
	order.RiskFactor = 0

	// TODO validate

	// Call out to the blockchain package/layer and use internal client to gain consensus
	return p.blockchain.CreateOrder(ctx, order)
}

// CancelOrder requires valid ID, Market, Party on an attempt to cancel the given active order via consensus
func (p *orderService) CancelOrder(ctx context.Context, order *msg.Order) (success bool, err error) {
	// Validate order exists using read store
	o, err := p.orderStore.GetByMarketAndId(order.Market, order.Id)
	if err != nil {
		return false, err
	}
	// Send cancellation request by consensus 
	return p.blockchain.CancelOrder(ctx, o.ToProtoMessage())
}

func (p *orderService) GetByMarket(ctx context.Context, market string, limit uint64) (orders []*msg.Order, err error) {
	o, err := p.orderStore.GetByMarket(market, datastore.GetParams{Limit: limit})
	if err != nil {
		return nil, err
	}
	result := make([]*msg.Order, 0)
	for _, order := range o {
		//if order.Remaining == 0 {
		//	continue
		//}
		o := &msg.Order{
<<<<<<< HEAD
			Id:         order.Id,
			Market:     order.Market,
			Party:      order.Party,
			Side:       order.Side,
			Price:      order.Price,
			Size:       order.Timestamp,
			Remaining:  order.Remaining,
			Timestamp:  order.Timestamp,
			Type:       order.Type,
			RiskFactor: order.RiskFactor,
=======
			Id:        order.Id,
			Market:    order.Market,
			Party:     order.Party,
			Side:      order.Side,
			Price:     order.Price,
			Size:      order.Size,
			Remaining: order.Remaining,
			Timestamp: order.Timestamp,
			Type:      order.Type,
			Status:    order.Status,
>>>>>>> 78c90a7c
		}
		result = append(result, o)
	}
	return result, err
}

func (p *orderService) GetByParty(ctx context.Context, party string, limit uint64) (orders []*msg.Order, err error) {
	o, err := p.orderStore.GetByParty(party, datastore.GetParams{Limit: limit})
	if err != nil {
		return nil, err
	}
	result := make([]*msg.Order, 0)
	for _, order := range o {
		//if order.Remaining == 0 {
		//	continue
		//}
		o := &msg.Order{
<<<<<<< HEAD
			Id:         order.Id,
			Market:     order.Market,
			Party:      order.Party,
			Side:       order.Side,
			Price:      order.Price,
			Size:       order.Timestamp,
			Remaining:  order.Remaining,
			Timestamp:  order.Timestamp,
			Type:       order.Type,
			RiskFactor: order.RiskFactor,
=======
			Id:        order.Id,
			Market:    order.Market,
			Party:     order.Party,
			Side:      order.Side,
			Price:     order.Price,
			Size:      order.Size,
			Remaining: order.Remaining,
			Timestamp: order.Timestamp,
			Type:      order.Type,
			Status:    order.Status,
>>>>>>> 78c90a7c
		}
		result = append(result, o)
	}
	return result, err
}

func (p *orderService) GetByMarketAndId(ctx context.Context, market string, id string) (order *msg.Order, err error) {
	o, err := p.orderStore.GetByMarketAndId(market, id)
	if err != nil {
		return &msg.Order{}, err
	}
	return o.ToProtoMessage(), err
}

func (p *orderService) GetByPartyAndId(ctx context.Context, market string, id string) (order *msg.Order, err error) {
	o, err := p.orderStore.GetByPartyAndId(market, id)
	if err != nil {
		return &msg.Order{}, err
	}
	return o.ToProtoMessage(), err
}

func (p *orderService) GetMarkets(ctx context.Context) ([]string, error) {
	markets, err := p.orderStore.GetMarkets()
	if err != nil {
		return []string{}, err
	}
	return markets, err
}

func (p *orderService) GetOrderBookDepth(ctx context.Context, marketName string) (orderBookDepth *msg.OrderBookDepth, err error) {
	return p.orderStore.GetOrderBookDepth(marketName)
}<|MERGE_RESOLUTION|>--- conflicted
+++ resolved
@@ -72,18 +72,6 @@
 		//	continue
 		//}
 		o := &msg.Order{
-<<<<<<< HEAD
-			Id:         order.Id,
-			Market:     order.Market,
-			Party:      order.Party,
-			Side:       order.Side,
-			Price:      order.Price,
-			Size:       order.Timestamp,
-			Remaining:  order.Remaining,
-			Timestamp:  order.Timestamp,
-			Type:       order.Type,
-			RiskFactor: order.RiskFactor,
-=======
 			Id:        order.Id,
 			Market:    order.Market,
 			Party:     order.Party,
@@ -94,7 +82,7 @@
 			Timestamp: order.Timestamp,
 			Type:      order.Type,
 			Status:    order.Status,
->>>>>>> 78c90a7c
+			RiskFactor:order.RiskFactor,
 		}
 		result = append(result, o)
 	}
@@ -112,18 +100,6 @@
 		//	continue
 		//}
 		o := &msg.Order{
-<<<<<<< HEAD
-			Id:         order.Id,
-			Market:     order.Market,
-			Party:      order.Party,
-			Side:       order.Side,
-			Price:      order.Price,
-			Size:       order.Timestamp,
-			Remaining:  order.Remaining,
-			Timestamp:  order.Timestamp,
-			Type:       order.Type,
-			RiskFactor: order.RiskFactor,
-=======
 			Id:        order.Id,
 			Market:    order.Market,
 			Party:     order.Party,
@@ -134,7 +110,7 @@
 			Timestamp: order.Timestamp,
 			Type:      order.Type,
 			Status:    order.Status,
->>>>>>> 78c90a7c
+			RiskFactor:order.RiskFactor,
 		}
 		result = append(result, o)
 	}
