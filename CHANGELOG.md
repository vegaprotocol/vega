# Changelog

## Unreleased 0.57.0

### 🚨 Breaking changes
- [](https://github.com/vegaprotocol/vega/issues/xxxx) -

### 🗑️ Deprecation
- [](https://github.com/vegaprotocol/vega/issues/xxxx) -

### 🛠 Improvements
- [](https://github.com/vegaprotocol/vega/issues/xxxx) -

### 🐛 Fixes
<<<<<<< HEAD
- [6296](https://github.com/vegaprotocol/vega/issues/6296) - Add `assetId` as a field to the `GraphQL UpdateAsset` type
=======
- [6273](https://github.com/vegaprotocol/vega/issues/6273) - Deposits return an empty list when no party is provided
>>>>>>> 50026ba7
- [](https://github.com/vegaprotocol/vega/issues/xxxx) -


## 0.56.0

### 🚨 Breaking changes
- [6196](https://github.com/vegaprotocol/vega/pull/6196) - Remove unused network parameters network end of life and market freeze date
- [6155](https://github.com/vegaprotocol/vega/issues/6155) - Rename "Client" to "User" in wallet API version 2
- [5641](https://github.com/vegaprotocol/vega/issues/5641) - Rename `SettlementPriceDecimals` to `SettlementDataDecimals`

### 🛠 Improvements
- [6103](hhttps://github.com/vegaprotocol/vega/issues/6103) - Verify that order amendment has the desired effect on opening auction
- [6170](https://github.com/vegaprotocol/vega/pull/6170) - Order GraphQL schema (query and subscription types) alphabetically
- [6153](https://github.com/vegaprotocol/vega/issues/6153) - Display UI friendly logs when calling `session.send_transaction`
- [6063](https://github.com/vegaprotocol/vega/pull/6063) - Update average entry valuation calculation according to spec change.
- [6191](https://github.com/vegaprotocol/vega/pull/6191) - Remove the retry on node health check in the wallet API version 2
- [6221](https://github.com/vegaprotocol/vega/pull/6221) - Add documentation for new `GraphQL endpoints`
- [5600](https://github.com/vegaprotocol/vega/issues/5600) - Migrate all wallet capabilities to V2 api
- [6077](https://github.com/vegaprotocol/vega/issues/6077) - Add proof-of-work to transaction when using `vegawallet command sign`
- [6203](https://github.com/vegaprotocol/vega/issues/6203) - Support automatic consent for transactions sent through the wallet API version 2
- [6203](https://github.com/vegaprotocol/vega/issues/6203) - Log node selection process on the wallet CLI
- [5925](https://github.com/vegaprotocol/vega/issues/5925) - Clean transfer response API, now ledger movements
- [6254](https://github.com/vegaprotocol/vega/issues/6254) - Reject Ethereum configuration update via proposals

### 🐛 Fixes
- [6255](https://github.com/vegaprotocol/vega/issues/6255) - Fix `WebSocket` upgrading when setting headers in HTTP middleware.
- [6101](https://github.com/vegaprotocol/vega/issues/6101) - Fix Nodes API not returning new `ethereumAdress` after `EthereumKeyRotation` event.
- [6183](https://github.com/vegaprotocol/vega/issues/6183) - Shutdown blockchain before protocol services
- [6148](https://github.com/vegaprotocol/vega/issues/6148) - Fix API descriptions for typos
- [6187](https://github.com/vegaprotocol/vega/issues/6187) - Not hash message before signing if using clef for validator heartbeats
- [6138](https://github.com/vegaprotocol/vega/issues/6138) - Return more useful information when a transaction submitted to a node contains validation errors
- [6156](https://github.com/vegaprotocol/vega/issues/6156) - Return only delegations for the specific node in `graphql` node delegation query
- [6233](https://github.com/vegaprotocol/vega/issues/6233) - Fix `GetNodeSignatures` GRPC api
- [6175](https://github.com/vegaprotocol/vega/issues/6175) - Fix `datanode` updating node public key on key rotation
- [5948](https://github.com/vegaprotocol/vega/issues/5948) - Shutdown node gracefully when panics or `sigterm` during chain-replay
- [6109](https://github.com/vegaprotocol/vega/issues/6109) - Candle query returns unexpected data.
- [5988](https://github.com/vegaprotocol/vega/issues/5988) - Exclude tainted keys from `session.list_keys` endpoint
- [5164](https://github.com/vegaprotocol/vega/issues/5164) - Distribute LP fees on settlement
- [6212](https://github.com/vegaprotocol/vega/issues/6212) - Change the error for protocol upgrade request for block 0
- [6242](https://github.com/vegaprotocol/vega/issues/6242) - Allow migrate between wallet types during Ethereum key rotation reload
- [6202](https://github.com/vegaprotocol/vega/issues/6202) - Always update margins for parties on amend
- [6228](https://github.com/vegaprotocol/vega/issues/6228) - Reject protocol upgrade downgrades
- [6245](https://github.com/vegaprotocol/vega/issues/6245) - Recalculate equity values when virtual stake changes
- [6260](https://github.com/vegaprotocol/vega/issues/6260) - Prepend `chainID` to input data only when signing the transaction
- [6036](https://github.com/vegaprotocol/vega/issues/6036) - Fix `protobuf<->swagger` generation
- [6248](https://github.com/vegaprotocol/vega/issues/6245) - Candles connection is not returning any candle data
- [6061](https://github.com/vegaprotocol/vega/issues/6061) - Attempt at stabilizing the tests on the broker in the core
- [6178](https://github.com/vegaprotocol/vega/issues/6178) - Historical balances fails with `scany` error
- [6193](https://github.com/vegaprotocol/vega/issues/6193) - Use Data field from transaction successfully sent but that were rejected
- [6230](https://github.com/vegaprotocol/vega/issues/6230) - Node Signature Connection should return a list or an appropriate error message
- [5998](https://github.com/vegaprotocol/vega/issues/5998) - Positions should be zero when markets are closed and settled
- [6297](https://github.com/vegaprotocol/vega/issues/6297) - Historic Balances fails if `MarketId` is used in `groupBy`

## 0.55.0

### 🚨 Breaking changes
- [5989](https://github.com/vegaprotocol/vega/issues/5989) - Remove liquidity commitment from market proposal
- [6031](https://github.com/vegaprotocol/vega/issues/6031) - Remove market name from `graphql` market type
- [6095](https://github.com/vegaprotocol/vega/issues/6095) - Rename taker fees to maker paid fees
- [5442](https://github.com/vegaprotocol/vega/issues/5442) - Default behaviour when starting to node is to use the latest local snapshot if it exists
- [6139](https://github.com/vegaprotocol/vega/issues/6139) - Return the key on `session.list_keys` endpoint on wallet API version 2

### 🛠 Improvements
- [5971](https://github.com/vegaprotocol/vega/issues/5971) - Add headers `X-Block-Height`, `X-Block-Timestamp` and `X-Vega-Connection` to all API responses
- [5694](https://github.com/vegaprotocol/vega/issues/5694) - Add field `settlementPriceDecimals` to GraphQL `Future` and `FutureProduct` types
- [6048](https://github.com/vegaprotocol/vega/issues/6048) - Upgrade `golangci-lint` to `1.49.0` and implement its suggestions
- [5807](https://github.com/vegaprotocol/vega/issues/5807) - Add Vega tools: `stream`, `snapshot` and `checkpoint`
- [5678](https://github.com/vegaprotocol/vega/issues/5678) - Add GraphQL endpoints for Ethereum bundles: `listAsset`, `updateAsset`, `addSigner` and `removeSigner`
- [5881](https://github.com/vegaprotocol/vega/issues/5881) - Return account subscription as a list
- [5766](https://github.com/vegaprotocol/vega/issues/5766) - Better notification for version update on the wallet
- [5841](https://github.com/vegaprotocol/vega/issues/5841) - Add transaction to request `multisigControl` signatures on demand
- [5937](https://github.com/vegaprotocol/vega/issues/5937) - Add more flexibility to market creation bonus
- [5932](https://github.com/vegaprotocol/vega/issues/5932) - Remove Name and Symbol from update asset proposal
- [5880](https://github.com/vegaprotocol/vega/issues/5880) - Send initial image with subscriptions to positions, orders & accounts
- [5878](https://github.com/vegaprotocol/vega/issues/5878) - Add option to return only live orders in `ListOrders` `API`
- [5937](https://github.com/vegaprotocol/vega/issues/5937) - Add more flexibility to market creation bonus
- [5708](https://github.com/vegaprotocol/vega/issues/5708) - Use market price when reporting average trade price
- [5949](https://github.com/vegaprotocol/vega/issues/5949) - Transfers processed in the order they were received
- [5966](https://github.com/vegaprotocol/vega/issues/5966) - Do not send transaction from wallet if `chainID` is empty
- [5675](https://github.com/vegaprotocol/vega/issues/5675) - Add transaction information to all database tables
- [6004](https://github.com/vegaprotocol/vega/issues/6004) - Probability of trading refactoring
- [5849](https://github.com/vegaprotocol/vega/issues/5849) - Use network parameter from creation time of the proposal for requirements
- [5846](https://github.com/vegaprotocol/vega/issues/5846) - Expose network parameter from creation time of the proposal through `APIs`.
- [5999](https://github.com/vegaprotocol/vega/issues/5999) - Recalculate margins after risk parameters are updated.
- [5682](https://github.com/vegaprotocol/vega/issues/5682) - Expose equity share weight in the API
- [5684](https://github.com/vegaprotocol/vega/issues/5684) - Added date range to a number of historic balances, deposits, withdrawals, orders and trades queries
- [6071](https://github.com/vegaprotocol/vega/issues/6071) - Allow for empty settlement asset in recurring transfer metric definition for market proposer bonus
- [6042](https://github.com/vegaprotocol/vega/issues/6042) - Set GraphQL query complexity limit
- [6106](https://github.com/vegaprotocol/vega/issues/6106) - Returned signed transaction in wallet API version 2 `session.send_transaction`
- [6105](https://github.com/vegaprotocol/vega/issues/6105) - Add `session.sign_transaction` endpoint on wallet API version 2
- [6042](https://github.com/vegaprotocol/vega/issues/5270) - Set GraphQL query complexity limit
- [5888](https://github.com/vegaprotocol/vega/issues/5888) - Add Liquidity Provision subscription to GraphQL
- [5961](https://github.com/vegaprotocol/vega/issues/5961) - Add batch market instructions command
- [5974](https://github.com/vegaprotocol/vega/issues/5974) - Flatten subscription in `Graphql`
- [6146](https://github.com/vegaprotocol/vega/issues/6146) - Add version command to Vega Visor

### 🐛 Fixes
- [5934](https://github.com/vegaprotocol/vega/issues/5934) - Ensure wallet without permissions can be read
- [5950](https://github.com/vegaprotocol/vega/issues/5934) - Fix documentation for new wallet command
- [5687](https://github.com/vegaprotocol/vega/issues/5934) - Asset cache was returning stale data
- [6032](https://github.com/vegaprotocol/vega/issues/6032) - Risk factors store errors after update to a market
- [5986](https://github.com/vegaprotocol/vega/issues/5986) - Error string on failed transaction is sent in the plain, no need to decode
- [5860](https://github.com/vegaprotocol/vega/issues/5860) - Enacted but unlisted new assets are now included in checkpoints
- [6023](https://github.com/vegaprotocol/vega/issues/6023) - Tell the `datanode` when a genesis validator does not exist in a `checkpoint`
- [5963](https://github.com/vegaprotocol/vega/issues/5963) - Check other nodes during version check if the first one is unavailable
- [6002](https://github.com/vegaprotocol/vega/issues/6002) - Do not emit events for unmatched oracle data and unsubscribe market as soon as oracle data is received
- [6008](https://github.com/vegaprotocol/vega/issues/6008) - Fix equity like share and average trade value calculation with opening auctions
- [6040](https://github.com/vegaprotocol/vega/issues/6040) - Fix protocol upgrade transaction submission and small Visor improvements
- [5977](https://github.com/vegaprotocol/vega/issues/5977) - Fix missing block height and block time on stake linking API
- [6054](https://github.com/vegaprotocol/vega/issues/6054) - Fix panic on settlement
- [6060](https://github.com/vegaprotocol/vega/issues/6060) - Fix connection results should not be declared as mandatory in GQL schema.
- [6097](https://github.com/vegaprotocol/vega/issues/6067) - Fix incorrect asset (metric asset) used for checking market proposer eligibility
- [6099](https://github.com/vegaprotocol/vega/issues/6099) - Allow recurring transfers with the same to and from but with different asset
- [6067](https://github.com/vegaprotocol/vega/issues/6067) - Verify global reward is transferred to party address 0
- [6131](https://github.com/vegaprotocol/vega/issues/6131) - `nullblockchain` should call Tendermint Info `abci` to match real flow
- [6119](https://github.com/vegaprotocol/vega/issues/6119) - Correct order in which market event is emitted
- [5890](https://github.com/vegaprotocol/vega/issues/5890) - Margin breach during amend doesn't cancel order
- [6144](https://github.com/vegaprotocol/vega/issues/6144) - Price and Pegged Offset in orders are Decimals
- [6111](https://github.com/vegaprotocol/vega/issues/5890) - Handle candles transient failure and prevent subscription blocking
- [6204](https://github.com/vegaprotocol/vega/issues/6204) - Data Node add Ethereum Key Rotations subscriber and rest binding

## 0.54.0

### 🚨 Breaking changes
With this release a few breaking changes are introduced.
The Vega application is now a built-in application. This means that Tendermint doesn't need to be started separately any more.
The `vega node` command has been renamed `vega start`.
The `vega tm` command has been renamed `vega tendermint`.
The `Blockchain.Tendermint.ClientAddr` configuration field have been renamed `Blockchain.Tendermint.RPCAddr`.
The init command now also generate the configuration for tendermint, the flags `--no-tendermint`, `--tendermint-home` and `--tendermint-key` have been introduced

- [5579](https://github.com/vegaprotocol/vega/issues/5579) - Make vega a built-in Tendermint application
- [5249](https://github.com/vegaprotocol/vega/issues/5249) - Migrate to Tendermint version 0.35.8
- [5624](https://github.com/vegaprotocol/vega/issues/5624) - Get rid of `updateFrequency` in price monitoring definition
- [5601](https://github.com/vegaprotocol/vega/issues/5601) - Remove support for launching a proxy in front of console and token dApp
- [5872](https://github.com/vegaprotocol/vega/issues/5872) - Remove console and token dApp from networks
- [5802](https://github.com/vegaprotocol/vega/issues/5802) - Remove support for transaction version 1

### 🗑️ Deprecation
- [4655](https://github.com/vegaprotocol/vega/issues/4655) - Move Ethereum `RPC` endpoint configuration from `Nodewallet` section to `Ethereum` section

### 🛠 Improvements
- [5589](https://github.com/vegaprotocol/vega/issues/5589) - Used custom version of Clef
- [5541](https://github.com/vegaprotocol/vega/issues/5541) - Support permissions in wallets
- [5439](https://github.com/vegaprotocol/vega/issues/5439) - `vegwallet` returns better responses when a transaction fails
- [5465](https://github.com/vegaprotocol/vega/issues/5465) - Verify `bytecode` of smart-contracts on startup
- [5608](https://github.com/vegaprotocol/vega/issues/5608) - Ignore stale price monitoring trigger when market is already in auction
- [5673](https://github.com/vegaprotocol/vega/issues/5673) - Add support for `ethereum` key rotations to `datanode`
- [5639](https://github.com/vegaprotocol/vega/issues/5639) - Move all core code in the core directory
- [5613](https://github.com/vegaprotocol/vega/issues/5613) - Import the `datanode` in the vega repo
- [5660](https://github.com/vegaprotocol/vega/issues/5660) - Migrate subscription `apis` from `datanode v1 api` to `datanode v2 api`
- [5636](https://github.com/vegaprotocol/vega/issues/5636) - Assure no false positives in cucumber steps
- [5011](https://github.com/vegaprotocol/vega/issues/5011) - Import the `protos` repo in the vega repo
- [5774](https://github.com/vegaprotocol/vega/issues/5774) - Use `generics` for `ID` types
- [5785](https://github.com/vegaprotocol/vega/issues/5785) - Add support form `ERC20` bridge stopped and resumed events
- [5712](https://github.com/vegaprotocol/vega/issues/5712) - Configurable `graphql` endpoint
- [5689](https://github.com/vegaprotocol/vega/issues/5689) - Support `UpdateAsset` proposal in APIs
- [5685](https://github.com/vegaprotocol/vega/issues/5685) - Migrated `apis` from `datanode v1` to `datanode v2`
- [5760](https://github.com/vegaprotocol/vega/issues/5760) - Map all `GRPC` to `REST`
- [5804](https://github.com/vegaprotocol/vega/issues/5804) - Rollback Tendermint to version `0.34.20`
- [5503](https://github.com/vegaprotocol/vega/issues/5503) - Introduce wallet API version 2 based on JSON-RPC with new authentication workflow
- [5822](https://github.com/vegaprotocol/vega/issues/5822) - Rename `Graphql` enums
- [5618](https://github.com/vegaprotocol/vega/issues/5618) - Add wallet JSON-RPC documentation
- [5776](https://github.com/vegaprotocol/vega/issues/5776) - Add endpoint to get a single network parameter
- [5685](https://github.com/vegaprotocol/vega/issues/5685) - Migrated `apis` from `datanode v1` to `datanode v2`
- [5761](https://github.com/vegaprotocol/vega/issues/5761) - Transfers connection make direction optional
- [5762](https://github.com/vegaprotocol/vega/issues/5762) - Transfers connection add under `party` type
- [5685](https://github.com/vegaprotocol/vega/issues/5685) - Migrated `apis` from `datanode v1` to `datanode v2`
- [5705](https://github.com/vegaprotocol/vega/issues/5705) - Use enum for validator status
- [5685](https://github.com/vegaprotocol/vega/issues/5685) - Migrated `apis` from `datanode v1` to `datanode v2`
- [5834](https://github.com/vegaprotocol/vega/issues/5834) - Avoid saving proposals of terminated/cancelled/rejected/settled markets in checkpoint
- [5619](https://github.com/vegaprotocol/vega/issues/5619) - Add wallet HTTP API version 2 documentation
- [5823](https://github.com/vegaprotocol/vega/issues/5823) - Add endpoint to wallet HTTP API version 2 to list available RPC methods
- [5814](https://github.com/vegaprotocol/vega/issues/5815) - Add proposal validation date time to `graphql`
- [5865](https://github.com/vegaprotocol/vega/issues/5865) - Allow a validator to withdraw their protocol upgrade proposal
- [5803](https://github.com/vegaprotocol/vega/issues/5803) - Update cursor pagination to use new method from [5784](https://github.com/vegaprotocol/vega/pull/5784)
- [5862](https://github.com/vegaprotocol/vega/issues/5862) - Add base `URL` in `swagger`
- [5817](https://github.com/vegaprotocol/vega/issues/5817) - Add validation error on asset proposal when rejected
- [5816](https://github.com/vegaprotocol/vega/issues/5816) - Set proper status to rejected asset proposal
- [5893](https://github.com/vegaprotocol/vega/issues/5893) - Remove total supply from assets
- [5752](https://github.com/vegaprotocol/vega/issues/5752) - Remove URL and Hash from proposal rationale, add Title
- [5802](https://github.com/vegaprotocol/vega/issues/5802) - Introduce transaction version 3 that encode the chain ID in its input data to protect against transaction replay
- [5358](https://github.com/vegaprotocol/vega/issues/5358) - Port equity like shares update to new structure
- [5926](https://github.com/vegaprotocol/vega/issues/5926) - Check for liquidity auction at the end of a block instead of after every trade

### 🐛 Fixes
- [5571](https://github.com/vegaprotocol/vega/issues/5571) - Restore pending assets status correctly after snapshot restore
- [5857](https://github.com/vegaprotocol/vega/issues/5857) - Fix panic when calling `ListAssets` `grpc` end point with no arguments
- [5572](https://github.com/vegaprotocol/vega/issues/5572) - Add validation on `IDs` and public keys
- [5348](https://github.com/vegaprotocol/vega/issues/5348) - Restore markets from checkpoint proposal
- [5279](https://github.com/vegaprotocol/vega/issues/5279) - Fix loading of proposals from checkpoint
- [5598](https://github.com/vegaprotocol/vega/issues/5598) - Remove `currentTime` from topology engine to ease snapshot restoration
- [5836](https://github.com/vegaprotocol/vega/issues/5836) - Add missing `GetMarket` `GRPC` end point
- [5609](https://github.com/vegaprotocol/vega/issues/5609) - Set event forwarder last seen height after snapshot restore
- [5782](https://github.com/vegaprotocol/vega/issues/5782) - `Pagination` with a cursor was returning incorrect results
- [5629](https://github.com/vegaprotocol/vega/issues/5629) - Fixes for loading voting power from checkpoint with non genesis validators
- [5626](https://github.com/vegaprotocol/vega/issues/5626) - Update `protos`, remove optional types
- [5665](https://github.com/vegaprotocol/vega/issues/5665) - Binary version hash always contain `-modified` suffix
- [5633](https://github.com/vegaprotocol/vega/issues/5633) - Allow `minProposerEquityLikeShare` to accept 0
- [5672](https://github.com/vegaprotocol/vega/issues/5672) - Typo fixed in datanode `ethereum` address
- [5863](https://github.com/vegaprotocol/vega/issues/5863) - Fix panic when calling `VegaTime` on `v2 api`
- [5683](https://github.com/vegaprotocol/vega/issues/5683) - Made market mandatory in `GraphQL` for order
- [5789](https://github.com/vegaprotocol/vega/issues/5789) - Fix performance issue with position query
- [5677](https://github.com/vegaprotocol/vega/issues/5677) - Fixed trading mode status
- [5663](https://github.com/vegaprotocol/vega/issues/5663) - Fixed panic with de-registering positions
- [5781](https://github.com/vegaprotocol/vega/issues/5781) - Make enactment timestamp optional in proposal for `graphql`
- [5767](https://github.com/vegaprotocol/vega/issues/5767) - Fix typo in command validation
- [5900](https://github.com/vegaprotocol/vega/issues/5900) - Add missing `/api/v2/parties/{party_id}/stake` `REST` end point
- [5825](https://github.com/vegaprotocol/vega/issues/5825) - Fix panic in pegged orders when going into auction
- [5763](https://github.com/vegaprotocol/vega/issues/5763) - Transfers connection rename `pubkey` to `partyId`
- [5486](https://github.com/vegaprotocol/vega/issues/5486) - Fix amend order expiring
- [5809](https://github.com/vegaprotocol/vega/issues/5809) - Remove state variables when a market proposal is rejected
- [5329](https://github.com/vegaprotocol/vega/issues/5329) - Fix checks for market enactment and termination
- [5837](https://github.com/vegaprotocol/vega/issues/5837) - Allow a promotion due to increased slots and a swap to happen in the same epoch
- [5819](https://github.com/vegaprotocol/vega/issues/5819) - Add new asset proposal validation timestamp validation
- [5897](https://github.com/vegaprotocol/vega/issues/5897) - Return uptime of 0, rather than error, when querying for `NodeData` before end of first epoch
- [5811](https://github.com/vegaprotocol/vega/issues/5811) - Do not overwrite local changes when updating wallet through JSON-RPC API
- [5868](https://github.com/vegaprotocol/vega/issues/5868) - Clarify the error for insufficient token to submit proposal or vote
- [5867](https://github.com/vegaprotocol/vega/issues/5867) - Fix witness check for majority
- [5853](https://github.com/vegaprotocol/vega/issues/5853) - Do not ignore market update proposals when loading from checkpoint
- [5648](https://github.com/vegaprotocol/vega/issues/5648) - Ethereum key rotation - search validators by Vega pub key and listen to rotation events in core API
- [5648](https://github.com/vegaprotocol/vega/issues/5648) - Search validator by vega pub key and update the core validators API

## 0.53.0

### 🗑️ Deprecation
- [5513](https://github.com/vegaprotocol/vega/issues/5513) - Remove all checkpoint restore command

### 🛠 Improvements
- [5428](https://github.com/vegaprotocol/vega/pull/5428) - Update contributor information
- [5519](https://github.com/vegaprotocol/vega/pull/5519) - Add `--genesis-file` option to the `load_checkpoint` command
- [5538](https://github.com/vegaprotocol/vega/issues/5538) - Core side implementation of protocol upgrade
- [5525](https://github.com/vegaprotocol/vega/pull/5525) - Release `vegawallet` from the core
- [5524](https://github.com/vegaprotocol/vega/pull/5524) - Align `vegawallet` and core versions
- [5524](https://github.com/vegaprotocol/vega/pull/5549) - Add endpoint for getting the network's `chain-id`
- [5524](https://github.com/vegaprotocol/vega/pull/5552) - Handle tendermint demotion and `ersatz` slot reduction at the same time

### 🐛 Fixes
- [5476](https://github.com/vegaprotocol/vega/issues/5476) - Include settlement price in snapshot
- [5476](https://github.com/vegaprotocol/vega/issues/5314) - Fix validation of checkpoint file
- [5499](https://github.com/vegaprotocol/vega/issues/5499) - Add error from app specific validation to check transaction response
- [5508](https://github.com/vegaprotocol/vega/issues/5508) - Fix duplicated staking events
- [5514](https://github.com/vegaprotocol/vega/issues/5514) - Emit `rewardScore` event correctly after loading from checkpoint
- [5520](https://github.com/vegaprotocol/vega/issues/5520) - Do not fail silently when wallet fails to start
- [5521](https://github.com/vegaprotocol/vega/issues/5521) - Fix asset bundle and add asset status
- [5546](https://github.com/vegaprotocol/vega/issues/5546) - Fix collateral checkpoint to unlock locked reward account balance
- [5194](https://github.com/vegaprotocol/vega/issues/5194) - Fix market trading mode vs market state
- [5432](https://github.com/vegaprotocol/vega/issues/5431) - Do not accept transaction with unexpected public keys
- [5478](https://github.com/vegaprotocol/vega/issues/5478) - Assure uncross and fake uncross are in line with each other
- [5480](https://github.com/vegaprotocol/vega/issues/5480) - Assure indicative trades are in line with actual uncrossing trades
- [5556](https://github.com/vegaprotocol/vega/issues/5556) - Fix id generation seed
- [5361](https://github.com/vegaprotocol/vega/issues/5361) - Fix limits for proposals
- [5557](https://github.com/vegaprotocol/vega/issues/5427) - Fix oracle status at market settlement

## 0.52.0

### 🛠 Improvements
- [5421](https://github.com/vegaprotocol/vega/issues/5421) - Fix notary snapshot determinism when no signature are generated yet
- [5415](https://github.com/vegaprotocol/vega/issues/5415) - Regenerate smart contracts code
- [5434](https://github.com/vegaprotocol/vega/issues/5434) - Add health check for faucet
- [5412](https://github.com/vegaprotocol/vega/issues/5412) - Proof of work improvement to support history of changes to network parameters
- [5378](https://github.com/vegaprotocol/vega/issues/5278) - Allow new market proposals without LP

### 🐛 Fixes
- [5438](https://github.com/vegaprotocol/vega/issues/5438) - Evaluate all trades resulting from an aggressive orders in one call to price monitoring engine
- [5444](https://github.com/vegaprotocol/vega/issues/5444) - Merge both checkpoints and genesis asset on startup
- [5446](https://github.com/vegaprotocol/vega/issues/5446) - Cover liquidity monitoring acceptance criteria relating to aggressive order removing best bid or ask from the book
- [5457](https://github.com/vegaprotocol/vega/issues/5457) - Fix sorting of validators for demotion check
- [5460](https://github.com/vegaprotocol/vega/issues/5460) - Fix theoretical open interest calculation
- [5477](https://github.com/vegaprotocol/vega/issues/5477) - Pass a clone of the liquidity commitment offset to pegged orders
- [5468](https://github.com/vegaprotocol/vega/issues/5468) - Bring indicative trades inline with actual auction uncrossing trades in presence of wash trades
- [5419](https://github.com/vegaprotocol/vega/issues/5419) - Fix listeners ordering and state updates

## 0.51.1

### 🛠 Improvements
- [5395](https://github.com/vegaprotocol/vega/issues/5395) - Add `burn_nonce` bridge tool
- [5403](https://github.com/vegaprotocol/vega/issues/5403) - Allow spam free / proof of work free running of null blockchain
- [5175](https://github.com/vegaprotocol/vega/issues/5175) - Validation free transactions (including signature verification) for null blockchain
- [5371](https://github.com/vegaprotocol/vega/issues/5371) - Ensure threshold is not breached in ERC20 withdrawal
- [5358](https://github.com/vegaprotocol/vega/issues/5358) - Update equity shares following updated spec.

### 🐛 Fixes
- [5362](https://github.com/vegaprotocol/vega/issues/5362) - Liquidity and order book point to same underlying order after restore
- [5367](https://github.com/vegaprotocol/vega/issues/5367) - better serialisation for party orders in liquidity snapshot
- [5377](https://github.com/vegaprotocol/vega/issues/5377) - Serialise state var internal state
- [5388](https://github.com/vegaprotocol/vega/issues/5388) - State variable snapshot now works as intended
- [5388](https://github.com/vegaprotocol/vega/issues/5388) - Repopulate cached order-book after snapshot restore
- [5203](https://github.com/vegaprotocol/vega/issues/5203) - Market liquidity monitor parameters trump network parameters on market creation
- [5297](https://github.com/vegaprotocol/vega/issues/5297) - Assure min/max price always accurate
- [4223](https://github.com/vegaprotocol/vega/issues/4223) - Use uncrossing price for target stake calculation during auction
- [3047](https://github.com/vegaprotocol/vega/issues/3047) - Improve interaction between liquidity and price monitoring auctions
- [3570](https://github.com/vegaprotocol/vega/issues/3570) - Set extension trigger during opening auction with insufficient liquidity
- [3362](https://github.com/vegaprotocol/vega/issues/3362) - Stop non-persistent orders from triggering auctions
- [5388](https://github.com/vegaprotocol/vega/issues/5388) - Use `UnixNano()` to snapshot price monitor times
- [5237](https://github.com/vegaprotocol/vega/issues/5237) - Trigger state variable calculation first time indicative uncrossing price is available
- [5397](https://github.com/vegaprotocol/vega/issues/5397) - Bring indicative trades price inline with that of actual auction uncrossing trades

## 0.51.0

### 🚨 Breaking changes
- [5192](https://github.com/vegaprotocol/vega/issues/5192) - Require a rationale on proposals

### 🛠 Improvements
- [5318](https://github.com/vegaprotocol/vega/issues/5318) - Automatically dispatch reward pool into markets in recurring transfers
- [5333](https://github.com/vegaprotocol/vega/issues/5333) - Run snapshot generation for all providers in parallel
- [5343](https://github.com/vegaprotocol/vega/issues/5343) - Snapshot optimisation part II - get rid of `getHash`
- [5324](https://github.com/vegaprotocol/vega/issues/5324) -  Send event when oracle data doesn't match
- [5140](https://github.com/vegaprotocol/vega/issues/5140) - Move limits (enabled market / assets from) to network parameters
- [5360](https://github.com/vegaprotocol/vega/issues/5360) - rewards test coverage

### 🐛 Fixes
- [5338](https://github.com/vegaprotocol/vega/issues/5338) - Checking a transaction should return proper success code
- [5277](https://github.com/vegaprotocol/vega/issues/5277) - Updating a market should default auction extension to 1
- [5284](https://github.com/vegaprotocol/vega/issues/5284) - price monitoring past prices are now included in the snapshot
- [5294](https://github.com/vegaprotocol/vega/issues/5294) - Parse timestamps oracle in market proposal validation
- [5292](https://github.com/vegaprotocol/vega/issues/5292) - Internal time oracle broadcasts timestamp without nanoseconds
- [5297](https://github.com/vegaprotocol/vega/issues/5297) - Assure min/max price always accurate
- [5286](https://github.com/vegaprotocol/vega/issues/5286) - Ensure liquidity fees are updated when updating the market
- [5322](https://github.com/vegaprotocol/vega/issues/5322) - Change vega pub key hashing in topology to fix key rotation submission.
- [5313](https://github.com/vegaprotocol/vega/issues/5313) - Future update was using oracle spec for settlement price as trading termination spec
- [5304](https://github.com/vegaprotocol/vega/issues/5304) - Fix bug causing trade events at auction end showing the wrong price.
- [5345](https://github.com/vegaprotocol/vega/issues/5345) - Fix issue with state variable transactions assumed gone missing
- [5351](https://github.com/vegaprotocol/vega/issues/5351) - Fix panic when node is interrupted before snapshot engine gets cleared and initialised
- [5972](https://github.com/vegaprotocol/vega/issues/5972) - Allow submitting a market update with termination oracle ticking before enactment of the update

## 0.50.2

### 🛠 Improvements
- [5001](https://github.com/vegaprotocol/vega/issues/5001) - Set and increment LP version field correctly
- [5001](https://github.com/vegaprotocol/vega/issues/5001) - Add integration test for LP versioning
- [3372](https://github.com/vegaprotocol/vega/issues/3372) - Add integration test making sure margin is released when an LP is cancelled.
- [5235](https://github.com/vegaprotocol/vega/issues/5235) - Use `BroadcastTxSync` instead of async for submitting transactions to `tendermint`
- [5268](https://github.com/vegaprotocol/vega/issues/5268) - Make validator heartbeat frequency a function of the epoch duration.
- [5271](https://github.com/vegaprotocol/vega/issues/5271) - Make generated hex IDs lower case
- [5273](https://github.com/vegaprotocol/vega/issues/5273) - Reward / Transfer to allow payout of reward in an arbitrary asset unrelated to the settlement and by market.
- [5207](https://github.com/vegaprotocol/vega/issues/5206) - Add integration tests to ensure price bounds and decimal places work as expected
- [5243](https://github.com/vegaprotocol/vega/issues/5243) - Update equity like share according to spec changes.
- [5249](https://github.com/vegaprotocol/vega/issues/5249) - Upgrade to tendermint 0.35.6

### 🐛 Fixes
- [4798](https://github.com/vegaprotocol/vega/issues/4978) - Set market pending timestamp to the time at which the market is created.
- [5222](https://github.com/vegaprotocol/vega/issues/5222) - Do not panic when admin server stops.
- [5103](https://github.com/vegaprotocol/vega/issues/5103) - Fix invalid http status set in faucet
- [5239](https://github.com/vegaprotocol/vega/issues/5239) - Always call `StartAggregate()` when signing validators joining and leaving even if not a validator
- [5128](https://github.com/vegaprotocol/vega/issues/5128) - Fix wrong http rate limit for faucet
- [5231](https://github.com/vegaprotocol/vega/issues/5231) - Fix pegged orders to be reset to the order pointer after snapshot loading
- [5247](https://github.com/vegaprotocol/vega/issues/5247) - Fix the check for overflow in scaling settlement price
- [5250](https://github.com/vegaprotocol/vega/issues/5250) - Fixed panic in loading validator checkpoint
- [5260](https://github.com/vegaprotocol/vega/issues/5260) - Process recurring transfer before rewards
- [5262](https://github.com/vegaprotocol/vega/issues/5262) - Allow recurring transfers to start during the current epoch
- [5267](https://github.com/vegaprotocol/vega/issues/5267) - Do not check commitment on `UpdateMarket` proposals

## 0.50.1

### 🐛 Fixes
- [5226](https://github.com/vegaprotocol/vega/issues/5226) - Add support for settlement price decimal place in governance


## 0.50.0

### 🚨 Breaking changes
- [5197](https://github.com/vegaprotocol/vega/issues/5197) - Scale settlement price based on oracle definition

### 🛠 Improvements
- [5055](https://github.com/vegaprotocol/vega/issues/5055) - Ensure at most 5 triggers are used in price monitoring settings
- [5100](https://github.com/vegaprotocol/vega/issues/5100) - add a new scenario into feature test, auction folder, leaving auction when liquidity provider provides a limit order
- [4919](https://github.com/vegaprotocol/vega/issues/4919) - Feature tests for 0011 check order allocate margin
- [4922](https://github.com/vegaprotocol/vega/issues/4922) - Feature tests for 0015 market insurance pool collateral
- [4926](https://github.com/vegaprotocol/vega/issues/4926) - Feature tests for 0019 margin calculator scenarios
- [5119](https://github.com/vegaprotocol/vega/issues/5119) - Add Ethereum key rotation support
- [5209](https://github.com/vegaprotocol/vega/issues/5209) - Add retries to floating point consensus engine to work around tendermint missing transactions
- [5219](https://github.com/vegaprotocol/vega/issues/5219) - Remove genesis sign command.

### 🐛 Fixes
- [5078](https://github.com/vegaprotocol/vega/issues/5078) - Unwrap properly position decimal place from payload
- [5076](https://github.com/vegaprotocol/vega/issues/5076) - Set last mark price to settlement price when market is settled
- [5038](https://github.com/vegaprotocol/vega/issues/5038) - Send proof-of-work when when announcing node
- [5034](https://github.com/vegaprotocol/vega/issues/5034) - Ensure to / from in transfers payloads are vega public keys
- [5111](https://github.com/vegaprotocol/vega/issues/5111) - Stop updating the market's initial configuration when an opening auction is extended
- [5066](https://github.com/vegaprotocol/vega/issues/5066) - Return an error if market decimal place > to asset decimal place
- [5095](https://github.com/vegaprotocol/vega/issues/5095) - Stabilise state sync restore and restore block height in the topology engine
- [5204](https://github.com/vegaprotocol/vega/issues/5204) - Mark a snapshot state change when liquidity provision state changes
- [4870](https://github.com/vegaprotocol/vega/issues/5870) - Add missing commands to the `TxError` event
- [5136](https://github.com/vegaprotocol/vega/issues/5136) - Fix banking snapshot for transfers, risk factor restoration, and `statevar` handling of settled markets
- [5088](https://github.com/vegaprotocol/vega/issues/5088) - Fixed MTM bug where settlement balance would not be zero when loss amount was 1.
- [5093](https://github.com/vegaprotocol/vega/issues/5093) - Fixed proof of engine end of block callback never called to clear up state
- [4996](https://github.com/vegaprotocol/vega/issues/4996) - Fix positions engines `vwBuys` and `vwSell` when amending, send events on `Update` and `UpdateNetwork`
- [5016](https://github.com/vegaprotocol/vega/issues/5016) - Target stake in asset decimal place in Market Data
- [5109](https://github.com/vegaprotocol/vega/issues/5109) - Fixed promotion of ersatz to tendermint validator
- [5110](https://github.com/vegaprotocol/vega/issues/5110) - Fixed wrong tick size used for calculating probability of trading
- [5144](https://github.com/vegaprotocol/vega/issues/5144) - Fixed the default voting power in case there is stake in the network
- [5124](https://github.com/vegaprotocol/vega/issues/5124) - Add proto serialization for update market proposal
- [5124](https://github.com/vegaprotocol/vega/issues/5124) - Ensure update market proposal compute a proper auction duration
- [5172](https://github.com/vegaprotocol/vega/issues/5172) - Add replay protection for validator commands
- [5181](https://github.com/vegaprotocol/vega/issues/5181) - Ensure Oracle specs handle numbers using `num.Decimal` and `num.Int`
- [5059](https://github.com/vegaprotocol/vega/issues/5059) - Validators without tendermint status vote in the witness and notary engine but their votes do not count
- [5190](https://github.com/vegaprotocol/vega/issues/5190) - Fix settlement at expiry to scale the settlement price from market decimals to asset decimals
- [5185](https://github.com/vegaprotocol/vega/issues/5185) - Fix MTM settlement where win transfers get truncated resulting in settlement balance not being zero after settlement.
- [4943](https://github.com/vegaprotocol/vega/issues/4943) - Fix bug where amending orders in opening auctions did not work as expected

## 0.49.8

### 🛠 Improvements
- [4814](https://github.com/vegaprotocol/vega/issues/4814) - Review fees tests
- [5067](https://github.com/vegaprotocol/vega/pull/5067) - Adding acceptance codes and tidy up tests
- [5052](https://github.com/vegaprotocol/vega/issues/5052) - Adding acceptance criteria tests for market decimal places
- [5138](https://github.com/vegaprotocol/vega/issues/5038) - Adding feature test for "0032-PRIM-price_monitoring.md"
- [4753](https://github.com/vegaprotocol/vega/issues/4753) - Adding feature test for oracle spec public key validation
- [4559](https://github.com/vegaprotocol/vega/issues/4559) - Small fixes to the amend order flow

### 🐛 Fixes
- [5064](https://github.com/vegaprotocol/vega/issues/5064) - Send order event on settlement
- [5068](https://github.com/vegaprotocol/vega/issues/5068) - Use settlement price if exists when received trading terminated event


## 0.49.7

### 🚨 Breaking changes
- [4985](https://github.com/vegaprotocol/vega/issues/4985) - Proof of work spam protection

### 🛠 Improvements
- [5007](https://github.com/vegaprotocol/vega/issues/5007) - Run approbation as part of the CI pipeline
- [5019](https://github.com/vegaprotocol/vega/issues/5019) - Label Price Monitoring tests
- [5022](https://github.com/vegaprotocol/vega/issues/5022) - CI: Run approbation for main/master/develop branches only
- [5017](https://github.com/vegaprotocol/vega/issues/5017) - Added access functions to `PositionState` type
- [5049](https://github.com/vegaprotocol/vega/issues/5049) - Liquidity Provision test coverage for 0034 spec
- [5022](https://github.com/vegaprotocol/vega/issues/5022) - CI: Run approbation for main/master/develop branches
only
- [4916](https://github.com/vegaprotocol/vega/issues/4916) - Add acceptance criteria number in the existing feature tests to address acceptance criteria in `0008-TRAD-trading_workflow.md`
- [5061](https://github.com/vegaprotocol/vega/issues/5061) - Add a test scenario using log normal risk model into feature test "insurance-pool-balance-test.feature"


### 🐛 Fixes
- [5025](https://github.com/vegaprotocol/vega/issues/5025) - Witness snapshot breaking consensus
- [5046](https://github.com/vegaprotocol/vega/issues/5046) - Save all events in `ERC20` topology snapshot


## 0.49.4
### 🛠 Improvements
- [2585](https://github.com/vegaprotocol/vega/issues/2585) - Adding position state event to event bus
- [4952](https://github.com/vegaprotocol/vega/issues/4952) - Add checkpoints for staking and `multisig control`
- [4923](https://github.com/vegaprotocol/vega/issues/4923) - Add checkpoint state in the genesis file + add subcommand to do it.

### 🐛 Fixes
- [4983](https://github.com/vegaprotocol/vega/issues/4983) - Set correct event type for positions state event
- [4989](https://github.com/vegaprotocol/vega/issues/4989) - Fixing incorrect overflow logic
- [5036](https://github.com/vegaprotocol/vega/issues/5036) - Fix the `nullblockchain`
- [4981](https://github.com/vegaprotocol/vega/issues/4981) - Fix bug causing LP orders to uncross at auction end.

## 0.49.2

### 🛠 Improvements
- [4951](https://github.com/vegaprotocol/vega/issues/4951) - Add ability to stream events to a file
- [4953](https://github.com/vegaprotocol/vega/issues/4953) - Add block hash to statistics and to block height request
- [4961](https://github.com/vegaprotocol/vega/issues/4961) - Extend auction feature tests
- [4832](https://github.com/vegaprotocol/vega/issues/4832) - Add validation of update market proposals.
- [4971](https://github.com/vegaprotocol/vega/issues/4971) - Add acceptance criteria to auction tests
- [4833](https://github.com/vegaprotocol/vega/issues/4833) - Propagate market update to other engines

### 🐛 Fixes
- [4947](https://github.com/vegaprotocol/vega/issues/4947) - Fix time formatting problem that was breaking consensus on nodes in different time zones
- [4956](https://github.com/vegaprotocol/vega/issues/4956) - Fix concurrent write to price monitoring ref price cache
- [4987](https://github.com/vegaprotocol/vega/issues/4987) - Include the witness engine in snapshots
- [4957](https://github.com/vegaprotocol/vega/issues/4957) - Fix `vega announce_node` to work with `--home` and `--passphrase-file`
- [4964](https://github.com/vegaprotocol/vega/issues/4964) - Fix price monitoring snapshot
- [4974](https://github.com/vegaprotocol/vega/issues/4974) - Fix panic when checkpointing staking accounts if there are no events
- [4888](https://github.com/vegaprotocol/vega/issues/4888) - Fix memory leak when loading snapshots.
- [4993](https://github.com/vegaprotocol/vega/issues/4993) - Stop snapshots thinking we've loaded via `statesync` when we just lost connection to TM
- [4981](https://github.com/vegaprotocol/vega/issues/4981) - Fix bug causing LP orders to uncross at auction end.


## 0.49.1

### 🛠 Improvements
- [4895](https://github.com/vegaprotocol/vega/issues/4895) - Emit validators signature when a validator is added or remove from the set
- [4901](https://github.com/vegaprotocol/vega/issues/4901) - Update the decimal library
- [4906](https://github.com/vegaprotocol/vega/issues/4906) - Get rid of unnecessary `ToDecimal` conversions (no functional change)
- [4838](https://github.com/vegaprotocol/vega/issues/4838) - Implement governance vote based on equity-like share for market update

### 🐛 Fixes
- [4877](https://github.com/vegaprotocol/vega/issues/4877) - Fix topology and `erc20` topology snapshots
- [4890](https://github.com/vegaprotocol/vega/issues/4890) - epoch service now notifies other engines when it has restored from a snapshot
- [4879](https://github.com/vegaprotocol/vega/issues/4879) - Fixes for invalid data types in the `MarketData` proto message.
- [4881](https://github.com/vegaprotocol/vega/issues/4881) - Set tendermint validators' voting power when loading from snapshot
- [4915](https://github.com/vegaprotocol/vega/issues/4915) - Take full snapshot of collateral engine, always read epoch length from network parameters, use back-off on heartbeats
- [4882](https://github.com/vegaprotocol/vega/issues/4882) - Fixed tracking of liquidity fee received and added feature tests for the fee based rewards
- [4898](https://github.com/vegaprotocol/vega/issues/4898) - Add ranking score information to checkpoint and snapshot and emit an event when loaded
- [4932](https://github.com/vegaprotocol/vega/issues/4932) - Fix the string used for resource id of stake total supply to be stable to fix the replay of non validator node locally

## 0.49.0

### 🚨 Breaking changes
- [4900](https://github.com/vegaprotocol/vega/issues/4809) - Review LP fee tests, and move to VEGA repo
- [4844](https://github.com/vegaprotocol/vega/issues/4844) - Add endpoints for checking transactions raw transactions
- [4515](https://github.com/vegaprotocol/vega/issues/4615) - Add snapshot options description and check provided storage method
- [4581](https://github.com/vegaprotocol/vega/issues/4561) - Separate endpoints for liquidity provision submissions, amendment and cancellation
- [4390](https://github.com/vegaprotocol/vega/pull/4390) - Introduce node mode, `vega init` now require a mode: full or validator
- [4383](https://github.com/vegaprotocol/vega/pull/4383) - Rename flag `--tm-root` to `--tm-home`
- [4588](https://github.com/vegaprotocol/vega/pull/4588) - Remove the outdated `--network` flag on `vega genesis generate` and `vega genesis update`
- [4605](https://github.com/vegaprotocol/vega/pull/4605) - Use new format for `EthereumConfig` in network parameters.
- [4508](https://github.com/vegaprotocol/vega/pull/4508) - Disallow negative offset for pegged orders
- [4465](https://github.com/vegaprotocol/vega/pull/4465) - Update to tendermint `v0.35.0`
- [4594](https://github.com/vegaprotocol/vega/issues/4594) - Add support for decimal places specific to markets. This means market price values and position events can have different values. Positions will be expressed in asset decimal places, market specific data events will list prices in market precision.
- [4660](https://github.com/vegaprotocol/vega/pull/4660) - Add tendermint transaction hash to events
- [4670](https://github.com/vegaprotocol/vega/pull/4670) - Rework `freeform proposal` structure so that they align with other proposals
- [4681](https://github.com/vegaprotocol/vega/issues/4681) - Remove tick size from market
- [4698](https://github.com/vegaprotocol/vega/issues/4698) - Remove maturity field from future
- [4699](https://github.com/vegaprotocol/vega/issues/4699) - Remove trading mode one off from market proposal
- [4790](https://github.com/vegaprotocol/vega/issues/4790) - Fix core to work with `protos` generated by newer versions of `protoc-gen-xxx`
- [4856](https://github.com/vegaprotocol/vega/issues/4856) - Fractional orders and positions

### 🗑️ Deprecation

### 🛠 Improvements
- [4793](https://github.com/vegaprotocol/vega/issues/4793) - Add specific insurance pool balance test
- [4633](https://github.com/vegaprotocol/vega/pull/4633) - Add possibility to list snapshots from the vega command line
- [4640](https://github.com/vegaprotocol/vega/pull/4640) - Update feature tests related to liquidity provision following integration of probability of trading with floating point consensus
- [4558](https://github.com/vegaprotocol/vega/pull/4558) - Add MacOS install steps and information required to use `dockerisedvega.sh` script with private docker repository
- [4496](https://github.com/vegaprotocol/vega/pull/4496) - State variable engine for floating point consensus
- [4481](https://github.com/vegaprotocol/vega/pull/4481) - Add an example client application that uses the null-blockchain
- [4514](https://github.com/vegaprotocol/vega/pull/4514) - Add network limits service and events
- [4516](https://github.com/vegaprotocol/vega/pull/4516) - Add a command to cleanup all vega node state
- [4531](https://github.com/vegaprotocol/vega/pull/4531) - Remove Float from network parameters, use `num.Decimal` instead
- [4537](https://github.com/vegaprotocol/vega/pull/4537) - Send staking asset total supply through consensus
- [4540](https://github.com/vegaprotocol/vega/pull/4540) - Require Go minimum version 1.17
- [4530](https://github.com/vegaprotocol/vega/pull/4530) - Integrate risk factors with floating point consensus engine
- [4485](https://github.com/vegaprotocol/vega/pull/4485) - Change snapshot interval default to 1000 blocks
- [4505](https://github.com/vegaprotocol/vega/pull/4505) - Fast forward epochs when loading from checkpoint to trigger payouts for the skipped time
- [4554](https://github.com/vegaprotocol/vega/pull/4554) - Integrate price ranges with floating point consensus engine
- [4544](https://github.com/vegaprotocol/vega/pull/4544) - Ensure validators are started with the right set of keys
- [4569](https://github.com/vegaprotocol/vega/pull/4569) - Move to `ghcr.io` docker container registry
- [4571](https://github.com/vegaprotocol/vega/pull/4571) - Update `CHANGELOG.md` for `0.47.x`
- [4577](https://github.com/vegaprotocol/vega/pull/4577) - Update `CHANGELOG.md` for `0.45.6` patch
- [4573](https://github.com/vegaprotocol/vega/pull/4573) - Remove execution configuration duplication from configuration root
- [4555](https://github.com/vegaprotocol/vega/issues/4555) - Probability of trading integrated into floating point consensus engine
- [4592](https://github.com/vegaprotocol/vega/pull/4592) - Update instructions on how to use docker without `sudo`
- [4491](https://github.com/vegaprotocol/vega/issues/4491) - Measure validator performance and use to penalise rewards
- [4599](https://github.com/vegaprotocol/vega/pull/4599) - Allow raw private keys for bridges functions
- [4588](https://github.com/vegaprotocol/vega/pull/4588) - Add `--update` and `--replace` flags on `vega genesis new validator`
- [4522](https://github.com/vegaprotocol/vega/pull/4522) - Add `--network-url` option to `vega tm`
- [4580](https://github.com/vegaprotocol/vega/pull/4580) - Add transfer command support (one off transfers)
- [4636](https://github.com/vegaprotocol/vega/pull/4636) - Update the Core Team DoD and issue templates
- [4629](https://github.com/vegaprotocol/vega/pull/4629) - Update `CHANGELOG.md` to include `0.47.5` changes
- [4580](https://github.com/vegaprotocol/vega/pull/4580) - Add transfer command support (recurring transfers)
- [4643](https://github.com/vegaprotocol/vega/issues/4643) - Add noise to floating point consensus variables in QA
- [4639](https://github.com/vegaprotocol/vega/pull/4639) - Add cancel transfer command
- [4750](https://github.com/vegaprotocol/vega/pull/4750) - Fix null blockchain by forcing it to always be a non-validator node
- [4754](https://github.com/vegaprotocol/vega/pull/4754) - Fix null blockchain properly this time
- [4754](https://github.com/vegaprotocol/vega/pull/4754) - Remove old id generator fields from execution engine's snapshot
- [4830](https://github.com/vegaprotocol/vega/pull/4830) - Reward refactoring for network treasury
- [4647](https://github.com/vegaprotocol/vega/pull/4647) - Added endpoint `SubmitRawTransaction` to provide support for different transaction request message versions
- [4653](https://github.com/vegaprotocol/vega/issues/4653) - Replace asset insurance pool with network treasury
- [4638](https://github.com/vegaprotocol/vega/pull/4638) - CI add option to specify connected changes in other repos
- [4650](https://github.com/vegaprotocol/vega/pull/4650) - Restore code from rebase and ensure node retries connection with application
- [4570](https://github.com/vegaprotocol/vega/pull/4570) - Internalize Ethereum Event Forwarder
- [4663](https://github.com/vegaprotocol/vega/issues/4663) - CI set `qa` build tag when running system tests
- [4709](https://github.com/vegaprotocol/vega/issues/4709) - Make `BlockNr` part of event interface
- [4657](https://github.com/vegaprotocol/vega/pull/4657) - Rename `min_lp_stake` to quantum + use it in liquidity provisions
- [4672](https://github.com/vegaprotocol/vega/issues/4672) - Update Jenkinsfile
- [4712](https://github.com/vegaprotocol/vega/issues/4712) - Check smart contract hash on startup to ensure the correct version is being used
- [4594](https://github.com/vegaprotocol/vega/issues/4594) - Add integration test ensuring positions plug-in calculates P&L accurately.
- [4689](https://github.com/vegaprotocol/vega/issues/4689) - Validators joining and leaving the network
- [4680](https://github.com/vegaprotocol/vega/issues/4680) - Add `totalTokenSupplyStake` to the snapshots
- [4645](https://github.com/vegaprotocol/vega/pull/4645) - Add transfers snapshots
- [4707](https://github.com/vegaprotocol/vega/pull/4707) - Serialize timestamp in time update message as number of nano seconds instead of seconds
- [4595](https://github.com/vegaprotocol/vega/pull/4595) - Add internal oracle supplying vega time data for time-triggered events
- [4737](https://github.com/vegaprotocol/vega/pull/4737) - Use a deterministic generator for order ids, set new order ids to the transaction hash of the Submit transaction
- [4741](https://github.com/vegaprotocol/vega/pull/4741) - Hash again list of hash from engines
- [4751](https://github.com/vegaprotocol/vega/pull/4751) - Make trade ids unique using the deterministic id generator
- [4766](https://github.com/vegaprotocol/vega/issues/4766) - Added feature tests and integration steps for transfers
- [4771](https://github.com/vegaprotocol/vega/issues/4771) - Small fixes and conformance update for transfers
- [4785](https://github.com/vegaprotocol/vega/issues/4785) - Implement feature tests given the acceptance criteria for transfers
- [4784](https://github.com/vegaprotocol/vega/issues/4784) - Moving feature tests from specs internal to verified folder
- [4797](https://github.com/vegaprotocol/vega/issues/4784) - Update `CODEOWNERS` for research to review verified feature files
- [4801](https://github.com/vegaprotocol/vega/issues/4801) - added acceptance criteria codes to feature tests for Settlement at expiry spec
- [4823](https://github.com/vegaprotocol/vega/issues/4823) - simplified performance score
- [4805](https://github.com/vegaprotocol/vega/issues/4805) - Add command line tool to sign for the asset pool method `set_bridge_address`
- [4839](https://github.com/vegaprotocol/vega/issues/4839) - Send governance events when restoring proposals on checkpoint reload.
- [4829](https://github.com/vegaprotocol/vega/issues/4829) - Fix margins calculations for positions with a size of 0 but with a non zero potential sell or buy
- [4826](https://github.com/vegaprotocol/vega/issues/4826) - Tidying up feature tests in verified folder
- [4843](https://github.com/vegaprotocol/vega/issues/4843) - Make snapshot engine aware of local storage old versions, and manage them accordingly to stop growing disk usage.
- [4863](https://github.com/vegaprotocol/vega/issues/4863) - Improve replay protection
- [4867](https://github.com/vegaprotocol/vega/issues/4867) - Optimise replay protection
- [4865](https://github.com/vegaprotocol/vega/issues/4865) - Fix: issue with project board automation action and update commit checker action
- [4674](https://github.com/vegaprotocol/vega/issues/4674) - Add Ethereum events reconciliation for `multisig control`
- [4886](https://github.com/vegaprotocol/vega/pull/4886) - Add more integration tests around order amends and fees.
- [4885](https://github.com/vegaprotocol/vega/pull/4885) - Update amend orders scenario to have fees transfers in int tests

### 🐛 Fixes
- [4842](https://github.com/vegaprotocol/vega/pull/4842) - Fix margin balance not being released after close-out.
- [4798](https://github.com/vegaprotocol/vega/pull/4798) - Fix panic in loading topology from snapshot
- [4521](https://github.com/vegaprotocol/vega/pull/4521) - Better error when trying to use the null-blockchain with an ERC20 asset
- [4692](https://github.com/vegaprotocol/vega/pull/4692) - Set statistics block height after a snapshot reload
- [4702](https://github.com/vegaprotocol/vega/pull/4702) - User tree importer and exporter to transfer snapshots via `statesync`
- [4516](https://github.com/vegaprotocol/vega/pull/4516) - Fix release number title typo - 0.46.1 > 0.46.2
- [4524](https://github.com/vegaprotocol/vega/pull/4524) - Updated `vega verify genesis` to understand new `app_state` layout
- [4515](https://github.com/vegaprotocol/vega/pull/4515) - Set log level in snapshot engine
- [4721](https://github.com/vegaprotocol/vega/pull/4721) - Save checkpoint with `UnixNano` when taking a snapshot
- [4728](https://github.com/vegaprotocol/vega/pull/4728) - Fix restoring markets from snapshot by handling generated providers properly
- [4742](https://github.com/vegaprotocol/vega/pull/4742) - `corestate` endpoints are now populated after a snapshot restore
- [4847](https://github.com/vegaprotocol/vega/pull/4847) - save state of the `feesplitter` in the execution snapshot
- [4782](https://github.com/vegaprotocol/vega/pull/4782) - Fix restoring markets from snapshot in an auction with orders
- [4522](https://github.com/vegaprotocol/vega/pull/4522) - Set transfer responses event when paying rewards
- [4566](https://github.com/vegaprotocol/vega/pull/4566) - Withdrawal fails should return a status rejected rather than cancelled
- [4582](https://github.com/vegaprotocol/vega/pull/4582) - Deposits stayed in memory indefinitely, and withdrawal keys were not being sorted to ensure determinism.
- [4588](https://github.com/vegaprotocol/vega/pull/4588) - Fail when missing tendermint home and public key in `nodewallet import` command
- [4623](https://github.com/vegaprotocol/vega/pull/4623) - Bug fix for `--snapshot.db-path` parameter not being used if it is set
- [4634](https://github.com/vegaprotocol/vega/pull/4634) - Bug fix for `--snapshot.max-retries` parameter not working correctly
- [4775](https://github.com/vegaprotocol/vega/pull/4775) - Restore all market fields when restoring from a snapshot
- [4845](https://github.com/vegaprotocol/vega/pull/4845) - Fix restoring rejected markets by signalling to the generated providers that their parent is dead
- [4651](https://github.com/vegaprotocol/vega/pull/4651) - An array of fixes in the snapshot code path
- [4658](https://github.com/vegaprotocol/vega/pull/4658) - Allow replaying a chain from zero when old snapshots exist
- [4659](https://github.com/vegaprotocol/vega/pull/4659) - Fix liquidity provision commands decode
- [4665](https://github.com/vegaprotocol/vega/pull/4665) - Remove all references to `TxV2`
- [4686](https://github.com/vegaprotocol/vega/pull/4686) - Fix commit hash problem when checkpoint and snapshot overlap. Ensure the snapshot contains the correct checkpoint state.
- [4691](https://github.com/vegaprotocol/vega/pull/4691) - Handle undelegate stake with no balances gracefully
- [4716](https://github.com/vegaprotocol/vega/pull/4716) - Fix protobuf conversion in orders
- [4861](https://github.com/vegaprotocol/vega/pull/4861) - Set a protocol version and properly send it to `Tendermint` in all cases
- [4732](https://github.com/vegaprotocol/vega/pull/4732) - `TimeUpdate` is now first event sent
- [4714](https://github.com/vegaprotocol/vega/pull/4714) - Ensure EEF doesn't process the current block multiple times
- [4700](https://github.com/vegaprotocol/vega/pull/4700) - Ensure verification of type between oracle spec binding and oracle spec
- [4738](https://github.com/vegaprotocol/vega/pull/4738) - Add vesting contract as part of the Ethereum event forwarder
- [4747](https://github.com/vegaprotocol/vega/pull/4747) - Dispatch network parameter updates at the same block when loaded from checkpoint
- [4732](https://github.com/vegaprotocol/vega/pull/4732) - Revert tendermint to version 0.34.14
- [4756](https://github.com/vegaprotocol/vega/pull/4756) - Fix for markets loaded from snapshot not terminated by their oracle
- [4776](https://github.com/vegaprotocol/vega/pull/4776) - Add testing for auction state changes and remove unnecessary market state change
- [4590](https://github.com/vegaprotocol/vega/pull/4590) - Added verification of uint market data in integration test
- [4749](https://github.com/vegaprotocol/vega/pull/4794) - Fixed issue where LP orders did not get redeployed
- [4820](https://github.com/vegaprotocol/vega/pull/4820) - Snapshot fixes for market + update market tracker on trades
- [4854](https://github.com/vegaprotocol/vega/pull/4854) - Snapshot fixes for the `statevar` engine
- [3919](https://github.com/vegaprotocol/vega/pull/3919) - Fixed panic in `maybeInvalidateDuringAuction`
- [4849](https://github.com/vegaprotocol/vega/pull/4849) - Fixed liquidity auction trigger for certain cancel & replace amends.

## 0.47.6
*2022-02-01*

### 🐛 Fixes
- [4691](https://github.com/vegaprotocol/vega/pull/4691) - Handle undelegate stake with no balances gracefully

## 0.47.5
*2022-01-20*

### 🐛 Fixes
- [4617](https://github.com/vegaprotocol/vega/pull/4617) - Bug fix for incorrectly reporting auto delegation

## 0.47.4
*2022-01-05*

### 🐛 Fixes
- [4563](https://github.com/vegaprotocol/vega/pull/4563) - Send an epoch event when loaded from checkpoint

## 0.47.3
*2021-12-24*

### 🐛 Fixes
- [4529](https://github.com/vegaprotocol/vega/pull/4529) - Non determinism in checkpoint fixed

## 0.47.2
*2021-12-17*

### 🐛 Fixes
- [4500](https://github.com/vegaprotocol/vega/pull/4500) - Set minimum for validator power to avoid accidentally removing them
- [4503](https://github.com/vegaprotocol/vega/pull/4503) - Limit delegation epochs in core API
- [4504](https://github.com/vegaprotocol/vega/pull/4504) - Fix premature ending of epoch when loading from checkpoint

## 0.47.1
*2021-11-24*

### 🐛 Fixes
- [4488](https://github.com/vegaprotocol/vega/pull/4488) - Disable snapshots
- [4536](https://github.com/vegaprotocol/vega/pull/4536) - Fixed non determinism in topology checkpoint
- [4550](https://github.com/vegaprotocol/vega/pull/4550) - Do not validate assets when loading checkpoint from non-validators

## 0.47.0
*2021-11-24*

### 🛠 Improvements
- [4480](https://github.com/vegaprotocol/vega/pull/4480) - Update `CHANGELOG.md` since GH Action implemented
- [4439](https://github.com/vegaprotocol/vega/pull/4439) - Create `release_ticket.md` issue template
- [4456](https://github.com/vegaprotocol/vega/pull/4456) - Return 400 on bad mint amounts sent via the faucet
- [4434](https://github.com/vegaprotocol/vega/pull/4434) - Add free form governance net parameters to `allKeys` map
- [4436](https://github.com/vegaprotocol/vega/pull/4436) - Add ability for the null-blockchain to deliver transactions
- [4455](https://github.com/vegaprotocol/vega/pull/4455) - Introduce API to allow time-forwarding in the null-blockchain
- [4422](https://github.com/vegaprotocol/vega/pull/4422) - Add support for validator key rotation
- [4463](https://github.com/vegaprotocol/vega/pull/4463) - Remove the need for an Ethereum connection when using the null-blockchain
- [4477](https://github.com/vegaprotocol/vega/pull/4477) - Allow reloading of null-blockchain configuration while core is running
- [4468](https://github.com/vegaprotocol/vega/pull/4468) - Change validator weights to be based on validator score
- [4484](https://github.com/vegaprotocol/vega/pull/4484) - Add checkpoint validator key rotation
- [4459](https://github.com/vegaprotocol/vega/pull/4459) - Add network parameters overwrite from checkpoints
- [4070](https://github.com/vegaprotocol/vega/pull/4070) - Add calls to enable state-sync via tendermint
- [4465](https://github.com/vegaprotocol/vega/pull/4465) - Add events tags to the `ResponseDeliverTx`

### 🐛 Fixes
- [4435](https://github.com/vegaprotocol/vega/pull/4435) - Fix non determinism in deposits snapshot
- [4418](https://github.com/vegaprotocol/vega/pull/4418) - Add some logging + height/version handling fixes
- [4461](https://github.com/vegaprotocol/vega/pull/4461) - Fix problem where chain id was not present on event bus during checkpoint loading
- [4475](https://github.com/vegaprotocol/vega/pull/4475) - Fix rewards checkpoint not assigned to its correct place

## 0.46.2
*2021-11-24*

### 🐛 Fixes
- [4445](https://github.com/vegaprotocol/vega/pull/4445) - Limit the number of iterations for reward calculation for delegator and fix for division by zero

## 0.46.1
*2021-11-22*

### 🛠 Improvements
- [4437](https://github.com/vegaprotocol/vega/pull/4437) - Turn snapshots off for `v0.46.1` only


## 0.46.0
*2021-11-22*

### 🛠 Improvements
- [4431](https://github.com/vegaprotocol/vega/pull/4431) - Update Vega wallet to version 0.10.0
- [4406](https://github.com/vegaprotocol/vega/pull/4406) - Add changelog and project board Github actions and update linked PR action version
- [4328](https://github.com/vegaprotocol/vega/pull/4328) - Unwrap the timestamps in reward payout event
- [4330](https://github.com/vegaprotocol/vega/pull/4330) - Remove badger related code from the codebase
- [4336](https://github.com/vegaprotocol/vega/pull/4336) - Add oracle snapshot
- [4299](https://github.com/vegaprotocol/vega/pull/4299) - Add liquidity snapshot
- [4196](https://github.com/vegaprotocol/vega/pull/4196) - Experiment at removing the snapshot details from the engine
- [4338](https://github.com/vegaprotocol/vega/pull/4338) - Adding more error messages
- [4317](https://github.com/vegaprotocol/vega/pull/4317) - Extend integration tests with global check for net deposits
- [3616](https://github.com/vegaprotocol/vega/pull/3616) - Add tests to show margins not being released
- [4171](https://github.com/vegaprotocol/vega/pull/4171) - Add trading fees feature test
- [4348](https://github.com/vegaprotocol/vega/pull/4348) - Updating return codes
- [4346](https://github.com/vegaprotocol/vega/pull/4346) - Implement liquidity supplied snapshot
- [4351](https://github.com/vegaprotocol/vega/pull/4351) - Add target liquidity engine
- [4362](https://github.com/vegaprotocol/vega/pull/4362) - Remove staking of cache at the beginning of the epoch for spam protection
- [4364](https://github.com/vegaprotocol/vega/pull/4364) - Change spam error messages to debug and enabled reloading of configuration
- [4353](https://github.com/vegaprotocol/vega/pull/4353) - remove usage of `vegatime.Now` over the codebase
- [4382](https://github.com/vegaprotocol/vega/pull/4382) - Add Prometheus metrics on snapshots
- [4190](https://github.com/vegaprotocol/vega/pull/4190) - Add markets snapshot
- [4389](https://github.com/vegaprotocol/vega/pull/4389) - Update issue templates #4389
- [4392](https://github.com/vegaprotocol/vega/pull/4392) - Update `GETTING_STARTED.md` documentation
- [4391](https://github.com/vegaprotocol/vega/pull/4391) - Refactor delegation
- [4423](https://github.com/vegaprotocol/vega/pull/4423) - Add CLI options to start node with a null-blockchain
- [4400](https://github.com/vegaprotocol/vega/pull/4400) - Add transaction hash to `SubmitTransactionResponse`
- [4394](https://github.com/vegaprotocol/vega/pull/4394) - Add step to clear all events in integration tests
- [4403](https://github.com/vegaprotocol/vega/pull/4403) - Fully remove expiry from withdrawals #4403
- [4396](https://github.com/vegaprotocol/vega/pull/4396) - Add free form governance proposals
- [4413](https://github.com/vegaprotocol/vega/pull/4413) - Deploy to Devnet with Jenkins and remove drone
- [4429](https://github.com/vegaprotocol/vega/pull/4429) - Release version `v0.46.0`
- [4442](https://github.com/vegaprotocol/vega/pull/4442) - Reduce the number of iterations in reward calculation
- [4409](https://github.com/vegaprotocol/vega/pull/4409) - Include chain id in bus messages
- [4464](https://github.com/vegaprotocol/vega/pull/4466) - Update validator power in tendermint based on their staking

### 🐛 Fixes
- [4325](https://github.com/vegaprotocol/vega/pull/4325) - Remove state from the witness snapshot and infer it from votes
- [4334](https://github.com/vegaprotocol/vega/pull/4334) - Fix notary implementation
- [4343](https://github.com/vegaprotocol/vega/pull/4343) - Fix non deterministic test by using same `idGenerator`
- [4352](https://github.com/vegaprotocol/vega/pull/4352) - Remove usage of `time.Now()` in the auction state
- [4380](https://github.com/vegaprotocol/vega/pull/4380) - Implement Uint for network parameters and use it for monies values
- [4369](https://github.com/vegaprotocol/vega/pull/4369) - Fix orders still being accepted after market in trading terminated state
- [4395](https://github.com/vegaprotocol/vega/pull/4395) - Fix drone pipeline
- [4398](https://github.com/vegaprotocol/vega/pull/4398) - Fix to set proper status on withdrawal errors
- [4421](https://github.com/vegaprotocol/vega/issues/4421) - Fix to missing pending rewards in LNL checkpoint
- [4419](https://github.com/vegaprotocol/vega/pull/4419) - Fix snapshot cleanup, improve logging when specified block height could not be reloaded.
- [4444](https://github.com/vegaprotocol/vega/pull/4444) - Fix division by zero when all validator scores are 0
- [4467](https://github.com/vegaprotocol/vega/pull/4467) - Fix reward account balance not being saved/loaded to/from checkpoint
- [4474](https://github.com/vegaprotocol/vega/pull/4474) - Wire rewards checkpoint to checkpoint engine and store infrastructure fee accounts in collateral checkpoint

## 0.45.6
*2021-11-16*

### 🐛 Fixes
- [4506](https://github.com/vegaprotocol/vega/pull/4506) - Wire network parameters to time service to flush out pending changes

## 0.45.5
*2021-11-16*

### 🐛 Fixes
- [4403](https://github.com/vegaprotocol/vega/pull/4403) - Fully remove expiry from withdrawals and release version `v0.45.5`


## 0.45.4
*2021-11-05*

### 🐛 Fixes
- [4372](https://github.com/vegaprotocol/vega/pull/4372) - Fix, if all association is nominated, allow association to be unnominated and nominated again in the same epoch


## 0.45.3
*2021-11-04*

### 🐛 Fixes
- [4362](https://github.com/vegaprotocol/vega/pull/4362) - Remove staking of cache at the beginning of the epoch for spam protection


## 0.45.2
*2021-10-27*

### 🛠 Improvements
- [4308](https://github.com/vegaprotocol/vega/pull/4308) - Add Visual Studio Code configuration
- [4319](https://github.com/vegaprotocol/vega/pull/4319) - Add snapshot node topology
- [4321](https://github.com/vegaprotocol/vega/pull/4321) - Release version `v0.45.2` #4321

### 🐛 Fixes
- [4320](https://github.com/vegaprotocol/vega/pull/4320) - Implement retries for notary transactions
- [4312](https://github.com/vegaprotocol/vega/pull/4312) - Implement retries for witness transactions


## 0.45.1
*2021-10-23*

### 🛠 Improvements
- [4246](https://github.com/vegaprotocol/vega/pull/4246) - Add replay protection snapshot
- [4245](https://github.com/vegaprotocol/vega/pull/4245) - Add ABCI snapshot
- [4260](https://github.com/vegaprotocol/vega/pull/4260) - Reconcile delegation more frequently
- [4255](https://github.com/vegaprotocol/vega/pull/4255) - Add staking snapshot
- [4278](https://github.com/vegaprotocol/vega/pull/4278) - Add timestamps to rewards
- [4265](https://github.com/vegaprotocol/vega/pull/4265) - Add witness snapshot
- [4287](https://github.com/vegaprotocol/vega/pull/4287) - Add stake verifier snapshot
- [4292](https://github.com/vegaprotocol/vega/pull/4292) - Update the vega wallet version

### 🐛 Fixes
- [4280](https://github.com/vegaprotocol/vega/pull/4280) - Make event forwarder hashing result more random
- [4270](https://github.com/vegaprotocol/vega/pull/4270) - Prevent overflow with pending delegation
- [4274](https://github.com/vegaprotocol/vega/pull/4274) - Ensure sufficient balances when nominating multiple nodes
- [4286](https://github.com/vegaprotocol/vega/pull/4286) - Checkpoints fixes


## 0.45.0
*2021-10-19*

### 🛠 Improvements
- [4188](https://github.com/vegaprotocol/vega/pull/4188) - Add rewards snapshot
- [4191](https://github.com/vegaprotocol/vega/pull/4191) - Add limit snapshot
- [4192](https://github.com/vegaprotocol/vega/pull/4192) - Ask for passphrase confirmation on init and generate commands when applicable
- [4201](https://github.com/vegaprotocol/vega/pull/4201) - Implement spam snapshot
- [4214](https://github.com/vegaprotocol/vega/pull/4214) - Add golangci-lint to CI
- [4199](https://github.com/vegaprotocol/vega/pull/4199) - Add ERC20 logic signing
- [4211](https://github.com/vegaprotocol/vega/pull/4211) - Implement snapshot for notary
- [4219](https://github.com/vegaprotocol/vega/pull/4219) - Enable linters
- [4218](https://github.com/vegaprotocol/vega/pull/4218) - Run system-tests in separate build
- [4227](https://github.com/vegaprotocol/vega/pull/4227) - Ignore system-tests failures for non PR builds
- [4232](https://github.com/vegaprotocol/vega/pull/4232) - golangci-lint increase timeout
- [4229](https://github.com/vegaprotocol/vega/pull/4229) - Ensure the vega and Ethereum wallet are not nil before accessing
- [4230](https://github.com/vegaprotocol/vega/pull/4230) - Replay protection snapshot
- [4242](https://github.com/vegaprotocol/vega/pull/4242) - Set timeout for system-tests steps
- [4215](https://github.com/vegaprotocol/vega/pull/4215) - Improve handling of expected trades
- [4224](https://github.com/vegaprotocol/vega/pull/4224) - Make evt forward mode deterministic
- [4168](https://github.com/vegaprotocol/vega/pull/4168) - Update code still using uint64
- [4240](https://github.com/vegaprotocol/vega/pull/4240) - Add command to list and describe Vega paths

### 🐛 Fixes
- [4228](https://github.com/vegaprotocol/vega/pull/4228) - Fix readme updates
- [4210](https://github.com/vegaprotocol/vega/pull/4210) - Add min validators network parameter and bug fix for overflow reward


## 0.44.2
*2021-10-11*

### 🐛 Fixes
- [4195](https://github.com/vegaprotocol/vega/pull/4195) - Fix rewards payout with delay


## 0.44.1
*2021-10-08*

### 🐛 Fixes
- [4183](https://github.com/vegaprotocol/vega/pull/4183) - Fix `undelegateNow` to use the passed amount instead of 0
- [4184](https://github.com/vegaprotocol/vega/pull/4184) - Remove 0 balance events from checkpoint of delegations
- [4185](https://github.com/vegaprotocol/vega/pull/4185) - Fix event sent on reward pool creation + fix owner


## 0.44.0
*2021-10-07*

### 🛠 Improvements
- [4159](https://github.com/vegaprotocol/vega/pull/4159) - Clean-up and separate checkpoints and snapshots
- [4172](https://github.com/vegaprotocol/vega/pull/4172) - Added assetActions to banking snapshot
- [4173](https://github.com/vegaprotocol/vega/pull/4173) - Add tools and linting
- [4161](https://github.com/vegaprotocol/vega/pull/4161) - Assets snapshot implemented
- [4142](https://github.com/vegaprotocol/vega/pull/4142) - Add clef wallet
- [4160](https://github.com/vegaprotocol/vega/pull/4160) - Snapshot positions engine
- [4170](https://github.com/vegaprotocol/vega/pull/4170) - Update to latest proto and go mod tidy
- [4157](https://github.com/vegaprotocol/vega/pull/4157) - Adding IDGenerator types
- [4166](https://github.com/vegaprotocol/vega/pull/4166) - Banking snapshot
- [4133](https://github.com/vegaprotocol/vega/pull/4133) - Matching engine snapshots
- [4162](https://github.com/vegaprotocol/vega/pull/4162) - Add fields to validators genesis
- [4154](https://github.com/vegaprotocol/vega/pull/4154) - Port code to use last version of proto (layout change)
- [4141](https://github.com/vegaprotocol/vega/pull/4141) - Collateral snapshots
- [4131](https://github.com/vegaprotocol/vega/pull/4131) - Snapshot epoch engine
- [4143](https://github.com/vegaprotocol/vega/pull/4143) - Add delegation snapshot
- [4114](https://github.com/vegaprotocol/vega/pull/4114) - Document default file location
- [4130](https://github.com/vegaprotocol/vega/pull/4130) - Update proto dependencies to latest
- [4134](https://github.com/vegaprotocol/vega/pull/4134) - Checkpoints and snapshots are 2 different things
- [4121](https://github.com/vegaprotocol/vega/pull/4121) - Additional test scenarios for delegation & rewards
- [4111](https://github.com/vegaprotocol/vega/pull/4111) - Simplify nodewallet integration
- [4110](https://github.com/vegaprotocol/vega/pull/4110) - Auto delegation
- [4123](https://github.com/vegaprotocol/vega/pull/4123) - Add auto delegation to checkpoint
- [4120](https://github.com/vegaprotocol/vega/pull/4120) - Snapshot preparation
- [4060](https://github.com/vegaprotocol/vega/pull/4060) - Edge case scenarios delegation

### 🐛 Fixes
- [4156](https://github.com/vegaprotocol/vega/pull/4156) - Fix filename for checkpoints
- [4158](https://github.com/vegaprotocol/vega/pull/4158) - Remove delay in reward/delegation calculation
- [4150](https://github.com/vegaprotocol/vega/pull/4150) - De-duplicate stake linkings
- [4137](https://github.com/vegaprotocol/vega/pull/4137) - Add missing key to all network parameters key map
- [4132](https://github.com/vegaprotocol/vega/pull/4132) - Send delegation events
- [4128](https://github.com/vegaprotocol/vega/pull/4128) - Simplify checkpointing for network parameters and start fixing collateral checkpoint
- [4124](https://github.com/vegaprotocol/vega/pull/4124) - Fixed non-deterministic checkpoint and added auto delegation to checkpoint
- [4118](https://github.com/vegaprotocol/vega/pull/4118) - Fixed epoch issue


## 0.43.0
*2021-09-22*

### 🛠 Improvements
- [4051](https://github.com/vegaprotocol/vega/pull/4051) - New type to handle signed versions of the uint256 values we already support
- [4090](https://github.com/vegaprotocol/vega/pull/4090) - Update the proto repository dependencies
- [4023](https://github.com/vegaprotocol/vega/pull/4023) - Implement the spam protection engine
- [4063](https://github.com/vegaprotocol/vega/pull/4063) - Migrate to XDG structure
- [4075](https://github.com/vegaprotocol/vega/pull/4075) - Prefix checkpoint files with time and interval for automated tests
- [4050](https://github.com/vegaprotocol/vega/pull/4050) - Extend delegation feature test scenarios
- [4056](https://github.com/vegaprotocol/vega/pull/4056) - Improve message for genesis error with topology
- [4017](https://github.com/vegaprotocol/vega/pull/4017) - Migrate wallet to XGD file structure
- [4024](https://github.com/vegaprotocol/vega/pull/4024) - Extend delegation rewards feature test scenarios
- [4035](https://github.com/vegaprotocol/vega/pull/4035) - Implement multisig control signatures
- [4083](https://github.com/vegaprotocol/vega/pull/4083) - Remove expiry support for withdrawals
- [4068](https://github.com/vegaprotocol/vega/pull/4068) - Allow proposal votes to happen during the validation period
- [4088](https://github.com/vegaprotocol/vega/pull/4088) - Implements the simple JSON oracle source
- [4105](https://github.com/vegaprotocol/vega/pull/4105) - Add more hashes to the app state hash
- [4107](https://github.com/vegaprotocol/vega/pull/4107) - Remove the trading proxy service
- [4101](https://github.com/vegaprotocol/vega/pull/4101) - Remove dependency to the Ethereum client from the Ethereum wallet

### 🐛 Fixes
- [4053](https://github.com/vegaprotocol/vega/pull/4053) - Fix readme explanation for log levels
- [4054](https://github.com/vegaprotocol/vega/pull/4054) - Capture errors with Ethereum iterator and continue
- [4040](https://github.com/vegaprotocol/vega/pull/4040) - Fix bug where the withdrawal signature uses uint64
- [4042](https://github.com/vegaprotocol/vega/pull/4042) - Extended delegation rewards feature test scenario edits
- [4034](https://github.com/vegaprotocol/vega/pull/4034) - Update integration tests now TxErr events are not sent in the execution package
- [4106](https://github.com/vegaprotocol/vega/pull/4106) - Fix a panic when reloading checkpoints
- [4115](https://github.com/vegaprotocol/vega/pull/4115) - Use block height in checkpoint file names

## 0.42.0
*2021-09-10*

### 🛠 Improvements
- [3862](https://github.com/vegaprotocol/vega/pull/3862) - Collateral snapshot: Add checkpoints where needed, update processor (ABCI app) to write checkpoint data to file.
- [3926](https://github.com/vegaprotocol/vega/pull/3926) - Add epoch to delegation balance events and changes to the delegation / reward engines
- [3963](https://github.com/vegaprotocol/vega/pull/3963) - Load tendermint logger configuration
- [3958](https://github.com/vegaprotocol/vega/pull/3958) - Update istake ABI and run abigen
- [3933](https://github.com/vegaprotocol/vega/pull/3933) - Remove redundant API from Validator node
- [3971](https://github.com/vegaprotocol/vega/pull/3971) - Reinstate wallet subcommand tests
- [3961](https://github.com/vegaprotocol/vega/pull/3961) - Implemented feature test for delegation
- [3977](https://github.com/vegaprotocol/vega/pull/3977) - Add undelegate, delegate and register snapshot errors
- [3976](https://github.com/vegaprotocol/vega/pull/3976) - Add network parameter for competition level
- [3975](https://github.com/vegaprotocol/vega/pull/3975) - Add parties stake api
- [3978](https://github.com/vegaprotocol/vega/pull/3978) - Update dependencies
- [3980](https://github.com/vegaprotocol/vega/pull/3980) - Update protobuf dependencies
- [3910](https://github.com/vegaprotocol/vega/pull/3910) - Change all price, amounts, balances from uint64 to string
- [3969](https://github.com/vegaprotocol/vega/pull/3969) - Bump dlv and geth to latest versions
- [3925](https://github.com/vegaprotocol/vega/pull/3925) - Add command to sign a subset of network parameters
- [3981](https://github.com/vegaprotocol/vega/pull/3981) - Remove the `wallet-pubkey` flag on genesis sign command
- [3987](https://github.com/vegaprotocol/vega/pull/3987) - Add genesis verify command to verify signature against local genesis file
- [3984](https://github.com/vegaprotocol/vega/pull/3984) - Update the mainnet addresses in genesis generation command
- [3983](https://github.com/vegaprotocol/vega/pull/3983) - Added action field to epoch events
- [3988](https://github.com/vegaprotocol/vega/pull/3988) - Update the go-ethereum dependency
- [3991](https://github.com/vegaprotocol/vega/pull/3991) - Remove hardcoded address to the Ethereum node
- [3990](https://github.com/vegaprotocol/vega/pull/3990) - Network bootstrapping
- [3992](https://github.com/vegaprotocol/vega/pull/3992) - Check big int conversion from string in ERC20 code
- [3993](https://github.com/vegaprotocol/vega/pull/3993) - Use the vega public key as node id
- [3955](https://github.com/vegaprotocol/vega/pull/3955) - Use staking accounts in governance
- [4004](https://github.com/vegaprotocol/vega/pull/4004) - Broker configuration: change IP to address Address
- [4005](https://github.com/vegaprotocol/vega/pull/4005) - Add a simple subcommand to the vega binary to ease submitting transactions
- [3997](https://github.com/vegaprotocol/vega/pull/3997) - Do not require Ethereum client when starting the nodewallet
- [4009](https://github.com/vegaprotocol/vega/pull/4009) - Add delegation core APIs
- [4014](https://github.com/vegaprotocol/vega/pull/4014) - Implement delegation and epoch for Limited Network Life
- [3914](https://github.com/vegaprotocol/vega/pull/3914) - Implement staking event verification
- [3940](https://github.com/vegaprotocol/vega/pull/3940) - Remove validator signature from configuration and add network parameters
- [3938](https://github.com/vegaprotocol/vega/pull/3938) - Add more logging informations on the witness vote failures
- [3932](https://github.com/vegaprotocol/vega/pull/3932) - Adding asset details to reward events
- [3706](https://github.com/vegaprotocol/vega/pull/3706) - Remove startup markets workaround
- [3905](https://github.com/vegaprotocol/vega/pull/3905) - Add vega genesis new validator sub-command
- [3895](https://github.com/vegaprotocol/vega/pull/3895) - Add command to create a new genesis block with app_state
- [3900](https://github.com/vegaprotocol/vega/pull/3900) - Create reward engine
- [4847](https://github.com/vegaprotocol/vega/pull/3847) - Modified staking account to be backed by governance token account balance
- [3907](https://github.com/vegaprotocol/vega/pull/3907) - Tune system tests
- [3904](https://github.com/vegaprotocol/vega/pull/3904) - Update Jenkins file to run all System Tests
- [3795](https://github.com/vegaprotocol/vega/pull/3795) - Add capability to sent events to a socket stream
- [3832](https://github.com/vegaprotocol/vega/pull/3832) - Update the genesis topology map
- [3891](https://github.com/vegaprotocol/vega/pull/3891) - Verify transaction version 2 signature
- [3813](https://github.com/vegaprotocol/vega/pull/3813) - Implementing epoch time
- [4031](https://github.com/vegaprotocol/vega/pull/4031) - Send error events in processor through wrapper

### 🐛 Fixes
- [3950](https://github.com/vegaprotocol/vega/pull/3950) - `LoadGenesis` returns nil if checkpoint entry is empty
- [3960](https://github.com/vegaprotocol/vega/pull/3960) - Unstaking events are not seen by all validator nodes in DV
- [3973](https://github.com/vegaprotocol/vega/pull/3973) - Set ABCI client so it is possible to submit a transaction
- [3986](https://github.com/vegaprotocol/vega/pull/3986) - Emit Party event when stake link is accepted
- [3979](https://github.com/vegaprotocol/vega/pull/3979) - Add more delegation / reward scenarios and steps and a bug fix in emitted events
- [4007](https://github.com/vegaprotocol/vega/pull/4007) - Changed delegation balance event to use string
- [4006](https://github.com/vegaprotocol/vega/pull/4006) - Sort proposals by timestamp
- [4012](https://github.com/vegaprotocol/vega/pull/4012) - Fix panic with vega watch
- [3937](https://github.com/vegaprotocol/vega/pull/3937) - Include `TX_ERROR` events for type ALL subscribers
- [3930](https://github.com/vegaprotocol/vega/pull/3930) - Added missing function and updated readme with details
- [3918](https://github.com/vegaprotocol/vega/pull/3918) - Fix the build by updating the module version for the vegawallet
- [3901](https://github.com/vegaprotocol/vega/pull/3901) - Emit a `TxErrEvent` if withdraw submission is invalid
- [3874](https://github.com/vegaprotocol/vega/pull/3874) - Fix binary version
- [3884](https://github.com/vegaprotocol/vega/pull/3884) - Always async transaction
- [3877](https://github.com/vegaprotocol/vega/pull/3877) - Use a custom http client for the tendermint client


## 0.41.0
*2021-08-06*

### 🛠 Improvements
- [#3743](https://github.com/vegaprotocol/vega/pull/3743) - Refactor: Rename traders to parties
- [#3758](https://github.com/vegaprotocol/vega/pull/3758) - Refactor: Cleanup naming in the types package
- [#3789](https://github.com/vegaprotocol/vega/pull/3789) - Update ed25519-voi
- [#3589](https://github.com/vegaprotocol/vega/pull/3589) - Update tendermint to a newer version
- [#3591](https://github.com/vegaprotocol/vega/pull/3591) - Implemented market terminated, settled and suspended states via the oracle trigger
- [#3798](https://github.com/vegaprotocol/vega/pull/3798) - Update godog version to 11
- [#3793](https://github.com/vegaprotocol/vega/pull/3793) - Send Commander commands in a goroutine
- [#3805](https://github.com/vegaprotocol/vega/pull/3805) - Checkpoint engine hash and checkpoint creation
- [#3785](https://github.com/vegaprotocol/vega/pull/3785) - Implement delegation commands
- [#3714](https://github.com/vegaprotocol/vega/pull/3714) - Move protobufs into an external repository
- [#3719](https://github.com/vegaprotocol/vega/pull/3719) - Replace vega wallet with call to the vegawallet
- [#3762](https://github.com/vegaprotocol/vega/pull/3762) - Refactor: Cleanup markets in domains types
- [#3822](https://github.com/vegaprotocol/vega/pull/3822) - Testing: vega integration add subfolders for features
- [#3794](https://github.com/vegaprotocol/vega/pull/3794) - Implement rewards transfer
- [#3839](https://github.com/vegaprotocol/vega/pull/3839) - Implement a delegation engine
- [#3842](https://github.com/vegaprotocol/vega/pull/3842) - Imports need reformatting for core code base
- [#3849](https://github.com/vegaprotocol/vega/pull/3849) - Add limits engine + genesis loading
- [#3836](https://github.com/vegaprotocol/vega/pull/3836) - Add a first version of the accounting engine
- [#3859](https://github.com/vegaprotocol/vega/pull/3859) - Enable CGO in CI


### 🐛 Fixes
- [#3751](https://github.com/vegaprotocol/vega/pull/3751) - `Unparam` linting fixes
- [#3776](https://github.com/vegaprotocol/vega/pull/3776) - Ensure expired/settled markets are correctly recorded in app state
- [#3774](https://github.com/vegaprotocol/vega/pull/3774) - Change liquidity fees distribution to general account and not margin account of liquidity provider
- [#3801](https://github.com/vegaprotocol/vega/pull/3801) - Testing: Fixed setup of oracle spec step in integration
- [#3828](https://github.com/vegaprotocol/vega/pull/3828) - 🔥 Check if application context has been cancelled before writing to channel
- [#3838](https://github.com/vegaprotocol/vega/pull/3838) - 🔥 Fix panic on division by 0 with party voting and withdrawing funds

## 0.40.0
*2021-07-12*

### 🛠 Improvements
- [#3718](https://github.com/vegaprotocol/vega/pull/3718) - Run `unparam` over the codebase
- [#3705](https://github.com/vegaprotocol/vega/pull/3705) - Return theoretical target stake when in auction
- [#3703](https://github.com/vegaprotocol/vega/pull/3703) - Remove inefficient metrics calls
- [#3693](https://github.com/vegaprotocol/vega/pull/3693) - Calculation without Decimal in the liquidity target package
- [#3696](https://github.com/vegaprotocol/vega/pull/3696) - Remove some uint <-> Decimal conversion
- [#3689](https://github.com/vegaprotocol/vega/pull/3689) - Do not rely on proto conversion for `GetAsset`
- [#3676](https://github.com/vegaprotocol/vega/pull/3676) - Ad the `tm` subcommand
- [#3569](https://github.com/vegaprotocol/vega/pull/3569) - Migrate from uint64 to uint256 for all balances, amount, prices in the core
- [#3594](https://github.com/vegaprotocol/vega/pull/3594) - Improve probability of trading calculations
- [#3752](https://github.com/vegaprotocol/vega/pull/3752) - Update oracle engine to send events at the end of the block
- [#3745](https://github.com/vegaprotocol/vega/pull/3745) - Add loss socialization for final settlement

### 🐛 Fixes
- [#3722](https://github.com/vegaprotocol/vega/pull/3722) - Added sign to settle return values to allow to determine correctly win/loss
- [#3720](https://github.com/vegaprotocol/vega/pull/3720) - Tidy up max open interest calculations
- [#3704](https://github.com/vegaprotocol/vega/pull/3704) - Fix settlement with network orders
- [#3686](https://github.com/vegaprotocol/vega/pull/3686) -Fixes in the positions engine following migration to uint256
- [#3684](https://github.com/vegaprotocol/vega/pull/3684) - Fix the position engine hash state following migration to uint256
- [#3467](https://github.com/vegaprotocol/vega/pull/3647) - Ensure LP orders are not submitted during auction
- [#3736](https://github.com/vegaprotocol/vega/pull/3736) - Correcting event types and adding panics to catch mistakes


## 0.39.0
*2021-06-30*

### 🛠 Improvements
- [#3642](https://github.com/vegaprotocol/vega/pull/3642) - Refactor integration tests
- [#3637](https://github.com/vegaprotocol/vega/pull/3637) - Rewrite pegged / liquidity order control flow
- [#3635](https://github.com/vegaprotocol/vega/pull/3635) - Unified error system and strict parsing in feature tests
- [#3632](https://github.com/vegaprotocol/vega/pull/3632) - Add documentation on market instantiation in feature tests
- [#3599](https://github.com/vegaprotocol/vega/pull/3599) - Return better errors when replay protection happen

### 🐛 Fixes
- [#3640](https://github.com/vegaprotocol/vega/pull/3640) - Fix send on closed channel using timer (event bus)
- [#3638](https://github.com/vegaprotocol/vega/pull/3638) - Fix decimal instantiation in bond slashing
- [#3621](https://github.com/vegaprotocol/vega/pull/3621) - Remove pegged order from pegged list if order is aggressive and trade
- [#3612](https://github.com/vegaprotocol/vega/pull/3612) - Clean code in the wallet package


## 0.38.0
*2021-06-11*

### 🛠 Improvements
- [#3546](https://github.com/vegaprotocol/vega/pull/3546) - Add Auction Extension trigger field to market data
- [#3538](https://github.com/vegaprotocol/vega/pull/3538) - Testing: Add block time handling & block time variance
- [#3596](https://github.com/vegaprotocol/vega/pull/3596) - Enable replay protection
- [#3497](https://github.com/vegaprotocol/vega/pull/3497) - Implement new transaction format
- [#3461](https://github.com/vegaprotocol/vega/pull/3461) - Implement new commands validation

### 🐛 Fixes
- [#3528](https://github.com/vegaprotocol/vega/pull/3528) - Stop liquidity auctions from extending infinitely
- [#3567](https://github.com/vegaprotocol/vega/pull/3567) - Fix handling of Liquidity Commitments at price bounds
- [#3568](https://github.com/vegaprotocol/vega/pull/3568) - Fix potential nil pointer when fetching proposals
- [#3554](https://github.com/vegaprotocol/vega/pull/3554) - Fix package import for domain types
- [#3549](https://github.com/vegaprotocol/vega/pull/3549) - Remove Oracle prefix from files in the Oracle package
- [#3541](https://github.com/vegaprotocol/vega/pull/3541) - Ensure all votes have weight initialised to 0
- [#3539](https://github.com/vegaprotocol/vega/pull/3541) - Address flaky tests
- [#3540](https://github.com/vegaprotocol/vega/pull/3540) - Rename auction state methods
- [#3533](https://github.com/vegaprotocol/vega/pull/3533) - Refactor auction end logic to its own file
- [#3532](https://github.com/vegaprotocol/vega/pull/3532) - Fix Average Entry valuation during opening auctions
- [#3523](https://github.com/vegaprotocol/vega/pull/3523) - Improve nil pointer checks on proposal submissions
- [#3591](https://github.com/vegaprotocol/vega/pull/3591) - Avoid slice out of access bond in trades store


## 0.37.0
*2021-05-26*

### 🛠 Improvements
- [#3479](https://github.com/vegaprotocol/vega/pull/3479) - Add test coverage for auction interactions
- [#3494](https://github.com/vegaprotocol/vega/pull/3494) - Add `error_details` field to rejected proposals
- [#3491](https://github.com/vegaprotocol/vega/pull/3491) - Market Data no longer returns an error when no market data exists, as this is a valid situation
- [#3461](https://github.com/vegaprotocol/vega/pull/3461) - Optimise transaction format & improve validation
- [#3489](https://github.com/vegaprotocol/vega/pull/3489) - Run `buf breaking` at build time
- [#3487](https://github.com/vegaprotocol/vega/pull/3487) - Refactor `prepare*` command validation
- [#3516](https://github.com/vegaprotocol/vega/pull/3516) - New tests for distressed LP + use margin for bond slashing as fallback
- [#4921](https://github.com/vegaprotocol/vega/issues/4921) - Add comment to document behaviour on margin account in feature test (liquidity-provision-bond-account.feature)

### 🐛 Fixes
- [#3513](https://github.com/vegaprotocol/vega/pull/3513) - Fix reprice of pegged orders on every liquidity update
- [#3457](https://github.com/vegaprotocol/vega/pull/3457) - Fix probability of trading calculation for liquidity orders
- [#3515](https://github.com/vegaprotocol/vega/pull/3515) - Fixes for the resolve close out LP parties flow
- [#3513](https://github.com/vegaprotocol/vega/pull/3513) - Fix redeployment of LP orders
- [#3514](https://github.com/vegaprotocol/vega/pull/3513) - Fix price monitoring bounds

## 0.36.0
*2021-05-13*

### 🛠 Improvements
- [#3408](https://github.com/vegaprotocol/vega/pull/3408) - Add more information on token proportion/weight on proposal votes APIs
- [#3360](https://github.com/vegaprotocol/vega/pull/3360) - :fire: REST: Move deposits endpoint to `/parties/[partyId]/deposits`
- [#3431](https://github.com/vegaprotocol/vega/pull/3431) - Improve caching of values when exiting auctions
- [#3459](https://github.com/vegaprotocol/vega/pull/3459) - Add extra validation for Order, Vote, Withdrawal and LP transactions
- [#3433](https://github.com/vegaprotocol/vega/pull/3433) - Reject non-persistent orders that fall outside price monitoring bounds
- [#3443](https://github.com/vegaprotocol/vega/pull/3443) - Party is no longer required when submitting an order amendment
- [#3446](https://github.com/vegaprotocol/vega/pull/3443) - Party is no longer required when submitting an order cancellation
- [#3449](https://github.com/vegaprotocol/vega/pull/3449) - Party is no longer required when submitting an withdrawal request

### 🐛 Fixes
- [#3451](https://github.com/vegaprotocol/vega/pull/3451) - Remove float usage in liquidity engine
- [#3447](https://github.com/vegaprotocol/vega/pull/3447) - Clean up order submission code
- [#3436](https://github.com/vegaprotocol/vega/pull/3436) - Break up internal proposal definitions
- [#3452](https://github.com/vegaprotocol/vega/pull/3452) - Tidy up LP implementation internally
- [#3458](https://github.com/vegaprotocol/vega/pull/3458) - Fix spelling errors in GraphQL docs
- [#3434](https://github.com/vegaprotocol/vega/pull/3434) - Improve test coverage around Liquidity Provisions on auction close
- [#3411](https://github.com/vegaprotocol/vega/pull/3411) - Fix settlement tests
- [#3418](https://github.com/vegaprotocol/vega/pull/3418) - Rename External Resource Checker to Witness
- [#3419](https://github.com/vegaprotocol/vega/pull/3419) - Fix blank IDs on oracle specs in genesis markets
- [#3412](https://github.com/vegaprotocol/vega/pull/3412) - Refactor internal Vote Submission type to be separate from Vote type
- [#3421](https://github.com/vegaprotocol/vega/pull/3421) - Improve test coverage around order uncrossing
- [#3425](https://github.com/vegaprotocol/vega/pull/3425) - Remove debug steps from feature tests
- [#3430](https://github.com/vegaprotocol/vega/pull/3430) - Remove `LiquidityPoolBalance` from configuration
- [#3468](https://github.com/vegaprotocol/vega/pull/3468) - Increase rate limit that was causing mempools to fill up unnecessarily
- [#3438](https://github.com/vegaprotocol/vega/pull/3438) - Split protobuf definitions
- [#3450](https://github.com/vegaprotocol/vega/pull/3450) - Do not emit amendments from liquidity engine

## 0.35.0
*2021-04-21*

### 🛠 Improvements
- [#3341](https://github.com/vegaprotocol/vega/pull/3341) - Add logging for transactions rejected for having no accounts
- [#3339](https://github.com/vegaprotocol/vega/pull/3339) - Reimplement amending LPs not to be cancel and replace
- [#3371](https://github.com/vegaprotocol/vega/pull/3371) - Optimise calculation of cumulative price levels
- [#3339](https://github.com/vegaprotocol/vega/pull/3339) - Reuse LP orders IDs when they are re-created
- [#3385](https://github.com/vegaprotocol/vega/pull/3385) - Track the time spent in auction via Prometheus metrics
- [#3376](https://github.com/vegaprotocol/vega/pull/3376) - Implement a simple benchmarking framework for the core trading
- [#3371](https://github.com/vegaprotocol/vega/pull/3371) - Optimize indicative price and volume calculation

### 🐛 Fixes
- [#3356](https://github.com/vegaprotocol/vega/pull/3356) - Auctions are extended if exiting auction would leave either side of the book empty
- [#3348](https://github.com/vegaprotocol/vega/pull/3348) - Correctly set time when liquidity engine is created
- [#3321](https://github.com/vegaprotocol/vega/pull/3321) - Fix bond account use on LP submission
- [#3369](https://github.com/vegaprotocol/vega/pull/3369) - Reimplement amending LPs not to be cancel and replace
- [#3358](https://github.com/vegaprotocol/vega/pull/3358) - Improve event bus stability
- [#3363](https://github.com/vegaprotocol/vega/pull/3363) - Fix behaviour when leaving auctions
- [#3321](https://github.com/vegaprotocol/vega/pull/3321) - Do not slash bond accounts on LP submission
- [#3350](https://github.com/vegaprotocol/vega/pull/3350) - Fix equity like share in the market data
- [#3363](https://github.com/vegaprotocol/vega/pull/3363) - Ensure leaving an auction cannot trigger another auction / auction leave
- [#3369](https://github.com/vegaprotocol/vega/pull/3369) - Fix LP order deployments
- [#3366](https://github.com/vegaprotocol/vega/pull/3366) - Set the fee paid in uncrossing auction trades
- [#3364](https://github.com/vegaprotocol/vega/pull/3364) - Improve / fix positions tracking
- [#3358](https://github.com/vegaprotocol/vega/pull/3358) - Fix event bus by deep cloning all messages
- [#3374](https://github.com/vegaprotocol/vega/pull/3374) - Check trades in integration tests

## 0.34.1

*2021-04-08*

### 🐛 Fixes
- [#3324](https://github.com/vegaprotocol/vega/pull/3324) - CI: Fix multi-architecture build

## 0.34.0

*2021-04-07*

### 🛠 Improvements

- [#3302](https://github.com/vegaprotocol/vega/pull/3302) - Add reference to LP in orders created by LP
- [#3183](https://github.com/vegaprotocol/vega/pull/3183) - All orders from LP - including rejected orders - are now sent through the event bus
- [#3248](https://github.com/vegaprotocol/vega/pull/3248) - Store and propagate bond penalty
- [#3266](https://github.com/vegaprotocol/vega/pull/3266) - Add network parameters to control auction duration & extension
- [#3264](https://github.com/vegaprotocol/vega/pull/3264) - Add Liquidity Provision ID to orders created by LP commitments
- [#3126](https://github.com/vegaprotocol/vega/pull/3126) - Add transfer for bond slashing
- [#3281](https://github.com/vegaprotocol/vega/pull/3281) - Update scripts to go 1.16.2
- [#3280](https://github.com/vegaprotocol/vega/pull/3280) - Update to go 1.16.2
- [#3235](https://github.com/vegaprotocol/vega/pull/3235) - Extend unit test coverage for products
- [#3219](https://github.com/vegaprotocol/vega/pull/3219) - Remove `liquidityFee` network parameter
- [#3217](https://github.com/vegaprotocol/vega/pull/3217) - Add an event bus event when a market closes
- [#3214](https://github.com/vegaprotocol/vega/pull/3214) - Add arbitrary data signing wallet endpoint
- [#3316](https://github.com/vegaprotocol/vega/pull/3316) - Add tests for traders closing their own position
- [#3270](https://github.com/vegaprotocol/vega/pull/3270) - _Feature test refactor_: Add Liquidity Provision feature tests
- [#3289](https://github.com/vegaprotocol/vega/pull/3289) - _Feature test refactor_: Remove unused steps
- [#3275](https://github.com/vegaprotocol/vega/pull/3275) - _Feature test refactor_: Refactor order cancellation steps
- [#3230](https://github.com/vegaprotocol/vega/pull/3230) - _Feature test refactor_: Refactor trader amends step
- [#3226](https://github.com/vegaprotocol/vega/pull/3226) - _Feature test refactor_: Refactor features with invalid order specs
- [#3200](https://github.com/vegaprotocol/vega/pull/3200) - _Feature test refactor_: Add step to end opening auction
- [#3201](https://github.com/vegaprotocol/vega/pull/3201) - _Feature test refactor_: Add step to amend order by reference
- [#3204](https://github.com/vegaprotocol/vega/pull/3204) - _Feature test refactor_: Add step to place pegged orders
- [#3207](https://github.com/vegaprotocol/vega/pull/3207) - _Feature test refactor_: Add step to create Liquidity Provision
- [#3212](https://github.com/vegaprotocol/vega/pull/3212) - _Feature test refactor_: Remove unused settlement price step
- [#3203](https://github.com/vegaprotocol/vega/pull/3203) - _Feature test refactor_: Rework Submit Order step
- [#3251](https://github.com/vegaprotocol/vega/pull/3251) - _Feature test refactor_:  Split market declaration
- [#3314](https://github.com/vegaprotocol/vega/pull/3314) - _Feature test refactor_:  Apply naming convention to assertions
- [#3295](https://github.com/vegaprotocol/vega/pull/3295) - Refactor governance engine tests
- [#3298](https://github.com/vegaprotocol/vega/pull/3298) - Add order book caching
- [#3307](https://github.com/vegaprotocol/vega/pull/3307) - Use `UpdateNetworkParams` to validate network parameter updates
- [#3308](https://github.com/vegaprotocol/vega/pull/3308) - Add probability of trading

### 🐛 Fixes
- [#3249](https://github.com/vegaprotocol/vega/pull/3249) - GraphQL: `LiquidityProvision` is no longer missing from the `EventBus` union
- [#3253](https://github.com/vegaprotocol/vega/pull/3253) - Verify all properties on oracle specs
- [#3224](https://github.com/vegaprotocol/vega/pull/3224) - Check for wash trades when FOK orders uncross
- [#3257](https://github.com/vegaprotocol/vega/pull/3257) - Order Status is now only `Active` when it is submitted to the book
- [#3285](https://github.com/vegaprotocol/vega/pull/3285) - LP provisions are now properly stopped when a market is rejected
- [#3290](https://github.com/vegaprotocol/vega/pull/3290) - Update Market Value Proxy at the end of each block
- [#3267](https://github.com/vegaprotocol/vega/pull/3267) - Ensure Liquidity Auctions are not left if it would result in an empty book
- [#3286](https://github.com/vegaprotocol/vega/pull/3286) - Reduce some log levels
- [#3263](https://github.com/vegaprotocol/vega/pull/3263) - Fix incorrect context object in Liquidity Provisions
- [#3283](https://github.com/vegaprotocol/vega/pull/3283) - Remove debug code
- [#3198](https://github.com/vegaprotocol/vega/pull/3198) - chore: Add spell checking to build pipeline
- [#3303](https://github.com/vegaprotocol/vega/pull/3303) - Reduce market depth updates when nothing changes
- [#3310](https://github.com/vegaprotocol/vega/pull/3310) - Fees are no longer paid to inactive LPs
- [#3305](https://github.com/vegaprotocol/vega/pull/3305) - Fix validation of governance proposal terms
- [#3311](https://github.com/vegaprotocol/vega/pull/3311) - `targetStake` is now an unsigned integer
- [#3313](https://github.com/vegaprotocol/vega/pull/3313) - Fix invalid account wrapping

## 0.33.0

*2021-02-16*

As per the previous release notes, this release brings a lot of fixes, most of which aren't exciting new features but improve either the code quality or the developer experience. This release is pretty hefty, as the last few updates have been patch releases. It represents a lot of heavy testing and bug fixing on Liquidity Commitment orders. Alongside that, the feature test suite (we use [godog](https://github.com/cucumber/godog)) has seen some serious attention so that we can specify more complex scenarios easily.

### 🛠 Improvements
- [#3094](https://github.com/vegaprotocol/vega/pull/3094) - :fire: GraphQL: Use `ID` scalar for IDs, ensure capitalisation is correct (`marketID` -> `marketId`)
- [#3093](https://github.com/vegaprotocol/vega/pull/3093) - :fire: GraphQL: Add LP Commitment field to market proposal
- [#3061](https://github.com/vegaprotocol/vega/pull/3061) - GraphQL: Add market proposal to markets created via governance
- [#3060](https://github.com/vegaprotocol/vega/pull/3060) - Add maximum LP shape size limit network parameter
- [#3089](https://github.com/vegaprotocol/vega/pull/3089) - Add `OracleSpec` to market
- [#3148](https://github.com/vegaprotocol/vega/pull/3148) - Add GraphQL endpoints for oracle spec
- [#3179](https://github.com/vegaprotocol/vega/pull/3179) - Add metrics logging for LPs
- [#3127](https://github.com/vegaprotocol/vega/pull/3127) - Add validation for Oracle Specs on market proposals
- [#3129](https://github.com/vegaprotocol/vega/pull/3129) - Update transfers to use `uint256`
- [#3091](https://github.com/vegaprotocol/vega/pull/3091) - Refactor: Standardise how `InAuction` is detected in the core
- [#3133](https://github.com/vegaprotocol/vega/pull/3133) - Remove `log.error` when TX rate limit is hit
- [#3140](https://github.com/vegaprotocol/vega/pull/3140) - Remove `log.error` when cancel all orders fails
- [#3072](https://github.com/vegaprotocol/vega/pull/3072) - Re-enable disabled static analysis
- [#3068](https://github.com/vegaprotocol/vega/pull/3068) - Add `dlv` to docker container
- [#3067](https://github.com/vegaprotocol/vega/pull/3067) - Add more LP unit tests
- [#3066](https://github.com/vegaprotocol/vega/pull/3066) - Remove `devnet` specific wallet initialisation
- [#3041](https://github.com/vegaprotocol/vega/pull/3041) - Remove obsolete `InitialMarkPrice` network parameter
- [#3035](https://github.com/vegaprotocol/vega/pull/3035) - Documentation fixed for infrastructure fee field
- [#3034](https://github.com/vegaprotocol/vega/pull/3034) - Add `buf` to get tools script
- [#3032](https://github.com/vegaprotocol/vega/pull/3032) - Move documentation generation to [`vegaprotocol/api`](https://github.com/vegaprotocol/api) repository
- [#3030](https://github.com/vegaprotocol/vega/pull/3030) - Add more debug logging in execution engine
- [#3114](https://github.com/vegaprotocol/vega/pull/3114) - _Feature test refactor_: Standardise market definitions
- [#3122](https://github.com/vegaprotocol/vega/pull/3122) - _Feature test refactor_: Remove unused trading modes
- [#3124](https://github.com/vegaprotocol/vega/pull/3124) - _Feature test refactor_: Move submit order step to separate package
- [#3141](https://github.com/vegaprotocol/vega/pull/3141) - _Feature test refactor_: Move oracle data step to separate package
- [#3142](https://github.com/vegaprotocol/vega/pull/3142) - _Feature test refactor_: Move market steps to separate package
- [#3143](https://github.com/vegaprotocol/vega/pull/3143) - _Feature test refactor_: Move confirmed trades step to separate package
- [#3144](https://github.com/vegaprotocol/vega/pull/3144) - _Feature test refactor_: Move cancelled trades step to separate package
- [#3145](https://github.com/vegaprotocol/vega/pull/3145) - _Feature test refactor_: Move traders step to separate package
- [#3146](https://github.com/vegaprotocol/vega/pull/3146) - _Feature test refactor_: Create new step to verify margin accounts for a market
- [#3153](https://github.com/vegaprotocol/vega/pull/3153) - _Feature test refactor_: Create step to verify one account of each type per asset
- [#3152](https://github.com/vegaprotocol/vega/pull/3152) - _Feature test refactor_: Create step to deposit collateral
- [#3151](https://github.com/vegaprotocol/vega/pull/3151) - _Feature test refactor_: Create step to withdraw collateral
- [#3149](https://github.com/vegaprotocol/vega/pull/3149) - _Feature test refactor_: Merge deposit & verification steps
- [#3154](https://github.com/vegaprotocol/vega/pull/3154) - _Feature test refactor_: Create step to verify settlement balance for market
- [#3156](https://github.com/vegaprotocol/vega/pull/3156) - _Feature test refactor_: Rewrite margin levels step
- [#3178](https://github.com/vegaprotocol/vega/pull/3178) - _Feature test refactor_: Unify error handling steps
- [#3157](https://github.com/vegaprotocol/vega/pull/3157) - _Feature test refactor_: Various small fixes
- [#3101](https://github.com/vegaprotocol/vega/pull/3101) - _Feature test refactor_: Remove outdated feature tests
- [#3092](https://github.com/vegaprotocol/vega/pull/3092) - _Feature test refactor_: Add steps to test handling of LPs during auction
- [#3071](https://github.com/vegaprotocol/vega/pull/3071) - _Feature test refactor_: Fix typo

### 🐛 Fixes
- [#3018](https://github.com/vegaprotocol/vega/pull/3018) - Fix crash caused by distressed traders with LPs
- [#3029](https://github.com/vegaprotocol/vega/pull/3029) - API: LP orders were missing their reference data
- [#3031](https://github.com/vegaprotocol/vega/pull/3031) - Parties with cancelled LPs no longer receive fees
- [#3033](https://github.com/vegaprotocol/vega/pull/3033) - Improve handling of genesis block errors
- [#3036](https://github.com/vegaprotocol/vega/pull/3036) - Equity share is now correct when submitting initial order
- [#3048](https://github.com/vegaprotocol/vega/pull/3048) - LP submission now checks margin engine is started
- [#3070](https://github.com/vegaprotocol/vega/pull/3070) - Rewrite amending LPs
- [#3053](https://github.com/vegaprotocol/vega/pull/3053) - Rewrite cancel all order implementation
- [#3050](https://github.com/vegaprotocol/vega/pull/3050) - GraphQL: Order in `LiquidityOrder` is now nullable
- [#3056](https://github.com/vegaprotocol/vega/pull/3056) - Move `vegastream` to a separate repository
- [#3057](https://github.com/vegaprotocol/vega/pull/3057) - Ignore error if Tendermint stats is temporarily unavailable
- [#3058](https://github.com/vegaprotocol/vega/pull/3058) - Fix governance to use total supply rather than total deposited into network
- [#3062](https://github.com/vegaprotocol/vega/pull/3070) - Opening Auction no longer set to null on a market when auction completes
- [#3051](https://github.com/vegaprotocol/vega/pull/3051) - Rewrite LP refresh mechanism
- [#3080](https://github.com/vegaprotocol/vega/pull/3080) - Auctions now leave auction when `maximumDuration` is exceeded
- [#3075](https://github.com/vegaprotocol/vega/pull/3075) - Bond account is now correctly cleared when LPs are cancelled
- [#3074](https://github.com/vegaprotocol/vega/pull/3074) - Switch error reporting mechanism to stream error
- [#3069](https://github.com/vegaprotocol/vega/pull/3069) - Switch more error reporting mechanisms to stream error
- [#3081](https://github.com/vegaprotocol/vega/pull/3081) - Fix fee check for LP orders
- [#3087](https://github.com/vegaprotocol/vega/pull/3087) - GraphQL schema grammar & spelling fixes
- [#3185](https://github.com/vegaprotocol/vega/pull/3185) - LP orders are now accessed deterministically
- [#3131](https://github.com/vegaprotocol/vega/pull/3131) - GRPC api now shuts down gracefully
- [#3110](https://github.com/vegaprotocol/vega/pull/3110) - LP Bond is now returned if a market is rejected
- [#3115](https://github.com/vegaprotocol/vega/pull/3115) - Parties with closed out LPs can now submit new LPs
- [#3123](https://github.com/vegaprotocol/vega/pull/3123) - New market proposals with invalid Oracle definitions no longer crash core
- [#3131](https://github.com/vegaprotocol/vega/pull/3131) - GRPC api now shuts down gracefully
- [#3137](https://github.com/vegaprotocol/vega/pull/3137) - Pegged orders that fail to reprice correctly are now properly removed from the Market Depth API
- [#3168](https://github.com/vegaprotocol/vega/pull/3168) - Fix `intoProto` for `OracleSpecBinding`
- [#3106](https://github.com/vegaprotocol/vega/pull/3106) - Target Stake is now used as the Market Value Proxy during opening auction
- [#3103](https://github.com/vegaprotocol/vega/pull/3103) - Ensure all filled and partially filled orders are remove from the Market Depth API
- [#3095](https://github.com/vegaprotocol/vega/pull/3095) - GraphQL: Fix missing data in proposal subscription
- [#3085](https://github.com/vegaprotocol/vega/pull/3085) - Minor tidy-up of errors reported by `goland`

## 0.32.0

*2021-02-23*

More fixes, primarily related to liquidity provisioning (still disabled in this release) and asset withdrawals, which will soon be enabled in the UI.

Two minor breaking changes in the GraphQL API are included - one fixing a typo, the other changing the content of date fields on the withdrawal object - they're now date formatted.

### 🛠 Improvements
- [#3004](https://github.com/vegaprotocol/vega/pull/3004) - Incorporate `buf.yaml` tidy up submitted by `bufdev` on api-clients repo
- [#3002](https://github.com/vegaprotocol/vega/pull/3002) -🔥GraphQL: Withdrawal fields `expiry`, `createdAt` & `updatedAt` are now `RFC3339Nano` date formatted
- [#3000](https://github.com/vegaprotocol/vega/pull/3002) -🔥GraphQL: Fix typo in `prepareVote` mutation - `propopsalId` is now `proposalId`
- [#2957](https://github.com/vegaprotocol/vega/pull/2957) - REST: Add missing prepare endpoints (`PrepareProposal`, `PrepareVote`, `PrepareLiquiditySubmission`)

### 🐛 Fixes
- [#3011](https://github.com/vegaprotocol/vega/pull/3011) - Liquidity fees are distributed in to margin accounts, not general accounts
- [#2991](https://github.com/vegaprotocol/vega/pull/2991) - Liquidity Provisions are now rejected if there is not enough collateral
- [#2990](https://github.com/vegaprotocol/vega/pull/2990) - Fix a lock caused by GraphQL subscribers unsubscribing from certain endpoints
- [#2996](https://github.com/vegaprotocol/vega/pull/2986) - Liquidity Provisions are now parked when repricing fails
- [#2951](https://github.com/vegaprotocol/vega/pull/2951) - Store reference prices when parking pegs for auction
- [#2982](https://github.com/vegaprotocol/vega/pull/2982) - Fix withdrawal data availability before it is verified
- [#2981](https://github.com/vegaprotocol/vega/pull/2981) - Fix sending multisig bundle for withdrawals before threshold is reached
- [#2964](https://github.com/vegaprotocol/vega/pull/2964) - Extend auctions if uncrossing price is unreasonable
- [#2961](https://github.com/vegaprotocol/vega/pull/2961) - GraphQL: Fix incorrect market in bond account resolver
- [#2958](https://github.com/vegaprotocol/vega/pull/2958) - Create `third_party` folder to avoid excluding vendor protobuf files in build
- [#3009](https://github.com/vegaprotocol/vega/pull/3009) - Remove LP commitments when a trader is closed out
- [#3012](https://github.com/vegaprotocol/vega/pull/3012) - Remove LP commitments when a trader reduces their commitment to 0

## 0.31.0

*2021-02-09*

Many of the fixes below relate to Liquidity Commitments, which are still disabled in testnet, and Data Sourcing, which is also not enabled. Data Sourcing (a.k.a Oracles) is one of the last remaining pieces we need to complete settlement at instrument expiry, and Liquidity Commitment will be enabled when the functionality has been stabilised.

This release does improve protocol documentation, with all missing fields filled in and the explanations for Pegged Orders expanded. Two crashers have been fixed, although the first is already live as hotfix on testnet, and the other is in functionality that is not yet enabled.

This release also makes some major API changes:

- `api.TradingClient` -> `api.v1.TradingServiceClient`
- `api.TradingDataClient` -> `api.v1.TradingDataServiceClient`
- Fields have changed from camel-case to snake-cased (e.g. `someFieldName` is now `some_field_name`)
- All API calls now have request and response messages whose names match the API call name (e.g. `GetSomething` now has a request called `GetSomethingRequest` and a response called `GetSomethingResponse`)
- See [#2879](https://github.com/vegaprotocol/vega/pull/2879) for details

### 🛠 Improvements
- [#2879](https://github.com/vegaprotocol/vega/pull/2879) - 🔥Update all the protobuf files with Buf recommendations
- [#2847](https://github.com/vegaprotocol/vega/pull/2847) - Improve proto documentation, in particular for pegged orders
- [#2905](https://github.com/vegaprotocol/vega/pull/2905) - Update `vega verify` command to verify genesis block files
- [#2851](https://github.com/vegaprotocol/vega/pull/2851) - Enable distribution of liquidity fees to liquidity providers
- [#2871](https://github.com/vegaprotocol/vega/pull/2871) - Add `submitOracleData` command
- [#2887](https://github.com/vegaprotocol/vega/pull/2887) - Add Open Oracle data processing & data normalisation
- [#2915](https://github.com/vegaprotocol/vega/pull/2915) - Add Liquidity Commitments to API responses

### 🐛 Fixes
- [#2913](https://github.com/vegaprotocol/vega/pull/2913) - Fix market lifecycle events not being published through event bus API
- [#2906](https://github.com/vegaprotocol/vega/pull/2906) - Add new process for calculating margins for orders during auction
- [#2887](https://github.com/vegaprotocol/vega/pull/2887) - Liquidity Commitment fix-a-thon
- [#2879](https://github.com/vegaprotocol/vega/pull/2879) - Apply `Buf` lint recommendations
- [#2872](https://github.com/vegaprotocol/vega/pull/2872) - Improve field names in fee distribution package
- [#2867](https://github.com/vegaprotocol/vega/pull/2867) - Fix GraphQL bug: deposits `creditedAt` incorrectly showed `createdAt` time, not credit time
- [#2858](https://github.com/vegaprotocol/vega/pull/2858) - Fix crasher caused by parking pegged orders for auction
- [#2852](https://github.com/vegaprotocol/vega/pull/2852) - Remove unused binaries from CI builds
- [#2850](https://github.com/vegaprotocol/vega/pull/2850) - Fix bug that caused fees to be charged for pegged orders
- [#2893](https://github.com/vegaprotocol/vega/pull/2893) - Remove unused dependency in repricing
- [#2929](https://github.com/vegaprotocol/vega/pull/2929) - Refactor GraphQL resolver for withdrawals
- [#2939](https://github.com/vegaprotocol/vega/pull/2939) - Fix crasher caused by incorrectly loading Fee account for transfers

## 0.30.0

*2021-01-19*

This release enables (or more accurately, re-enables previously disabled) pegged orders, meaning they're finally here :tada:

The Ethereum bridge also received some work - in particular the number of confirmations we wait for on Ethereum is now controlled by a governance parameter. Being a governance parameter, that means that the value can be changed by a governance vote. Slightly related: You can now fetch active governance proposals via REST.

:one: We also switch to [Buf](https://buf.build/) for our protobuf workflow. This was one of the pre-requisites for opening up our api clients build process, and making the protobuf files open source. More on that soon!

:two: This fixes an issue on testnet where votes were not registered when voting on open governance proposals. The required number of Ropsten `VOTE` tokens was being calculated incorrectly on testnet, leading to all votes quietly being ignored. In 0.30.0, voting works as expected again.

### ✨ New
- [#2732](https://github.com/vegaprotocol/vega/pull/2732) Add REST endpoint to fetch all proposals (`/governance/proposals`)
- [#2735](https://github.com/vegaprotocol/vega/pull/2735) Add `FeeSplitter` to correctly split fee portion of an aggressive order
- [#2745](https://github.com/vegaprotocol/vega/pull/2745) Add transfer bus events for withdrawals and deposits
- [#2754](https://github.com/vegaprotocol/vega/pull/2754) Add New Market bus event
- [#2778](https://github.com/vegaprotocol/vega/pull/2778) Switch to [Buf](https://buf.build/) :one:
- [#2785](https://github.com/vegaprotocol/vega/pull/2785) Add configurable required confirmations for bridge transactions
- [#2791](https://github.com/vegaprotocol/vega/pull/2791) Add Supplied State to market data
- [#2793](https://github.com/vegaprotocol/vega/pull/2793) 🔥Rename `marketState` to `marketTradingMode`, add new `marketState` enum (`ACTIVE`, `SUSPENDED` or `PENDING`)
- [#2833](https://github.com/vegaprotocol/vega/pull/2833) Add fees estimate for pegged orders
- [#2838](https://github.com/vegaprotocol/vega/pull/2838) Add bond and fee transfers

### 🛠 Improvements
- [#2835](https://github.com/vegaprotocol/vega/pull/2835) Fix voting for proposals :two:
- [#2830](https://github.com/vegaprotocol/vega/pull/2830) Refactor pegged order repricing
- [#2827](https://github.com/vegaprotocol/vega/pull/2827) Refactor expiring orders lists
- [#2821](https://github.com/vegaprotocol/vega/pull/2821) Handle liquidity commitments on market proposals
- [#2816](https://github.com/vegaprotocol/vega/pull/2816) Add changing liquidity commitment when not enough stake
- [#2805](https://github.com/vegaprotocol/vega/pull/2805) Fix read nodes lagging if they receive votes but not a bridge event
- [#2804](https://github.com/vegaprotocol/vega/pull/2804) Fix various minor bridge confirmation bugs
- [#2800](https://github.com/vegaprotocol/vega/pull/2800) Fix removing pegged orders that are rejected when unparked
- [#2799](https://github.com/vegaprotocol/vega/pull/2799) Fix crasher when proposing an update to network parameters
- [#2797](https://github.com/vegaprotocol/vega/pull/2797) Update target stake to include mark price
- [#2783](https://github.com/vegaprotocol/vega/pull/2783) Fix price monitoring integration tests
- [#2780](https://github.com/vegaprotocol/vega/pull/2780) Add more unit tests for pegged order price amends
- [#2774](https://github.com/vegaprotocol/vega/pull/2774) Fix cancelling all orders
- [#2768](https://github.com/vegaprotocol/vega/pull/2768) Fix GraphQL: Allow `marketId` to be null when it is invalid
- [#2767](https://github.com/vegaprotocol/vega/pull/2767) Fix parked pegged orders to have a price of 0 explicitly
- [#2766](https://github.com/vegaprotocol/vega/pull/2766) Disallow GFN to GTC/GTT amends
- [#2765](https://github.com/vegaprotocol/vega/pull/2765) Fix New Market bus event being sent more than once
- [#2763](https://github.com/vegaprotocol/vega/pull/2763) Add rounding to pegged order mid prices that land on non integer values
- [#2795](https://github.com/vegaprotocol/vega/pull/2795) Fix typos in GraphQL schema documentation
- [#2762](https://github.com/vegaprotocol/vega/pull/2762) Fix more typos in GraphQL schema documentation
- [#2758](https://github.com/vegaprotocol/vega/pull/2758) Fix error handling when amending some pegged order types
- [#2757](https://github.com/vegaprotocol/vega/pull/2757) Remove order from pegged list when it becomes inactive
- [#2756](https://github.com/vegaprotocol/vega/pull/2756) Add more panics to the core
- [#2750](https://github.com/vegaprotocol/vega/pull/2750) Remove expiring orders when amending to non GTT
- [#2671](https://github.com/vegaprotocol/vega/pull/2671) Add extra integration tests for uncrossing at auction end
- [#2746](https://github.com/vegaprotocol/vega/pull/2746) Fix potential divide by 0 in position calculation
- [#2743](https://github.com/vegaprotocol/vega/pull/2743) Add check for pegged orders impacted by order expiry
- [#2737](https://github.com/vegaprotocol/vega/pull/2737) Remove the ability to amend a pegged order's price
- [#2724](https://github.com/vegaprotocol/vega/pull/2724) Add price monitoring tests for order amendment
- [#2723](https://github.com/vegaprotocol/vega/pull/2723) Fix fee monitoring values during auction
- [#2721](https://github.com/vegaprotocol/vega/pull/2721) Fix incorrect reference when amending pegged orders
- [#2717](https://github.com/vegaprotocol/vega/pull/2717) Fix incorrect error codes for IOC and FOK orders during auction
- [#2715](https://github.com/vegaprotocol/vega/pull/2715) Update price monitoring to use reference price when syncing with risk model
- [#2711](https://github.com/vegaprotocol/vega/pull/2711) Refactor governance event subscription

## 0.29.0

*2020-12-07*

Note that you'll see a lot of changes related to **Pegged Orders** and **Liquidity Commitments**. These are still in testing, so these two types cannot currently be used in _Testnet_.

### ✨ New
- [#2534](https://github.com/vegaprotocol/vega/pull/2534) Implements amends for pegged orders
- [#2493](https://github.com/vegaprotocol/vega/pull/2493) Calculate market target stake
- [#2649](https://github.com/vegaprotocol/vega/pull/2649) Add REST governance endpoints
- [#2429](https://github.com/vegaprotocol/vega/pull/2429) Replace inappropriate wording in the codebase
- [#2617](https://github.com/vegaprotocol/vega/pull/2617) Implements proposal to update network parameters
- [#2622](https://github.com/vegaprotocol/vega/pull/2622) Integrate the liquidity engine into the market
- [#2683](https://github.com/vegaprotocol/vega/pull/2683) Use the Ethereum block log index to de-duplicate Ethereum transactions
- [#2674](https://github.com/vegaprotocol/vega/pull/2674) Update ERC20 token and bridges ABIs / codegen
- [#2690](https://github.com/vegaprotocol/vega/pull/2690) Add instruction to debug integration tests with DLV
- [#2680](https://github.com/vegaprotocol/vega/pull/2680) Add price monitoring bounds to the market data API

### 🛠 Improvements
- [#2589](https://github.com/vegaprotocol/vega/pull/2589) Fix cancellation of pegged orders
- [#2659](https://github.com/vegaprotocol/vega/pull/2659) Fix panic in execution engine when GFN order are submit at auction start
- [#2661](https://github.com/vegaprotocol/vega/pull/2661) Handle missing error conversion in GraphQL API
- [#2621](https://github.com/vegaprotocol/vega/pull/2621) Fix pegged order creating duplicated order events
- [#2666](https://github.com/vegaprotocol/vega/pull/2666) Prevent the node to DDOS the Ethereum node when lots of deposits happen
- [#2653](https://github.com/vegaprotocol/vega/pull/2653) Fix indicative price and volume calculation
- [#2649](https://github.com/vegaprotocol/vega/pull/2649) Fix a typo in market price monitoring parameters API
- [#2650](https://github.com/vegaprotocol/vega/pull/2650) Change governance minimum proposer balance to be a minimum amount of token instead of a factor of the total supply
- [#2675](https://github.com/vegaprotocol/vega/pull/2675) Fix an GraphQL enum conversion
- [#2691](https://github.com/vegaprotocol/vega/pull/2691) Fix spelling in a network parameter
- [#2696](https://github.com/vegaprotocol/vega/pull/2696) Fix panic when uncrossing auction
- [#2984](https://github.com/vegaprotocol/vega/pull/2698) Fix price monitoring by feeding it the uncrossing price at end of opening auction
- [#2705](https://github.com/vegaprotocol/vega/pull/2705) Fix a bug related to order being sorted by creating time in the matching engine price levels

## 0.28.0

*2020-11-25*

Vega release logs contain a 🔥 emoji to denote breaking API changes. 🔥🔥 is a new combination denoting something that may significantly change your experience - from this release forward, transactions from keys that have no collateral on the network will *always* be rejected. As there are no transactions that don't either require collateral themselves, or an action to have been taken that already required collateral, we are now rejecting these as soon as possible.

We've also added support for synchronously submitting transactions. This can make error states easier to catch. Along with this you can now subscribe to error events in the event bus.

Also: Note that you'll see a lot of changes related to **Pegged Orders** and **Liquidity Commitments**. These are still in testing, so these two types cannot currently be used in _Testnet_.

### ✨ New
- [#2634](https://github.com/vegaprotocol/vega/pull/2634) Avoid caching transactions before they are rate/balance limited
- [#2626](https://github.com/vegaprotocol/vega/pull/2626) Add a transaction submit type to GraphQL
- [#2624](https://github.com/vegaprotocol/vega/pull/2624) Add mutexes to assets maps
- [#2593](https://github.com/vegaprotocol/vega/pull/2503) 🔥🔥 Reject transactions
- [#2453](https://github.com/vegaprotocol/vega/pull/2453) 🔥 Remove `baseName` field from markets
- [#2536](https://github.com/vegaprotocol/vega/pull/2536) Add Liquidity Measurement engine
- [#2539](https://github.com/vegaprotocol/vega/pull/2539) Add Liquidity Provisioning Commitment handling to markets
- [#2540](https://github.com/vegaprotocol/vega/pull/2540) Add support for amending pegged orders
- [#2549](https://github.com/vegaprotocol/vega/pull/2549) Add calculation for liquidity order sizes
- [#2553](https://github.com/vegaprotocol/vega/pull/2553) Allow pegged orders to have a price of 0
- [#2555](https://github.com/vegaprotocol/vega/pull/2555) Update Event stream votes to contain proposal ID
- [#2556](https://github.com/vegaprotocol/vega/pull/2556) Update Event stream to contain error events
- [#2560](https://github.com/vegaprotocol/vega/pull/2560) Add Pegged Order details to GraphQL
- [#2607](https://github.com/vegaprotocol/vega/pull/2807) Add support for parking orders during auction

### 🛠 Improvements
- [#2634](https://github.com/vegaprotocol/vega/pull/2634) Avoid caching transactions before they are rate/balance limited
- [#2626](https://github.com/vegaprotocol/vega/pull/2626) Add a transaction submit type to GraphQL
- [#2624](https://github.com/vegaprotocol/vega/pull/2624) Add mutexes to assets maps
- [#2623](https://github.com/vegaprotocol/vega/pull/2623) Fix concurrent map access in assets
- [#2608](https://github.com/vegaprotocol/vega/pull/2608) Add sync/async equivalents for `submitTX`
- [#2618](https://github.com/vegaprotocol/vega/pull/2618) Disable storing API-related data on validator nodes
- [#2615](https://github.com/vegaprotocol/vega/pull/2618) Expand static checks
- [#2613](https://github.com/vegaprotocol/vega/pull/2613) Remove unused internal `cancelOrderById` function
- [#2530](https://github.com/vegaprotocol/vega/pull/2530) Governance asset for the network is now set in the genesis block
- [#2533](https://github.com/vegaprotocol/vega/pull/2533) More efficiently close channels in subscriptions
- [#2554](https://github.com/vegaprotocol/vega/pull/2554) Fix mid-price to 0 when best bid and average are unavailable and pegged order price is 0
- [#2565](https://github.com/vegaprotocol/vega/pull/2565) Cancelled pegged orders now have the correct status
- [#2568](https://github.com/vegaprotocol/vega/pull/2568) Prevent pegged orders from being repriced
- [#2570](https://github.com/vegaprotocol/vega/pull/2570) Expose probability of trading
- [#2576](https://github.com/vegaprotocol/vega/pull/2576) Use static best bid/ask price for pegged order repricing
- [#2581](https://github.com/vegaprotocol/vega/pull/2581) Fix order of messages when cancelling a pegged order
- [#2586](https://github.com/vegaprotocol/vega/pull/2586) Fix blank `txHash` in deposit API types
- [#2591](https://github.com/vegaprotocol/vega/pull/2591) Pegged orders are now cancelled when all orders are cancelled
- [#2609](https://github.com/vegaprotocol/vega/pull/2609) Improve expiry of pegged orders
- [#2610](https://github.com/vegaprotocol/vega/pull/2609) Improve removal of liquidity commitment orders when manual orders satisfy liquidity provisioning commitments

## 0.27.0

*2020-10-30*

This release contains a fix (read: large reduction in memory use) around auction modes with particularly large order books that caused slow block times when handling orders placed during an opening auction. It also contains a lot of internal work related to the liquidity provision mechanics.

### ✨ New
- [#2498](https://github.com/vegaprotocol/vega/pull/2498) Automatically create a bond account for liquidity providers
- [#2596](https://github.com/vegaprotocol/vega/pull/2496) Create liquidity measurement API
- [#2490](https://github.com/vegaprotocol/vega/pull/2490) GraphQL: Add Withdrawal and Deposit events to event bus
- [#2476](https://github.com/vegaprotocol/vega/pull/2476) 🔥`MarketData` now uses RFC339 formatted times, not seconds
- [#2473](https://github.com/vegaprotocol/vega/pull/2473) Add network parameters related to target stake calculation
- [#2506](https://github.com/vegaprotocol/vega/pull/2506) Network parameters can now contain JSON configuration

### 🛠 Improvements
- [#2521](https://github.com/vegaprotocol/vega/pull/2521) Optimise memory usage when building cumulative price levels
- [#2520](https://github.com/vegaprotocol/vega/pull/2520) Fix indicative price calculation
- [#2517](https://github.com/vegaprotocol/vega/pull/2517) Improve command line for rate limiting in faucet & wallet
- [#2510](https://github.com/vegaprotocol/vega/pull/2510) Remove reference to external risk model
- [#2509](https://github.com/vegaprotocol/vega/pull/2509) Fix panic when loading an invalid genesis configuration
- [#2502](https://github.com/vegaprotocol/vega/pull/2502) Fix pointer when using amend in place
- [#2487](https://github.com/vegaprotocol/vega/pull/2487) Remove context from struct that didn't need it
- [#2485](https://github.com/vegaprotocol/vega/pull/2485) Refactor event bus event transmission
- [#2481](https://github.com/vegaprotocol/vega/pull/2481) Add `LiquidityProvisionSubmission` transaction
- [#2480](https://github.com/vegaprotocol/vega/pull/2480) Remove unused code
- [#2479](https://github.com/vegaprotocol/vega/pull/2479) Improve validation of external resources
- [#1936](https://github.com/vegaprotocol/vega/pull/1936) Upgrade to Tendermint 0.33.8

## 0.26.1

*2020-10-23*

Fixes a number of issues discovered during the testing of 0.26.0.

### 🛠 Improvements
- [#2463](https://github.com/vegaprotocol/vega/pull/2463) Further reliability fixes for the event bus
- [#2469](https://github.com/vegaprotocol/vega/pull/2469) Fix incorrect error returned when a trader places an order in an asset that they have no account for (was `InvalidPartyID`, now `InsufficientAssetBalance`)
- [#2458](https://github.com/vegaprotocol/vega/pull/2458) REST: Fix a crasher when a market is proposed without specifying auction times

## 0.26.0

*2020-10-20*

The events API added in 0.25.0 had some reliability issues when a large volume of events were being emitted. This release addresses that in two ways:
 - The gRPC event stream now takes a parameter that sets a batch size. A client will receive the events when the batch limit is hit.
 - GraphQL is now limited to one event type per subscription, and we also removed the ALL event type as an option. This was due to the GraphQL gateway layer taking too long to process the full event stream, leading to sporadic disconnections.

These two fixes combined make both the gRPC and GraphQL streams much more reliable under reasonably heavy load. Let us know if you see any other issues. The release also adds some performance improvements to the way the core processes Tendermint events, some documentation improvements, and some additional debug tools.

### ✨ New
- [#2319](https://github.com/vegaprotocol/vega/pull/2319) Add fee estimate API endpoints to remaining APIs
- [#2321](https://github.com/vegaprotocol/vega/pull/2321) 🔥 Change `estimateFee` to `estimateOrder` in GraphQL
- [#2327](https://github.com/vegaprotocol/vega/pull/2327) 🔥 GraphQL: Event bus API - remove ALL type & limit subscription to one event type
- [#2343](https://github.com/vegaprotocol/vega/pull/2343) 🔥 Add batching support to stream subscribers

### 🛠 Improvements
- [#2229](https://github.com/vegaprotocol/vega/pull/2229) Add Price Monitoring module
- [#2246](https://github.com/vegaprotocol/vega/pull/2246) Add new market depth subscription methods
- [#2298](https://github.com/vegaprotocol/vega/pull/2298) Improve error messages for Good For Auction/Good For Normal rejections
- [#2301](https://github.com/vegaprotocol/vega/pull/2301) Add validation for GFA/GFN orders
- [#2307](https://github.com/vegaprotocol/vega/pull/2307) Implement app state hash
- [#2312](https://github.com/vegaprotocol/vega/pull/2312) Add validation for market proposal risk parameters
- [#2313](https://github.com/vegaprotocol/vega/pull/2313) Add transaction replay protection
- [#2314](https://github.com/vegaprotocol/vega/pull/2314) GraphQL: Improve response when market does not exist
- [#2315](https://github.com/vegaprotocol/vega/pull/2315) GraphQL: Improve response when party does not exist
- [#2316](https://github.com/vegaprotocol/vega/pull/2316) Documentation: Improve documentation for fee estimate endpoint
- [#2318](https://github.com/vegaprotocol/vega/pull/2318) Documentation: Improve documentation for governance data endpoints
- [#2324](https://github.com/vegaprotocol/vega/pull/2324) Cache transactions already seen by `checkTX`
- [#2328](https://github.com/vegaprotocol/vega/pull/2328) Add test covering context cancellation mid data-sending
- [#2331](https://github.com/vegaprotocol/vega/pull/2331) Internal refactor of network parameter storage
- [#2334](https://github.com/vegaprotocol/vega/pull/2334) Rewrite `vegastream` to use the event bus
- [#2333](https://github.com/vegaprotocol/vega/pull/2333) Fix context for events, add block hash and event id
- [#2335](https://github.com/vegaprotocol/vega/pull/2335) Add ABCI event recorder
- [#2341](https://github.com/vegaprotocol/vega/pull/2341) Ensure event slices cannot be empty
- [#2345](https://github.com/vegaprotocol/vega/pull/2345) Handle filled orders in the market depth service before new orders are added
- [#2346](https://github.com/vegaprotocol/vega/pull/2346) CI: Add missing environment variables
- [#2348](https://github.com/vegaprotocol/vega/pull/2348) Use cached transactions in `checkTX`
- [#2349](https://github.com/vegaprotocol/vega/pull/2349) Optimise accounts map accesses
- [#2351](https://github.com/vegaprotocol/vega/pull/2351) Fix sequence ID related to market `OnChainTimeUpdate`
- [#2355](https://github.com/vegaprotocol/vega/pull/2355) Update coding style doc with info on log levels
- [#2358](https://github.com/vegaprotocol/vega/pull/2358) Add documentation and comments for `events.proto`
- [#2359](https://github.com/vegaprotocol/vega/pull/2359) Fix out of bounds index crash
- [#2364](https://github.com/vegaprotocol/vega/pull/2364) Add mutex to protect map access
- [#2366](https://github.com/vegaprotocol/vega/pull/2366) Auctions: Reject IOC/FOK orders
- [#2368](https://github.com/vegaprotocol/vega/pull/2370) Tidy up genesis market instantiation
- [#2369](https://github.com/vegaprotocol/vega/pull/2369) Optimise event bus to reduce CPU usage
- [#2370](https://github.com/vegaprotocol/vega/pull/2370) Event stream: Send batches instead of single events
- [#2376](https://github.com/vegaprotocol/vega/pull/2376) GraphQL: Remove verbose logging
- [#2377](https://github.com/vegaprotocol/vega/pull/2377) Update tendermint stats less frequently for Vega stats API endpoint
- [#2381](https://github.com/vegaprotocol/vega/pull/2381) Event stream: Reduce CPU load, depending on batch size
- [#2382](https://github.com/vegaprotocol/vega/pull/2382) GraphQL: Make event stream batch size mandatory
- [#2401](https://github.com/vegaprotocol/vega/pull/2401) Event stream: Fix CPU spinning after stream close
- [#2404](https://github.com/vegaprotocol/vega/pull/2404) Auctions: Add fix for crash during auction exit
- [#2419](https://github.com/vegaprotocol/vega/pull/2419) Make the price level wash trade check configurable
- [#2432](https://github.com/vegaprotocol/vega/pull/2432) Use `EmitDefaults` on `jsonpb.Marshaler`
- [#2431](https://github.com/vegaprotocol/vega/pull/2431) GraphQL: Add price monitoring
- [#2433](https://github.com/vegaprotocol/vega/pull/2433) Validate amend orders with GFN and GFA
- [#2436](https://github.com/vegaprotocol/vega/pull/2436) Return a permission denied error for a non-allowlisted public key
- [#2437](https://github.com/vegaprotocol/vega/pull/2437) Undo accidental code removal
- [#2438](https://github.com/vegaprotocol/vega/pull/2438) GraphQL: Fix a resolver error when markets are in auction mode
- [#2441](https://github.com/vegaprotocol/vega/pull/2441) GraphQL: Remove unnecessary validations
- [#2442](https://github.com/vegaprotocol/vega/pull/2442) GraphQL: Update library; improve error responses
- [#2447](https://github.com/vegaprotocol/vega/pull/2447) REST: Fix HTTP verb for network parameters query
- [#2443](https://github.com/vegaprotocol/vega/pull/2443) Auctions: Add check for opening auction duration during market creation

## 0.25.1

*2020-10-14*

This release backports two fixes from the forthcoming 0.26.0 release.

### 🛠 Improvements
- [#2354](https://github.com/vegaprotocol/vega/pull/2354) Update `OrderEvent` to copy by value
- [#2379](https://github.com/vegaprotocol/vega/pull/2379) Add missing `/governance/prepare/vote` REST endpoint

## 0.25.0

*2020-09-24*

This release adds the event bus API, allowing for much greater introspection in to the operation of a node. We've also re-enabled the order amends API, as well as a long list of fixes.

### ✨ New
- [#2281](https://github.com/vegaprotocol/vega/pull/2281) Enable opening auctions
- [#2205](https://github.com/vegaprotocol/vega/pull/2205) Add GraphQL event stream API
- [#2219](https://github.com/vegaprotocol/vega/pull/2219) Add deposits API
- [#2222](https://github.com/vegaprotocol/vega/pull/2222) Initial asset list is now loaded from genesis configuration, not external configuration
- [#2238](https://github.com/vegaprotocol/vega/pull/2238) Re-enable order amend API
- [#2249](https://github.com/vegaprotocol/vega/pull/2249) Re-enable TX rate limit by party ID
- [#2240](https://github.com/vegaprotocol/vega/pull/2240) Add time to position responses

### 🛠 Improvements
- [#2211](https://github.com/vegaprotocol/vega/pull/2211) 🔥 GraphQL: Field case change `proposalId` -> `proposalID`
- [#2218](https://github.com/vegaprotocol/vega/pull/2218) 🔥 GraphQL: Withdrawals now return a `Party`, not a party ID
- [#2202](https://github.com/vegaprotocol/vega/pull/2202) Fix time validation for proposals when all times are the same
- [#2206](https://github.com/vegaprotocol/vega/pull/2206) Reduce log noise from statistics endpoint
- [#2207](https://github.com/vegaprotocol/vega/pull/2207) Automatically reload node configuration
- [#2209](https://github.com/vegaprotocol/vega/pull/2209) GraphQL: fix proposal rejection enum
- [#2210](https://github.com/vegaprotocol/vega/pull/2210) Refactor order service to not require blockchain client
- [#2213](https://github.com/vegaprotocol/vega/pull/2213) Improve error clarity for invalid proposals
- [#2216](https://github.com/vegaprotocol/vega/pulls/2216) Ensure all GRPC endpoints use real time, not Vega time
- [#2231](https://github.com/vegaprotocol/vega/pull/2231) Refactor processor to no longer require collateral
- [#2232](https://github.com/vegaprotocol/vega/pull/2232) Clean up logs that dumped raw bytes
- [#2233](https://github.com/vegaprotocol/vega/pull/2233) Remove generate method from execution engine
- [#2234](https://github.com/vegaprotocol/vega/pull/2234) Remove `authEnabled` setting
- [#2236](https://github.com/vegaprotocol/vega/pull/2236) Simply order amendment logging
- [#2237](https://github.com/vegaprotocol/vega/pull/2237) Clarify fees attribution in transfers
- [#2239](https://github.com/vegaprotocol/vega/pull/2239) Ensure margin is released immediately, not on next mark to market
- [#2241](https://github.com/vegaprotocol/vega/pull/2241) Load log level in processor app
- [#2245](https://github.com/vegaprotocol/vega/pull/2245) Fix a concurrent map access in positions API
- [#2247](https://github.com/vegaprotocol/vega/pull/2247) Improve logging on a TX with an invalid signature
- [#2252](https://github.com/vegaprotocol/vega/pull/2252) Fix incorrect order count in Market Depth API
- [#2254](https://github.com/vegaprotocol/vega/pull/2254) Fix concurrent map access in Market Depth API
- [#2269](https://github.com/vegaprotocol/vega/pull/2269) GraphQL: Fix party filtering for event bus API
- [#2266](https://github.com/vegaprotocol/vega/pull/2266) Refactor transaction codec
- [#2275](https://github.com/vegaprotocol/vega/pull/2275) Prevent opening auctions from closing early
- [#2262](https://github.com/vegaprotocol/vega/pull/2262) Clear potential position properly when an order is cancelled for self trading
- [#2286](https://github.com/vegaprotocol/vega/pull/2286) Add sequence ID to event bus events
- [#2288](https://github.com/vegaprotocol/vega/pull/2288) Fix auction events not appearing in GraphQL event bus
- [#2294](https://github.com/vegaprotocol/vega/pull/2294) Fixing incorrect order iteration in auctions
- [#2285](https://github.com/vegaprotocol/vega/pull/2285) Check auction times
- [#2283](https://github.com/vegaprotocol/vega/pull/2283) Better handling of 0 `expiresAt`

## 0.24.0

*2020-09-04*

One new API endpoint allows cancelling multiple orders simultaneously, either all orders by market, a single order in a specific market, or just all open orders.

Other than that it's mainly bugfixes, many of which fix subtly incorrect API output.

### ✨ New

- [#2107](https://github.com/vegaprotocol/vega/pull/2107) Support for cancelling multiple orders at once
- [#2186](https://github.com/vegaprotocol/vega/pull/2186) Add per-party rate-limit of 50 requests over 3 blocks

### 🛠 Improvements

- [#2177](https://github.com/vegaprotocol/vega/pull/2177) GraphQL: Add Governance proposal metadata
- [#2098](https://github.com/vegaprotocol/vega/pull/2098) Fix crashed in event bus
- [#2041](https://github.com/vegaprotocol/vega/pull/2041) Fix a rounding error in the output of Positions API
- [#1934](https://github.com/vegaprotocol/vega/pull/1934) Improve API documentation
- [#2110](https://github.com/vegaprotocol/vega/pull/2110) Send Infrastructure fees to the correct account
- [#2117](https://github.com/vegaprotocol/vega/pull/2117) Prevent creation of withdrawal requests for more than the available balance
- [#2136](https://github.com/vegaprotocol/vega/pull/2136) gRPC: Fetch all accounts for a market did not return all accounts
- [#2151](https://github.com/vegaprotocol/vega/pull/2151) Prevent wasteful event bus subscriptions
- [#2167](https://github.com/vegaprotocol/vega/pull/2167) Ensure events in the event bus maintain their order
- [#2178](https://github.com/vegaprotocol/vega/pull/2178) Fix API returning incorrectly formatted orders when a party has no collateral

## 0.23.1

*2020-08-27*

This release backports a fix from the forthcoming 0.24.0 release that fixes a GraphQL issue with the new `Asset` type. When fetching the Assets from the top level, all the details came through. When fetching them as a nested property, only the ID was filled in. This is now fixed.

### 🛠 Improvements

- [#2140](https://github.com/vegaprotocol/vega/pull/2140) GraphQL fix for fetching assets as nested properties

## 0.23.0

*2020-08-10*

This release contains a lot of groundwork for Fees and Auction mode.

**Fees** are incurred on every trade on Vega. Those fees are divided between up to three recipient types, but traders will only see one collective fee charged. The fees reward liquidity providers, infrastructure providers and market makers.

* The liquidity portion of the fee is paid to market makers for providing liquidity, and is transferred to the market-maker fee pool for the market.
* The infrastructure portion of the fee, which is paid to validators as a reward for running the infrastructure of the network, is transferred to the infrastructure fee pool for that asset. It is then periodically distributed to the validators.
* The maker portion of the fee is transferred to the non-aggressive, or passive party in the trade (the maker, as opposed to the taker).

**Auction mode** is not enabled in this release, but the work is nearly complete for Opening Auctions on new markets.

💥 Please note, **this release disables order amends**. The team uncovered an issue in the Market Depth API output that is caused by order amends, so rather than give incorrect output, we've temporarily disabled the amendment of orders. They will return when the Market Depth API is fixed. For now, *amends will return an error*.

### ✨ New

- 💥 [#2092](https://github.com/vegaprotocol/vega/pull/2092) Disable order amends
- [#2027](https://github.com/vegaprotocol/vega/pull/2027) Add built in asset faucet endpoint
- [#2075](https://github.com/vegaprotocol/vega/pull/2075), [#2086](https://github.com/vegaprotocol/vega/pull/2086), [#2083](https://github.com/vegaprotocol/vega/pull/2083), [#2078](https://github.com/vegaprotocol/vega/pull/2078) Add time & size limits to faucet requests
- [#2068](https://github.com/vegaprotocol/vega/pull/2068) Add REST endpoint to fetch governance proposals by Party
- [#2058](https://github.com/vegaprotocol/vega/pull/2058) Add REST endpoints for fees
- [#2047](https://github.com/vegaprotocol/vega/pull/2047) Add `prepareWithdraw` endpoint

### 🛠 Improvements

- [#2061](https://github.com/vegaprotocol/vega/pull/2061) Fix Network orders being left as active
- [#2034](https://github.com/vegaprotocol/vega/pull/2034) Send `KeepAlive` messages on GraphQL subscriptions
- [#2031](https://github.com/vegaprotocol/vega/pull/2031) Add proto fields required for auctions
- [#2025](https://github.com/vegaprotocol/vega/pull/2025) Add auction mode (currently never triggered)
- [#2013](https://github.com/vegaprotocol/vega/pull/2013) Add Opening Auctions support to market framework
- [#2010](https://github.com/vegaprotocol/vega/pull/2010) Add documentation for Order Errors to proto source files
- [#2003](https://github.com/vegaprotocol/vega/pull/2003) Add fees support
- [#2004](https://github.com/vegaprotocol/vega/pull/2004) Remove @deprecated field from GraphQL input types (as it’s invalid)
- [#2000](https://github.com/vegaprotocol/vega/pull/2000) Fix `rejectionReason` for trades stopped for self trading
- [#1990](https://github.com/vegaprotocol/vega/pull/1990) Remove specified `tickSize` from market
- [#2066](https://github.com/vegaprotocol/vega/pull/2066) Fix validation of proposal timestamps to ensure that datestamps specify events in the correct order
- [#2043](https://github.com/vegaprotocol/vega/pull/2043) Track Event Queue events to avoid processing events from other chains twice

## 0.22.0

### 🐛 Bugfixes
- [#2096](https://github.com/vegaprotocol/vega/pull/2096) Fix concurrent map access in event forward

*2020-07-20*

This release primarily focuses on setting up Vega nodes to deal correctly with events sourced from other chains, working towards bridging assets from Ethereum. This includes responding to asset events from Ethereum, and support for validator nodes notarising asset movements and proposals.

It also contains a lot of bug fixes and improvements, primarily around an internal refactor to using an event bus to communicate between packages. Also included are some corrections for order statuses that were incorrectly being reported or left outdated on the APIs.

### ✨ New

- [#1825](https://github.com/vegaprotocol/vega/pull/1825) Add new Notary package for tracking multisig decisions for governance
- [#1837](https://github.com/vegaprotocol/vega/pull/1837) Add support for two-step governance processes such as asset proposals
- [#1856](https://github.com/vegaprotocol/vega/pull/1856) Implement handling of external chain events from the Event Queue
- [#1927](https://github.com/vegaprotocol/vega/pull/1927) Support ERC20 deposits
- [#1987](https://github.com/vegaprotocol/vega/pull/1987) Add `OpenInterest` field to markets
- [#1949](https://github.com/vegaprotocol/vega/pull/1949) Add `RejectionReason` field to rejected governance proposals

### 🛠 Improvements
- 💥 [#1988](https://github.com/vegaprotocol/vega/pull/1988) REST: Update orders endpoints to use POST, not PUT or DELETE
- 💥 [#1957](https://github.com/vegaprotocol/vega/pull/1957) GraphQL: Some endpoints returned a nullable array of Strings. Now they return an array of nullable strings
- 💥 [#1928](https://github.com/vegaprotocol/vega/pull/1928) GraphQL & GRPC: Remove broken `open` parameter from Orders endpoints. It returned ambiguous results
- 💥 [#1858](https://github.com/vegaprotocol/vega/pull/1858) Fix outdated order details for orders amended by cancel-and-replace
- 💥 [#1849](https://github.com/vegaprotocol/vega/pull/1849) Fix incorrect status on partially filled trades that would have matched with another order by the same user. Was `stopped`, now `rejected`
- 💥 [#1883](https://github.com/vegaprotocol/vega/pull/1883) REST & GraphQL: Market name is now based on the instrument name rather than being set separately
- [#1699](https://github.com/vegaprotocol/vega/pull/1699) Migrate Margin package to event bus
- [#1853](https://github.com/vegaprotocol/vega/pull/1853) Migrate Market package to event bus
- [#1844](https://github.com/vegaprotocol/vega/pull/1844) Migrate Governance package to event
- [#1877](https://github.com/vegaprotocol/vega/pull/1877) Migrate Position package to event
- [#1838](https://github.com/vegaprotocol/vega/pull/1838) GraphQL: Orders now include their `version` and `updatedAt`, which are useful when dealing with amended orders
- [#1841](https://github.com/vegaprotocol/vega/pull/1841) Fix: `expiresAt` on orders was validated at submission time, this has been moved to post-chain validation
- [#1849](https://github.com/vegaprotocol/vega/pull/1849) Improve Order documentation for `Status` and `TimeInForce`
- [#1861](https://github.com/vegaprotocol/vega/pull/1861) Remove single mutex in event bus
- [#1866](https://github.com/vegaprotocol/vega/pull/1866) Add mutexes for event bus access
- [#1889](https://github.com/vegaprotocol/vega/pull/1889) Improve event broker performance
- [#1891](https://github.com/vegaprotocol/vega/pull/1891) Fix context for event subscribers
- [#1889](https://github.com/vegaprotocol/vega/pull/1889) Address event bus performance issues
- [#1892](https://github.com/vegaprotocol/vega/pull/1892) Improve handling for new chain connection proposal
- [#1903](https://github.com/vegaprotocol/vega/pull/1903) Fix regressions in Candles API introduced by event bus
- [#1940](https://github.com/vegaprotocol/vega/pull/1940) Add new asset proposals to GraphQL API
- [#1943](https://github.com/vegaprotocol/vega/pull/1943) Validate list of allowed assets

## 0.21.0

*2020-06-18*

A follow-on from 0.20.1, this release includes a fix for the GraphQL API returning inconsistent values for the `side` field on orders, leading to Vega Console failing to submit orders. As a bonus there is another GraphQL improvement, and two fixes that return more correct values for filled network orders and expired orders.

### 🛠 Improvements

- 💥 [#1820](https://github.com/vegaprotocol/vega/pull/1820) GraphQL: Non existent parties no longer return a GraphQL error
- 💥 [#1784](https://github.com/vegaprotocol/vega/pull/1784) GraphQL: Update schema and fix enum mappings from Proto
- 💥 [#1761](https://github.com/vegaprotocol/vega/pull/1761) Governance: Improve processing of Proposals
- [#1822](https://github.com/vegaprotocol/vega/pull/1822) Remove duplicate updates to `createdAt`
- [#1818](https://github.com/vegaprotocol/vega/pull/1818) Trades: Replace buffer with events
- [#1812](https://github.com/vegaprotocol/vega/pull/1812) Governance: Improve logging
- [#1810](https://github.com/vegaprotocol/vega/pull/1810) Execution: Set order status for fully filled network orders to be `FILLED`
- [#1803](https://github.com/vegaprotocol/vega/pull/1803) Matching: Set `updatedAt` when orders expire
- [#1780](https://github.com/vegaprotocol/vega/pull/1780) APIs: Reject `NETWORK` orders
- [#1792](https://github.com/vegaprotocol/vega/pull/1792) Update Golang to 1.14 and tendermint to 0.33.5

## 0.20.1

*2020-06-18*

This release fixes one small bug that was causing many closed streams, which was a problem for API clients.

## 🛠 Improvements

- [#1813](https://github.com/vegaprotocol/vega/pull/1813) Set `PartyEvent` type to party event

## 0.20.0

*2020-06-15*

This release contains a lot of fixes to APIs, and a minor new addition to the statistics endpoint. Potentially breaking changes are now labelled with 💥. If you have implemented a client that fetches candles, places orders or amends orders, please check below.

### ✨ Features
- [#1730](https://github.com/vegaprotocol/vega/pull/1730) `ChainID` added to statistics endpoint
- 💥 [#1734](https://github.com/vegaprotocol/vega/pull/1734) Start adding `TraceID` to core events

### 🛠 Improvements
- 💥 [#1721](https://github.com/vegaprotocol/vega/pull/1721) Improve API responses for `GetProposalById`
- 💥 [#1724](https://github.com/vegaprotocol/vega/pull/1724) New Order: Type no longer defaults to LIMIT orders
- 💥 [#1728](https://github.com/vegaprotocol/vega/pull/1728) `PrepareAmend` no longer accepts expiry time
- 💥 [#1760](https://github.com/vegaprotocol/vega/pull/1760) Add proto enum zero value "unspecified" to Side
- 💥 [#1764](https://github.com/vegaprotocol/vega/pull/1764) Candles: Interval no longer defaults to 1 minute
- 💥 [#1773](https://github.com/vegaprotocol/vega/pull/1773) Add proto enum zero value "unspecified" to `Order.Status`
- 💥 [#1776](https://github.com/vegaprotocol/vega/pull/1776) Add prefixes to enums, add proto zero value "unspecified" to `Trade.Type`
- 💥 [#1781](https://github.com/vegaprotocol/vega/pull/1781) Add prefix and UNSPECIFIED to `ChainStatus`, `AccountType`, `TransferType`
- [#1714](https://github.com/vegaprotocol/vega/pull/1714) Extend governance error handling
- [#1726](https://github.com/vegaprotocol/vega/pull/1726) Mark Price was not always correctly updated on a partial fill
- [#1734](https://github.com/vegaprotocol/vega/pull/1734) Feature/1577 hash context propagation
- [#1741](https://github.com/vegaprotocol/vega/pull/1741) Fix incorrect timestamps for proposals retrieved by GraphQL
- [#1743](https://github.com/vegaprotocol/vega/pull/1743) Orders amended to be GTT now return GTT in the response
- [#1745](https://github.com/vegaprotocol/vega/pull/1745) Votes blob is now base64 encoded
- [#1747](https://github.com/vegaprotocol/vega/pull/1747) Markets created from proposals now have the same ID as the proposal that created them
- [#1750](https://github.com/vegaprotocol/vega/pull/1750) Added datetime to governance votes
- [#1751](https://github.com/vegaprotocol/vega/pull/1751) Fix a bug in governance vote counting
- [#1752](https://github.com/vegaprotocol/vega/pull/1752) Fix incorrect validation on new orders
- [#1757](https://github.com/vegaprotocol/vega/pull/1757) Fix incorrect party ID validation on new orders
- [#1758](https://github.com/vegaprotocol/vega/pull/1758) Fix issue where markets created via governance were not tradable
- [#1763](https://github.com/vegaprotocol/vega/pull/1763) Expiration settlement date for market changed to 30/10/2020-22:59:59
- [#1777](https://github.com/vegaprotocol/vega/pull/1777) Create `README.md`
- [#1764](https://github.com/vegaprotocol/vega/pull/1764) Add proto enum zero value "unspecified" to Interval
- [#1767](https://github.com/vegaprotocol/vega/pull/1767) Feature/1692 order event
- [#1787](https://github.com/vegaprotocol/vega/pull/1787) Feature/1697 account event
- [#1788](https://github.com/vegaprotocol/vega/pull/1788) Check for unspecified Vote value
- [#1794](https://github.com/vegaprotocol/vega/pull/1794) Feature/1696 party event

## 0.19.0

*2020-05-26*

This release fixes a handful of bugs, primarily around order amends and new market governance proposals.

### ✨ Features

- [#1658](https://github.com/vegaprotocol/vega/pull/1658) Add timestamps to proposal API responses
- [#1656](https://github.com/vegaprotocol/vega/pull/1656) Add margin checks to amends
- [#1679](https://github.com/vegaprotocol/vega/pull/1679) Add topology package to map Validator nodes to Vega keypairs

### 🛠 Improvements
- [#1718](https://github.com/vegaprotocol/vega/pull/1718) Fix a case where a party can cancel another party's orders
- [#1662](https://github.com/vegaprotocol/vega/pull/1662) Start moving to event-based architecture internally
- [#1684](https://github.com/vegaprotocol/vega/pull/1684) Fix order expiry handling when `expiresAt` is amended
- [#1686](https://github.com/vegaprotocol/vega/pull/1686) Fix participation stake to have a maximum of 100%
- [#1607](https://github.com/vegaprotocol/vega/pull/1607) Update `gqlgen` dependency to 0.11.3
- [#1711](https://github.com/vegaprotocol/vega/pull/1711) Remove ID from market proposal input
- [#1712](https://github.com/vegaprotocol/vega/pull/1712) `prepareProposal` no longer returns an ID on market proposals
- [#1707](https://github.com/vegaprotocol/vega/pull/1707) Allow overriding default governance parameters via `ldflags`.
- [#1715](https://github.com/vegaprotocol/vega/pull/1715) Compile testing binary with short-lived governance periods

## 0.18.1

*2020-05-13*

### 🛠 Improvements
- [#1649](https://github.com/vegaprotocol/vega/pull/1649)
    Fix github artefact upload CI configuration

## 0.18.0

*2020-05-12*

From this release forward, compiled binaries for multiple platforms will be attached to the release on GitHub.

### ✨ Features

- [#1636](https://github.com/vegaprotocol/vega/pull/1636)
    Add a default GraphQL query complexity limit of 5. Currently configured to 17 on testnet to support Console.
- [#1656](https://github.com/vegaprotocol/vega/pull/1656)
    Add GraphQL queries for governance proposals
- [#1596](https://github.com/vegaprotocol/vega/pull/1596)
    Add builds for multiple architectures to GitHub releases

### 🛠 Improvements
- [#1630](https://github.com/vegaprotocol/vega/pull/1630)
    Fix amends triggering multiple updates to the same order
- [#1564](https://github.com/vegaprotocol/vega/pull/1564)
    Hex encode keys

## 0.17.0

*2020-04-21*

### ✨ Features

- [#1458](https://github.com/vegaprotocol/vega/issues/1458) Add root GraphQL Orders query.
- [#1457](https://github.com/vegaprotocol/vega/issues/1457) Add GraphQL query to list all known parties.
- [#1455](https://github.com/vegaprotocol/vega/issues/1455) Remove party list from stats endpoint.
- [#1448](https://github.com/vegaprotocol/vega/issues/1448) Add `updatedAt` field to orders.

### 🛠 Improvements

- [#1102](https://github.com/vegaprotocol/vega/issues/1102) Return full Market details in nested GraphQL queries.
- [#1466](https://github.com/vegaprotocol/vega/issues/1466) Flush orders before trades. This fixes a rare scenario where a trade can be available through the API, but not the order that triggered it.
- [#1491](https://github.com/vegaprotocol/vega/issues/1491) Fix `OrdersByMarket` and `OrdersByParty` 'Open' parameter.
- [#1472](https://github.com/vegaprotocol/vega/issues/1472) Fix Orders by the same party matching.

### Upcoming changes

This release contains the initial partial implementation of Governance. This will be finished and documented in 0.18.0.

## 0.16.2

*2020-04-16*

### 🛠 Improvements

- [#1545](https://github.com/vegaprotocol/vega/pull/1545) Improve error handling in `Prepare*Order` requests

## 0.16.1

*2020-04-15*

### 🛠 Improvements

- [!651](https://gitlab.com/vega-protocol/trading-core/-/merge_requests/651) Prevent bad ED25519 key length causing node panic.

## 0.16.0

*2020-03-02*

### ✨ Features

- The new authentication service is in place. The existing authentication service is now deprecated and will be removed in the next release.

### 🛠 Improvements

- [!609](https://gitlab.com/vega-protocol/trading-core/-/merge_requests/609) Show trades resulting from Orders created by the network (for example close outs) in the API.
- [!604](https://gitlab.com/vega-protocol/trading-core/-/merge_requests/604) Add `lastMarketPrice` settlement.
- [!614](https://gitlab.com/vega-protocol/trading-core/-/merge_requests/614) Fix casing of Order parameter `timeInForce`.
- [!615](https://gitlab.com/vega-protocol/trading-core/-/merge_requests/615) Add new order statuses, `Rejected` and `PartiallyFilled`.
- [!622](https://gitlab.com/vega-protocol/trading-core/-/merge_requests/622) GraphQL: Change Buyer and Seller properties on Trades from string to Party.
- [!599](https://gitlab.com/vega-protocol/trading-core/-/merge_requests/599) Pin Market IDs to fixed values.
- [!603](https://gitlab.com/vega-protocol/trading-core/-/merge_requests/603), [!611](https://gitlab.com/vega-protocol/trading-core/-/merge_requests/611) Remove `NotifyTraderAccount` from API documentation.
- [!624](https://gitlab.com/vega-protocol/trading-core/-/merge_requests/624) Add protobuf validators to API requests.
- [!595](https://gitlab.com/vega-protocol/trading-core/-/merge_requests/595), [!621](https://gitlab.com/vega-protocol/trading-core/-/merge_requests/621), [!623](https://gitlab.com/vega-protocol/trading-core/-/merge_requests/623) Fix a flaky integration test.
- [!601](https://gitlab.com/vega-protocol/trading-core/-/merge_requests/601) Improve matching engine coverage.
- [!612](https://gitlab.com/vega-protocol/trading-core/-/merge_requests/612) Improve collateral engine test coverage.<|MERGE_RESOLUTION|>--- conflicted
+++ resolved
@@ -12,12 +12,8 @@
 - [](https://github.com/vegaprotocol/vega/issues/xxxx) -
 
 ### 🐛 Fixes
-<<<<<<< HEAD
 - [6296](https://github.com/vegaprotocol/vega/issues/6296) - Add `assetId` as a field to the `GraphQL UpdateAsset` type
-=======
 - [6273](https://github.com/vegaprotocol/vega/issues/6273) - Deposits return an empty list when no party is provided
->>>>>>> 50026ba7
-- [](https://github.com/vegaprotocol/vega/issues/xxxx) -
 
 
 ## 0.56.0
