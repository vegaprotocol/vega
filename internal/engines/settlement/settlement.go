--- conflicted
+++ resolved
@@ -6,10 +6,7 @@
 
 	"code.vegaprotocol.io/vega/internal/engines/position"
 	"code.vegaprotocol.io/vega/internal/logging"
-<<<<<<< HEAD
 	"code.vegaprotocol.io/vega/internal/products"
-=======
->>>>>>> cf78cdcc
 	types "code.vegaprotocol.io/vega/proto"
 )
 
@@ -19,28 +16,13 @@
 }
 
 type Engine struct {
-<<<<<<< HEAD
-	*Config
+	log *logging.Logger
+
+	Config
 	mu      *sync.Mutex
 	product products.Product
 	buys    map[string]*pos
 	sells   map[string]*pos
-}
-
-func New(conf *Config, product products.Product) *Engine {
-	return &Engine{
-		Config:  conf,
-		mu:      &sync.Mutex{},
-		product: product,
-		buys:    map[string]*pos{},
-		sells:   map[string]*pos{},
-=======
-	log *logging.Logger
-
-	Config
-	mu    *sync.Mutex
-	buys  map[string]*pos
-	sells map[string]*pos
 }
 
 func New(log *logging.Logger, conf Config) *Engine {
@@ -54,7 +36,6 @@
 		mu:     &sync.Mutex{},
 		buys:   map[string]*pos{},
 		sells:  map[string]*pos{},
->>>>>>> cf78cdcc
 	}
 }
 
