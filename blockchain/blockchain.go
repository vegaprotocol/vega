package blockchain

import (
	"encoding/binary"
	"fmt"
	"vega/core"
	"vega/log"
	"vega/msg"
	"github.com/tendermint/tendermint/abci/example/code"
	"github.com/tendermint/tendermint/abci/types"
	"github.com/golang/protobuf/proto"
)

type Blockchain struct {
	types.BaseApplication
	vega *core.Vega
}

func NewBlockchain(vegaApp *core.Vega) *Blockchain {
	return &Blockchain{vega: vegaApp}
}

// Mempool Connection
//
// A transaction is received by a validator from a client into its own
// (*one node*) mempool. We need to check whether we consider it
// "legal" (validly formatted, containing non-crazy data from a business
// perspective). If so, send it through to the consensus round.
//
// From the Tendermint docs:
//
// [The mempool connection is used only for CheckTx requests. Transactions are
// run using CheckTx in the same order they were received by the validator. If
// the CheckTx returns OK, the transaction is kept in memory and relayed to
// other peers in the same order it was received. Otherwise, it is discarded.
//
// CheckTx requests run concurrently with block processing; so they should run
// against a copy of the main application state which is reset after every block.
// This copy is necessary to track transitions made by a sequence of CheckTx
// requests before they are included in a block. When a block is committed,
// the application must ensure to reset the mempool state to the latest
// committed state. Tendermint Core will then filter through all transactions
// in the mempool, removing any that were included in the block, and re-run
// the rest using CheckTx against the post-Commit mempool state]
//
// FIXME: For the moment, just let everything through.
func (app *Blockchain) CheckTx(tx []byte) types.ResponseCheckTx {
	log.Infof("CheckTx: %s", string(tx))
	return types.ResponseCheckTx{Code: code.CodeTypeOK}
}

// Consensus Connection
// Step 1: DeliverTx
//
// A transaction has been accepted by more than 2/3 of
// validator nodes. At this step, we can execute our business logic (or,
// in Ethereum terms, this is where the smart contract code lives).
//
// Every honest validator node will run state changes according to what
// happens in this function.
//
// From the Tendermint docs:
//
// [DeliverTx is the workhorse of the blockchain. Tendermint sends the DeliverTx
// requests asynchronously but in order, and relies on the underlying socket
// protocol (ie. TCP) to ensure they are received by the app in order. They
// have already been ordered in the global consensus by the Tendermint protocol.
//
// DeliverTx returns a abci.Result, which includes a Code, Data, and Log. The
// code may be non-zero (non-OK), meaning the corresponding transaction should
// have been rejected by the mempool, but may have been included in a block by
// a Byzantine proposer.
//
// The block header will be updated (TODO) to include some commitment to the
// results of DeliverTx, be it a bitarray of non-OK transactions, or a merkle
// root of the data returned by the DeliverTx requests, or both]
func (app *Blockchain) DeliverTx(tx []byte) types.ResponseDeliverTx {
	log.Infof("DeliverTx: %s", string(tx))

<<<<<<< HEAD
	// split the transaction
	var _, value []byte
	parts := bytes.Split(tx, []byte("|"))
	if len(parts) == 2 {
		_, value = parts[0], parts[1]
	} else {
		log.Infof("Invalid tx: %s", string(tx))
=======
	// Decode payload and command
	value, cmd, err := VegaTxDecode(tx)
	if err != nil {
		fmt.Println("Error: Invalid tx: " + string(tx))
>>>>>>> d8bb18c5
		return types.ResponseDeliverTx{Code: code.CodeTypeEncodingError}
	}

	// All incoming messages are order (for now)...
	// deserialize proto msg to struct
	order := msg.OrderPool.Get().(*msg.Order)
	e := proto.Unmarshal(value, order)
	if e != nil {
		fmt.Println("Error: Decoding order to proto: ", e.Error())
		return types.ResponseDeliverTx{Code: code.CodeTypeEncodingError}
	}

<<<<<<< HEAD
	// deliver to the Vega trading core
	confirmationMessage, _ := app.vega.SubmitOrder(order)
	if confirmationMessage != nil {
		log.Infof("ABCI reports it received a confirmation message from vega:\n")
		log.Infof("- aggressive order: %+v\n", confirmationMessage.Order)
		log.Infof("- trades: %+v\n", confirmationMessage.Trades)
		log.Infof("- passive orders affected: %+v\n", confirmationMessage.PassiveOrdersAffected)
=======
	// Process known command types
	switch cmd {
		case CreateOrderCommand:
			fmt.Println("ABCI received a CREATE ORDER command after consensus")

			// Submit the create new order request to the Vega trading core
			confirmationMessage, errorMessage := app.vega.SubmitOrder(order)
			if confirmationMessage != nil {
				fmt.Printf("ABCI reports it received an order confirmation message from vega:\n")
				fmt.Printf("- aggressive order: %+v\n", confirmationMessage.Order)
				fmt.Printf("- trades: %+v\n", confirmationMessage.Trades)
				fmt.Printf("- passive orders affected: %+v\n", confirmationMessage.PassiveOrdersAffected)
			}
			if errorMessage != msg.OrderError_NONE {
				fmt.Printf("ABCI reports it received an order error message from vega:\n")
				fmt.Printf("- error: %+v\n", errorMessage.String())
			}

		case CancelOrderCommand:
			fmt.Println("ABCI received a CANCEL ORDER command after consensus")

			// Submit the create new order request to the Vega trading core
			cancellationMessage, errorMessage := app.vega.CancelOrder(order)
			if cancellationMessage != nil {
				fmt.Printf("ABCI reports it received an order cancellation message from vega:\n")
				fmt.Printf("- cancelled order: %+v\n", cancellationMessage.Order)
			}
			if errorMessage != msg.OrderError_NONE {
				fmt.Printf("ABCI reports it received an order error message from vega:\n")
				fmt.Printf("- error: %+v\n", errorMessage.String())
			}

		default:
			fmt.Println("UNKNOWN command received after consensus")
>>>>>>> d8bb18c5
	}

	app.vega.State.Size += 1
	return types.ResponseDeliverTx{Code: code.CodeTypeOK}
}

// Consensus Connection
// Step 2: Commit the block and persist to disk.
//
// From the Tendermint docs:
//
// [Once all processing of the block is complete, Tendermint sends the Commit
// request and blocks waiting for a response. While the mempool may run
// concurrently with block processing (the BeginBlock, DeliverTxs, and
// EndBlock), it is locked for the Commit request so that its state can be
// safely reset during Commit. This means the app MUST NOT do any blocking
// communication with the mempool (ie. broadcast_tx) during Commit, or there
// will be deadlock. Note also that all remaining transactions in the mempool
// are replayed on the mempool connection (CheckTx) following a commit.
//
// The app should respond to the Commit request with a byte array, which is
// the deterministic state root of the application. It is included in the
// header of the next block. It can be used to provide easily verified
// Merkle-proofs of the state of the application.
//
// It is expected that the app will persist state to disk on Commit.
// The option to have all transactions replayed from some previous block is
// the job of the Handshake.
//
func (app *Blockchain) Commit() types.ResponseCommit {
	// Using a memdb - just return the big endian size of the db
	appHash := make([]byte, 8)
	binary.PutVarint(appHash, app.vega.State.Size)
	app.vega.State.AppHash = appHash
	app.vega.State.Height += 1

	// saveState(app.state)
	return types.ResponseCommit{Data: appHash}
}

<|MERGE_RESOLUTION|>--- conflicted
+++ resolved
@@ -2,7 +2,6 @@
 
 import (
 	"encoding/binary"
-	"fmt"
 	"vega/core"
 	"vega/log"
 	"vega/msg"
@@ -77,20 +76,10 @@
 func (app *Blockchain) DeliverTx(tx []byte) types.ResponseDeliverTx {
 	log.Infof("DeliverTx: %s", string(tx))
 
-<<<<<<< HEAD
-	// split the transaction
-	var _, value []byte
-	parts := bytes.Split(tx, []byte("|"))
-	if len(parts) == 2 {
-		_, value = parts[0], parts[1]
-	} else {
-		log.Infof("Invalid tx: %s", string(tx))
-=======
 	// Decode payload and command
 	value, cmd, err := VegaTxDecode(tx)
 	if err != nil {
-		fmt.Println("Error: Invalid tx: " + string(tx))
->>>>>>> d8bb18c5
+		log.Infof("Invalid tx: %s", string(tx))
 		return types.ResponseDeliverTx{Code: code.CodeTypeEncodingError}
 	}
 
@@ -99,54 +88,44 @@
 	order := msg.OrderPool.Get().(*msg.Order)
 	e := proto.Unmarshal(value, order)
 	if e != nil {
-		fmt.Println("Error: Decoding order to proto: ", e.Error())
+		log.Infof("Error: Decoding order to proto: ", e.Error())
 		return types.ResponseDeliverTx{Code: code.CodeTypeEncodingError}
 	}
 
-<<<<<<< HEAD
-	// deliver to the Vega trading core
-	confirmationMessage, _ := app.vega.SubmitOrder(order)
-	if confirmationMessage != nil {
-		log.Infof("ABCI reports it received a confirmation message from vega:\n")
-		log.Infof("- aggressive order: %+v\n", confirmationMessage.Order)
-		log.Infof("- trades: %+v\n", confirmationMessage.Trades)
-		log.Infof("- passive orders affected: %+v\n", confirmationMessage.PassiveOrdersAffected)
-=======
 	// Process known command types
 	switch cmd {
 		case CreateOrderCommand:
-			fmt.Println("ABCI received a CREATE ORDER command after consensus")
+			log.Infof("ABCI received a CREATE ORDER command after consensus")
 
 			// Submit the create new order request to the Vega trading core
 			confirmationMessage, errorMessage := app.vega.SubmitOrder(order)
 			if confirmationMessage != nil {
-				fmt.Printf("ABCI reports it received an order confirmation message from vega:\n")
-				fmt.Printf("- aggressive order: %+v\n", confirmationMessage.Order)
-				fmt.Printf("- trades: %+v\n", confirmationMessage.Trades)
-				fmt.Printf("- passive orders affected: %+v\n", confirmationMessage.PassiveOrdersAffected)
+				log.Infof("ABCI reports it received an order confirmation message from vega:\n")
+				log.Infof("- aggressive order: %+v\n", confirmationMessage.Order)
+				log.Infof("- trades: %+v\n", confirmationMessage.Trades)
+				log.Infof("- passive orders affected: %+v\n", confirmationMessage.PassiveOrdersAffected)
 			}
 			if errorMessage != msg.OrderError_NONE {
-				fmt.Printf("ABCI reports it received an order error message from vega:\n")
-				fmt.Printf("- error: %+v\n", errorMessage.String())
+				log.Infof("ABCI reports it received an order error message from vega:\n")
+				log.Infof("- error: %+v\n", errorMessage.String())
 			}
 
 		case CancelOrderCommand:
-			fmt.Println("ABCI received a CANCEL ORDER command after consensus")
+			log.Infof("ABCI received a CANCEL ORDER command after consensus")
 
 			// Submit the create new order request to the Vega trading core
 			cancellationMessage, errorMessage := app.vega.CancelOrder(order)
 			if cancellationMessage != nil {
-				fmt.Printf("ABCI reports it received an order cancellation message from vega:\n")
-				fmt.Printf("- cancelled order: %+v\n", cancellationMessage.Order)
+				log.Infof("ABCI reports it received an order cancellation message from vega:\n")
+				log.Infof("- cancelled order: %+v\n", cancellationMessage.Order)
 			}
 			if errorMessage != msg.OrderError_NONE {
-				fmt.Printf("ABCI reports it received an order error message from vega:\n")
-				fmt.Printf("- error: %+v\n", errorMessage.String())
+				log.Infof("ABCI reports it received an order error message from vega:\n")
+				log.Infof("- error: %+v\n", errorMessage.String())
 			}
 
 		default:
-			fmt.Println("UNKNOWN command received after consensus")
->>>>>>> d8bb18c5
+			log.Errorf("UNKNOWN command received after consensus: %v", cmd)
 	}
 
 	app.vega.State.Size += 1
