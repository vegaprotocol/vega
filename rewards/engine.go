package rewards

import (
	"context"
	"errors"
	"fmt"
	"sort"
	"time"

	"code.vegaprotocol.io/vega/types/num"

	"code.vegaprotocol.io/vega/events"
	"code.vegaprotocol.io/vega/logging"
	"code.vegaprotocol.io/vega/types"
)

const (
	stakingAndDelegationSchemeID = "staking & delegation"
)

var (
	//ErrUnknownSchemeID is returned when trying to update a reward scheme that isn't already registered
	ErrUnknownSchemeID = errors.New("unknown scheme identifier for update scheme")
	//ErrUnsupported is returned when trying to register a reward scheme - this is not currently supported externally
	ErrUnsupported = errors.New("registering a reward scheme is unsupported")
)

//Broker for sending events
type Broker interface {
	Send(event events.Event)
	SendBatch(events []events.Event)
}

//EpochEngine notifies the reward engine at the end of an epoch
type EpochEngine interface {
	NotifyOnEpoch(f func(context.Context, types.Epoch))
}

//Delegation engine for getting validation data
//go:generate go run github.com/golang/mock/mockgen -destination mocks/delegation_engine_mock.go -package mocks code.vegaprotocol.io/vega/rewards DelegationEngine
type Delegation interface {
	ProcessEpochDelegations(ctx context.Context, epoch types.Epoch) []*types.ValidatorData
}

//Collateral engine provides access to account data and transferring rewards
type Collateral interface {
	CreateOrGetAssetRewardPoolAccount(ctx context.Context, asset string) (string, error)
	GetAccountByID(id string) (*types.Account, error)
	TransferRewards(ctx context.Context, rewardAccountID string, transfers []*types.Transfer) ([]*types.TransferResponse, error)
	GetAssetDetails(asset string) (*types.Asset, error)
}

//TimeService notifies the reward engine on time updates
//go:generate go run github.com/golang/mock/mockgen -destination mocks/time_service_mock.go -package mocks code.vegaprotocol.io/vega/rewards TimeService
type TimeService interface {
	NotifyOnTick(func(context.Context, time.Time))
	GetTimeNow() time.Time
}

//Engine is the reward engine handling reward payouts
type Engine struct {
	log            *logging.Logger
	config         Config
	broker         Broker
	delegation     Delegation
	collateral     Collateral
	rewardSchemes  map[string]*types.RewardScheme         // reward scheme id -> reward scheme
	pendingPayouts map[time.Time]map[types.Epoch][]string // time for payout -> epoch -> reward schemes

	assetForStakingAndDelegationReward string
}
type payout struct {
	fromAccount   string
	asset         string
	partyToAmount map[string]*num.Uint
	totalReward   *num.Uint
	epochSeq      string
	timestamp     int64
}

//New instantiate a new rewards engine
func New(log *logging.Logger, config Config, broker Broker, delegation Delegation, epochEngine EpochEngine, collateral Collateral, ts TimeService) *Engine {
	e := &Engine{
		config:         config,
		log:            log.Named(namedLogger),
		broker:         broker,
		delegation:     delegation,
		collateral:     collateral,
		rewardSchemes:  map[string]*types.RewardScheme{},
		pendingPayouts: map[time.Time]map[types.Epoch][]string{},
	}

	// register for epoch end notifications
	epochEngine.NotifyOnEpoch(e.OnEpochEnd)

	// register for time tick updates
	ts.NotifyOnTick(e.onChainTimeUpdate)

	// hack for sweetwater - hardcode reward scheme for staking and delegation
	e.registerStakingAndDelegationRewardScheme()

	return e
}

// this is a hack for sweetwater to hardcode the registeration of reward scheme for staking and delegation in a network scope param.
// so that its parameters can be easily changed they are defined as network params
func (e *Engine) registerStakingAndDelegationRewardScheme() {
	// setup the reward scheme for staking and delegation
	rs := &types.RewardScheme{
		SchemeID:                  stakingAndDelegationSchemeID,
		Type:                      types.RewardSchemeStakingAndDelegation,
		ScopeType:                 types.RewardSchemeScopeNetwork,
		Parameters:                map[string]types.RewardSchemeParam{},
		StartTime:                 time.Now(),
		PayoutType:                types.PayoutFractional,
		MaxPayoutPerAssetPerParty: map[string]*num.Uint{},
	}

	e.rewardSchemes[rs.SchemeID] = rs
}

//UpdateAssetForStakingAndDelegationRewardScheme is called when the asset for staking and delegation is available, get the reward pool account and attach it to the scheme
func (e *Engine) UpdateAssetForStakingAndDelegationRewardScheme(ctx context.Context, asset string) error {
	rs, ok := e.rewardSchemes[stakingAndDelegationSchemeID]
	if !ok {
		e.log.Panic("reward scheme for staking and delegation must exist")
	}

	prevAssetName := e.assetForStakingAndDelegationReward
	e.assetForStakingAndDelegationReward = asset
	rewardAccountID, err := e.collateral.CreateOrGetAssetRewardPoolAccount(ctx, asset)
	if err != nil {
		e.log.Panic("failed to create or get reward account for staking and delegation")
	}
	rs.RewardPoolAccountIDs = []string{rewardAccountID}

	// if the asset comes after the max payout per asset we need to update both
	maxPayout, ok := rs.MaxPayoutPerAssetPerParty[prevAssetName]
	if ok {
		rs.MaxPayoutPerAssetPerParty = map[string]*num.Uint{
			e.assetForStakingAndDelegationReward: maxPayout,
		}
	}
	return nil
}

//UpdateMaxPayoutPerParticipantForStakingRewardScheme is a callback for changes in the network param for max payout per participant
func (e *Engine) UpdateMaxPayoutPerParticipantForStakingRewardScheme(ctx context.Context, mayPayoutPerParticipant int64) error {
	rs, ok := e.rewardSchemes[stakingAndDelegationSchemeID]
	if !ok {
		e.log.Panic("reward scheme for staking and delegation must exist")
	}

	rs.MaxPayoutPerAssetPerParty[e.assetForStakingAndDelegationReward] = num.NewUint(uint64(mayPayoutPerParticipant))
	return nil
}

//UpdatePayoutFractionForStakingRewardScheme is a callback for changes in the network param for payout fraction
func (e *Engine) UpdatePayoutFractionForStakingRewardScheme(ctx context.Context, payoutFraction float64) error {
	rs, ok := e.rewardSchemes[stakingAndDelegationSchemeID]
	if !ok {
		e.log.Panic("reward scheme for staking and delegation must exist")
	}
	rs.PayoutFraction = payoutFraction
	return nil
}

//UpdatePayoutDelayForStakingRewardScheme is a callback for changes in the network param for payout delay
func (e *Engine) UpdatePayoutDelayForStakingRewardScheme(ctx context.Context, payoutDelay time.Duration) error {
	rs, ok := e.rewardSchemes[stakingAndDelegationSchemeID]
	if !ok {
		e.log.Panic("reward scheme for staking and delegation must exist")
	}
	rs.PayoutDelay = payoutDelay
	return nil
}

//UpdateDelegatorShareForStakingRewardScheme is a callback for changes in the network param for delegator share
func (e *Engine) UpdateDelegatorShareForStakingRewardScheme(ctx context.Context, delegatorShare float64) error {
	rs, ok := e.rewardSchemes[stakingAndDelegationSchemeID]
	if !ok {
		e.log.Panic("reward scheme for staking and delegation must exist")
	}
	rs.Parameters["delegatorShare"] = types.RewardSchemeParam{
		Name:  "delegatorShare",
		Type:  "float",
		Value: fmt.Sprintf("%f", delegatorShare),
	}
	return nil
}

//RegisterRewardScheme allows registration of a new reward scheme - unsupported for now
func (e *Engine) RegisterRewardScheme(rs *types.RewardScheme) error {
	return ErrUnsupported
}

//UpdateRewardScheme updates an existing reward scheme - unsupported for now
func (e *Engine) UpdateRewardScheme(rs *types.RewardScheme) error {
	return ErrUnsupported
}

//whenever we have a time update, check if there are pending payouts ready to be sent
func (e *Engine) onChainTimeUpdate(ctx context.Context, t time.Time) {
	payTimes := make([]time.Time, 0, len(e.pendingPayouts))
	for payTime := range e.pendingPayouts {
		payTimes = append(payTimes, payTime)
	}
	sort.Slice(payTimes, func(i, j int) bool { return payTimes[i].Before(payTimes[j]) })
	for _, payTime := range payTimes {
<<<<<<< HEAD
		if !t.Before(payTime) {
			// sort epochs ascending
			pendingEpochs := []types.Epoch{}
			for epoch := range e.pendingPayouts[payTime] {
				pendingEpochs = append(pendingEpochs, epoch)
			}
			sort.Slice(pendingEpochs, func(i, j int) bool { return pendingEpochs[i].Seq < pendingEpochs[j].Seq })
			for _, epoch := range pendingEpochs {
				pendingRewardSchemes := e.pendingPayouts[payTime][epoch]
				sort.Strings(pendingRewardSchemes)
				for _, rs := range pendingRewardSchemes {
					if rewardScheme, ok := e.rewardSchemes[rs]; ok {
						e.processRewards(ctx, rewardScheme, epoch)
					}
=======
		payouts := e.pendingPayouts[payTime]
		if t.After(payTime) {
			for _, payout := range payouts {
				// distribute the reward
				if payout != nil {
					payout.timestamp = t.UnixNano()
					e.distributePayout(ctx, payout)
>>>>>>> 27fa96a5
				}
			}

			// remove all paid payouts from pending
			delete(e.pendingPayouts, payTime)
		}
	}
}

// process rewards when needed
func (e *Engine) processRewards(ctx context.Context, rewardScheme *types.RewardScheme, epoch types.Epoch) {
	// get the reward pool accounts for the reward scheme
	for _, accountID := range rewardScheme.RewardPoolAccountIDs {
		account, err := e.collateral.GetAccountByID(accountID)
		if err != nil {
			e.log.Error("failed to get reward account for", logging.String("accountID", accountID))
			continue
		}

		if account.Balance.IsZero() {
			e.log.Debug("reward account has zero balance", logging.String("accountID", accountID))
			continue
		}

		rewardAccountBalance := account.Balance.Clone()

		if rewardAccountBalance.IsZero() {
			e.log.Debug("reward account has zero balance including pending payouts", logging.String("accountID", accountID))
			continue
		}

		// get how much reward needs to be distributed based on the current balance and the reward scheme
		rewardAmt, err := rewardScheme.GetReward(rewardAccountBalance, epoch)
		if err != nil {
			e.log.Panic("reward scheme misconfiguration", logging.Error(err))
		}

		// calculate the rewards per the reward scheme and reword amount
		payout := e.calculateRewards(ctx, account.Asset, account.ID, rewardScheme, rewardAmt, epoch)
		if payout.totalReward.IsZero() {
			continue
		}

		e.distributePayout(ctx, payout)
	}
}

// OnEpochEnd calculates the reward amounts parties get for available reward schemes
func (e *Engine) OnEpochEnd(ctx context.Context, epoch types.Epoch) {
	e.log.Debug("OnEpochEnd")

	rsIDs := make([]string, 0, len(e.rewardSchemes))
	for rsID := range e.rewardSchemes {
		rsIDs = append(rsIDs, rsID)
	}
	sort.Strings(rsIDs)
	for _, rsID := range rsIDs {
		rewardScheme := e.rewardSchemes[rsID]

		// if reward scheme is not active yet or anymore, ignore it
		if !rewardScheme.IsActive(epoch.EndTime) {
			continue
		}

		if rewardScheme.PayoutDelay == time.Duration(0) {
			e.processRewards(ctx, rewardScheme, epoch)
		} else {
			timeToSend := epoch.EndTime.Add(rewardScheme.PayoutDelay)
			existingPending, ok := e.pendingPayouts[timeToSend]
			if !ok {
				existingPending = map[types.Epoch][]string{epoch: []string{rsID}}
				e.pendingPayouts[timeToSend] = existingPending
			} else {
				_, ok := existingPending[epoch]
				if !ok {
					existingPending[epoch] = []string{rsID}
				} else {
					existingPending[epoch] = append(existingPending[epoch], rsID)
				}
			}
		}
	}
}

// make the required transfers for distributing reward payout
func (e *Engine) distributePayout(ctx context.Context, po *payout) {
	partyAccountIDToParty := make(map[string]string, len(po.partyToAmount))
	partyIDs := make([]string, 0, len(po.partyToAmount))
	for party := range po.partyToAmount {
		partyIDs = append(partyIDs, party)
	}

	sort.Strings(partyIDs)
	transfers := make([]*types.Transfer, 0, len(partyIDs))
	for _, party := range partyIDs {
		amt := po.partyToAmount[party]
		transfers = append(transfers, &types.Transfer{
			Owner: party,
			Amount: &types.FinancialAmount{
				Asset:  po.asset,
				Amount: amt.Clone(),
			},
			Type:      types.TransferTypeRewardPayout,
			MinAmount: amt.Clone(),
		})

	}

	resp, err := e.collateral.TransferRewards(ctx, po.fromAccount, transfers)
	if err != nil {
		e.log.Error("error in transfer rewards", logging.Error(err))
		return
	}

	// emit events
	payoutEvents := map[string]*events.RewardPayout{}
	parties := []string{}
	for _, response := range resp {
		// send an event with the reward amount transferred to the party
		if len(response.Transfers) > 0 {
			ledgerEntry := response.Transfers[0]
			party := partyAccountIDToParty[ledgerEntry.ToAccount]
<<<<<<< HEAD
			proportion, _ := ledgerEntry.Amount.ToDecimal().Div(po.totalReward.ToDecimal()).Float64()
			payoutEvents[party] = events.NewRewardPayout(ctx, ledgerEntry.FromAccount, ledgerEntry.ToAccount, party, po.epochSeq, po.asset, ledgerEntry.Amount, proportion)
=======
			proportion, _ := ledgerEntry.Amount.ToDecimal().Div(payout.totalReward.ToDecimal()).Float64()
			payoutEvents[party] = events.NewRewardPayout(ctx, payout.timestamp, party, payout.epochSeq, payout.asset, ledgerEntry.Amount, proportion)
>>>>>>> 27fa96a5
			parties = append(parties, party)
		}
	}
	sort.Strings(parties)
	payoutEventSlice := make([]events.Event, 0, len(parties))
	for _, p := range parties {
		payoutEventSlice = append(payoutEventSlice, *payoutEvents[p])
	}
	e.broker.SendBatch(payoutEventSlice)
}

// delegates the reward calculation to the reward scheme
//NB currently the only reward scheme type supported is staking and delegation
func (e *Engine) calculateRewards(ctx context.Context, asset string, accountID string, rewardScheme *types.RewardScheme, rewardBalance *num.Uint, epoch types.Epoch) *payout {
	if rewardScheme.Type != types.RewardSchemeStakingAndDelegation {
		e.log.Panic("unsupported reward scheme type", logging.Int("type", int(rewardScheme.Type)))
	}

	// get the validator delegation data from the delegation engine and calculate the staking and delegation rewards for the epoch
	validatorData := e.delegation.ProcessEpochDelegations(ctx, epoch)
	return e.calculatStakingAndDelegationRewards(asset, accountID, rewardScheme, rewardBalance, validatorData)
}<|MERGE_RESOLUTION|>--- conflicted
+++ resolved
@@ -207,7 +207,6 @@
 	}
 	sort.Slice(payTimes, func(i, j int) bool { return payTimes[i].Before(payTimes[j]) })
 	for _, payTime := range payTimes {
-<<<<<<< HEAD
 		if !t.Before(payTime) {
 			// sort epochs ascending
 			pendingEpochs := []types.Epoch{}
@@ -222,15 +221,6 @@
 					if rewardScheme, ok := e.rewardSchemes[rs]; ok {
 						e.processRewards(ctx, rewardScheme, epoch)
 					}
-=======
-		payouts := e.pendingPayouts[payTime]
-		if t.After(payTime) {
-			for _, payout := range payouts {
-				// distribute the reward
-				if payout != nil {
-					payout.timestamp = t.UnixNano()
-					e.distributePayout(ctx, payout)
->>>>>>> 27fa96a5
 				}
 			}
 
@@ -273,7 +263,8 @@
 		if payout.totalReward.IsZero() {
 			continue
 		}
-
+    
+    payout.timestamp = t.UnixNano()
 		e.distributePayout(ctx, payout)
 	}
 }
@@ -353,13 +344,8 @@
 		if len(response.Transfers) > 0 {
 			ledgerEntry := response.Transfers[0]
 			party := partyAccountIDToParty[ledgerEntry.ToAccount]
-<<<<<<< HEAD
 			proportion, _ := ledgerEntry.Amount.ToDecimal().Div(po.totalReward.ToDecimal()).Float64()
-			payoutEvents[party] = events.NewRewardPayout(ctx, ledgerEntry.FromAccount, ledgerEntry.ToAccount, party, po.epochSeq, po.asset, ledgerEntry.Amount, proportion)
-=======
-			proportion, _ := ledgerEntry.Amount.ToDecimal().Div(payout.totalReward.ToDecimal()).Float64()
-			payoutEvents[party] = events.NewRewardPayout(ctx, payout.timestamp, party, payout.epochSeq, payout.asset, ledgerEntry.Amount, proportion)
->>>>>>> 27fa96a5
+			payoutEvents[party] = events.NewRewardPayout(ctx, po.timestamp, party, po.epochSeq, po.asset, ledgerEntry.Amount, proportion)
 			parties = append(parties, party)
 		}
 	}
