Feature: closeout-cascases & https://github.com/vegaprotocol/vega/pull/4138/files)

  Background:

    And the margin calculator named "margin-calculator-1":
      | search factor | initial factor | release factor |
      | 1             | 1              | 1              | 
    And the markets:
      | id        | quote name | asset | risk model                  | margin calculator   | auction duration | fees         | price monitoring | oracle config          |
      | ETH/DEC19 | BTC        | BTC   | default-simple-risk-model-4 | margin-calculator-1 | 1                | default-none | default-none     | default-eth-for-future |
    And the following network parameters are set:
      | name                           | value |
      | market.auction.minimumDuration | 1     |

  Scenario: https://drive.google.com/file/d/1bYWbNJvG7E-tcqsK26JMu2uGwaqXqm0L/view
   # setup accounts
    Given the parties deposit on asset's general account the following amount:
      | party        | asset | amount        |
      | trader1      | BTC   | 200           |
      | trader2      | BTC   | 4010          |
      | trader3      | BTC   | 50010         |
      | auxiliary1   | BTC   | 1000000000000 |
      | auxiliary2   | BTC   | 1000000000000 |

  # place auxiliary orders so we always have best bid and best offer as to not trigger the liquidity auction
    Then the parties place the following orders:
<<<<<<< HEAD
      | party     | market id | side | volume | price  | resulting trades| type       | tif     | reference |
      | auxiliary2| ETH/DEC19 | buy  | 10   | 1      | 0               | TYPE_LIMIT | TIF_GTC | aux-b-1   |
      | auxiliary1| ETH/DEC19 | sell | 10   | 10000   | 0               | TYPE_LIMIT | TIF_GTC | aux-s-1   |
      | auxiliary2| ETH/DEC19 | buy  | 10     | 10     | 0               | TYPE_LIMIT | TIF_GTC | aux-b-1   |
      | auxiliary1| ETH/DEC19 | sell | 10     | 10     | 0               | TYPE_LIMIT | TIF_GTC | aux-s-1   |

    Then the opening auction period ends for market "ETH/DEC19"
    And the trading mode should be "TRADING_MODE_CONTINUOUS" for the market "ETH/DEC19"
=======
      | party     | market id | side | volume | price | resulting trades | type       | tif     | reference |
      | auxiliary2| ETH/DEC19 | buy  | 1   | 1      | 0               | TYPE_LIMIT | TIF_GTC | aux-b-1   |
      | auxiliary1| ETH/DEC19 | sell | 1   | 1000   | 0               | TYPE_LIMIT | TIF_GTC | aux-s-1   |
>>>>>>> 553309db

# insurance pool generation - setup orderbook and setup position
    When the parties place the following orders:
      | party     | market id | side | volume| price  | resulting trades | type       | tif     | reference       |
<<<<<<< HEAD
      | trader2   | ETH/DEC19 | buy  | 40    | 100    | 1                | TYPE_LIMIT | TIF_GTC | setup-position-trader2 |
      | trader3   | ETH/DEC19 | buy  | 500   | 100    | 1                | TYPE_LIMIT | TIF_GTC | setup-position-trader3  |
      | auxiliary1| ETH/DEC19 | sell | 540   | 100    | 1                | TYPE_LIMIT | TIF_GTC | sellSideProvider-forPositionSetup |

      | trader1   | ETH/DEC19 | buy  | 40    | 8      | 1                | TYPE_LIMIT | TIF_GTC | buy-provider-1 |
      | trader2   | ETH/DEC19 | buy  | 500   | 9      | 1                | TYPE_LIMIT | TIF_GTC | buy-provider-2 |
=======
      | trader2   | ETH/DEC19 | buy  | 40    | 100    | 1                | TYPE_LIMIT | TIF_GTC | sell-provider-1 |
      | trader3   | ETH/DEC19 | buy  | 500   | 100    | 1                | TYPE_LIMIT | TIF_GTC | buy-provider-1  |
      | auxiliary1| ETH/DEC19 | sell | 540   | 100    | 1                | TYPE_LIMIT | TIF_GTC | buy-provider-1  |
      | trader1   | ETH/DEC19 | buy  | 40    | 8      | 1                | TYPE_LIMIT | TIF_GTC | sell-provider-1 |
      | trader2   | ETH/DEC19 | buy  | 500   | 9      | 1                | TYPE_LIMIT | TIF_GTC | sell-provider-1 |
>>>>>>> 553309db


    Then the opening auction period ends for market "ETH/DEC19"
    And the trading mode should be "TRADING_MODE_CONTINUOUS" for the market "ETH/DEC19"

# check whether trader 1/2/3 are all closed out, trader3 first, and forced to transfer 500 position to trader2 for price 9
# then trader2 is closed out, and forced to transfer 40 position to trader 1 for price 8

    Then the parties should have the following account balances:
      | party     | asset | market id | margin | general |
      | trader1   | BTC   | ETH/DEC19 | 0      | 0       |
      | trader2   | BTC   | ETH/DEC19 | 0      | 0       |
      | trader3   | BTC   | ETH/DEC19 | 0      | 0       |


#check positions
    Then the parties should have the following profit and loss:
      | party   | volume | unrealised pnl | realised pnl |
      | trader1 | 0      | 0              | -200          |
      | trader2 | 0      | 0              | -4010         |
      | trader3 | 0      | 0              | -50010       |

<|MERGE_RESOLUTION|>--- conflicted
+++ resolved
@@ -24,7 +24,6 @@
 
   # place auxiliary orders so we always have best bid and best offer as to not trigger the liquidity auction
     Then the parties place the following orders:
-<<<<<<< HEAD
       | party     | market id | side | volume | price  | resulting trades| type       | tif     | reference |
       | auxiliary2| ETH/DEC19 | buy  | 10   | 1      | 0               | TYPE_LIMIT | TIF_GTC | aux-b-1   |
       | auxiliary1| ETH/DEC19 | sell | 10   | 10000   | 0               | TYPE_LIMIT | TIF_GTC | aux-s-1   |
@@ -33,30 +32,15 @@
 
     Then the opening auction period ends for market "ETH/DEC19"
     And the trading mode should be "TRADING_MODE_CONTINUOUS" for the market "ETH/DEC19"
-=======
-      | party     | market id | side | volume | price | resulting trades | type       | tif     | reference |
-      | auxiliary2| ETH/DEC19 | buy  | 1   | 1      | 0               | TYPE_LIMIT | TIF_GTC | aux-b-1   |
-      | auxiliary1| ETH/DEC19 | sell | 1   | 1000   | 0               | TYPE_LIMIT | TIF_GTC | aux-s-1   |
->>>>>>> 553309db
 
 # insurance pool generation - setup orderbook and setup position
     When the parties place the following orders:
       | party     | market id | side | volume| price  | resulting trades | type       | tif     | reference       |
-<<<<<<< HEAD
-      | trader2   | ETH/DEC19 | buy  | 40    | 100    | 1                | TYPE_LIMIT | TIF_GTC | setup-position-trader2 |
-      | trader3   | ETH/DEC19 | buy  | 500   | 100    | 1                | TYPE_LIMIT | TIF_GTC | setup-position-trader3  |
-      | auxiliary1| ETH/DEC19 | sell | 540   | 100    | 1                | TYPE_LIMIT | TIF_GTC | sellSideProvider-forPositionSetup |
-
-      | trader1   | ETH/DEC19 | buy  | 40    | 8      | 1                | TYPE_LIMIT | TIF_GTC | buy-provider-1 |
-      | trader2   | ETH/DEC19 | buy  | 500   | 9      | 1                | TYPE_LIMIT | TIF_GTC | buy-provider-2 |
-=======
       | trader2   | ETH/DEC19 | buy  | 40    | 100    | 1                | TYPE_LIMIT | TIF_GTC | sell-provider-1 |
       | trader3   | ETH/DEC19 | buy  | 500   | 100    | 1                | TYPE_LIMIT | TIF_GTC | buy-provider-1  |
       | auxiliary1| ETH/DEC19 | sell | 540   | 100    | 1                | TYPE_LIMIT | TIF_GTC | buy-provider-1  |
       | trader1   | ETH/DEC19 | buy  | 40    | 8      | 1                | TYPE_LIMIT | TIF_GTC | sell-provider-1 |
       | trader2   | ETH/DEC19 | buy  | 500   | 9      | 1                | TYPE_LIMIT | TIF_GTC | sell-provider-1 |
->>>>>>> 553309db
-
 
     Then the opening auction period ends for market "ETH/DEC19"
     And the trading mode should be "TRADING_MODE_CONTINUOUS" for the market "ETH/DEC19"
