--- conflicted
+++ resolved
@@ -117,309 +117,6 @@
 	require.Equal(t, int64(1), res[3].VotingPower)
 }
 
-<<<<<<< HEAD
-=======
-func setDefaultPendingPayouts(engine *Engine) {
-	payoutTime11 := &payout{
-		fromAccount:   "account1",
-		asset:         "asset1",
-		timestamp:     1,
-		totalReward:   num.NewUint(10000),
-		epochSeq:      "10",
-		partyToAmount: map[string]*num.Uint{"p1": num.NewUint(123), "p2": num.NewUint(456)},
-	}
-
-	payoutTime12 := &payout{
-		fromAccount:   "account2",
-		asset:         "asset2",
-		timestamp:     1,
-		totalReward:   num.NewUint(20000),
-		epochSeq:      "10",
-		partyToAmount: map[string]*num.Uint{"p1": num.NewUint(234), "p3": num.NewUint(567)},
-	}
-
-	payoutTime21 := &payout{
-		fromAccount:   "account1",
-		asset:         "asset1",
-		timestamp:     2,
-		totalReward:   num.NewUint(30000),
-		epochSeq:      "11",
-		partyToAmount: map[string]*num.Uint{"p4": num.NewUint(432), "p5": num.NewUint(657)},
-	}
-	payoutTime22 := &payout{
-		fromAccount:   "account2",
-		asset:         "asset2",
-		timestamp:     2,
-		totalReward:   num.NewUint(40000),
-		epochSeq:      "11",
-		partyToAmount: map[string]*num.Uint{"p4": num.NewUint(423), "p6": num.NewUint(675)},
-	}
-	payoutTime3 := &payout{
-		fromAccount:   "account1",
-		asset:         "asset1",
-		timestamp:     3,
-		totalReward:   num.NewUint(50000),
-		epochSeq:      "12",
-		partyToAmount: map[string]*num.Uint{"p1": num.NewUint(666), "p2": num.NewUint(777), "p3": num.NewUint(888)},
-	}
-
-	engine.pendingPayouts[time.Now().Add(-5*time.Minute)] = []*payout{payoutTime11, payoutTime12}
-	engine.pendingPayouts[time.Now().Add(-3*time.Minute)] = []*payout{payoutTime21, payoutTime22}
-	engine.pendingPayouts[time.Now()] = []*payout{payoutTime3}
-}
-
-func testKeyRotated(t *testing.T) {
-	testEngine := getEngine(t)
-	engine := testEngine.engine
-	setDefaultPendingPayouts(engine)
-	engine.ValidatorKeyChanged(context.Background(), "p1", "party1_new")
-
-	for _, payouts := range engine.pendingPayouts {
-		for _, p := range payouts {
-			_, ok := p.partyToAmount["p1"]
-			require.False(t, ok)
-			// the payouts are set such that all payouts for timestamps 1 and 3 have p1 originally
-			if p.timestamp != 2 {
-				_, ok := p.partyToAmount["party1_new"]
-				require.True(t, ok)
-			}
-		}
-	}
-}
-
-func testCheckpoint(t *testing.T) {
-	testEngine := getEngine(t)
-	engine := testEngine.engine
-	setDefaultPendingPayouts(engine)
-
-	cp, err := engine.Checkpoint()
-	require.Nil(t, err)
-
-	engine.pendingPayouts = map[time.Time][]*payout{}
-	err = engine.Load(context.Background(), cp)
-	require.Nil(t, err)
-
-	cp2, err := engine.Checkpoint()
-	require.Nil(t, err)
-	require.True(t, bytes.Equal(cp, cp2))
-
-	payoutTime4 := &payout{
-		fromAccount:   "account4",
-		asset:         "asset4",
-		timestamp:     4,
-		totalReward:   num.NewUint(60000),
-		epochSeq:      "13",
-		partyToAmount: map[string]*num.Uint{"p1": num.NewUint(777), "p2": num.NewUint(888), "p3": num.NewUint(999)},
-	}
-
-	engine.pendingPayouts[time.Now().Add(1*time.Minute)] = []*payout{payoutTime4}
-	cp3, err := engine.Checkpoint()
-	require.Nil(t, err)
-	require.False(t, bytes.Equal(cp3, cp2))
-}
-
-func testMultipleEpochsWithPendingPayouts(t *testing.T) {
-	testEngine := getEngine(t)
-	engine := testEngine.engine
-	engine.registerStakingAndDelegationRewardScheme()
-	engine.UpdateMinValidatorsStakingRewardScheme(context.Background(), 5)
-	engine.UpdatePayoutFractionForStakingRewardScheme(context.Background(), num.DecimalFromFloat(1.0))
-	engine.UpdateDelegatorShareForStakingRewardScheme(context.Background(), num.DecimalFromFloat(0.3))
-	engine.UpdateMinimumValidatorStakeForStakingRewardScheme(context.Background(), num.NewDecimalFromFloat(0))
-	engine.UpdateAssetForStakingAndDelegationRewardScheme(context.Background(), "ETH")
-	engine.UpdateCompetitionLevelForStakingRewardScheme(context.Background(), num.DecimalFromFloat(1.1))
-	engine.UpdateMaxPayoutPerEpochStakeForStakingRewardScheme(context.Background(), num.NewDecimalFromFloat(1000000000))
-	engine.UpdateOptimalStakeMultiplierStakingRewardScheme(context.Background(), num.NewDecimalFromFloat(3))
-	engine.UpdateMaxPayoutPerParticipantForStakingRewardScheme(context.Background(), num.DecimalZero())
-	engine.UpdatePayoutDelayForStakingRewardScheme(context.Background(), 120*time.Second)
-	rs := engine.rewardSchemes[stakingAndDelegationSchemeID]
-
-	rs.PayoutFraction = num.DecimalFromFloat(0.5)
-
-	// setup reward account balance
-	err := testEngine.collateral.IncrementBalance(context.Background(), rs.RewardPoolAccountIDs[0], num.NewUint(1000000))
-	require.Nil(t, err)
-
-	// there is remaining 1000000 to distribute as payout
-	now := time.Now()
-	epoch1 := types.Epoch{StartTime: now, EndTime: now, Seq: 1}
-	testEngine.delegation.EXPECT().ProcessEpochDelegations(gomock.Any(), gomock.Any()).Return(testEngine.validatorData)
-	engine.OnEpochEvent(context.Background(), epoch1)
-
-	// at this point there should be a payout pending
-	require.Equal(t, 1, len(engine.pendingPayouts))
-	require.Equal(t, num.NewUint(499999), engine.pendingPayouts[now.Add(120*time.Second)][0].totalReward)
-	require.Equal(t, num.NewUint(499999), engine.calcTotalPendingPayout(rs.RewardPoolAccountIDs[0]))
-
-	// now add reward for epoch 2
-	now2 := now.Add(10 * time.Second)
-	epoch2 := types.Epoch{StartTime: now2, EndTime: now2, Seq: 2}
-	testEngine.delegation.EXPECT().ProcessEpochDelegations(gomock.Any(), gomock.Any()).Return(testEngine.validatorData)
-	engine.OnEpochEvent(context.Background(), epoch2)
-
-	// at this point there should be a payout pending
-	require.Equal(t, 2, len(engine.pendingPayouts))
-	require.Equal(t, num.NewUint(249999), engine.pendingPayouts[now2.Add(120*time.Second)][0].totalReward)
-	require.Equal(t, num.NewUint(749998), engine.calcTotalPendingPayout(rs.RewardPoolAccountIDs[0]))
-
-	// run to the end of delay to have payouts distributed
-
-	now3 := now2.Add(121 * time.Second)
-	engine.onChainTimeUpdate(context.Background(), now3)
-	require.Equal(t, num.Zero(), engine.calcTotalPendingPayout(rs.RewardPoolAccountIDs[0]))
-}
-
-func testRewardSnapshotRoundTrip(t *testing.T) {
-	testEngine := getEngine(t)
-	engine := testEngine.engine
-	engine.registerStakingAndDelegationRewardScheme()
-	engine.UpdateMinValidatorsStakingRewardScheme(context.Background(), 5)
-	engine.UpdatePayoutFractionForStakingRewardScheme(context.Background(), num.DecimalFromFloat(1.0))
-	engine.UpdateDelegatorShareForStakingRewardScheme(context.Background(), num.DecimalFromFloat(0.3))
-	engine.UpdateMinimumValidatorStakeForStakingRewardScheme(context.Background(), num.NewDecimalFromFloat(0))
-	engine.UpdateAssetForStakingAndDelegationRewardScheme(context.Background(), "ETH")
-	engine.UpdateCompetitionLevelForStakingRewardScheme(context.Background(), num.DecimalFromFloat(1.1))
-	engine.UpdateMaxPayoutPerEpochStakeForStakingRewardScheme(context.Background(), num.NewDecimalFromFloat(1000000000))
-	engine.UpdateOptimalStakeMultiplierStakingRewardScheme(context.Background(), num.NewDecimalFromFloat(3))
-	engine.UpdateMaxPayoutPerParticipantForStakingRewardScheme(context.Background(), num.DecimalZero())
-	engine.UpdatePayoutDelayForStakingRewardScheme(context.Background(), 120*time.Second)
-	rs := engine.rewardSchemes[stakingAndDelegationSchemeID]
-
-	rs.PayoutFraction = num.DecimalFromFloat(0.1)
-
-	// setup reward account balance
-	err := testEngine.collateral.IncrementBalance(context.Background(), rs.RewardPoolAccountIDs[0], num.NewUint(1000000))
-	require.Nil(t, err)
-
-	// there is remaining 1000000 to distribute as payout
-	now := time.Now()
-	epoch := types.Epoch{StartTime: now, EndTime: now, Seq: 1}
-	testEngine.delegation.EXPECT().ProcessEpochDelegations(gomock.Any(), gomock.Any()).Return(testEngine.validatorData)
-	engine.OnEpochEvent(context.Background(), epoch)
-
-	// now we have a pending payout to be paid 2 minutes later
-	// verify hash is consistent in the absence of change
-	key = "pendingPayout"
-
-	hash, err := engine.GetHash(key)
-	require.Nil(t, err)
-	state, _, err := engine.GetState(key)
-	require.Nil(t, err)
-
-	hashNoChange, err := engine.GetHash(key)
-	require.Nil(t, err)
-	stateNoChange, _, err := engine.GetState(key)
-	require.Nil(t, err)
-
-	require.True(t, bytes.Equal(hash, hashNoChange))
-	require.True(t, bytes.Equal(state, stateNoChange))
-
-	// reload the state
-	var rewards snapshot.Payload
-	proto.Unmarshal(state, &rewards)
-
-	payload := types.PayloadFromProto(&rewards)
-
-	_, err = engine.LoadState(context.Background(), payload)
-	require.Nil(t, err)
-	hashPostReload, _ := engine.GetHash(key)
-	require.True(t, bytes.Equal(hash, hashPostReload))
-	statePostReload, _, _ := engine.GetState(key)
-	require.True(t, bytes.Equal(state, statePostReload))
-
-	// add another pending payout
-	epoch = types.Epoch{StartTime: now.Add(10 * time.Second), EndTime: now.Add(10 * time.Second), Seq: 2}
-	testEngine.delegation.EXPECT().ProcessEpochDelegations(gomock.Any(), gomock.Any()).Return(testEngine.validatorData)
-	engine.OnEpochEvent(context.Background(), epoch)
-
-	// expect hash and state to have changed
-	newHash, err := engine.GetHash(key)
-	require.Nil(t, err)
-	newState, _, err := engine.GetState(key)
-	require.Nil(t, err)
-
-	require.False(t, bytes.Equal(hash, newHash))
-	require.False(t, bytes.Equal(state, newState))
-
-	proto.Unmarshal(newState, &rewards)
-	payload = types.PayloadFromProto(&rewards)
-	_, err = engine.LoadState(context.Background(), payload)
-	require.Nil(t, err)
-	newHashPostReload, _ := engine.GetHash(key)
-	require.True(t, bytes.Equal(newHash, newHashPostReload))
-	newStatePostReload, _, _ := engine.GetState(key)
-	require.True(t, bytes.Equal(newState, newStatePostReload))
-
-	// advance to after payouts have been paid and cleared
-	engine.onChainTimeUpdate(context.Background(), now.Add(300*time.Second))
-	emptyStateHash, err := engine.GetHash(key)
-	require.Nil(t, err)
-	emptyState, _, err := engine.GetState(key)
-	require.Nil(t, err)
-
-	require.False(t, bytes.Equal(hash, emptyStateHash))
-	require.False(t, bytes.Equal(state, emptyState))
-}
-
-// test that registering reward scheme is unsupported.
-func testRegisterRewardSchemeErr(t *testing.T) {
-	testEngine := getEngine(t)
-	require.Error(t, ErrUnsupported, testEngine.engine.RegisterRewardScheme(&types.RewardScheme{}))
-}
-
-// test that updating reward scheme is unsupported.
-func testUpdateRewardSchemeErr(t *testing.T) {
-	testEngine := getEngine(t)
-	require.Error(t, ErrUnsupported, testEngine.engine.RegisterRewardScheme(&types.RewardScheme{}))
-}
-
-// test registration of hardcoded staking and delegation reward scheme.
-func testRegisterStakingAndDelegationRewardScheme(t *testing.T) {
-	testEngine := getEngine(t)
-	engine := testEngine.engine
-	engine.registerStakingAndDelegationRewardScheme()
-
-	rs, ok := engine.rewardSchemes[stakingAndDelegationSchemeID]
-	require.True(t, ok)
-	require.Equal(t, rs.SchemeID, stakingAndDelegationSchemeID)
-	require.Equal(t, types.RewardSchemeStakingAndDelegation, rs.Type)
-	require.Equal(t, types.RewardSchemeScopeNetwork, rs.ScopeType)
-	require.Equal(t, "", rs.Scope)
-	require.Equal(t, 0, len(rs.Parameters))
-	require.Equal(t, types.PayoutFractional, rs.PayoutType)
-	require.Nil(t, rs.EndTime)
-	require.Equal(t, 0, len(rs.RewardPoolAccountIDs))
-}
-
-// test updating of asset for staking and delegation reward which triggers the creation or get of the reward account for the asset.
-func testUpdateAssetForStakingAndDelegationRewardScheme(t *testing.T) {
-	testEngine := getEngine(t)
-	engine := testEngine.engine
-	engine.registerStakingAndDelegationRewardScheme()
-
-	engine.UpdateAssetForStakingAndDelegationRewardScheme(context.Background(), "ETH")
-	rs, ok := engine.rewardSchemes[stakingAndDelegationSchemeID]
-	require.True(t, ok)
-	require.Equal(t, 1, len(rs.RewardPoolAccountIDs))
-	require.Equal(t, "!*ETH<", rs.RewardPoolAccountIDs[0])
-}
-
-// test updating of asset for staking and delegation reward which happens after max payout for asset has been updated.
-func testUpdateAssetForStakingAndDelegationRewardSchemeWithMaxPayoutSetup(t *testing.T) {
-	testEngine := getEngine(t)
-	engine := testEngine.engine
-	engine.registerStakingAndDelegationRewardScheme()
-	rs := engine.rewardSchemes[stakingAndDelegationSchemeID]
-	rs.MaxPayoutPerAssetPerParty[""] = num.NewUint(10000)
-
-	engine.UpdateAssetForStakingAndDelegationRewardScheme(context.Background(), "ETH")
-	require.Equal(t, 1, len(rs.RewardPoolAccountIDs))
-	require.Equal(t, "!*ETH<", rs.RewardPoolAccountIDs[0])
-	require.Equal(t, 1, len(rs.MaxPayoutPerAssetPerParty))
-	require.Equal(t, num.NewUint(10000), rs.MaxPayoutPerAssetPerParty["ETH"])
-}
-
->>>>>>> a0eb3c26
 // test updating of max payout per participant for staking and delegation reward scheme.
 func testUpdateMaxPayoutPerParticipantForStakingRewardScheme(t *testing.T) {
 	testEngine := getEngine(t)
@@ -529,83 +226,6 @@
 	require.Equal(t, num.NewUint(995000), rewardAccount.Balance)
 }
 
-<<<<<<< HEAD
-=======
-// test on epoch end such that the full reward account balance can be reward with delay.
-func testOnEpochEventFullPayoutWithPayoutDelay(t *testing.T) {
-	testEngine := getEngine(t)
-	engine := testEngine.engine
-	engine.registerStakingAndDelegationRewardScheme()
-	engine.UpdatePayoutFractionForStakingRewardScheme(context.Background(), num.DecimalFromFloat(1.0))
-	engine.UpdateDelegatorShareForStakingRewardScheme(context.Background(), num.DecimalFromFloat(0.3))
-	engine.UpdateMinimumValidatorStakeForStakingRewardScheme(context.Background(), num.NewDecimalFromFloat(0))
-	engine.UpdateAssetForStakingAndDelegationRewardScheme(context.Background(), "ETH")
-	engine.UpdateCompetitionLevelForStakingRewardScheme(context.Background(), num.DecimalFromFloat(1.1))
-	engine.UpdateMaxPayoutPerEpochStakeForStakingRewardScheme(context.Background(), num.NewDecimalFromFloat(1000000000))
-	engine.UpdateMinValidatorsStakingRewardScheme(context.Background(), 5)
-	engine.UpdateOptimalStakeMultiplierStakingRewardScheme(context.Background(), num.DecimalFromFloat(5))
-	engine.UpdateMaxPayoutPerParticipantForStakingRewardScheme(context.Background(), num.DecimalZero())
-	engine.UpdatePayoutDelayForStakingRewardScheme(context.Background(), 120*time.Second)
-	rs := engine.rewardSchemes[stakingAndDelegationSchemeID]
-
-	// setup reward account balance
-	err := testEngine.collateral.IncrementBalance(context.Background(), rs.RewardPoolAccountIDs[0], num.NewUint(1000000))
-	require.Nil(t, err)
-
-	// there is remaining 1000000 to distribute as payout
-	epoch := types.Epoch{StartTime: time.Now(), EndTime: time.Now(), Seq: 1}
-	testEngine.delegation.EXPECT().ProcessEpochDelegations(gomock.Any(), gomock.Any()).Return(testEngine.validatorData)
-	engine.OnEpochEvent(context.Background(), epoch)
-
-	// advance to the end of the delay for the second reward + topup the balance of the reward account to be 1M again
-	err = testEngine.collateral.IncrementBalance(context.Background(), rs.RewardPoolAccountIDs[0], num.NewUint(999999))
-	require.Nil(t, err)
-
-	testEngine.delegation.EXPECT().ProcessEpochDelegations(gomock.Any(), gomock.Any()).Return(testEngine.validatorData)
-
-	// setup another pending reward at a later time to observe that it remains pending after the current payout is made
-	epoch2 := types.Epoch{StartTime: time.Now().Add(60 * time.Second), EndTime: time.Now().Add(60 * time.Second), Seq: 2}
-	engine.OnEpochEvent(context.Background(), epoch2)
-
-	// let time advance by 2 minutes
-	engine.onChainTimeUpdate(context.Background(), epoch.EndTime.Add(120*time.Second))
-
-	// the second reward is pending
-	require.Equal(t, 1, len(engine.pendingPayouts))
-
-	// get party account balances
-	party1Acc, _ := testEngine.collateral.GetPartyGeneralAccount("party1", "ETH")
-	party2Acc, _ := testEngine.collateral.GetPartyGeneralAccount("party2", "ETH")
-	node1Acc, _ := testEngine.collateral.GetPartyGeneralAccount("node1", "ETH")
-	node2Acc, _ := testEngine.collateral.GetPartyGeneralAccount("node2", "ETH")
-	node3Acc, _ := testEngine.collateral.GetPartyGeneralAccount("node3", "ETH")
-
-	require.Equal(t, num.NewUint(104571), party1Acc.Balance)
-	require.Equal(t, num.NewUint(24000), party2Acc.Balance)
-	require.Equal(t, num.NewUint(140000), node1Acc.Balance)
-	require.Equal(t, num.NewUint(400000), node2Acc.Balance)
-	require.Equal(t, num.NewUint(331428), node3Acc.Balance)
-
-	engine.onChainTimeUpdate(context.Background(), epoch2.EndTime.Add(120*time.Second))
-
-	// nothing is left pending
-	require.Equal(t, 0, len(engine.pendingPayouts))
-
-	party1Acc, _ = testEngine.collateral.GetPartyGeneralAccount("party1", "ETH")
-	party2Acc, _ = testEngine.collateral.GetPartyGeneralAccount("party2", "ETH")
-	node1Acc, _ = testEngine.collateral.GetPartyGeneralAccount("node1", "ETH")
-	node2Acc, _ = testEngine.collateral.GetPartyGeneralAccount("node2", "ETH")
-	node3Acc, _ = testEngine.collateral.GetPartyGeneralAccount("node3", "ETH")
-
-	// expect balances to have doubled
-	require.Equal(t, num.NewUint(104571*2), party1Acc.Balance)
-	require.Equal(t, num.NewUint(24000*2), party2Acc.Balance)
-	require.Equal(t, num.NewUint(140000*2), node1Acc.Balance)
-	require.Equal(t, num.NewUint(400000*2), node2Acc.Balance)
-	require.Equal(t, num.NewUint(331428*2), node3Acc.Balance)
-}
-
->>>>>>> a0eb3c26
 // test payout distribution on epoch end with no delay.
 func testOnEpochEventNoPayoutDelay(t *testing.T) {
 	testEngine := getEngine(t)
