package collateral

import (
	"fmt"
	"sync"
	"time"

	"code.vegaprotocol.io/vega/internal/logging"
	"code.vegaprotocol.io/vega/internal/storage"
	types "code.vegaprotocol.io/vega/proto"

	"github.com/pkg/errors"
)

var (
	ErrSystemAccountsMissing = errors.New("system accounts missing for collateral engine to work")
	ErrTraderAccountsMissing = errors.New("trader accounts missing, cannot collect")
)

type Engine struct {
	Config
	log   *logging.Logger
	cfgMu sync.Mutex

	market       string
	accountStore Accounts
}

//go:generate go run github.com/golang/mock/mockgen -destination mocks/account_store_mock.go -package mocks code.vegaprotocol.io/vega/internal/engines/collateral Accounts
type Accounts interface {
	CreateMarketAccounts(market string, insurance int64) error
	CreateTraderMarketAccounts(owner, market string) error
	UpdateBalance(id string, balance int64) error
	IncrementBalance(id string, inc int64) error
	GetMarketAccountsForOwner(market, owner string) ([]*types.Account, error)
	GetAccountsForOwnerByType(owner string, accType types.AccountType) (*types.Account, error)
}

func New(log *logging.Logger, conf Config, market string, accounts Accounts) (*Engine, error) {
	// setup logger
	log = log.Named(namedLogger)
	log.SetLevel(conf.Level.Get())

	// ensure market accounts are all good to go - get insurance pool initial value from config?
	if err := accounts.CreateMarketAccounts(market, 0); err != nil && err != storage.ErrMarketAccountsExist {
		return nil, err
	}
	return &Engine{
		log:          log,
		Config:       conf,
		market:       market,
		accountStore: accounts,
	}, nil
}

<<<<<<< HEAD
func (e *Engine) Collect(positions []*types.SettlePosition) ([]*types.TransferResponse, error) {
=======
func (e *Engine) ReloadConf(cfg Config) {
	e.log.Info("reloading configuration")
	if e.log.GetLevel() != cfg.Level.Get() {
		e.log.Info("updating log level",
			logging.String("old", e.log.GetLevel().String()),
			logging.String("new", cfg.Level.String()),
		)
		e.log.SetLevel(cfg.Level.Get())
	}

	e.cfgMu.Lock()
	e.Config = cfg
	e.cfgMu.Unlock()
}

func (e *Engine) CollectSells(positions []*types.SettlePosition) (*types.TransferResponse, error) {
>>>>>>> cf78cdcc
	reference := fmt.Sprintf("%s close", e.market)
	sysAccounts, err := e.accountStore.GetMarketAccountsForOwner(e.market, storage.SystemOwner)
	if err != nil {
		e.log.Error(
			"Failed to collect buys (system accounts missing)",
			logging.Error(err),
		)
		return nil, err
	}
	var settle, insurance *types.Account
	for _, sa := range sysAccounts {
		switch sa.Type {
		case types.AccountType_INSURANCE:
			insurance = sa
		case types.AccountType_SETTLEMENT:
			settle = sa
		}
	}
	if settle == nil || insurance == nil {
		return nil, ErrSystemAccountsMissing
	}
	// assign this here, so we can set cap for sell response correctly,
	// and make an educated guess for buys
	transferCap := len(positions)
	// bit clunky, bit this ensures that we're not trying to do silly things, and the response doesn't contain
	// a useless TransferResponse object
	haveBuys, haveSells := false, false
	buyResp := types.TransferResponse{
		Transfers: make([]*types.LedgerEntry, 0, transferCap), // roughly half should be buys, but create 2 ledger entries, so that's a reasonable cap to use
		Balances: []*types.TransferBalance{
			{
				Account: settle, // settle to this account
				Balance: 0,      // current balance delta -> 0
			},
		},
	}
	sellResp := types.TransferResponse{
		// we will alloc this slice once we've processed all buys
		// Transfers: make([]*types.LedgerEntry, 0, len(positions)),
		Balances: []*types.TransferBalance{
			{
				Account: settle,
			},
			{
				Account: insurance,
			},
		},
	}
	responses := make([]*types.TransferResponse, 0, 2)
	for _, p := range positions {
		e.cfgMu.Lock()
		if e.CreateTraderAccounts {
			_ = e.accountStore.CreateTraderMarketAccounts(p.Owner, e.market)
		}
<<<<<<< HEAD
		req, err := e.getTransferRequest(p, settle, insurance)
=======
		e.cfgMu.Unlock()
		// general account:
		gen, err := e.accountStore.GetAccountsForOwnerByType(p.Owner, types.AccountType_GENERAL)
>>>>>>> cf78cdcc
		if err != nil {
			e.log.Error(
				"Failed to create the transfer request",
				logging.String("settlement-type", p.Type.String()),
				logging.String("trader-id", p.Owner),
				logging.Error(err),
			)
			return nil, err
		}
		req.Reference = reference
		res, err := e.getLedgerEntries(req)
		if err != nil {
			return nil, err
		}
		// append ledger moves
		if p.Type == types.SettleType_BUY {
			haveBuys = true
			buyResp.Transfers = append(buyResp.Transfers, res.Transfers...)
			// account balance is updated automatically
			// increment balance
			buyResp.Balances[0].Balance += res.Balances[0].Balance
			// one less cap for selling to consider
			transferCap--
		} else {
			haveSells = true
			if len(sellResp.Transfers) == 0 {
				sellResp.Transfers = make([]*types.LedgerEntry, 0, transferCap*2) // each sell pos will (roughly speaking) result in 2 ledger movements, so this cap is sensible
			}
			// there's only 1 balance account here (the ToAccount)
			if err := e.accountStore.IncrementBalance(req.ToAccount[0].Id, res.Balances[0].Balance); err != nil {
				// this account might get accessed concurrently -> use increment
				e.log.Error(
					"Failed to increment balance of general account",
					logging.String("account-id", req.ToAccount[0].Id),
					logging.Int64("increment", res.Balances[0].Balance),
					logging.Error(err),
				)
				return nil, err
			}
			sellResp.Transfers = append(sellResp.Transfers, res.Transfers...)
		}
	}
	if haveBuys {
		responses = append(responses, &buyResp)
		for _, bacc := range buyResp.Balances {
			if err := e.accountStore.IncrementBalance(bacc.Account.Id, bacc.Balance); err != nil {
				e.log.Error(
					"Failed to upadte target account",
					logging.String("target-account", bacc.Account.Id),
					logging.Int64("balance", bacc.Balance),
					logging.Error(err),
				)
				return nil, err
			}
		}
	}
<<<<<<< HEAD
	if haveSells {
		responses = append(responses, &sellResp)
		for _, b := range sellResp.Balances {
			b.Balance = b.Account.Balance
		}
	}
	return responses, nil
}

// getTransferRequest builds the request, and sets the required accounts based on the type of the SettlePosition argument
func (e *Engine) getTransferRequest(p *types.SettlePosition, settle, insurance *types.Account) (*types.TransferRequest, error) {
	if p.Type == types.SettleType_BUY {
=======
	resp := types.TransferResponse{
		Transfers: make([]*types.LedgerEntry, 0, len(positions)), // each position will have at least 1 ledger entry
		Balances: []*types.TransferBalance{
			{
				Account: settle, // settle to this account
				Balance: 0,      // current balance delta -> 0
			},
		},
	}
	if settle == nil || insurance == nil {
		return nil, ErrSystemAccountsMissing
	}
	for _, p := range positions {

		e.cfgMu.Lock()
		if e.CreateTraderAccounts {
			_ = e.accountStore.CreateTraderMarketAccounts(p.Owner, e.market)
		}
		e.cfgMu.Unlock()

>>>>>>> cf78cdcc
		accounts, err := e.accountStore.GetMarketAccountsForOwner(e.market, p.Owner)
		if err != nil {
			e.log.Error(
				"could not get accounts for market",
				logging.String("account-owner", p.Owner),
				logging.String("market", e.market),
				logging.Error(err),
			)
			return nil, err
		}
		req := types.TransferRequest{
			FromAccount: []*types.Account{nil, nil, insurance}, // we'll need 3 accounts, last one is insurance
			ToAccount: []*types.Account{
				settle,
			},
			Amount:    p.Amount.Amount * p.Size,
			MinAmount: 0,  // default value, but keep it here explicitly
			Asset:     "", // TBC
		}
		for _, ca := range accounts {
			switch ca.Type {
			case types.AccountType_MARGIN:
				req.FromAccount[0] = ca
			case types.AccountType_MARKET:
				req.FromAccount[1] = ca
			}
		}
		if req.FromAccount[0] == nil || req.FromAccount[1] == nil {
			return nil, ErrTraderAccountsMissing
		}
		return &req, nil
	}
	gen, err := e.accountStore.GetAccountsForOwnerByType(p.Owner, types.AccountType_GENERAL)
	if err != nil {
		e.log.Error(
			"Failed to get the general account",
			logging.String("owner", p.Owner),
			logging.Error(err),
		)
		return nil, err
	}
	return &types.TransferRequest{
		FromAccount: []*types.Account{
			settle,
			insurance,
		},
		ToAccount: []*types.Account{
			gen,
		},
		Amount:    p.Amount.Amount * p.Size,
		MinAmount: 0,  // default value, but keep it here explicitly
		Asset:     "", // TBC
	}, nil
}

// this builds a TransferResponse for a specific request, we collect all of them and aggregate
func (e *Engine) getLedgerEntries(req *types.TransferRequest) (*types.TransferResponse, error) {
	ret := types.TransferResponse{
		Transfers: []*types.LedgerEntry{},
		Balances:  make([]*types.TransferBalance, 0, len(req.ToAccount)),
	}
	for _, t := range req.ToAccount {
		ret.Balances = append(ret.Balances, &types.TransferBalance{
			Account: t,
		})
	}
	amount := int64(req.Amount)
	for _, acc := range req.FromAccount {
		// give each to account an equal share
		parts := amount / int64(len(req.ToAccount))
		// add remaining pennies to last ledger movement
		remainder := amount % int64(len(req.ToAccount))
		var (
			to *types.TransferBalance
			lm *types.LedgerEntry
		)
		// either the account contains enough, or we're having to access insurance pool money
		if acc.Balance >= amount || acc.Type == types.AccountType_INSURANCE {
			acc.Balance -= amount
			if err := e.accountStore.IncrementBalance(acc.Id, -amount); err != nil {
				e.log.Error(
					"Failed to update balance for account",
					logging.String("account-id", acc.Id),
					logging.Int64("balance", acc.Balance),
					logging.Error(err),
				)
				return nil, err
			}
			for _, to = range ret.Balances {
				lm = &types.LedgerEntry{
					FromAccount: acc.Id,
					ToAccount:   to.Account.Id,
					Amount:      parts,
					Reference:   req.Reference,
					Type:        "settlement",
					Timestamp:   time.Now().Unix(),
				}
				ret.Transfers = append(ret.Transfers, lm)
				to.Balance += parts
				to.Account.Balance += parts
			}
			// add remainder
			if remainder > 0 {
				lm.Amount += remainder
				to.Balance += remainder
				to.Account.Balance += remainder
			}
			return &ret, nil
		}
		if acc.Balance > 0 {
			// I'm keeping these weird debug statements here, because something isn't quite right ATM
			// but I'm a bit at a loss trying to figure out what
			amount -= acc.Balance
			// partial amount resolves differently
			parts = acc.Balance / int64(len(req.ToAccount))
			if err := e.accountStore.UpdateBalance(acc.Id, 0); err != nil {
				e.log.Error(
					"Failed to set balance of account to 0",
					logging.String("account-id", acc.Id),
					logging.Error(err),
				)
				return nil, err
			}
			for _, to = range ret.Balances {
				lm = &types.LedgerEntry{
					FromAccount: acc.Id,
					ToAccount:   to.Account.Id,
					Amount:      parts,
					Reference:   req.Reference,
					Type:        "settlement",
					Timestamp:   time.Now().Unix(),
				}
				ret.Transfers = append(ret.Transfers, lm)
				to.Account.Balance += parts
				to.Balance += parts
			}
			acc.Balance = 0
		}
	}
	return &ret, nil
}<|MERGE_RESOLUTION|>--- conflicted
+++ resolved
@@ -53,9 +53,6 @@
 	}, nil
 }
 
-<<<<<<< HEAD
-func (e *Engine) Collect(positions []*types.SettlePosition) ([]*types.TransferResponse, error) {
-=======
 func (e *Engine) ReloadConf(cfg Config) {
 	e.log.Info("reloading configuration")
 	if e.log.GetLevel() != cfg.Level.Get() {
@@ -71,8 +68,7 @@
 	e.cfgMu.Unlock()
 }
 
-func (e *Engine) CollectSells(positions []*types.SettlePosition) (*types.TransferResponse, error) {
->>>>>>> cf78cdcc
+func (e *Engine) Collect(positions []*types.SettlePosition) ([]*types.TransferResponse, error) {
 	reference := fmt.Sprintf("%s close", e.market)
 	sysAccounts, err := e.accountStore.GetMarketAccountsForOwner(e.market, storage.SystemOwner)
 	if err != nil {
@@ -123,17 +119,10 @@
 	}
 	responses := make([]*types.TransferResponse, 0, 2)
 	for _, p := range positions {
-		e.cfgMu.Lock()
 		if e.CreateTraderAccounts {
 			_ = e.accountStore.CreateTraderMarketAccounts(p.Owner, e.market)
 		}
-<<<<<<< HEAD
 		req, err := e.getTransferRequest(p, settle, insurance)
-=======
-		e.cfgMu.Unlock()
-		// general account:
-		gen, err := e.accountStore.GetAccountsForOwnerByType(p.Owner, types.AccountType_GENERAL)
->>>>>>> cf78cdcc
 		if err != nil {
 			e.log.Error(
 				"Failed to create the transfer request",
@@ -190,7 +179,6 @@
 			}
 		}
 	}
-<<<<<<< HEAD
 	if haveSells {
 		responses = append(responses, &sellResp)
 		for _, b := range sellResp.Balances {
@@ -203,28 +191,6 @@
 // getTransferRequest builds the request, and sets the required accounts based on the type of the SettlePosition argument
 func (e *Engine) getTransferRequest(p *types.SettlePosition, settle, insurance *types.Account) (*types.TransferRequest, error) {
 	if p.Type == types.SettleType_BUY {
-=======
-	resp := types.TransferResponse{
-		Transfers: make([]*types.LedgerEntry, 0, len(positions)), // each position will have at least 1 ledger entry
-		Balances: []*types.TransferBalance{
-			{
-				Account: settle, // settle to this account
-				Balance: 0,      // current balance delta -> 0
-			},
-		},
-	}
-	if settle == nil || insurance == nil {
-		return nil, ErrSystemAccountsMissing
-	}
-	for _, p := range positions {
-
-		e.cfgMu.Lock()
-		if e.CreateTraderAccounts {
-			_ = e.accountStore.CreateTraderMarketAccounts(p.Owner, e.market)
-		}
-		e.cfgMu.Unlock()
-
->>>>>>> cf78cdcc
 		accounts, err := e.accountStore.GetMarketAccountsForOwner(e.market, p.Owner)
 		if err != nil {
 			e.log.Error(
