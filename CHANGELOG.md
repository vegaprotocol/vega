# Changelog

## Unreleased 0.68.0

### 🚨 Breaking changes
- [](https://github.com/vegaprotocol/vega/issues/xxxx) -

### 🗑️ Deprecation
- [](https://github.com/vegaprotocol/vega/issues/xxxx) -

### 🛠 Improvements
- [7429](https://github.com/vegaprotocol/vega/issues/7429) - Do not mark wallet and network as incompatible when the patch version doesn't match

### 🐛 Fixes
- [7407](https://github.com/vegaprotocol/vega/issues/7407) - fix `ethereum` timestamp in stake linking in `graphql`
- [7420](https://github.com/vegaprotocol/vega/issues/7420) - `clearFeeActivity` now clears fee activity
- [7420](https://github.com/vegaprotocol/vega/issues/7420) - set seed nonce for joining and leaving signatures during begin block
- [7399](https://github.com/vegaprotocol/vega/issues/7399) - Fix issue where market cache not working after restoring from network history
- [7410](https://github.com/vegaprotocol/vega/issues/7410) - Return underlying error when parsing a command failed in the wallet API version 2
- [7169](https://github.com/vegaprotocol/vega/issues/7169) - Fix migration, account for existing position data
<<<<<<< HEAD
=======
- [7427](https://github.com/vegaprotocol/vega/issues/7427) - Fix nil pointer panic on settlement of restored markets.
>>>>>>> 5e277f51

## 0.67.2

### 🐛 Fixes
- [7387](https://github.com/vegaprotocol/vega/issues/7387) - Allow authorization headers in wallet service


## 0.67.1

### 🛠 Improvements
- [7374](https://github.com/vegaprotocol/vega/issues/7374) - Add `TLS` support to the `REST` `api`
- [7349](https://github.com/vegaprotocol/vega/issues/7349) - Add `Access-Control-Max-Age` header with configurable value for the in `core`, `datanode` and `blockexplorer` HTTP `APIs`
- [7381](https://github.com/vegaprotocol/vega/pull/7381) - Allow target stake to drop within auction once the time window elapses

### 🐛 Fixes
- [7366](https://github.com/vegaprotocol/vega/issues/7366) - Fix typos in the API descriptions
- [7335](https://github.com/vegaprotocol/vega/issues/7335) - Fix custom http headers not being returned - add configurable `CORS` headers to `core`, `datanode` and `blockexplorer` HTTP `APIs`


## 0.67.0

### 🚨 Breaking changes
- [6895](https://github.com/vegaprotocol/vega/issues/6895) - Move the authentication of wallet API version 2 to the transport layer (HTTP). This brings several breaking changes:
  - A unified HTTP response payload has been introduced for structured response and error handling for data coming from the HTTP layer.
  - the `/api/v2/methods` endpoints now uses the new HTTP response payload.
  - the `/api/v2/requests` endpoint can either return the HTTP or the JSON-RPC response payload depending on the situation.
  - the token has been moved out of the JSON-RPC requests, to HTTP `Authorization` header.
- [7293](https://github.com/vegaprotocol/vega/issues/7293) - Rename restricted keys to allowed keys
- [7211](https://github.com/vegaprotocol/vega/issues/7211) - Add sender and receiver balances in ledger entries
- [7255](https://github.com/vegaprotocol/vega/issues/7255) - Rename `dehistory` to network history

### 🛠 Improvements
- [7317](https://github.com/vegaprotocol/vega/issues/7317) - Add database schema docs
- [7279](https://github.com/vegaprotocol/vega/issues/7279) - Add `--archive` and `--lite` to `datanode init`
- [7302](https://github.com/vegaprotocol/vega/issues/7302) - Add withdrawal minimal amount
- [5487](https://github.com/vegaprotocol/vega/issues/5487) - Add `UPGRADING.md`
- [7358](https://github.com/vegaprotocol/vega/issues/7358) - Improve `datanode init` and `vega init` help text
- [7114](https://github.com/vegaprotocol/vega/issues/7114) - Expose user spam statistics via `API`
- [7316](https://github.com/vegaprotocol/vega/issues/7316) - Add a bunch of database indexes following audit of queries
- [7331](https://github.com/vegaprotocol/vega/issues/7331) - Control the decrease of the number of validators when network parameter is decreased
- [6754](https://github.com/vegaprotocol/vega/issues/6754) - Add `csv` export for ledger entries
- [7093](https://github.com/vegaprotocol/vega/issues/7093) - Pick up the long-living tokens after the wallet service is started
- [7328](https://github.com/vegaprotocol/vega/issues/7328) - Add missing documentation of JSON-RPC methods `admin.update_passphrase`

### 🐛 Fixes
- [7260](https://github.com/vegaprotocol/vega/issues/7260) - Fix bug where pagination `before` or `after` cursors were ignored if `first` or `last` not set
- [7281](https://github.com/vegaprotocol/vega/issues/7281) - Fix formatting of status enum for `dataSourceSpec` in `GraphQL`
- [7283](https://github.com/vegaprotocol/vega/issues/7283) - Fix validation of future product oracles signers
- [7306](https://github.com/vegaprotocol/vega/issues/7306) - Improve speed of querying deposits and withdrawals by party
- [7337](https://github.com/vegaprotocol/vega/issues/7337) - Add `UpdateAsset` change types to proposal terms `GraphQL` resolver
- [7278](https://github.com/vegaprotocol/vega/issues/7278) - Use `Informal systems` fork of Tendermint
- [7294](https://github.com/vegaprotocol/vega/issues/7294) - Submission of `OpenOracle` data is broken
- [7286](https://github.com/vegaprotocol/vega/issues/7286) - Fix serialisation of `oracle specs`
- [7327](https://github.com/vegaprotocol/vega/issues/7327) - Improve and add API info, remove unused `AccountField` enum in `GraphQL`
- [7345](https://github.com/vegaprotocol/vega/issues/7345) - Cache account lookup by id


## 0.66.1
- [7269](https://github.com/vegaprotocol/vega/pull/7269) - Fix wallet release pipeline

## 0.66.0

### 🚨 Breaking changes
- [6957](https://github.com/vegaprotocol/vega/issues/6957) - Remove `client.<get|request>_permissions` endpoints on the wallet.
- [7079](https://github.com/vegaprotocol/vega/issues/7079) - Remove deprecated `version` property from wallet API.
- [7067](https://github.com/vegaprotocol/vega/issues/7067) - Remove legacy technical commands on the wallet command line.
- [7069](https://github.com/vegaprotocol/vega/issues/7069) - Remove deprecated `vegawallet info` command line.
- [7010](https://github.com/vegaprotocol/vega/issues/7010) - Remove the deprecated `encodedTransaction` fields on wallet API endpoints.
- [7232](https://github.com/vegaprotocol/vega/issues/7232) - Rename `stakeToCcySiskas` network parameter to `stakeToCcyVolume`
- [7171](https://github.com/vegaprotocol/vega/issues/7171) - Change liquidity triggering ratio value type from float to string

### 🛠 Improvements
- [7216](https://github.com/vegaprotocol/vega/issues/7216) - Support filtering by market for `ordersConnection` under party queries.
- [7252](https://github.com/vegaprotocol/vega/issues/7252) - Add limits to `MarkPriceUpdateMaximumFrequency` network parameter
- [7169](https://github.com/vegaprotocol/vega/issues/7169) - Handle events to update PnL on trade, instead of waiting for MTM settlements.

### 🐛 Fixes
- [7207](https://github.com/vegaprotocol/vega/issues/7207) - Fix panic, return on error in pool configuration
- [7213](https://github.com/vegaprotocol/vega/issues/7213) - Implement separate `DB` for snapshots `metadata`
- [7220](https://github.com/vegaprotocol/vega/issues/7220) - Fix panic when LP is closed out
- [7235](https://github.com/vegaprotocol/vega/issues/7235) - Do not update existing markets when changing global default `LiquidityMonitoringParameters`
- [7029](https://github.com/vegaprotocol/vega/issues/7029) - Added admin `API` for Data Node to secure some `dehistory` commands
- [7239](https://github.com/vegaprotocol/vega/issues/7239) - Added upper and lower bounds for floating point engine updates
- [7253](https://github.com/vegaprotocol/vega/issues/7253) - improve the adjustment of delegator weight to avoid overflow
- [7075](https://github.com/vegaprotocol/vega/issues/7075) - Remove unused expiry field in withdrawal

##  0.65.1

### 🛠 Improvements
- [6574](https://github.com/vegaprotocol/vega/issues/6574) - Use same default for the probability of trading for floating point consensus as we do for the value between best bid and ask.

### 🐛 Fixes
- [7188](https://github.com/vegaprotocol/vega/issues/7188) - Reset liquidity score even if fees accrued in a period were 0.
- [7189](https://github.com/vegaprotocol/vega/issues/7189) - Include LP orders outside PM price range but within LP price in the liquidity score.
- [7195](https://github.com/vegaprotocol/vega/issues/7195) - Ignore oracle messages while market is in proposed state
- [7198](https://github.com/vegaprotocol/vega/issues/7198) - Reduce `RAM` usage when tendermint calls list snapshot
- [6996](https://github.com/vegaprotocol/vega/issues/6996) - Add Visor docs

## 0.65.0

### 🚨 Breaking changes
- [6955](https://github.com/vegaprotocol/vega/issues/6955) - Market definition extended with the new field for LP price range across the API.
- [6645](https://github.com/vegaprotocol/vega/issues/6645) - Set decimal number value to be used from oracle instead of from tradable instruments

### 🗑️ Deprecation
- [7068](https://github.com/vegaprotocol/vega/issues/7068) - Alias `vegawallet info` to `vegawallet describe`, before definitive renaming.

### 🛠 Improvements
- [7032](https://github.com/vegaprotocol/vega/issues/7032) - Make deposits and withdrawals `hypertables` and change `deposits_current` and `withdrawals_current` into views to improve resource usage
- [7136](https://github.com/vegaprotocol/vega/issues/7136) - Update ban duration to 30 minutes for spam
- [7026](https://github.com/vegaprotocol/vega/issues/7026) - Let decentralised history use the snapshot event from the core as an indication for snapshot rather than doing the calculation based on the interval network parameter.
- [7108](https://github.com/vegaprotocol/vega/issues/7108) - Return `ArgumentError` if candle id not supplied to `ListCandleData`
- [7098](https://github.com/vegaprotocol/vega/issues/7098) - Add an event when the core is taking a snapshot
- [7028](https://github.com/vegaprotocol/vega/issues/7028) - Add `JSON` output for `dehistory` commands; fix `config` override on command line
- [7122](https://github.com/vegaprotocol/vega/issues/7122) - Allow for tolerance in validator performance calculation
- [7104](https://github.com/vegaprotocol/vega/issues/7104) - Provide a better error message when party has insufficient balance of an asset
- [7143](https://github.com/vegaprotocol/vega/issues/7143) - Update `grpc-rest-bindings` for Oracle `API`
- [7027](https://github.com/vegaprotocol/vega/issues/7027) - `Dehistory` store does not clean up resources after a graceful shutdown
- [7157](https://github.com/vegaprotocol/vega/issues/7157) - Core waits for data node and shuts down gracefully during protocol upgrade
- [7113](https://github.com/vegaprotocol/vega/issues/7113) - Added API for epoch summaries of rewards distributed
- [6956](https://github.com/vegaprotocol/vega/issues/6956) - Include liquidity measure of deployed orders in the fees distribution
- [7168](https://github.com/vegaprotocol/vega/issues/7168) - Expose liquidity score on on market data `API`

### 🐛 Fixes
- [7040](https://github.com/vegaprotocol/vega/issues/7040) - Block explorer use different codes than 500 on error
- [7099](https://github.com/vegaprotocol/vega/issues/7099) - Remove undelegate method `IN_ANGER`
- [7021](https://github.com/vegaprotocol/vega/issues/7021) - MTM settlement on trading terminated fix.
- [7102](https://github.com/vegaprotocol/vega/issues/7102) - Ensure the `api-token init -f` wipes the tokens file
- [7106](https://github.com/vegaprotocol/vega/issues/7106) - Properties of oracle data sent in non-deterministic order
- [7000](https://github.com/vegaprotocol/vega/issues/7000) - Wallet honours proof of work difficulty increases
- [7029](https://github.com/vegaprotocol/vega/issues/7029) - Remove unsafe `GRPC` endpoint in data node
- [7116](https://github.com/vegaprotocol/vega/issues/7116) - Fix MTM trade price check when trading is terminated.
- [7173](https://github.com/vegaprotocol/vega/issues/7173) - Fix deterministic order of price bounds on market data events
- [7112](https://github.com/vegaprotocol/vega/issues/7112) - Restore order's original price when restoring from a snapshot
- [6955](https://github.com/vegaprotocol/vega/issues/6955) - Remove scaling by probability when implying LP volumes. Only change the LP order price if it’s outside the new “valid LP price range” - move it to the bound in that case.
- [7132](https://github.com/vegaprotocol/vega/issues/7132) - Make the recovery phrase import white space resistant
- [7150](https://github.com/vegaprotocol/vega/issues/7150) - Avoid taking 2 snapshots upon protocol upgrade block
- [7142](https://github.com/vegaprotocol/vega/issues/7142) - Do not recalculate margins based on potential positions when market is terminated.
- [7172](https://github.com/vegaprotocol/vega/issues/7172) - Make markets table a hyper table and update queries.

## 0.64.0

### 🗑️ Deprecation
- [7065](https://github.com/vegaprotocol/vega/issues/7065) - Scope technical commands on wallet command line
- [7066](https://github.com/vegaprotocol/vega/issues/7066) - Move network compatibility check to a dedicated wallet command line

### 🛠 Improvements
- [7052](https://github.com/vegaprotocol/vega/issues/7052) - Add a specific error message when trying to access administrative endpoints on wallet API
- [7064](https://github.com/vegaprotocol/vega/issues/7064) - Make `SQL` store tests run in temporary transactions instead of truncating all tables for each test
- [7053](https://github.com/vegaprotocol/vega/issues/7053) - Add info endpoint for the block explorer

### 🐛 Fixes
- [7011](https://github.com/vegaprotocol/vega/issues/7011) - Incorrect flagging of live orders when multiple updates in the same block
- [7037](https://github.com/vegaprotocol/vega/issues/7037) - Reinstate permissions endpoints on the wallet API
- [7034](https://github.com/vegaprotocol/vega/issues/7034) - Rename `network` to `name` in `admin.remove_network`
- [7031](https://github.com/vegaprotocol/vega/issues/7031) - `datanode` expects protocol upgrade event in the right sequence
- [7072](https://github.com/vegaprotocol/vega/issues/7072) - Check if event forwarding engine is started before reloading
- [7017](https://github.com/vegaprotocol/vega/issues/7017) - Fix issue with market update during opening auction


## 0.63.1

### 🛠 Improvements
- [7003](https://github.com/vegaprotocol/vega/pull/7003) - Expose bus event stream on the `REST` API
- [7044](https://github.com/vegaprotocol/vega/issues/7044) - Proof of work improvements
- [7041](https://github.com/vegaprotocol/vega/issues/7041) - Change witness vote count to be based on voting power
- [7073](https://github.com/vegaprotocol/vega/issues/7073) - Upgrade `btcd` library

## 0.63.0

### 🚨 Breaking changes
- [6898](https://github.com/vegaprotocol/vega/issues/6795) - allow `-snapshot.load-from-block-height=` to apply to `statesync` snapshots
- [6716](https://github.com/vegaprotocol/vega/issues/6716) - Use timestamp on all times fields
- [6887](https://github.com/vegaprotocol/vega/issues/6716) - `client.get_permissions` and `client.request_permissions` have been removed from Wallet service V2 with permissions now asked during `client.list_keys`
- [6725](https://github.com/vegaprotocol/vega/issues/6725) - Fix inconsistent use of node field on `GraphQL` connection edges
- [6746](https://github.com/vegaprotocol/vega/issues/6746) - The `validating_nodes` has been removed from `NodeData` and replaced with details of each node set

### 🛠 Improvements
- [6898](https://github.com/vegaprotocol/vega/issues/6898) - allow `-snapshot.load-from-block-height=` to apply to `statesync` snapshots
- [6871](https://github.com/vegaprotocol/vega/issues/6871) - Assure integration test framework throws an error when no watchers specified for a network parameter being set/updated
- [6795](https://github.com/vegaprotocol/vega/issues/6795) - max gas implementation
- [6641](https://github.com/vegaprotocol/vega/issues/6641) - network wide limits
- [6731](https://github.com/vegaprotocol/vega/issues/6731) - standardize on 'network' and '' for network party and no market identifiers
- [6792](https://github.com/vegaprotocol/vega/issues/6792) - Better handling of panics when moving time with `nullchain`, add endpoint to query whether `nullchain` is replaying
- [6753](https://github.com/vegaprotocol/vega/issues/6753) - Filter votes per party and/or proposal
- [6959](https://github.com/vegaprotocol/vega/issues/6959) - Fix listing transactions by block height in block explorer back end
- [6832](https://github.com/vegaprotocol/vega/issues/6832) - Add signature to transaction information returned by block explorer API
- [6884](https://github.com/vegaprotocol/vega/issues/6884) - Specify transaction as `JSON` rather than a base64 encoded string in `client_{sign|send}_transaction`
- [6975](https://github.com/vegaprotocol/vega/issues/6975) - Implement `admin.sign_transaction` in the wallet
- [6974](https://github.com/vegaprotocol/vega/issues/6974) - Make names in wallet admin `API` consistent
- [6642](https://github.com/vegaprotocol/vega/issues/6642) - Add methods to manage the wallet service and its connections on wallet API version 2
- [6853](https://github.com/vegaprotocol/vega/issues/6853) - Max gas and priority improvements
- [6782](https://github.com/vegaprotocol/vega/issues/6782) - Bump embedded `postgres` version to hopefully fix `CI` instability
- [6880](https://github.com/vegaprotocol/vega/issues/6880) - Omit transactions we can't decode in block explorer transaction list
- [6640](https://github.com/vegaprotocol/vega/issues/6640) - Mark to market to happen every N seconds.
- [6827](https://github.com/vegaprotocol/vega/issues/6827) - Add `LastTradedPrice` field in market data
- [6871](https://github.com/vegaprotocol/vega/issues/6871) - Assure integration test framework throws an error when no watchers specified for a network parameter being set/updated
- [6908](https://github.com/vegaprotocol/vega/issues/6871) - Update default retention policy
- [6827](https://github.com/vegaprotocol/vega/issues/6615) - Add filters to `ordersConnection`
- [6910](https://github.com/vegaprotocol/vega/issues/6910) - Separate settled position from position
- [6988](https://github.com/vegaprotocol/vega/issues/6988) - Handle 0 timestamps in `graphql` marshaller
- [6910](https://github.com/vegaprotocol/vega/issues/6910) - Separate settled position from position
- [6949](https://github.com/vegaprotocol/vega/issues/6949) - Mark positions to market at the end of the block.
- [6819](https://github.com/vegaprotocol/vega/issues/6819) - Support long-living token in wallet client API
- [6964](https://github.com/vegaprotocol/vega/issues/6964) - Add support for long living tokens with expiry
- [6991](https://github.com/vegaprotocol/vega/issues/6991) - Expose error field in explorer API
- [5769](https://github.com/vegaprotocol/vega/issues/5769) - Automatically resolve the host name in the client wallet API
- [6910](https://github.com/vegaprotocol/vega/issues/6910) - Separate settled position from position

### 🐛 Fixes
- [6758](https://github.com/vegaprotocol/vega/issues/6758) - Fix first and last block not returned on querying epoch
- [6924](https://github.com/vegaprotocol/vega/issues/6924) - Fix deterministic sorting when nodes have equal scores and we have to choose who is in the signer set
- [6812](https://github.com/vegaprotocol/vega/issues/6812) - Network name is derived solely from the filename to cause less confusion if the network `config` is renamed
- [6831](https://github.com/vegaprotocol/vega/issues/6831) - Fix settlement state in snapshots and market settlement.
- [6856](https://github.com/vegaprotocol/vega/issues/6856) - When creating liquidity provision, seed dummy orders in order to prevent broken references when querying the market later
- [6801](https://github.com/vegaprotocol/vega/issues/6801) - Fix internal data source validations
- [6766](https://github.com/vegaprotocol/vega/issues/6766) - Handle relative vega home path being passed in `postgres` snapshots
- [6885](https://github.com/vegaprotocol/vega/issues/6885) - Don't ignore 'bootstrap peers' `IPFS` configuration setting in `datanode`
- [6799](https://github.com/vegaprotocol/vega/issues/6799) - Move LP fees in transit to the network treasury
- [6781](https://github.com/vegaprotocol/vega/issues/6781) - Fix bug where only first 32 characters of the `IPFS` identity seed were used.
- [6824](https://github.com/vegaprotocol/vega/issues/6824) - Respect `VEGA_HOME` for embedded `postgres` log location
- [6843](https://github.com/vegaprotocol/vega/issues/6843) - Fix Visor runner keys
- [6934](https://github.com/vegaprotocol/vega/issues/6934) - from/to accounts for ledger entries in database were reversed
- [6826](https://github.com/vegaprotocol/vega/issues/6826) - Update `spam.pow.numberOfPastBlocks` range values
- [6332](https://github.com/vegaprotocol/vega/issues/6332) - Standardise `graphql` responses
- [6862](https://github.com/vegaprotocol/vega/issues/6862) - Add party in account update
- [6888](https://github.com/vegaprotocol/vega/issues/6888) - Errors on accepted transaction with an invalid state are correctly handled in the wallet API version 2
- [6899](https://github.com/vegaprotocol/vega/issues/6899) - Upgrade to tendermint 0.34.24
- [6894](https://github.com/vegaprotocol/vega/issues/6894) - Finer error code returned to the third-party application
- [6849](https://github.com/vegaprotocol/vega/issues/6849) - Ensure the positions are remove from the positions engine when they are closed
- [6767](https://github.com/vegaprotocol/vega/issues/6767) - Protocol upgrade rejected events fail to write in the database
- [6896](https://github.com/vegaprotocol/vega/issues/6896) - Fix timestamps in proposals (`GQL`)
- [6844](https://github.com/vegaprotocol/vega/issues/6844) - Use proper type in `GQL` for transfer types and some types rename
- [6783](https://github.com/vegaprotocol/vega/issues/6783) - Unstable `CI` tests for `dehistory`
- [6844](https://github.com/vegaprotocol/vega/issues/6844) - Unstable `CI` tests for `dehistory`
- [6844](https://github.com/vegaprotocol/vega/issues/6844) - Add API descriptions, remove unused ledger entries and fix typos
- [6960](https://github.com/vegaprotocol/vega/issues/6960) - Infer has traded from settlement engine rather than from an unsaved-to-snapshot flag
- [6941](https://github.com/vegaprotocol/vega/issues/6941) - Rename `admin.describe_network` parameter to `name`
- [6976](https://github.com/vegaprotocol/vega/issues/6976) - Recalculate margins on MTM anniversary even if there were no trades.
- [6977](https://github.com/vegaprotocol/vega/issues/6977) - Prior to final settlement, perform MTM on unsettled trades.
- [6569](https://github.com/vegaprotocol/vega/issues/6569) - Fix margin calculations during auctions.
- [7001](https://github.com/vegaprotocol/vega/issues/7001) - Set mark price on final settlement.


## 0.62.1

### 🛠 Improvements
- [6726](https://github.com/vegaprotocol/vega/issues/6726) - Talk to embedded `postgres` via a `UNIX` domain socket in tests.

### 🐛 Fixes
- [6759](https://github.com/vegaprotocol/vega/issues/6759) - Send events when liquidity provisions are `undeployed`
- [6764](https://github.com/vegaprotocol/vega/issues/6764) - If a trading terminated oracle changes after trading already terminated do not subscribe to it
- [6775](https://github.com/vegaprotocol/vega/issues/6775) - Fix oracle spec identifiers
- [6762](https://github.com/vegaprotocol/vega/issues/6762) - Fix one off transfer events serialization
- [6747](https://github.com/vegaprotocol/vega/issues/6747) - Ensure proposal with no participation does not get enacted
- [6757](https://github.com/vegaprotocol/vega/issues/6655) - Fix oracle spec resolvers in Gateway
- [6952](https://github.com/vegaprotocol/vega/issues/6757) - Fix signers resolvers in Gateway


## 0.62.0

### 🚨 Breaking changes
- [6598](https://github.com/vegaprotocol/vega/issues/6598) - Rework `vega tools snapshot` command to be more consistent with other CLI options

### 🛠 Improvements
- [6681](https://github.com/vegaprotocol/vega/issues/6681) - Add indexes to improve balance history query
- [6682](https://github.com/vegaprotocol/vega/issues/6682) - Add indexes to orders by reference query
- [6668](https://github.com/vegaprotocol/vega/issues/6668) - Add indexes to trades by buyer/seller
- [6628](https://github.com/vegaprotocol/vega/issues/6628) - Improve node health check in the wallet
- [6711](https://github.com/vegaprotocol/vega/issues/6711) - `Anti-whale ersatz` validators reward stake scores

### 🐛 Fixes
- [6701](https://github.com/vegaprotocol/vega/issues/6701) - Fix `GraphQL` `API` not returning `x-vega-*` headers
- [6563](https://github.com/vegaprotocol/vega/issues/6563) - Liquidity engine reads orders directly from the matching engine
- [6696](https://github.com/vegaprotocol/vega/issues/6696) - New nodes are now visible from the epoch they announced and not epoch they become active
- [6661](https://github.com/vegaprotocol/vega/issues/6661) - Scale price to asset decimal in estimate orders
- [6685](https://github.com/vegaprotocol/vega/issues/6685) - `vega announce_node` now returns a `txHash` when successful or errors from `CheckTx`
- [6687](https://github.com/vegaprotocol/vega/issues/6687) - Expose `admin.update_passphrase` in admin wallet API
- [6686](https://github.com/vegaprotocol/vega/issues/6686) - Expose `admin.rename_wallet` in admin wallet API
- [6496](https://github.com/vegaprotocol/vega/issues/6496) - Fix margin calculation for pegged and liquidity orders
- [6670](https://github.com/vegaprotocol/vega/issues/6670) - Add governance by `ID` endpoint to `REST` bindings
- [6679](https://github.com/vegaprotocol/vega/issues/6679) - Permit `GFN` pegged orders
- [6707](https://github.com/vegaprotocol/vega/issues/6707) - Fix order event for liquidity provisions
- [6699](https://github.com/vegaprotocol/vega/issues/6699) - `orders` and `orders_current` view uses a redundant union causing performance issues
- [6721](https://github.com/vegaprotocol/vega/issues/6721) - Visor fix if condition for `maxNumberOfFirstConnectionRetries`
- [6655](https://github.com/vegaprotocol/vega/issues/6655) - Fix market query by `ID`
- [6656](https://github.com/vegaprotocol/vega/issues/6656) - Fix data sources to handle opening with internal source
- [6722](https://github.com/vegaprotocol/vega/issues/6722) - Fix get market response to contain oracle id


## 0.61.0

### 🚨 Breaking changes
- [5674](https://github.com/vegaprotocol/vega/issues/5674) - Remove `V1` data node `API`
- [5714](https://github.com/vegaprotocol/vega/issues/5714) - Update data sourcing types

### 🛠 Improvements
- [6603](https://github.com/vegaprotocol/vega/issues/6603) - Put embedded `postgres` files in proper state directory
- [6552](https://github.com/vegaprotocol/vega/issues/6552) - Add `datanode` `API` for querying protocol upgrade proposals
- [6613](https://github.com/vegaprotocol/vega/issues/6613) - Add file buffering to datanode
- [6602](https://github.com/vegaprotocol/vega/issues/6602) - Panic if data node receives events in unexpected order
- [6595](https://github.com/vegaprotocol/vega/issues/6595) - Support for cross network parameter dependency and validation
- [6627](https://github.com/vegaprotocol/vega/issues/6627) - Fix order estimates
- [6604](https://github.com/vegaprotocol/vega/issues/6604) - Fix transfer funds documentations in `protos`
- [6463](https://github.com/vegaprotocol/vega/issues/6463) - Implement chain replay and snapshot restore for the `nullblockchain`
- [6652](https://github.com/vegaprotocol/vega/issues/6652) - Change protocol upgrade consensus do be based on voting power

### 🐛 Fixes
- [6356](https://github.com/vegaprotocol/vega/issues/6356) - When querying for proposals from `GQL` return votes.
- [6623](https://github.com/vegaprotocol/vega/issues/6623) - Fix `nil` pointer panic in `datanode` for race condition in `recvEventRequest`
- [6601](https://github.com/vegaprotocol/vega/issues/6601) - Removed resend event when the socket client fails
- [5715](https://github.com/vegaprotocol/vega/issues/5715) - Fix documentation for Oracle Submission elements
- [5770](https://github.com/vegaprotocol/vega/issues/5770) - Fix Nodes data query returns incorrect results


## 0.60.0

### 🚨 Breaking changes
- [6227](https://github.com/vegaprotocol/vega/issues/6227) - Datanode Decentralized History - datanode init command now requires the chain id as a parameter

### 🛠 Improvements
- [6530](https://github.com/vegaprotocol/vega/issues/6530) - Add command to rename a wallet
- [6531](https://github.com/vegaprotocol/vega/issues/6531) - Add command to update the passphrase of a wallet
- [6482](https://github.com/vegaprotocol/vega/issues/6482) - Improve `TransferType` mapping usage
- [6546](https://github.com/vegaprotocol/vega/issues/6546) - Add a separate README for datanode/api gRPC handling principles
- [6582](https://github.com/vegaprotocol/vega/issues/6582) - Match validation to the required ranges
- [6596](https://github.com/vegaprotocol/vega/issues/6596) - Add market risk parameter validation

### 🐛 Fixes
- [6410](https://github.com/vegaprotocol/vega/issues/6410) - Add input validation for the `EstimateFee` endpoint.
- [6556](https://github.com/vegaprotocol/vega/issues/6556) - Limit ledger entries filtering complexity and potential number of items.
- [6539](https://github.com/vegaprotocol/vega/issues/6539) - Fix total fee calculation in estimate order
- [6584](https://github.com/vegaprotocol/vega/issues/6584) - Simplify `ListBalanceChanges`, removing aggregation and forward filling for now
- [6583](https://github.com/vegaprotocol/vega/issues/6583) - Cancel wallet connection request if no wallet


## 0.59.0

### 🚨 Breaking changes
- [6505](https://github.com/vegaprotocol/vega/issues/6505) - Allow negative position decimal places for market
- [6477](https://github.com/vegaprotocol/vega/issues/6477) - Allow the user to specify a different passphrase when isolating a key
- [6549](https://github.com/vegaprotocol/vega/issues/6549) - Output from `nodewallet reload` is now more useful `json`
- [6458](https://github.com/vegaprotocol/vega/issues/6458) - Rename `GetMultiSigSigner...Bundles API` functions to `ListMultiSigSigner...Bundles` to be consistent with `v2 APIs`
- [6506](https://github.com/vegaprotocol/vega/issues/6506) - Swap places of PID and date in log files in the wallet service

### 🛠 Improvements
- [6080](https://github.com/vegaprotocol/vega/issues/6080) - Data-node handles upgrade block and ensures data is persisted before upgrade
- [6527](https://github.com/vegaprotocol/vega/issues/6527) - Add `last-block` sub-command to `datanode CLI`
- [6529](https://github.com/vegaprotocol/vega/issues/6529) - Added reason to transfer to explain why it was stopped or rejected
- [6513](https://github.com/vegaprotocol/vega/issues/6513) - Refactor `datanode` `api` for getting balance history

### 🐛 Fixes
- [6480](https://github.com/vegaprotocol/vega/issues/6480) - Wallet `openrpc.json` is now a valid OpenRPC file
- [6473](https://github.com/vegaprotocol/vega/issues/6473) - Infrastructure Fee Account returns error when asset is pending listing
- [5690](https://github.com/vegaprotocol/vega/issues/5690) - Markets query now excludes rejected markets
- [5479](https://github.com/vegaprotocol/vega/issues/5479) - Fix inconsistent naming in API error
- [6525](https://github.com/vegaprotocol/vega/issues/6525) - Round the right way when restoring the integer representation of cached price ranges from a snapshot
- [6011](https://github.com/vegaprotocol/vega/issues/6011) - Fix data node fails when `Postgres` starts slowly
- [6341](https://github.com/vegaprotocol/vega/issues/6341) - Embedded `Postgres` should only capture logs during testing
- [6511](https://github.com/vegaprotocol/vega/issues/6511) - Do not check writer interface for null when starting embedded `Postgres`
- [6510](https://github.com/vegaprotocol/vega/issues/6510) - Filter parties with 0 reward from reward payout event
- [6471](https://github.com/vegaprotocol/vega/issues/6471) - Fix potential nil reference when owner is system for ledger entries
- [6519](https://github.com/vegaprotocol/vega/issues/6519) - Fix errors in the ledger entries `GraphQL` query.
- [6515](https://github.com/vegaprotocol/vega/issues/6515) - Required properties in OpenRPC documentation are marked as such
- [6234](https://github.com/vegaprotocol/vega/issues/6234) - Fix response in query for oracle data spec by id
- [6294](https://github.com/vegaprotocol/vega/issues/6294) - Fix response for query for non-existing market
- [6508](https://github.com/vegaprotocol/vega/issues/6508) - Fix data node starts slowly when the database is not empty
- [6532](https://github.com/vegaprotocol/vega/issues/6532) - Add current totals to the vote events

## 0.58.0

### 🚨 Breaking changes
- [6271](https://github.com/vegaprotocol/vega/issues/6271) - Require signature from new Ethereum key to validate key rotation submission
- [6364](https://github.com/vegaprotocol/vega/issues/6364) - Rename `oracleSpecForSettlementPrice` to `oracleSpecForSettlementData`
- [6401](https://github.com/vegaprotocol/vega/issues/6401) - Fix estimate fees and margin `APis`
- [6428](https://github.com/vegaprotocol/vega/issues/6428) - Update the wallet connection decision for future work
- [6429](https://github.com/vegaprotocol/vega/issues/6429) - Rename pipeline to interactor for better understanding
- [6430](https://github.com/vegaprotocol/vega/issues/6430) - Split the transaction status interaction depending on success and failure

### 🛠 Improvements
- [6399](https://github.com/vegaprotocol/vega/issues/6399) - Add `init-db` and `unsafe-reset-all` commands to block explorer
- [6348](https://github.com/vegaprotocol/vega/issues/6348) - Reduce pool size to leave more available `Postgres` connections
- [6453](https://github.com/vegaprotocol/vega/issues/6453) - Add ability to write `pprofs` at intervals to core
- [6312](https://github.com/vegaprotocol/vega/issues/6312) - Add back amended balance tests and correct ordering
- [6320](https://github.com/vegaprotocol/vega/issues/6320) - Use `Account` type without internal `id` in `datanode`
- [6461](https://github.com/vegaprotocol/vega/issues/6461) - Occasionally close `postgres` pool connections
- [6435](https://github.com/vegaprotocol/vega/issues/6435) - Add `GetTransaction` `API` call for block explorer
- [6464](https://github.com/vegaprotocol/vega/issues/6464) - Improve block explorer performance when filtering by submitter
- [6211](https://github.com/vegaprotocol/vega/issues/6211) - Handle `BeginBlock` and `EndBlock` events
- [6361](https://github.com/vegaprotocol/vega/issues/6361) - Remove unnecessary logging in market
- [6378](https://github.com/vegaprotocol/vega/issues/6378) - Migrate remaining views of current data to tables with current data
- [6425](https://github.com/vegaprotocol/vega/issues/6425) - Introduce interaction for beginning and ending of request
- [6308](https://github.com/vegaprotocol/vega/issues/6308) - Support parallel requests in wallet API version 2
- [6426](https://github.com/vegaprotocol/vega/issues/6426) - Add a name field on interaction to know what they are when JSON
- [6427](https://github.com/vegaprotocol/vega/issues/6427) - Improve interactions documentation
- [6431](https://github.com/vegaprotocol/vega/issues/6431) - Pass a human-readable input data in Transaction Succeeded and Failed notifications
- [6448](https://github.com/vegaprotocol/vega/issues/6448) - Improve wallet interaction JSON conversion
- [6454](https://github.com/vegaprotocol/vega/issues/6454) - Improve test coverage for setting fees and rewarding LPs
- [6458](https://github.com/vegaprotocol/vega/issues/6458) - Return a context aware message in `RequestSuccessful` interaction
- [6451](https://github.com/vegaprotocol/vega/issues/6451) - Improve interaction error message
- [6432](https://github.com/vegaprotocol/vega/issues/6432) - Use optionals for order error and proposal error
- [6368](https://github.com/vegaprotocol/vega/pull/6368) - Add Ledger Entry API

### 🐛 Fixes
- [6444](https://github.com/vegaprotocol/vega/issues/6444) - Send a transaction error if the same node announces itself twice
- [6388](https://github.com/vegaprotocol/vega/issues/6388) - Do not transfer stake and delegations after a key rotation
- [6266](https://github.com/vegaprotocol/vega/issues/6266) - Do not take a snapshot at block height 1 and handle increase of interval appropriately
- [6338](https://github.com/vegaprotocol/vega/issues/6338) - Fix validation for update an new asset proposals
- [6357](https://github.com/vegaprotocol/vega/issues/6357) - Fix potential panic in `gql` resolvers
- [6391](https://github.com/vegaprotocol/vega/issues/6391) - Fix dropped connection between core and data node when large `(>1mb)` messages are sent.
- [6358](https://github.com/vegaprotocol/vega/issues/6358) - Do not show hidden files nor directories as wallet
- [6374](https://github.com/vegaprotocol/vega/issues/6374) - Fix panic with the metrics
- [6373](https://github.com/vegaprotocol/vega/issues/6373) - Fix panic with the metrics as well
- [6238](https://github.com/vegaprotocol/vega/issues/6238) - Return empty string for `multisig` bundle, not `0x` when asset doesn't have one
- [6236](https://github.com/vegaprotocol/vega/issues/6236) - Make `erc20ListAssetBundle` `nullable` in `GraphQL`
- [6395](https://github.com/vegaprotocol/vega/issues/6395) - Wallet selection doesn't lower case the wallet name during input verification
- [6408](https://github.com/vegaprotocol/vega/issues/6408) - Initialise observer in liquidity provision `sql` store
- [6406](https://github.com/vegaprotocol/vega/issues/6406) - Fix invalid tracking of cumulative volume and price
- [6387](https://github.com/vegaprotocol/vega/issues/6387) - Fix max open interest calculation
- [6416](https://github.com/vegaprotocol/vega/issues/6416) - Prevent submission of `erc20` address already used by another asset
- [6375](https://github.com/vegaprotocol/vega/issues/6375) - If there is one unit left over at the end of final market settlement - transfer it to the network treasury. if there is more than one, log all transfers and panic.
- [6456](https://github.com/vegaprotocol/vega/issues/6456) - Assure liquidity fee gets update when target stake drops (even in the absence of trades)
- [6459](https://github.com/vegaprotocol/vega/issues/6459) - Send lifecycle notifications after parameters validation
- [6420](https://github.com/vegaprotocol/vega/issues/6420) - Support cancellation of a request during a wallet interaction

## 0.57.0

### 🚨 Breaking changes
- [6291](https://github.com/vegaprotocol/vega/issues/6291) - Remove `Nodewallet.ETH` configuration and add flags to supply `clef` addresses when importing or generating accounts
- [6314](https://github.com/vegaprotocol/vega/issues/6314) - Rename session namespace to client in wallet API version 2

### 🛠 Improvements
- [6283](https://github.com/vegaprotocol/vega/issues/6283) - Add commit hash to version if is development version
- [6321](https://github.com/vegaprotocol/vega/issues/6321) - Get rid of the `HasChanged` check in snapshot engines
- [6126](https://github.com/vegaprotocol/vega/issues/6126) - Don't generate market depth subscription messages if nothing has changed

### 🐛 Fixes
- [6287](https://github.com/vegaprotocol/vega/issues/6287) - Fix GraphQL `proposals` API `proposalType` filter
- [6307](https://github.com/vegaprotocol/vega/issues/6307) - Emit an event with status rejected if a protocol upgrade proposal has no validator behind it
- [5305](https://github.com/vegaprotocol/vega/issues/5305) - Handle market updates changing price monitoring parameters correctly.

## 0.56.0

### 🚨 Breaking changes
- [6196](https://github.com/vegaprotocol/vega/pull/6196) - Remove unused network parameters network end of life and market freeze date
- [6155](https://github.com/vegaprotocol/vega/issues/6155) - Rename "Client" to "User" in wallet API version 2
- [5641](https://github.com/vegaprotocol/vega/issues/5641) - Rename `SettlementPriceDecimals` to `SettlementDataDecimals`

### 🛠 Improvements
- [6103](hhttps://github.com/vegaprotocol/vega/issues/6103) - Verify that order amendment has the desired effect on opening auction
- [6170](https://github.com/vegaprotocol/vega/pull/6170) - Order GraphQL schema (query and subscription types) alphabetically
- [6163](https://github.com/vegaprotocol/vega/issues/6163) - Add block explorer back end
- [6153](https://github.com/vegaprotocol/vega/issues/6153) - Display UI friendly logs when calling `session.send_transaction`
- [6063](https://github.com/vegaprotocol/vega/pull/6063) - Update average entry valuation calculation according to spec change.
- [6191](https://github.com/vegaprotocol/vega/pull/6191) - Remove the retry on node health check in the wallet API version 2
- [6221](https://github.com/vegaprotocol/vega/pull/6221) - Add documentation for new `GraphQL endpoints`
- [6498](https://github.com/vegaprotocol/vega/pull/6498) - Fix incorrectly encoded account id
- [5600](https://github.com/vegaprotocol/vega/issues/5600) - Migrate all wallet capabilities to V2 api
- [6077](https://github.com/vegaprotocol/vega/issues/6077) - Add proof-of-work to transaction when using `vegawallet command sign`
- [6203](https://github.com/vegaprotocol/vega/issues/6203) - Support automatic consent for transactions sent through the wallet API version 2
- [6203](https://github.com/vegaprotocol/vega/issues/6203) - Log node selection process on the wallet CLI
- [5925](https://github.com/vegaprotocol/vega/issues/5925) - Clean transfer response API, now ledger movements
- [6254](https://github.com/vegaprotocol/vega/issues/6254) - Reject Ethereum configuration update via proposals
- [5706](https://github.com/vegaprotocol/vega/issues/5076) - Datanode snapshot create and restore support

### 🐛 Fixes
- [6255](https://github.com/vegaprotocol/vega/issues/6255) - Fix `WebSocket` upgrading when setting headers in HTTP middleware.
- [6101](https://github.com/vegaprotocol/vega/issues/6101) - Fix Nodes API not returning new `ethereumAdress` after `EthereumKeyRotation` event.
- [6183](https://github.com/vegaprotocol/vega/issues/6183) - Shutdown blockchain before protocol services
- [6148](https://github.com/vegaprotocol/vega/issues/6148) - Fix API descriptions for typos
- [6187](https://github.com/vegaprotocol/vega/issues/6187) - Not hash message before signing if using clef for validator heartbeats
- [6138](https://github.com/vegaprotocol/vega/issues/6138) - Return more useful information when a transaction submitted to a node contains validation errors
- [6156](https://github.com/vegaprotocol/vega/issues/6156) - Return only delegations for the specific node in `graphql` node delegation query
- [6233](https://github.com/vegaprotocol/vega/issues/6233) - Fix `GetNodeSignatures` GRPC api
- [6175](https://github.com/vegaprotocol/vega/issues/6175) - Fix `datanode` updating node public key on key rotation
- [5948](https://github.com/vegaprotocol/vega/issues/5948) - Shutdown node gracefully when panics or `sigterm` during chain-replay
- [6109](https://github.com/vegaprotocol/vega/issues/6109) - Candle query returns unexpected data.
- [5988](https://github.com/vegaprotocol/vega/issues/5988) - Exclude tainted keys from `session.list_keys` endpoint
- [5164](https://github.com/vegaprotocol/vega/issues/5164) - Distribute LP fees on settlement
- [6212](https://github.com/vegaprotocol/vega/issues/6212) - Change the error for protocol upgrade request for block 0
- [6242](https://github.com/vegaprotocol/vega/issues/6242) - Allow migrate between wallet types during Ethereum key rotation reload
- [6202](https://github.com/vegaprotocol/vega/issues/6202) - Always update margins for parties on amend
- [6228](https://github.com/vegaprotocol/vega/issues/6228) - Reject protocol upgrade downgrades
- [6245](https://github.com/vegaprotocol/vega/issues/6245) - Recalculate equity values when virtual stake changes
- [6260](https://github.com/vegaprotocol/vega/issues/6260) - Prepend `chainID` to input data only when signing the transaction
- [6036](https://github.com/vegaprotocol/vega/issues/6036) - Fix `protobuf<->swagger` generation
- [6248](https://github.com/vegaprotocol/vega/issues/6245) - Candles connection is not returning any candle data
- [6037](https://github.com/vegaprotocol/vega/issues/6037) - Fix auction events.
- [6061](https://github.com/vegaprotocol/vega/issues/6061) - Attempt at stabilizing the tests on the broker in the core
- [6178](https://github.com/vegaprotocol/vega/issues/6178) - Historical balances fails with `scany` error
- [6193](https://github.com/vegaprotocol/vega/issues/6193) - Use Data field from transaction successfully sent but that were rejected
- [6230](https://github.com/vegaprotocol/vega/issues/6230) - Node Signature Connection should return a list or an appropriate error message
- [5998](https://github.com/vegaprotocol/vega/issues/5998) - Positions should be zero when markets are closed and settled
- [6297](https://github.com/vegaprotocol/vega/issues/6297) - Historic Balances fails if `MarketId` is used in `groupBy`

## 0.55.0

### 🚨 Breaking changes
- [5989](https://github.com/vegaprotocol/vega/issues/5989) - Remove liquidity commitment from market proposal
- [6031](https://github.com/vegaprotocol/vega/issues/6031) - Remove market name from `graphql` market type
- [6095](https://github.com/vegaprotocol/vega/issues/6095) - Rename taker fees to maker paid fees
- [5442](https://github.com/vegaprotocol/vega/issues/5442) - Default behaviour when starting to node is to use the latest local snapshot if it exists
- [6139](https://github.com/vegaprotocol/vega/issues/6139) - Return the key on `session.list_keys` endpoint on wallet API version 2

### 🛠 Improvements
- [5971](https://github.com/vegaprotocol/vega/issues/5971) - Add headers `X-Block-Height`, `X-Block-Timestamp` and `X-Vega-Connection` to all API responses
- [5694](https://github.com/vegaprotocol/vega/issues/5694) - Add field `settlementPriceDecimals` to GraphQL `Future` and `FutureProduct` types
- [6048](https://github.com/vegaprotocol/vega/issues/6048) - Upgrade `golangci-lint` to `1.49.0` and implement its suggestions
- [5807](https://github.com/vegaprotocol/vega/issues/5807) - Add Vega tools: `stream`, `snapshot` and `checkpoint`
- [5678](https://github.com/vegaprotocol/vega/issues/5678) - Add GraphQL endpoints for Ethereum bundles: `listAsset`, `updateAsset`, `addSigner` and `removeSigner`
- [5881](https://github.com/vegaprotocol/vega/issues/5881) - Return account subscription as a list
- [5766](https://github.com/vegaprotocol/vega/issues/5766) - Better notification for version update on the wallet
- [5841](https://github.com/vegaprotocol/vega/issues/5841) - Add transaction to request `multisigControl` signatures on demand
- [5937](https://github.com/vegaprotocol/vega/issues/5937) - Add more flexibility to market creation bonus
- [5932](https://github.com/vegaprotocol/vega/issues/5932) - Remove Name and Symbol from update asset proposal
- [5880](https://github.com/vegaprotocol/vega/issues/5880) - Send initial image with subscriptions to positions, orders & accounts
- [5878](https://github.com/vegaprotocol/vega/issues/5878) - Add option to return only live orders in `ListOrders` `API`
- [5937](https://github.com/vegaprotocol/vega/issues/5937) - Add more flexibility to market creation bonus
- [5708](https://github.com/vegaprotocol/vega/issues/5708) - Use market price when reporting average trade price
- [5949](https://github.com/vegaprotocol/vega/issues/5949) - Transfers processed in the order they were received
- [5966](https://github.com/vegaprotocol/vega/issues/5966) - Do not send transaction from wallet if `chainID` is empty
- [5675](https://github.com/vegaprotocol/vega/issues/5675) - Add transaction information to all database tables
- [6004](https://github.com/vegaprotocol/vega/issues/6004) - Probability of trading refactoring
- [5849](https://github.com/vegaprotocol/vega/issues/5849) - Use network parameter from creation time of the proposal for requirements
- [5846](https://github.com/vegaprotocol/vega/issues/5846) - Expose network parameter from creation time of the proposal through `APIs`.
- [5999](https://github.com/vegaprotocol/vega/issues/5999) - Recalculate margins after risk parameters are updated.
- [5682](https://github.com/vegaprotocol/vega/issues/5682) - Expose equity share weight in the API
- [5684](https://github.com/vegaprotocol/vega/issues/5684) - Added date range to a number of historic balances, deposits, withdrawals, orders and trades queries
- [6071](https://github.com/vegaprotocol/vega/issues/6071) - Allow for empty settlement asset in recurring transfer metric definition for market proposer bonus
- [6042](https://github.com/vegaprotocol/vega/issues/6042) - Set GraphQL query complexity limit
- [6106](https://github.com/vegaprotocol/vega/issues/6106) - Returned signed transaction in wallet API version 2 `session.send_transaction`
- [6105](https://github.com/vegaprotocol/vega/issues/6105) - Add `session.sign_transaction` endpoint on wallet API version 2
- [6042](https://github.com/vegaprotocol/vega/issues/5270) - Set GraphQL query complexity limit
- [5888](https://github.com/vegaprotocol/vega/issues/5888) - Add Liquidity Provision subscription to GraphQL
- [5961](https://github.com/vegaprotocol/vega/issues/5961) - Add batch market instructions command
- [5974](https://github.com/vegaprotocol/vega/issues/5974) - Flatten subscription in `Graphql`
- [6146](https://github.com/vegaprotocol/vega/issues/6146) - Add version command to Vega Visor
- [6671](https://github.com/vegaprotocol/vega/issues/6671) - Vega Visor allows to postpone first failure when Core node is slow to startup

### 🐛 Fixes
- [5934](https://github.com/vegaprotocol/vega/issues/5934) - Ensure wallet without permissions can be read
- [5950](https://github.com/vegaprotocol/vega/issues/5934) - Fix documentation for new wallet command
- [5687](https://github.com/vegaprotocol/vega/issues/5934) - Asset cache was returning stale data
- [6032](https://github.com/vegaprotocol/vega/issues/6032) - Risk factors store errors after update to a market
- [5986](https://github.com/vegaprotocol/vega/issues/5986) - Error string on failed transaction is sent in the plain, no need to decode
- [5860](https://github.com/vegaprotocol/vega/issues/5860) - Enacted but unlisted new assets are now included in checkpoints
- [6023](https://github.com/vegaprotocol/vega/issues/6023) - Tell the `datanode` when a genesis validator does not exist in a `checkpoint`
- [5963](https://github.com/vegaprotocol/vega/issues/5963) - Check other nodes during version check if the first one is unavailable
- [6002](https://github.com/vegaprotocol/vega/issues/6002) - Do not emit events for unmatched oracle data and unsubscribe market as soon as oracle data is received
- [6008](https://github.com/vegaprotocol/vega/issues/6008) - Fix equity like share and average trade value calculation with opening auctions
- [6040](https://github.com/vegaprotocol/vega/issues/6040) - Fix protocol upgrade transaction submission and small Visor improvements
- [5977](https://github.com/vegaprotocol/vega/issues/5977) - Fix missing block height and block time on stake linking API
- [6054](https://github.com/vegaprotocol/vega/issues/6054) - Fix panic on settlement
- [6060](https://github.com/vegaprotocol/vega/issues/6060) - Fix connection results should not be declared as mandatory in GQL schema.
- [6097](https://github.com/vegaprotocol/vega/issues/6067) - Fix incorrect asset (metric asset) used for checking market proposer eligibility
- [6099](https://github.com/vegaprotocol/vega/issues/6099) - Allow recurring transfers with the same to and from but with different asset
- [6067](https://github.com/vegaprotocol/vega/issues/6067) - Verify global reward is transferred to party address 0
- [6131](https://github.com/vegaprotocol/vega/issues/6131) - `nullblockchain` should call Tendermint Info `abci` to match real flow
- [6119](https://github.com/vegaprotocol/vega/issues/6119) - Correct order in which market event is emitted
- [5890](https://github.com/vegaprotocol/vega/issues/5890) - Margin breach during amend doesn't cancel order
- [6144](https://github.com/vegaprotocol/vega/issues/6144) - Price and Pegged Offset in orders are Decimals
- [6111](https://github.com/vegaprotocol/vega/issues/5890) - Handle candles transient failure and prevent subscription blocking
- [6204](https://github.com/vegaprotocol/vega/issues/6204) - Data Node add Ethereum Key Rotations subscriber and rest binding

## 0.54.0

### 🚨 Breaking changes
With this release a few breaking changes are introduced.
The Vega application is now a built-in application. This means that Tendermint doesn't need to be started separately any more.
The `vega node` command has been renamed `vega start`.
The `vega tm` command has been renamed `vega tendermint`.
The `Blockchain.Tendermint.ClientAddr` configuration field have been renamed `Blockchain.Tendermint.RPCAddr`.
The init command now also generate the configuration for tendermint, the flags `--no-tendermint`, `--tendermint-home` and `--tendermint-key` have been introduced

- [5579](https://github.com/vegaprotocol/vega/issues/5579) - Make vega a built-in Tendermint application
- [5249](https://github.com/vegaprotocol/vega/issues/5249) - Migrate to Tendermint version 0.35.8
- [5624](https://github.com/vegaprotocol/vega/issues/5624) - Get rid of `updateFrequency` in price monitoring definition
- [5601](https://github.com/vegaprotocol/vega/issues/5601) - Remove support for launching a proxy in front of console and token dApp
- [5872](https://github.com/vegaprotocol/vega/issues/5872) - Remove console and token dApp from networks
- [5802](https://github.com/vegaprotocol/vega/issues/5802) - Remove support for transaction version 1

### 🗑️ Deprecation
- [4655](https://github.com/vegaprotocol/vega/issues/4655) - Move Ethereum `RPC` endpoint configuration from `Nodewallet` section to `Ethereum` section

### 🛠 Improvements
- [5589](https://github.com/vegaprotocol/vega/issues/5589) - Used custom version of Clef
- [5541](https://github.com/vegaprotocol/vega/issues/5541) - Support permissions in wallets
- [5439](https://github.com/vegaprotocol/vega/issues/5439) - `vegwallet` returns better responses when a transaction fails
- [5465](https://github.com/vegaprotocol/vega/issues/5465) - Verify `bytecode` of smart-contracts on startup
- [5608](https://github.com/vegaprotocol/vega/issues/5608) - Ignore stale price monitoring trigger when market is already in auction
- [5673](https://github.com/vegaprotocol/vega/issues/5673) - Add support for `ethereum` key rotations to `datanode`
- [5639](https://github.com/vegaprotocol/vega/issues/5639) - Move all core code in the core directory
- [5613](https://github.com/vegaprotocol/vega/issues/5613) - Import the `datanode` in the vega repo
- [5660](https://github.com/vegaprotocol/vega/issues/5660) - Migrate subscription `apis` from `datanode v1 api` to `datanode v2 api`
- [5636](https://github.com/vegaprotocol/vega/issues/5636) - Assure no false positives in cucumber steps
- [5011](https://github.com/vegaprotocol/vega/issues/5011) - Import the `protos` repo in the vega repo
- [5774](https://github.com/vegaprotocol/vega/issues/5774) - Use `generics` for `ID` types
- [5785](https://github.com/vegaprotocol/vega/issues/5785) - Add support form `ERC20` bridge stopped and resumed events
- [5712](https://github.com/vegaprotocol/vega/issues/5712) - Configurable `graphql` endpoint
- [5689](https://github.com/vegaprotocol/vega/issues/5689) - Support `UpdateAsset` proposal in APIs
- [5685](https://github.com/vegaprotocol/vega/issues/5685) - Migrated `apis` from `datanode v1` to `datanode v2`
- [5760](https://github.com/vegaprotocol/vega/issues/5760) - Map all `GRPC` to `REST`
- [5804](https://github.com/vegaprotocol/vega/issues/5804) - Rollback Tendermint to version `0.34.20`
- [5503](https://github.com/vegaprotocol/vega/issues/5503) - Introduce wallet API version 2 based on JSON-RPC with new authentication workflow
- [5822](https://github.com/vegaprotocol/vega/issues/5822) - Rename `Graphql` enums
- [5618](https://github.com/vegaprotocol/vega/issues/5618) - Add wallet JSON-RPC documentation
- [5776](https://github.com/vegaprotocol/vega/issues/5776) - Add endpoint to get a single network parameter
- [5685](https://github.com/vegaprotocol/vega/issues/5685) - Migrated `apis` from `datanode v1` to `datanode v2`
- [5761](https://github.com/vegaprotocol/vega/issues/5761) - Transfers connection make direction optional
- [5762](https://github.com/vegaprotocol/vega/issues/5762) - Transfers connection add under `party` type
- [5685](https://github.com/vegaprotocol/vega/issues/5685) - Migrated `apis` from `datanode v1` to `datanode v2`
- [5705](https://github.com/vegaprotocol/vega/issues/5705) - Use enum for validator status
- [5685](https://github.com/vegaprotocol/vega/issues/5685) - Migrated `apis` from `datanode v1` to `datanode v2`
- [5834](https://github.com/vegaprotocol/vega/issues/5834) - Avoid saving proposals of terminated/cancelled/rejected/settled markets in checkpoint
- [5619](https://github.com/vegaprotocol/vega/issues/5619) - Add wallet HTTP API version 2 documentation
- [5823](https://github.com/vegaprotocol/vega/issues/5823) - Add endpoint to wallet HTTP API version 2 to list available RPC methods
- [5814](https://github.com/vegaprotocol/vega/issues/5815) - Add proposal validation date time to `graphql`
- [5865](https://github.com/vegaprotocol/vega/issues/5865) - Allow a validator to withdraw their protocol upgrade proposal
- [5803](https://github.com/vegaprotocol/vega/issues/5803) - Update cursor pagination to use new method from [5784](https://github.com/vegaprotocol/vega/pull/5784)
- [5862](https://github.com/vegaprotocol/vega/issues/5862) - Add base `URL` in `swagger`
- [5817](https://github.com/vegaprotocol/vega/issues/5817) - Add validation error on asset proposal when rejected
- [5816](https://github.com/vegaprotocol/vega/issues/5816) - Set proper status to rejected asset proposal
- [5893](https://github.com/vegaprotocol/vega/issues/5893) - Remove total supply from assets
- [5752](https://github.com/vegaprotocol/vega/issues/5752) - Remove URL and Hash from proposal rationale, add Title
- [5802](https://github.com/vegaprotocol/vega/issues/5802) - Introduce transaction version 3 that encode the chain ID in its input data to protect against transaction replay
- [5358](https://github.com/vegaprotocol/vega/issues/5358) - Port equity like shares update to new structure
- [5926](https://github.com/vegaprotocol/vega/issues/5926) - Check for liquidity auction at the end of a block instead of after every trade

### 🐛 Fixes
- [5571](https://github.com/vegaprotocol/vega/issues/5571) - Restore pending assets status correctly after snapshot restore
- [5857](https://github.com/vegaprotocol/vega/issues/5857) - Fix panic when calling `ListAssets` `grpc` end point with no arguments
- [5572](https://github.com/vegaprotocol/vega/issues/5572) - Add validation on `IDs` and public keys
- [5348](https://github.com/vegaprotocol/vega/issues/5348) - Restore markets from checkpoint proposal
- [5279](https://github.com/vegaprotocol/vega/issues/5279) - Fix loading of proposals from checkpoint
- [5598](https://github.com/vegaprotocol/vega/issues/5598) - Remove `currentTime` from topology engine to ease snapshot restoration
- [5836](https://github.com/vegaprotocol/vega/issues/5836) - Add missing `GetMarket` `GRPC` end point
- [5609](https://github.com/vegaprotocol/vega/issues/5609) - Set event forwarder last seen height after snapshot restore
- [5782](https://github.com/vegaprotocol/vega/issues/5782) - `Pagination` with a cursor was returning incorrect results
- [5629](https://github.com/vegaprotocol/vega/issues/5629) - Fixes for loading voting power from checkpoint with non genesis validators
- [5626](https://github.com/vegaprotocol/vega/issues/5626) - Update `protos`, remove optional types
- [5665](https://github.com/vegaprotocol/vega/issues/5665) - Binary version hash always contain `-modified` suffix
- [5633](https://github.com/vegaprotocol/vega/issues/5633) - Allow `minProposerEquityLikeShare` to accept 0
- [5672](https://github.com/vegaprotocol/vega/issues/5672) - Typo fixed in datanode `ethereum` address
- [5863](https://github.com/vegaprotocol/vega/issues/5863) - Fix panic when calling `VegaTime` on `v2 api`
- [5683](https://github.com/vegaprotocol/vega/issues/5683) - Made market mandatory in `GraphQL` for order
- [5789](https://github.com/vegaprotocol/vega/issues/5789) - Fix performance issue with position query
- [5677](https://github.com/vegaprotocol/vega/issues/5677) - Fixed trading mode status
- [5663](https://github.com/vegaprotocol/vega/issues/5663) - Fixed panic with de-registering positions
- [5781](https://github.com/vegaprotocol/vega/issues/5781) - Make enactment timestamp optional in proposal for `graphql`
- [5767](https://github.com/vegaprotocol/vega/issues/5767) - Fix typo in command validation
- [5900](https://github.com/vegaprotocol/vega/issues/5900) - Add missing `/api/v2/parties/{party_id}/stake` `REST` end point
- [5825](https://github.com/vegaprotocol/vega/issues/5825) - Fix panic in pegged orders when going into auction
- [5763](https://github.com/vegaprotocol/vega/issues/5763) - Transfers connection rename `pubkey` to `partyId`
- [5486](https://github.com/vegaprotocol/vega/issues/5486) - Fix amend order expiring
- [5809](https://github.com/vegaprotocol/vega/issues/5809) - Remove state variables when a market proposal is rejected
- [5329](https://github.com/vegaprotocol/vega/issues/5329) - Fix checks for market enactment and termination
- [5837](https://github.com/vegaprotocol/vega/issues/5837) - Allow a promotion due to increased slots and a swap to happen in the same epoch
- [5819](https://github.com/vegaprotocol/vega/issues/5819) - Add new asset proposal validation timestamp validation
- [5897](https://github.com/vegaprotocol/vega/issues/5897) - Return uptime of 0, rather than error, when querying for `NodeData` before end of first epoch
- [5811](https://github.com/vegaprotocol/vega/issues/5811) - Do not overwrite local changes when updating wallet through JSON-RPC API
- [5868](https://github.com/vegaprotocol/vega/issues/5868) - Clarify the error for insufficient token to submit proposal or vote
- [5867](https://github.com/vegaprotocol/vega/issues/5867) - Fix witness check for majority
- [5853](https://github.com/vegaprotocol/vega/issues/5853) - Do not ignore market update proposals when loading from checkpoint
- [5648](https://github.com/vegaprotocol/vega/issues/5648) - Ethereum key rotation - search validators by Vega pub key and listen to rotation events in core API
- [5648](https://github.com/vegaprotocol/vega/issues/5648) - Search validator by vega pub key and update the core validators API

## 0.53.0

### 🗑️ Deprecation
- [5513](https://github.com/vegaprotocol/vega/issues/5513) - Remove all checkpoint restore command

### 🛠 Improvements
- [5428](https://github.com/vegaprotocol/vega/pull/5428) - Update contributor information
- [5519](https://github.com/vegaprotocol/vega/pull/5519) - Add `--genesis-file` option to the `load_checkpoint` command
- [5538](https://github.com/vegaprotocol/vega/issues/5538) - Core side implementation of protocol upgrade
- [5525](https://github.com/vegaprotocol/vega/pull/5525) - Release `vegawallet` from the core
- [5524](https://github.com/vegaprotocol/vega/pull/5524) - Align `vegawallet` and core versions
- [5524](https://github.com/vegaprotocol/vega/pull/5549) - Add endpoint for getting the network's `chain-id`
- [5524](https://github.com/vegaprotocol/vega/pull/5552) - Handle tendermint demotion and `ersatz` slot reduction at the same time

### 🐛 Fixes
- [5476](https://github.com/vegaprotocol/vega/issues/5476) - Include settlement price in snapshot
- [5476](https://github.com/vegaprotocol/vega/issues/5314) - Fix validation of checkpoint file
- [5499](https://github.com/vegaprotocol/vega/issues/5499) - Add error from app specific validation to check transaction response
- [5508](https://github.com/vegaprotocol/vega/issues/5508) - Fix duplicated staking events
- [5514](https://github.com/vegaprotocol/vega/issues/5514) - Emit `rewardScore` event correctly after loading from checkpoint
- [5520](https://github.com/vegaprotocol/vega/issues/5520) - Do not fail silently when wallet fails to start
- [5521](https://github.com/vegaprotocol/vega/issues/5521) - Fix asset bundle and add asset status
- [5546](https://github.com/vegaprotocol/vega/issues/5546) - Fix collateral checkpoint to unlock locked reward account balance
- [5194](https://github.com/vegaprotocol/vega/issues/5194) - Fix market trading mode vs market state
- [5432](https://github.com/vegaprotocol/vega/issues/5431) - Do not accept transaction with unexpected public keys
- [5478](https://github.com/vegaprotocol/vega/issues/5478) - Assure uncross and fake uncross are in line with each other
- [5480](https://github.com/vegaprotocol/vega/issues/5480) - Assure indicative trades are in line with actual uncrossing trades
- [5556](https://github.com/vegaprotocol/vega/issues/5556) - Fix id generation seed
- [5361](https://github.com/vegaprotocol/vega/issues/5361) - Fix limits for proposals
- [5557](https://github.com/vegaprotocol/vega/issues/5427) - Fix oracle status at market settlement

## 0.52.0

### 🛠 Improvements
- [5421](https://github.com/vegaprotocol/vega/issues/5421) - Fix notary snapshot determinism when no signature are generated yet
- [5415](https://github.com/vegaprotocol/vega/issues/5415) - Regenerate smart contracts code
- [5434](https://github.com/vegaprotocol/vega/issues/5434) - Add health check for faucet
- [5412](https://github.com/vegaprotocol/vega/issues/5412) - Proof of work improvement to support history of changes to network parameters
- [5378](https://github.com/vegaprotocol/vega/issues/5278) - Allow new market proposals without LP

### 🐛 Fixes
- [5438](https://github.com/vegaprotocol/vega/issues/5438) - Evaluate all trades resulting from an aggressive orders in one call to price monitoring engine
- [5444](https://github.com/vegaprotocol/vega/issues/5444) - Merge both checkpoints and genesis asset on startup
- [5446](https://github.com/vegaprotocol/vega/issues/5446) - Cover liquidity monitoring acceptance criteria relating to aggressive order removing best bid or ask from the book
- [5457](https://github.com/vegaprotocol/vega/issues/5457) - Fix sorting of validators for demotion check
- [5460](https://github.com/vegaprotocol/vega/issues/5460) - Fix theoretical open interest calculation
- [5477](https://github.com/vegaprotocol/vega/issues/5477) - Pass a clone of the liquidity commitment offset to pegged orders
- [5468](https://github.com/vegaprotocol/vega/issues/5468) - Bring indicative trades inline with actual auction uncrossing trades in presence of wash trades
- [5419](https://github.com/vegaprotocol/vega/issues/5419) - Fix listeners ordering and state updates

## 0.51.1

### 🛠 Improvements
- [5395](https://github.com/vegaprotocol/vega/issues/5395) - Add `burn_nonce` bridge tool
- [5403](https://github.com/vegaprotocol/vega/issues/5403) - Allow spam free / proof of work free running of null blockchain
- [5175](https://github.com/vegaprotocol/vega/issues/5175) - Validation free transactions (including signature verification) for null blockchain
- [5371](https://github.com/vegaprotocol/vega/issues/5371) - Ensure threshold is not breached in ERC20 withdrawal
- [5358](https://github.com/vegaprotocol/vega/issues/5358) - Update equity shares following updated spec.

### 🐛 Fixes
- [5362](https://github.com/vegaprotocol/vega/issues/5362) - Liquidity and order book point to same underlying order after restore
- [5367](https://github.com/vegaprotocol/vega/issues/5367) - better serialisation for party orders in liquidity snapshot
- [5377](https://github.com/vegaprotocol/vega/issues/5377) - Serialise state var internal state
- [5388](https://github.com/vegaprotocol/vega/issues/5388) - State variable snapshot now works as intended
- [5388](https://github.com/vegaprotocol/vega/issues/5388) - Repopulate cached order-book after snapshot restore
- [5203](https://github.com/vegaprotocol/vega/issues/5203) - Market liquidity monitor parameters trump network parameters on market creation
- [5297](https://github.com/vegaprotocol/vega/issues/5297) - Assure min/max price always accurate
- [4223](https://github.com/vegaprotocol/vega/issues/4223) - Use uncrossing price for target stake calculation during auction
- [3047](https://github.com/vegaprotocol/vega/issues/3047) - Improve interaction between liquidity and price monitoring auctions
- [3570](https://github.com/vegaprotocol/vega/issues/3570) - Set extension trigger during opening auction with insufficient liquidity
- [3362](https://github.com/vegaprotocol/vega/issues/3362) - Stop non-persistent orders from triggering auctions
- [5388](https://github.com/vegaprotocol/vega/issues/5388) - Use `UnixNano()` to snapshot price monitor times
- [5237](https://github.com/vegaprotocol/vega/issues/5237) - Trigger state variable calculation first time indicative uncrossing price is available
- [5397](https://github.com/vegaprotocol/vega/issues/5397) - Bring indicative trades price inline with that of actual auction uncrossing trades

## 0.51.0

### 🚨 Breaking changes
- [5192](https://github.com/vegaprotocol/vega/issues/5192) - Require a rationale on proposals

### 🛠 Improvements
- [5318](https://github.com/vegaprotocol/vega/issues/5318) - Automatically dispatch reward pool into markets in recurring transfers
- [5333](https://github.com/vegaprotocol/vega/issues/5333) - Run snapshot generation for all providers in parallel
- [5343](https://github.com/vegaprotocol/vega/issues/5343) - Snapshot optimisation part II - get rid of `getHash`
- [5324](https://github.com/vegaprotocol/vega/issues/5324) -  Send event when oracle data doesn't match
- [5140](https://github.com/vegaprotocol/vega/issues/5140) - Move limits (enabled market / assets from) to network parameters
- [5360](https://github.com/vegaprotocol/vega/issues/5360) - rewards test coverage

### 🐛 Fixes
- [5338](https://github.com/vegaprotocol/vega/issues/5338) - Checking a transaction should return proper success code
- [5277](https://github.com/vegaprotocol/vega/issues/5277) - Updating a market should default auction extension to 1
- [5284](https://github.com/vegaprotocol/vega/issues/5284) - price monitoring past prices are now included in the snapshot
- [5294](https://github.com/vegaprotocol/vega/issues/5294) - Parse timestamps oracle in market proposal validation
- [5292](https://github.com/vegaprotocol/vega/issues/5292) - Internal time oracle broadcasts timestamp without nanoseconds
- [5297](https://github.com/vegaprotocol/vega/issues/5297) - Assure min/max price always accurate
- [5286](https://github.com/vegaprotocol/vega/issues/5286) - Ensure liquidity fees are updated when updating the market
- [5322](https://github.com/vegaprotocol/vega/issues/5322) - Change vega pub key hashing in topology to fix key rotation submission.
- [5313](https://github.com/vegaprotocol/vega/issues/5313) - Future update was using oracle spec for settlement price as trading termination spec
- [5304](https://github.com/vegaprotocol/vega/issues/5304) - Fix bug causing trade events at auction end showing the wrong price.
- [5345](https://github.com/vegaprotocol/vega/issues/5345) - Fix issue with state variable transactions assumed gone missing
- [5351](https://github.com/vegaprotocol/vega/issues/5351) - Fix panic when node is interrupted before snapshot engine gets cleared and initialised
- [5972](https://github.com/vegaprotocol/vega/issues/5972) - Allow submitting a market update with termination oracle ticking before enactment of the update

## 0.50.2

### 🛠 Improvements
- [5001](https://github.com/vegaprotocol/vega/issues/5001) - Set and increment LP version field correctly
- [5001](https://github.com/vegaprotocol/vega/issues/5001) - Add integration test for LP versioning
- [3372](https://github.com/vegaprotocol/vega/issues/3372) - Add integration test making sure margin is released when an LP is cancelled.
- [5235](https://github.com/vegaprotocol/vega/issues/5235) - Use `BroadcastTxSync` instead of async for submitting transactions to `tendermint`
- [5268](https://github.com/vegaprotocol/vega/issues/5268) - Make validator heartbeat frequency a function of the epoch duration.
- [5271](https://github.com/vegaprotocol/vega/issues/5271) - Make generated hex IDs lower case
- [5273](https://github.com/vegaprotocol/vega/issues/5273) - Reward / Transfer to allow payout of reward in an arbitrary asset unrelated to the settlement and by market.
- [5207](https://github.com/vegaprotocol/vega/issues/5206) - Add integration tests to ensure price bounds and decimal places work as expected
- [5243](https://github.com/vegaprotocol/vega/issues/5243) - Update equity like share according to spec changes.
- [5249](https://github.com/vegaprotocol/vega/issues/5249) - Upgrade to tendermint 0.35.6

### 🐛 Fixes
- [4798](https://github.com/vegaprotocol/vega/issues/4978) - Set market pending timestamp to the time at which the market is created.
- [5222](https://github.com/vegaprotocol/vega/issues/5222) - Do not panic when admin server stops.
- [5103](https://github.com/vegaprotocol/vega/issues/5103) - Fix invalid http status set in faucet
- [5239](https://github.com/vegaprotocol/vega/issues/5239) - Always call `StartAggregate()` when signing validators joining and leaving even if not a validator
- [5128](https://github.com/vegaprotocol/vega/issues/5128) - Fix wrong http rate limit for faucet
- [5231](https://github.com/vegaprotocol/vega/issues/5231) - Fix pegged orders to be reset to the order pointer after snapshot loading
- [5247](https://github.com/vegaprotocol/vega/issues/5247) - Fix the check for overflow in scaling settlement price
- [5250](https://github.com/vegaprotocol/vega/issues/5250) - Fixed panic in loading validator checkpoint
- [5260](https://github.com/vegaprotocol/vega/issues/5260) - Process recurring transfer before rewards
- [5262](https://github.com/vegaprotocol/vega/issues/5262) - Allow recurring transfers to start during the current epoch
- [5267](https://github.com/vegaprotocol/vega/issues/5267) - Do not check commitment on `UpdateMarket` proposals

## 0.50.1

### 🐛 Fixes
- [5226](https://github.com/vegaprotocol/vega/issues/5226) - Add support for settlement price decimal place in governance


## 0.50.0

### 🚨 Breaking changes
- [5197](https://github.com/vegaprotocol/vega/issues/5197) - Scale settlement price based on oracle definition

### 🛠 Improvements
- [5055](https://github.com/vegaprotocol/vega/issues/5055) - Ensure at most 5 triggers are used in price monitoring settings
- [5100](https://github.com/vegaprotocol/vega/issues/5100) - add a new scenario into feature test, auction folder, leaving auction when liquidity provider provides a limit order
- [4919](https://github.com/vegaprotocol/vega/issues/4919) - Feature tests for 0011 check order allocate margin
- [4922](https://github.com/vegaprotocol/vega/issues/4922) - Feature tests for 0015 market insurance pool collateral
- [4926](https://github.com/vegaprotocol/vega/issues/4926) - Feature tests for 0019 margin calculator scenarios
- [5119](https://github.com/vegaprotocol/vega/issues/5119) - Add Ethereum key rotation support
- [5209](https://github.com/vegaprotocol/vega/issues/5209) - Add retries to floating point consensus engine to work around tendermint missing transactions
- [5219](https://github.com/vegaprotocol/vega/issues/5219) - Remove genesis sign command.

### 🐛 Fixes
- [5078](https://github.com/vegaprotocol/vega/issues/5078) - Unwrap properly position decimal place from payload
- [5076](https://github.com/vegaprotocol/vega/issues/5076) - Set last mark price to settlement price when market is settled
- [5038](https://github.com/vegaprotocol/vega/issues/5038) - Send proof-of-work when when announcing node
- [5034](https://github.com/vegaprotocol/vega/issues/5034) - Ensure to / from in transfers payloads are vega public keys
- [5111](https://github.com/vegaprotocol/vega/issues/5111) - Stop updating the market's initial configuration when an opening auction is extended
- [5066](https://github.com/vegaprotocol/vega/issues/5066) - Return an error if market decimal place > to asset decimal place
- [5095](https://github.com/vegaprotocol/vega/issues/5095) - Stabilise state sync restore and restore block height in the topology engine
- [5204](https://github.com/vegaprotocol/vega/issues/5204) - Mark a snapshot state change when liquidity provision state changes
- [4870](https://github.com/vegaprotocol/vega/issues/5870) - Add missing commands to the `TxError` event
- [5136](https://github.com/vegaprotocol/vega/issues/5136) - Fix banking snapshot for transfers, risk factor restoration, and `statevar` handling of settled markets
- [5088](https://github.com/vegaprotocol/vega/issues/5088) - Fixed MTM bug where settlement balance would not be zero when loss amount was 1.
- [5093](https://github.com/vegaprotocol/vega/issues/5093) - Fixed proof of engine end of block callback never called to clear up state
- [4996](https://github.com/vegaprotocol/vega/issues/4996) - Fix positions engines `vwBuys` and `vwSell` when amending, send events on `Update` and `UpdateNetwork`
- [5016](https://github.com/vegaprotocol/vega/issues/5016) - Target stake in asset decimal place in Market Data
- [5109](https://github.com/vegaprotocol/vega/issues/5109) - Fixed promotion of ersatz to tendermint validator
- [5110](https://github.com/vegaprotocol/vega/issues/5110) - Fixed wrong tick size used for calculating probability of trading
- [5144](https://github.com/vegaprotocol/vega/issues/5144) - Fixed the default voting power in case there is stake in the network
- [5124](https://github.com/vegaprotocol/vega/issues/5124) - Add proto serialization for update market proposal
- [5124](https://github.com/vegaprotocol/vega/issues/5124) - Ensure update market proposal compute a proper auction duration
- [5172](https://github.com/vegaprotocol/vega/issues/5172) - Add replay protection for validator commands
- [5181](https://github.com/vegaprotocol/vega/issues/5181) - Ensure Oracle specs handle numbers using `num.Decimal` and `num.Int`
- [5059](https://github.com/vegaprotocol/vega/issues/5059) - Validators without tendermint status vote in the witness and notary engine but their votes do not count
- [5190](https://github.com/vegaprotocol/vega/issues/5190) - Fix settlement at expiry to scale the settlement price from market decimals to asset decimals
- [5185](https://github.com/vegaprotocol/vega/issues/5185) - Fix MTM settlement where win transfers get truncated resulting in settlement balance not being zero after settlement.
- [4943](https://github.com/vegaprotocol/vega/issues/4943) - Fix bug where amending orders in opening auctions did not work as expected

## 0.49.8

### 🛠 Improvements
- [4814](https://github.com/vegaprotocol/vega/issues/4814) - Review fees tests
- [5067](https://github.com/vegaprotocol/vega/pull/5067) - Adding acceptance codes and tidy up tests
- [5052](https://github.com/vegaprotocol/vega/issues/5052) - Adding acceptance criteria tests for market decimal places
- [5138](https://github.com/vegaprotocol/vega/issues/5038) - Adding feature test for "0032-PRIM-price_monitoring.md"
- [4753](https://github.com/vegaprotocol/vega/issues/4753) - Adding feature test for oracle spec public key validation
- [4559](https://github.com/vegaprotocol/vega/issues/4559) - Small fixes to the amend order flow

### 🐛 Fixes
- [5064](https://github.com/vegaprotocol/vega/issues/5064) - Send order event on settlement
- [5068](https://github.com/vegaprotocol/vega/issues/5068) - Use settlement price if exists when received trading terminated event


## 0.49.7

### 🚨 Breaking changes
- [4985](https://github.com/vegaprotocol/vega/issues/4985) - Proof of work spam protection

### 🛠 Improvements
- [5007](https://github.com/vegaprotocol/vega/issues/5007) - Run approbation as part of the CI pipeline
- [5019](https://github.com/vegaprotocol/vega/issues/5019) - Label Price Monitoring tests
- [5022](https://github.com/vegaprotocol/vega/issues/5022) - CI: Run approbation for main/master/develop branches only
- [5017](https://github.com/vegaprotocol/vega/issues/5017) - Added access functions to `PositionState` type
- [5049](https://github.com/vegaprotocol/vega/issues/5049) - Liquidity Provision test coverage for 0034 spec
- [5022](https://github.com/vegaprotocol/vega/issues/5022) - CI: Run approbation for main/master/develop branches
only
- [4916](https://github.com/vegaprotocol/vega/issues/4916) - Add acceptance criteria number in the existing feature tests to address acceptance criteria in `0008-TRAD-trading_workflow.md`
- [5061](https://github.com/vegaprotocol/vega/issues/5061) - Add a test scenario using log normal risk model into feature test "insurance-pool-balance-test.feature"


### 🐛 Fixes
- [5025](https://github.com/vegaprotocol/vega/issues/5025) - Witness snapshot breaking consensus
- [5046](https://github.com/vegaprotocol/vega/issues/5046) - Save all events in `ERC20` topology snapshot


## 0.49.4
### 🛠 Improvements
- [2585](https://github.com/vegaprotocol/vega/issues/2585) - Adding position state event to event bus
- [4952](https://github.com/vegaprotocol/vega/issues/4952) - Add checkpoints for staking and `multisig control`
- [4923](https://github.com/vegaprotocol/vega/issues/4923) - Add checkpoint state in the genesis file + add subcommand to do it.

### 🐛 Fixes
- [4983](https://github.com/vegaprotocol/vega/issues/4983) - Set correct event type for positions state event
- [4989](https://github.com/vegaprotocol/vega/issues/4989) - Fixing incorrect overflow logic
- [5036](https://github.com/vegaprotocol/vega/issues/5036) - Fix the `nullblockchain`
- [4981](https://github.com/vegaprotocol/vega/issues/4981) - Fix bug causing LP orders to uncross at auction end.

## 0.49.2

### 🛠 Improvements
- [4951](https://github.com/vegaprotocol/vega/issues/4951) - Add ability to stream events to a file
- [4953](https://github.com/vegaprotocol/vega/issues/4953) - Add block hash to statistics and to block height request
- [4961](https://github.com/vegaprotocol/vega/issues/4961) - Extend auction feature tests
- [4832](https://github.com/vegaprotocol/vega/issues/4832) - Add validation of update market proposals.
- [4971](https://github.com/vegaprotocol/vega/issues/4971) - Add acceptance criteria to auction tests
- [4833](https://github.com/vegaprotocol/vega/issues/4833) - Propagate market update to other engines

### 🐛 Fixes
- [4947](https://github.com/vegaprotocol/vega/issues/4947) - Fix time formatting problem that was breaking consensus on nodes in different time zones
- [4956](https://github.com/vegaprotocol/vega/issues/4956) - Fix concurrent write to price monitoring ref price cache
- [4987](https://github.com/vegaprotocol/vega/issues/4987) - Include the witness engine in snapshots
- [4957](https://github.com/vegaprotocol/vega/issues/4957) - Fix `vega announce_node` to work with `--home` and `--passphrase-file`
- [4964](https://github.com/vegaprotocol/vega/issues/4964) - Fix price monitoring snapshot
- [4974](https://github.com/vegaprotocol/vega/issues/4974) - Fix panic when checkpointing staking accounts if there are no events
- [4888](https://github.com/vegaprotocol/vega/issues/4888) - Fix memory leak when loading snapshots.
- [4993](https://github.com/vegaprotocol/vega/issues/4993) - Stop snapshots thinking we've loaded via `statesync` when we just lost connection to TM
- [4981](https://github.com/vegaprotocol/vega/issues/4981) - Fix bug causing LP orders to uncross at auction end.


## 0.49.1

### 🛠 Improvements
- [4895](https://github.com/vegaprotocol/vega/issues/4895) - Emit validators signature when a validator is added or remove from the set
- [4901](https://github.com/vegaprotocol/vega/issues/4901) - Update the decimal library
- [4906](https://github.com/vegaprotocol/vega/issues/4906) - Get rid of unnecessary `ToDecimal` conversions (no functional change)
- [4838](https://github.com/vegaprotocol/vega/issues/4838) - Implement governance vote based on equity-like share for market update

### 🐛 Fixes
- [4877](https://github.com/vegaprotocol/vega/issues/4877) - Fix topology and `erc20` topology snapshots
- [4890](https://github.com/vegaprotocol/vega/issues/4890) - epoch service now notifies other engines when it has restored from a snapshot
- [4879](https://github.com/vegaprotocol/vega/issues/4879) - Fixes for invalid data types in the `MarketData` proto message.
- [4881](https://github.com/vegaprotocol/vega/issues/4881) - Set tendermint validators' voting power when loading from snapshot
- [4915](https://github.com/vegaprotocol/vega/issues/4915) - Take full snapshot of collateral engine, always read epoch length from network parameters, use back-off on heartbeats
- [4882](https://github.com/vegaprotocol/vega/issues/4882) - Fixed tracking of liquidity fee received and added feature tests for the fee based rewards
- [4898](https://github.com/vegaprotocol/vega/issues/4898) - Add ranking score information to checkpoint and snapshot and emit an event when loaded
- [4932](https://github.com/vegaprotocol/vega/issues/4932) - Fix the string used for resource id of stake total supply to be stable to fix the replay of non validator node locally

## 0.49.0

### 🚨 Breaking changes
- [4900](https://github.com/vegaprotocol/vega/issues/4809) - Review LP fee tests, and move to VEGA repo
- [4844](https://github.com/vegaprotocol/vega/issues/4844) - Add endpoints for checking transactions raw transactions
- [4515](https://github.com/vegaprotocol/vega/issues/4615) - Add snapshot options description and check provided storage method
- [4581](https://github.com/vegaprotocol/vega/issues/4561) - Separate endpoints for liquidity provision submissions, amendment and cancellation
- [4390](https://github.com/vegaprotocol/vega/pull/4390) - Introduce node mode, `vega init` now require a mode: full or validator
- [4383](https://github.com/vegaprotocol/vega/pull/4383) - Rename flag `--tm-root` to `--tm-home`
- [4588](https://github.com/vegaprotocol/vega/pull/4588) - Remove the outdated `--network` flag on `vega genesis generate` and `vega genesis update`
- [4605](https://github.com/vegaprotocol/vega/pull/4605) - Use new format for `EthereumConfig` in network parameters.
- [4508](https://github.com/vegaprotocol/vega/pull/4508) - Disallow negative offset for pegged orders
- [4465](https://github.com/vegaprotocol/vega/pull/4465) - Update to tendermint `v0.35.0`
- [4594](https://github.com/vegaprotocol/vega/issues/4594) - Add support for decimal places specific to markets. This means market price values and position events can have different values. Positions will be expressed in asset decimal places, market specific data events will list prices in market precision.
- [4660](https://github.com/vegaprotocol/vega/pull/4660) - Add tendermint transaction hash to events
- [4670](https://github.com/vegaprotocol/vega/pull/4670) - Rework `freeform proposal` structure so that they align with other proposals
- [4681](https://github.com/vegaprotocol/vega/issues/4681) - Remove tick size from market
- [4698](https://github.com/vegaprotocol/vega/issues/4698) - Remove maturity field from future
- [4699](https://github.com/vegaprotocol/vega/issues/4699) - Remove trading mode one off from market proposal
- [4790](https://github.com/vegaprotocol/vega/issues/4790) - Fix core to work with `protos` generated by newer versions of `protoc-gen-xxx`
- [4856](https://github.com/vegaprotocol/vega/issues/4856) - Fractional orders and positions

### 🗑️ Deprecation

### 🛠 Improvements
- [4793](https://github.com/vegaprotocol/vega/issues/4793) - Add specific insurance pool balance test
- [4633](https://github.com/vegaprotocol/vega/pull/4633) - Add possibility to list snapshots from the vega command line
- [4640](https://github.com/vegaprotocol/vega/pull/4640) - Update feature tests related to liquidity provision following integration of probability of trading with floating point consensus
- [4558](https://github.com/vegaprotocol/vega/pull/4558) - Add MacOS install steps and information required to use `dockerisedvega.sh` script with private docker repository
- [4496](https://github.com/vegaprotocol/vega/pull/4496) - State variable engine for floating point consensus
- [4481](https://github.com/vegaprotocol/vega/pull/4481) - Add an example client application that uses the null-blockchain
- [4514](https://github.com/vegaprotocol/vega/pull/4514) - Add network limits service and events
- [4516](https://github.com/vegaprotocol/vega/pull/4516) - Add a command to cleanup all vega node state
- [4531](https://github.com/vegaprotocol/vega/pull/4531) - Remove Float from network parameters, use `num.Decimal` instead
- [4537](https://github.com/vegaprotocol/vega/pull/4537) - Send staking asset total supply through consensus
- [4540](https://github.com/vegaprotocol/vega/pull/4540) - Require Go minimum version 1.17
- [4530](https://github.com/vegaprotocol/vega/pull/4530) - Integrate risk factors with floating point consensus engine
- [4485](https://github.com/vegaprotocol/vega/pull/4485) - Change snapshot interval default to 1000 blocks
- [4505](https://github.com/vegaprotocol/vega/pull/4505) - Fast forward epochs when loading from checkpoint to trigger payouts for the skipped time
- [4554](https://github.com/vegaprotocol/vega/pull/4554) - Integrate price ranges with floating point consensus engine
- [4544](https://github.com/vegaprotocol/vega/pull/4544) - Ensure validators are started with the right set of keys
- [4569](https://github.com/vegaprotocol/vega/pull/4569) - Move to `ghcr.io` docker container registry
- [4571](https://github.com/vegaprotocol/vega/pull/4571) - Update `CHANGELOG.md` for `0.47.x`
- [4577](https://github.com/vegaprotocol/vega/pull/4577) - Update `CHANGELOG.md` for `0.45.6` patch
- [4573](https://github.com/vegaprotocol/vega/pull/4573) - Remove execution configuration duplication from configuration root
- [4555](https://github.com/vegaprotocol/vega/issues/4555) - Probability of trading integrated into floating point consensus engine
- [4592](https://github.com/vegaprotocol/vega/pull/4592) - Update instructions on how to use docker without `sudo`
- [4491](https://github.com/vegaprotocol/vega/issues/4491) - Measure validator performance and use to penalise rewards
- [4599](https://github.com/vegaprotocol/vega/pull/4599) - Allow raw private keys for bridges functions
- [4588](https://github.com/vegaprotocol/vega/pull/4588) - Add `--update` and `--replace` flags on `vega genesis new validator`
- [4522](https://github.com/vegaprotocol/vega/pull/4522) - Add `--network-url` option to `vega tm`
- [4580](https://github.com/vegaprotocol/vega/pull/4580) - Add transfer command support (one off transfers)
- [4636](https://github.com/vegaprotocol/vega/pull/4636) - Update the Core Team DoD and issue templates
- [4629](https://github.com/vegaprotocol/vega/pull/4629) - Update `CHANGELOG.md` to include `0.47.5` changes
- [4580](https://github.com/vegaprotocol/vega/pull/4580) - Add transfer command support (recurring transfers)
- [4643](https://github.com/vegaprotocol/vega/issues/4643) - Add noise to floating point consensus variables in QA
- [4639](https://github.com/vegaprotocol/vega/pull/4639) - Add cancel transfer command
- [4750](https://github.com/vegaprotocol/vega/pull/4750) - Fix null blockchain by forcing it to always be a non-validator node
- [4754](https://github.com/vegaprotocol/vega/pull/4754) - Fix null blockchain properly this time
- [4754](https://github.com/vegaprotocol/vega/pull/4754) - Remove old id generator fields from execution engine's snapshot
- [4830](https://github.com/vegaprotocol/vega/pull/4830) - Reward refactoring for network treasury
- [4647](https://github.com/vegaprotocol/vega/pull/4647) - Added endpoint `SubmitRawTransaction` to provide support for different transaction request message versions
- [4653](https://github.com/vegaprotocol/vega/issues/4653) - Replace asset insurance pool with network treasury
- [4638](https://github.com/vegaprotocol/vega/pull/4638) - CI add option to specify connected changes in other repos
- [4650](https://github.com/vegaprotocol/vega/pull/4650) - Restore code from rebase and ensure node retries connection with application
- [4570](https://github.com/vegaprotocol/vega/pull/4570) - Internalize Ethereum Event Forwarder
- [4663](https://github.com/vegaprotocol/vega/issues/4663) - CI set `qa` build tag when running system tests
- [4709](https://github.com/vegaprotocol/vega/issues/4709) - Make `BlockNr` part of event interface
- [4657](https://github.com/vegaprotocol/vega/pull/4657) - Rename `min_lp_stake` to quantum + use it in liquidity provisions
- [4672](https://github.com/vegaprotocol/vega/issues/4672) - Update Jenkinsfile
- [4712](https://github.com/vegaprotocol/vega/issues/4712) - Check smart contract hash on startup to ensure the correct version is being used
- [4594](https://github.com/vegaprotocol/vega/issues/4594) - Add integration test ensuring positions plug-in calculates P&L accurately.
- [4689](https://github.com/vegaprotocol/vega/issues/4689) - Validators joining and leaving the network
- [4680](https://github.com/vegaprotocol/vega/issues/4680) - Add `totalTokenSupplyStake` to the snapshots
- [4645](https://github.com/vegaprotocol/vega/pull/4645) - Add transfers snapshots
- [4707](https://github.com/vegaprotocol/vega/pull/4707) - Serialize timestamp in time update message as number of nano seconds instead of seconds
- [4595](https://github.com/vegaprotocol/vega/pull/4595) - Add internal oracle supplying vega time data for time-triggered events
- [4737](https://github.com/vegaprotocol/vega/pull/4737) - Use a deterministic generator for order ids, set new order ids to the transaction hash of the Submit transaction
- [4741](https://github.com/vegaprotocol/vega/pull/4741) - Hash again list of hash from engines
- [4751](https://github.com/vegaprotocol/vega/pull/4751) - Make trade ids unique using the deterministic id generator
- [4766](https://github.com/vegaprotocol/vega/issues/4766) - Added feature tests and integration steps for transfers
- [4771](https://github.com/vegaprotocol/vega/issues/4771) - Small fixes and conformance update for transfers
- [4785](https://github.com/vegaprotocol/vega/issues/4785) - Implement feature tests given the acceptance criteria for transfers
- [4784](https://github.com/vegaprotocol/vega/issues/4784) - Moving feature tests from specs internal to verified folder
- [4797](https://github.com/vegaprotocol/vega/issues/4784) - Update `CODEOWNERS` for research to review verified feature files
- [4801](https://github.com/vegaprotocol/vega/issues/4801) - added acceptance criteria codes to feature tests for Settlement at expiry spec
- [4823](https://github.com/vegaprotocol/vega/issues/4823) - simplified performance score
- [4805](https://github.com/vegaprotocol/vega/issues/4805) - Add command line tool to sign for the asset pool method `set_bridge_address`
- [4839](https://github.com/vegaprotocol/vega/issues/4839) - Send governance events when restoring proposals on checkpoint reload.
- [4829](https://github.com/vegaprotocol/vega/issues/4829) - Fix margins calculations for positions with a size of 0 but with a non zero potential sell or buy
- [4826](https://github.com/vegaprotocol/vega/issues/4826) - Tidying up feature tests in verified folder
- [4843](https://github.com/vegaprotocol/vega/issues/4843) - Make snapshot engine aware of local storage old versions, and manage them accordingly to stop growing disk usage.
- [4863](https://github.com/vegaprotocol/vega/issues/4863) - Improve replay protection
- [4867](https://github.com/vegaprotocol/vega/issues/4867) - Optimise replay protection
- [4865](https://github.com/vegaprotocol/vega/issues/4865) - Fix: issue with project board automation action and update commit checker action
- [4674](https://github.com/vegaprotocol/vega/issues/4674) - Add Ethereum events reconciliation for `multisig control`
- [4886](https://github.com/vegaprotocol/vega/pull/4886) - Add more integration tests around order amends and fees.
- [4885](https://github.com/vegaprotocol/vega/pull/4885) - Update amend orders scenario to have fees transfers in int tests

### 🐛 Fixes
- [4842](https://github.com/vegaprotocol/vega/pull/4842) - Fix margin balance not being released after close-out.
- [4798](https://github.com/vegaprotocol/vega/pull/4798) - Fix panic in loading topology from snapshot
- [4521](https://github.com/vegaprotocol/vega/pull/4521) - Better error when trying to use the null-blockchain with an ERC20 asset
- [4692](https://github.com/vegaprotocol/vega/pull/4692) - Set statistics block height after a snapshot reload
- [4702](https://github.com/vegaprotocol/vega/pull/4702) - User tree importer and exporter to transfer snapshots via `statesync`
- [4516](https://github.com/vegaprotocol/vega/pull/4516) - Fix release number title typo - 0.46.1 > 0.46.2
- [4524](https://github.com/vegaprotocol/vega/pull/4524) - Updated `vega verify genesis` to understand new `app_state` layout
- [4515](https://github.com/vegaprotocol/vega/pull/4515) - Set log level in snapshot engine
- [4721](https://github.com/vegaprotocol/vega/pull/4721) - Save checkpoint with `UnixNano` when taking a snapshot
- [4728](https://github.com/vegaprotocol/vega/pull/4728) - Fix restoring markets from snapshot by handling generated providers properly
- [4742](https://github.com/vegaprotocol/vega/pull/4742) - `corestate` endpoints are now populated after a snapshot restore
- [4847](https://github.com/vegaprotocol/vega/pull/4847) - save state of the `feesplitter` in the execution snapshot
- [4782](https://github.com/vegaprotocol/vega/pull/4782) - Fix restoring markets from snapshot in an auction with orders
- [4522](https://github.com/vegaprotocol/vega/pull/4522) - Set transfer responses event when paying rewards
- [4566](https://github.com/vegaprotocol/vega/pull/4566) - Withdrawal fails should return a status rejected rather than cancelled
- [4582](https://github.com/vegaprotocol/vega/pull/4582) - Deposits stayed in memory indefinitely, and withdrawal keys were not being sorted to ensure determinism.
- [4588](https://github.com/vegaprotocol/vega/pull/4588) - Fail when missing tendermint home and public key in `nodewallet import` command
- [4623](https://github.com/vegaprotocol/vega/pull/4623) - Bug fix for `--snapshot.db-path` parameter not being used if it is set
- [4634](https://github.com/vegaprotocol/vega/pull/4634) - Bug fix for `--snapshot.max-retries` parameter not working correctly
- [4775](https://github.com/vegaprotocol/vega/pull/4775) - Restore all market fields when restoring from a snapshot
- [4845](https://github.com/vegaprotocol/vega/pull/4845) - Fix restoring rejected markets by signalling to the generated providers that their parent is dead
- [4651](https://github.com/vegaprotocol/vega/pull/4651) - An array of fixes in the snapshot code path
- [4658](https://github.com/vegaprotocol/vega/pull/4658) - Allow replaying a chain from zero when old snapshots exist
- [4659](https://github.com/vegaprotocol/vega/pull/4659) - Fix liquidity provision commands decode
- [4665](https://github.com/vegaprotocol/vega/pull/4665) - Remove all references to `TxV2`
- [4686](https://github.com/vegaprotocol/vega/pull/4686) - Fix commit hash problem when checkpoint and snapshot overlap. Ensure the snapshot contains the correct checkpoint state.
- [4691](https://github.com/vegaprotocol/vega/pull/4691) - Handle undelegate stake with no balances gracefully
- [4716](https://github.com/vegaprotocol/vega/pull/4716) - Fix protobuf conversion in orders
- [4861](https://github.com/vegaprotocol/vega/pull/4861) - Set a protocol version and properly send it to `Tendermint` in all cases
- [4732](https://github.com/vegaprotocol/vega/pull/4732) - `TimeUpdate` is now first event sent
- [4714](https://github.com/vegaprotocol/vega/pull/4714) - Ensure EEF doesn't process the current block multiple times
- [4700](https://github.com/vegaprotocol/vega/pull/4700) - Ensure verification of type between oracle spec binding and oracle spec
- [4738](https://github.com/vegaprotocol/vega/pull/4738) - Add vesting contract as part of the Ethereum event forwarder
- [4747](https://github.com/vegaprotocol/vega/pull/4747) - Dispatch network parameter updates at the same block when loaded from checkpoint
- [4732](https://github.com/vegaprotocol/vega/pull/4732) - Revert tendermint to version 0.34.14
- [4756](https://github.com/vegaprotocol/vega/pull/4756) - Fix for markets loaded from snapshot not terminated by their oracle
- [4776](https://github.com/vegaprotocol/vega/pull/4776) - Add testing for auction state changes and remove unnecessary market state change
- [4590](https://github.com/vegaprotocol/vega/pull/4590) - Added verification of uint market data in integration test
- [4749](https://github.com/vegaprotocol/vega/pull/4794) - Fixed issue where LP orders did not get redeployed
- [4820](https://github.com/vegaprotocol/vega/pull/4820) - Snapshot fixes for market + update market tracker on trades
- [4854](https://github.com/vegaprotocol/vega/pull/4854) - Snapshot fixes for the `statevar` engine
- [3919](https://github.com/vegaprotocol/vega/pull/3919) - Fixed panic in `maybeInvalidateDuringAuction`
- [4849](https://github.com/vegaprotocol/vega/pull/4849) - Fixed liquidity auction trigger for certain cancel & replace amends.

## 0.47.6
*2022-02-01*

### 🐛 Fixes
- [4691](https://github.com/vegaprotocol/vega/pull/4691) - Handle undelegate stake with no balances gracefully

## 0.47.5
*2022-01-20*

### 🐛 Fixes
- [4617](https://github.com/vegaprotocol/vega/pull/4617) - Bug fix for incorrectly reporting auto delegation

## 0.47.4
*2022-01-05*

### 🐛 Fixes
- [4563](https://github.com/vegaprotocol/vega/pull/4563) - Send an epoch event when loaded from checkpoint

## 0.47.3
*2021-12-24*

### 🐛 Fixes
- [4529](https://github.com/vegaprotocol/vega/pull/4529) - Non determinism in checkpoint fixed

## 0.47.2
*2021-12-17*

### 🐛 Fixes
- [4500](https://github.com/vegaprotocol/vega/pull/4500) - Set minimum for validator power to avoid accidentally removing them
- [4503](https://github.com/vegaprotocol/vega/pull/4503) - Limit delegation epochs in core API
- [4504](https://github.com/vegaprotocol/vega/pull/4504) - Fix premature ending of epoch when loading from checkpoint

## 0.47.1
*2021-11-24*

### 🐛 Fixes
- [4488](https://github.com/vegaprotocol/vega/pull/4488) - Disable snapshots
- [4536](https://github.com/vegaprotocol/vega/pull/4536) - Fixed non determinism in topology checkpoint
- [4550](https://github.com/vegaprotocol/vega/pull/4550) - Do not validate assets when loading checkpoint from non-validators

## 0.47.0
*2021-11-24*

### 🛠 Improvements
- [4480](https://github.com/vegaprotocol/vega/pull/4480) - Update `CHANGELOG.md` since GH Action implemented
- [4439](https://github.com/vegaprotocol/vega/pull/4439) - Create `release_ticket.md` issue template
- [4456](https://github.com/vegaprotocol/vega/pull/4456) - Return 400 on bad mint amounts sent via the faucet
- [4434](https://github.com/vegaprotocol/vega/pull/4434) - Add free form governance net parameters to `allKeys` map
- [4436](https://github.com/vegaprotocol/vega/pull/4436) - Add ability for the null-blockchain to deliver transactions
- [4455](https://github.com/vegaprotocol/vega/pull/4455) - Introduce API to allow time-forwarding in the null-blockchain
- [4422](https://github.com/vegaprotocol/vega/pull/4422) - Add support for validator key rotation
- [4463](https://github.com/vegaprotocol/vega/pull/4463) - Remove the need for an Ethereum connection when using the null-blockchain
- [4477](https://github.com/vegaprotocol/vega/pull/4477) - Allow reloading of null-blockchain configuration while core is running
- [4468](https://github.com/vegaprotocol/vega/pull/4468) - Change validator weights to be based on validator score
- [4484](https://github.com/vegaprotocol/vega/pull/4484) - Add checkpoint validator key rotation
- [4459](https://github.com/vegaprotocol/vega/pull/4459) - Add network parameters overwrite from checkpoints
- [4070](https://github.com/vegaprotocol/vega/pull/4070) - Add calls to enable state-sync via tendermint
- [4465](https://github.com/vegaprotocol/vega/pull/4465) - Add events tags to the `ResponseDeliverTx`

### 🐛 Fixes
- [4435](https://github.com/vegaprotocol/vega/pull/4435) - Fix non determinism in deposits snapshot
- [4418](https://github.com/vegaprotocol/vega/pull/4418) - Add some logging + height/version handling fixes
- [4461](https://github.com/vegaprotocol/vega/pull/4461) - Fix problem where chain id was not present on event bus during checkpoint loading
- [4475](https://github.com/vegaprotocol/vega/pull/4475) - Fix rewards checkpoint not assigned to its correct place

## 0.46.2
*2021-11-24*

### 🐛 Fixes
- [4445](https://github.com/vegaprotocol/vega/pull/4445) - Limit the number of iterations for reward calculation for delegator and fix for division by zero

## 0.46.1
*2021-11-22*

### 🛠 Improvements
- [4437](https://github.com/vegaprotocol/vega/pull/4437) - Turn snapshots off for `v0.46.1` only


## 0.46.0
*2021-11-22*

### 🛠 Improvements
- [4431](https://github.com/vegaprotocol/vega/pull/4431) - Update Vega wallet to version 0.10.0
- [4406](https://github.com/vegaprotocol/vega/pull/4406) - Add changelog and project board Github actions and update linked PR action version
- [4328](https://github.com/vegaprotocol/vega/pull/4328) - Unwrap the timestamps in reward payout event
- [4330](https://github.com/vegaprotocol/vega/pull/4330) - Remove badger related code from the codebase
- [4336](https://github.com/vegaprotocol/vega/pull/4336) - Add oracle snapshot
- [4299](https://github.com/vegaprotocol/vega/pull/4299) - Add liquidity snapshot
- [4196](https://github.com/vegaprotocol/vega/pull/4196) - Experiment at removing the snapshot details from the engine
- [4338](https://github.com/vegaprotocol/vega/pull/4338) - Adding more error messages
- [4317](https://github.com/vegaprotocol/vega/pull/4317) - Extend integration tests with global check for net deposits
- [3616](https://github.com/vegaprotocol/vega/pull/3616) - Add tests to show margins not being released
- [4171](https://github.com/vegaprotocol/vega/pull/4171) - Add trading fees feature test
- [4348](https://github.com/vegaprotocol/vega/pull/4348) - Updating return codes
- [4346](https://github.com/vegaprotocol/vega/pull/4346) - Implement liquidity supplied snapshot
- [4351](https://github.com/vegaprotocol/vega/pull/4351) - Add target liquidity engine
- [4362](https://github.com/vegaprotocol/vega/pull/4362) - Remove staking of cache at the beginning of the epoch for spam protection
- [4364](https://github.com/vegaprotocol/vega/pull/4364) - Change spam error messages to debug and enabled reloading of configuration
- [4353](https://github.com/vegaprotocol/vega/pull/4353) - remove usage of `vegatime.Now` over the codebase
- [4382](https://github.com/vegaprotocol/vega/pull/4382) - Add Prometheus metrics on snapshots
- [4190](https://github.com/vegaprotocol/vega/pull/4190) - Add markets snapshot
- [4389](https://github.com/vegaprotocol/vega/pull/4389) - Update issue templates #4389
- [4392](https://github.com/vegaprotocol/vega/pull/4392) - Update `GETTING_STARTED.md` documentation
- [4391](https://github.com/vegaprotocol/vega/pull/4391) - Refactor delegation
- [4423](https://github.com/vegaprotocol/vega/pull/4423) - Add CLI options to start node with a null-blockchain
- [4400](https://github.com/vegaprotocol/vega/pull/4400) - Add transaction hash to `SubmitTransactionResponse`
- [4394](https://github.com/vegaprotocol/vega/pull/4394) - Add step to clear all events in integration tests
- [4403](https://github.com/vegaprotocol/vega/pull/4403) - Fully remove expiry from withdrawals #4403
- [4396](https://github.com/vegaprotocol/vega/pull/4396) - Add free form governance proposals
- [4413](https://github.com/vegaprotocol/vega/pull/4413) - Deploy to Devnet with Jenkins and remove drone
- [4429](https://github.com/vegaprotocol/vega/pull/4429) - Release version `v0.46.0`
- [4442](https://github.com/vegaprotocol/vega/pull/4442) - Reduce the number of iterations in reward calculation
- [4409](https://github.com/vegaprotocol/vega/pull/4409) - Include chain id in bus messages
- [4464](https://github.com/vegaprotocol/vega/pull/4466) - Update validator power in tendermint based on their staking

### 🐛 Fixes
- [4325](https://github.com/vegaprotocol/vega/pull/4325) - Remove state from the witness snapshot and infer it from votes
- [4334](https://github.com/vegaprotocol/vega/pull/4334) - Fix notary implementation
- [4343](https://github.com/vegaprotocol/vega/pull/4343) - Fix non deterministic test by using same `idGenerator`
- [4352](https://github.com/vegaprotocol/vega/pull/4352) - Remove usage of `time.Now()` in the auction state
- [4380](https://github.com/vegaprotocol/vega/pull/4380) - Implement Uint for network parameters and use it for monies values
- [4369](https://github.com/vegaprotocol/vega/pull/4369) - Fix orders still being accepted after market in trading terminated state
- [4395](https://github.com/vegaprotocol/vega/pull/4395) - Fix drone pipeline
- [4398](https://github.com/vegaprotocol/vega/pull/4398) - Fix to set proper status on withdrawal errors
- [4421](https://github.com/vegaprotocol/vega/issues/4421) - Fix to missing pending rewards in LNL checkpoint
- [4419](https://github.com/vegaprotocol/vega/pull/4419) - Fix snapshot cleanup, improve logging when specified block height could not be reloaded.
- [4444](https://github.com/vegaprotocol/vega/pull/4444) - Fix division by zero when all validator scores are 0
- [4467](https://github.com/vegaprotocol/vega/pull/4467) - Fix reward account balance not being saved/loaded to/from checkpoint
- [4474](https://github.com/vegaprotocol/vega/pull/4474) - Wire rewards checkpoint to checkpoint engine and store infrastructure fee accounts in collateral checkpoint

## 0.45.6
*2021-11-16*

### 🐛 Fixes
- [4506](https://github.com/vegaprotocol/vega/pull/4506) - Wire network parameters to time service to flush out pending changes

## 0.45.5
*2021-11-16*

### 🐛 Fixes
- [4403](https://github.com/vegaprotocol/vega/pull/4403) - Fully remove expiry from withdrawals and release version `v0.45.5`


## 0.45.4
*2021-11-05*

### 🐛 Fixes
- [4372](https://github.com/vegaprotocol/vega/pull/4372) - Fix, if all association is nominated, allow association to be unnominated and nominated again in the same epoch


## 0.45.3
*2021-11-04*

### 🐛 Fixes
- [4362](https://github.com/vegaprotocol/vega/pull/4362) - Remove staking of cache at the beginning of the epoch for spam protection


## 0.45.2
*2021-10-27*

### 🛠 Improvements
- [4308](https://github.com/vegaprotocol/vega/pull/4308) - Add Visual Studio Code configuration
- [4319](https://github.com/vegaprotocol/vega/pull/4319) - Add snapshot node topology
- [4321](https://github.com/vegaprotocol/vega/pull/4321) - Release version `v0.45.2` #4321

### 🐛 Fixes
- [4320](https://github.com/vegaprotocol/vega/pull/4320) - Implement retries for notary transactions
- [4312](https://github.com/vegaprotocol/vega/pull/4312) - Implement retries for witness transactions


## 0.45.1
*2021-10-23*

### 🛠 Improvements
- [4246](https://github.com/vegaprotocol/vega/pull/4246) - Add replay protection snapshot
- [4245](https://github.com/vegaprotocol/vega/pull/4245) - Add ABCI snapshot
- [4260](https://github.com/vegaprotocol/vega/pull/4260) - Reconcile delegation more frequently
- [4255](https://github.com/vegaprotocol/vega/pull/4255) - Add staking snapshot
- [4278](https://github.com/vegaprotocol/vega/pull/4278) - Add timestamps to rewards
- [4265](https://github.com/vegaprotocol/vega/pull/4265) - Add witness snapshot
- [4287](https://github.com/vegaprotocol/vega/pull/4287) - Add stake verifier snapshot
- [4292](https://github.com/vegaprotocol/vega/pull/4292) - Update the vega wallet version

### 🐛 Fixes
- [4280](https://github.com/vegaprotocol/vega/pull/4280) - Make event forwarder hashing result more random
- [4270](https://github.com/vegaprotocol/vega/pull/4270) - Prevent overflow with pending delegation
- [4274](https://github.com/vegaprotocol/vega/pull/4274) - Ensure sufficient balances when nominating multiple nodes
- [4286](https://github.com/vegaprotocol/vega/pull/4286) - Checkpoints fixes


## 0.45.0
*2021-10-19*

### 🛠 Improvements
- [4188](https://github.com/vegaprotocol/vega/pull/4188) - Add rewards snapshot
- [4191](https://github.com/vegaprotocol/vega/pull/4191) - Add limit snapshot
- [4192](https://github.com/vegaprotocol/vega/pull/4192) - Ask for passphrase confirmation on init and generate commands when applicable
- [4201](https://github.com/vegaprotocol/vega/pull/4201) - Implement spam snapshot
- [4214](https://github.com/vegaprotocol/vega/pull/4214) - Add golangci-lint to CI
- [4199](https://github.com/vegaprotocol/vega/pull/4199) - Add ERC20 logic signing
- [4211](https://github.com/vegaprotocol/vega/pull/4211) - Implement snapshot for notary
- [4219](https://github.com/vegaprotocol/vega/pull/4219) - Enable linters
- [4218](https://github.com/vegaprotocol/vega/pull/4218) - Run system-tests in separate build
- [4227](https://github.com/vegaprotocol/vega/pull/4227) - Ignore system-tests failures for non PR builds
- [4232](https://github.com/vegaprotocol/vega/pull/4232) - golangci-lint increase timeout
- [4229](https://github.com/vegaprotocol/vega/pull/4229) - Ensure the vega and Ethereum wallet are not nil before accessing
- [4230](https://github.com/vegaprotocol/vega/pull/4230) - Replay protection snapshot
- [4242](https://github.com/vegaprotocol/vega/pull/4242) - Set timeout for system-tests steps
- [4215](https://github.com/vegaprotocol/vega/pull/4215) - Improve handling of expected trades
- [4224](https://github.com/vegaprotocol/vega/pull/4224) - Make evt forward mode deterministic
- [4168](https://github.com/vegaprotocol/vega/pull/4168) - Update code still using uint64
- [4240](https://github.com/vegaprotocol/vega/pull/4240) - Add command to list and describe Vega paths

### 🐛 Fixes
- [4228](https://github.com/vegaprotocol/vega/pull/4228) - Fix readme updates
- [4210](https://github.com/vegaprotocol/vega/pull/4210) - Add min validators network parameter and bug fix for overflow reward


## 0.44.2
*2021-10-11*

### 🐛 Fixes
- [4195](https://github.com/vegaprotocol/vega/pull/4195) - Fix rewards payout with delay


## 0.44.1
*2021-10-08*

### 🐛 Fixes
- [4183](https://github.com/vegaprotocol/vega/pull/4183) - Fix `undelegateNow` to use the passed amount instead of 0
- [4184](https://github.com/vegaprotocol/vega/pull/4184) - Remove 0 balance events from checkpoint of delegations
- [4185](https://github.com/vegaprotocol/vega/pull/4185) - Fix event sent on reward pool creation + fix owner


## 0.44.0
*2021-10-07*

### 🛠 Improvements
- [4159](https://github.com/vegaprotocol/vega/pull/4159) - Clean-up and separate checkpoints and snapshots
- [4172](https://github.com/vegaprotocol/vega/pull/4172) - Added assetActions to banking snapshot
- [4173](https://github.com/vegaprotocol/vega/pull/4173) - Add tools and linting
- [4161](https://github.com/vegaprotocol/vega/pull/4161) - Assets snapshot implemented
- [4142](https://github.com/vegaprotocol/vega/pull/4142) - Add clef wallet
- [4160](https://github.com/vegaprotocol/vega/pull/4160) - Snapshot positions engine
- [4170](https://github.com/vegaprotocol/vega/pull/4170) - Update to latest proto and go mod tidy
- [4157](https://github.com/vegaprotocol/vega/pull/4157) - Adding IDGenerator types
- [4166](https://github.com/vegaprotocol/vega/pull/4166) - Banking snapshot
- [4133](https://github.com/vegaprotocol/vega/pull/4133) - Matching engine snapshots
- [4162](https://github.com/vegaprotocol/vega/pull/4162) - Add fields to validators genesis
- [4154](https://github.com/vegaprotocol/vega/pull/4154) - Port code to use last version of proto (layout change)
- [4141](https://github.com/vegaprotocol/vega/pull/4141) - Collateral snapshots
- [4131](https://github.com/vegaprotocol/vega/pull/4131) - Snapshot epoch engine
- [4143](https://github.com/vegaprotocol/vega/pull/4143) - Add delegation snapshot
- [4114](https://github.com/vegaprotocol/vega/pull/4114) - Document default file location
- [4130](https://github.com/vegaprotocol/vega/pull/4130) - Update proto dependencies to latest
- [4134](https://github.com/vegaprotocol/vega/pull/4134) - Checkpoints and snapshots are 2 different things
- [4121](https://github.com/vegaprotocol/vega/pull/4121) - Additional test scenarios for delegation & rewards
- [4111](https://github.com/vegaprotocol/vega/pull/4111) - Simplify nodewallet integration
- [4110](https://github.com/vegaprotocol/vega/pull/4110) - Auto delegation
- [4123](https://github.com/vegaprotocol/vega/pull/4123) - Add auto delegation to checkpoint
- [4120](https://github.com/vegaprotocol/vega/pull/4120) - Snapshot preparation
- [4060](https://github.com/vegaprotocol/vega/pull/4060) - Edge case scenarios delegation

### 🐛 Fixes
- [4156](https://github.com/vegaprotocol/vega/pull/4156) - Fix filename for checkpoints
- [4158](https://github.com/vegaprotocol/vega/pull/4158) - Remove delay in reward/delegation calculation
- [4150](https://github.com/vegaprotocol/vega/pull/4150) - De-duplicate stake linkings
- [4137](https://github.com/vegaprotocol/vega/pull/4137) - Add missing key to all network parameters key map
- [4132](https://github.com/vegaprotocol/vega/pull/4132) - Send delegation events
- [4128](https://github.com/vegaprotocol/vega/pull/4128) - Simplify checkpointing for network parameters and start fixing collateral checkpoint
- [4124](https://github.com/vegaprotocol/vega/pull/4124) - Fixed non-deterministic checkpoint and added auto delegation to checkpoint
- [4118](https://github.com/vegaprotocol/vega/pull/4118) - Fixed epoch issue


## 0.43.0
*2021-09-22*

### 🛠 Improvements
- [4051](https://github.com/vegaprotocol/vega/pull/4051) - New type to handle signed versions of the uint256 values we already support
- [4090](https://github.com/vegaprotocol/vega/pull/4090) - Update the proto repository dependencies
- [4023](https://github.com/vegaprotocol/vega/pull/4023) - Implement the spam protection engine
- [4063](https://github.com/vegaprotocol/vega/pull/4063) - Migrate to XDG structure
- [4075](https://github.com/vegaprotocol/vega/pull/4075) - Prefix checkpoint files with time and interval for automated tests
- [4050](https://github.com/vegaprotocol/vega/pull/4050) - Extend delegation feature test scenarios
- [4056](https://github.com/vegaprotocol/vega/pull/4056) - Improve message for genesis error with topology
- [4017](https://github.com/vegaprotocol/vega/pull/4017) - Migrate wallet to XGD file structure
- [4024](https://github.com/vegaprotocol/vega/pull/4024) - Extend delegation rewards feature test scenarios
- [4035](https://github.com/vegaprotocol/vega/pull/4035) - Implement multisig control signatures
- [4083](https://github.com/vegaprotocol/vega/pull/4083) - Remove expiry support for withdrawals
- [4068](https://github.com/vegaprotocol/vega/pull/4068) - Allow proposal votes to happen during the validation period
- [4088](https://github.com/vegaprotocol/vega/pull/4088) - Implements the simple JSON oracle source
- [4105](https://github.com/vegaprotocol/vega/pull/4105) - Add more hashes to the app state hash
- [4107](https://github.com/vegaprotocol/vega/pull/4107) - Remove the trading proxy service
- [4101](https://github.com/vegaprotocol/vega/pull/4101) - Remove dependency to the Ethereum client from the Ethereum wallet

### 🐛 Fixes
- [4053](https://github.com/vegaprotocol/vega/pull/4053) - Fix readme explanation for log levels
- [4054](https://github.com/vegaprotocol/vega/pull/4054) - Capture errors with Ethereum iterator and continue
- [4040](https://github.com/vegaprotocol/vega/pull/4040) - Fix bug where the withdrawal signature uses uint64
- [4042](https://github.com/vegaprotocol/vega/pull/4042) - Extended delegation rewards feature test scenario edits
- [4034](https://github.com/vegaprotocol/vega/pull/4034) - Update integration tests now TxErr events are not sent in the execution package
- [4106](https://github.com/vegaprotocol/vega/pull/4106) - Fix a panic when reloading checkpoints
- [4115](https://github.com/vegaprotocol/vega/pull/4115) - Use block height in checkpoint file names

## 0.42.0
*2021-09-10*

### 🛠 Improvements
- [3862](https://github.com/vegaprotocol/vega/pull/3862) - Collateral snapshot: Add checkpoints where needed, update processor (ABCI app) to write checkpoint data to file.
- [3926](https://github.com/vegaprotocol/vega/pull/3926) - Add epoch to delegation balance events and changes to the delegation / reward engines
- [3963](https://github.com/vegaprotocol/vega/pull/3963) - Load tendermint logger configuration
- [3958](https://github.com/vegaprotocol/vega/pull/3958) - Update istake ABI and run abigen
- [3933](https://github.com/vegaprotocol/vega/pull/3933) - Remove redundant API from Validator node
- [3971](https://github.com/vegaprotocol/vega/pull/3971) - Reinstate wallet subcommand tests
- [3961](https://github.com/vegaprotocol/vega/pull/3961) - Implemented feature test for delegation
- [3977](https://github.com/vegaprotocol/vega/pull/3977) - Add undelegate, delegate and register snapshot errors
- [3976](https://github.com/vegaprotocol/vega/pull/3976) - Add network parameter for competition level
- [3975](https://github.com/vegaprotocol/vega/pull/3975) - Add parties stake api
- [3978](https://github.com/vegaprotocol/vega/pull/3978) - Update dependencies
- [3980](https://github.com/vegaprotocol/vega/pull/3980) - Update protobuf dependencies
- [3910](https://github.com/vegaprotocol/vega/pull/3910) - Change all price, amounts, balances from uint64 to string
- [3969](https://github.com/vegaprotocol/vega/pull/3969) - Bump dlv and geth to latest versions
- [3925](https://github.com/vegaprotocol/vega/pull/3925) - Add command to sign a subset of network parameters
- [3981](https://github.com/vegaprotocol/vega/pull/3981) - Remove the `wallet-pubkey` flag on genesis sign command
- [3987](https://github.com/vegaprotocol/vega/pull/3987) - Add genesis verify command to verify signature against local genesis file
- [3984](https://github.com/vegaprotocol/vega/pull/3984) - Update the mainnet addresses in genesis generation command
- [3983](https://github.com/vegaprotocol/vega/pull/3983) - Added action field to epoch events
- [3988](https://github.com/vegaprotocol/vega/pull/3988) - Update the go-ethereum dependency
- [3991](https://github.com/vegaprotocol/vega/pull/3991) - Remove hardcoded address to the Ethereum node
- [3990](https://github.com/vegaprotocol/vega/pull/3990) - Network bootstrapping
- [3992](https://github.com/vegaprotocol/vega/pull/3992) - Check big int conversion from string in ERC20 code
- [3993](https://github.com/vegaprotocol/vega/pull/3993) - Use the vega public key as node id
- [3955](https://github.com/vegaprotocol/vega/pull/3955) - Use staking accounts in governance
- [4004](https://github.com/vegaprotocol/vega/pull/4004) - Broker configuration: change IP to address Address
- [4005](https://github.com/vegaprotocol/vega/pull/4005) - Add a simple subcommand to the vega binary to ease submitting transactions
- [3997](https://github.com/vegaprotocol/vega/pull/3997) - Do not require Ethereum client when starting the nodewallet
- [4009](https://github.com/vegaprotocol/vega/pull/4009) - Add delegation core APIs
- [4014](https://github.com/vegaprotocol/vega/pull/4014) - Implement delegation and epoch for Limited Network Life
- [3914](https://github.com/vegaprotocol/vega/pull/3914) - Implement staking event verification
- [3940](https://github.com/vegaprotocol/vega/pull/3940) - Remove validator signature from configuration and add network parameters
- [3938](https://github.com/vegaprotocol/vega/pull/3938) - Add more logging informations on the witness vote failures
- [3932](https://github.com/vegaprotocol/vega/pull/3932) - Adding asset details to reward events
- [3706](https://github.com/vegaprotocol/vega/pull/3706) - Remove startup markets workaround
- [3905](https://github.com/vegaprotocol/vega/pull/3905) - Add vega genesis new validator sub-command
- [3895](https://github.com/vegaprotocol/vega/pull/3895) - Add command to create a new genesis block with app_state
- [3900](https://github.com/vegaprotocol/vega/pull/3900) - Create reward engine
- [4847](https://github.com/vegaprotocol/vega/pull/3847) - Modified staking account to be backed by governance token account balance
- [3907](https://github.com/vegaprotocol/vega/pull/3907) - Tune system tests
- [3904](https://github.com/vegaprotocol/vega/pull/3904) - Update Jenkins file to run all System Tests
- [3795](https://github.com/vegaprotocol/vega/pull/3795) - Add capability to sent events to a socket stream
- [3832](https://github.com/vegaprotocol/vega/pull/3832) - Update the genesis topology map
- [3891](https://github.com/vegaprotocol/vega/pull/3891) - Verify transaction version 2 signature
- [3813](https://github.com/vegaprotocol/vega/pull/3813) - Implementing epoch time
- [4031](https://github.com/vegaprotocol/vega/pull/4031) - Send error events in processor through wrapper

### 🐛 Fixes
- [3950](https://github.com/vegaprotocol/vega/pull/3950) - `LoadGenesis` returns nil if checkpoint entry is empty
- [3960](https://github.com/vegaprotocol/vega/pull/3960) - Unstaking events are not seen by all validator nodes in DV
- [3973](https://github.com/vegaprotocol/vega/pull/3973) - Set ABCI client so it is possible to submit a transaction
- [3986](https://github.com/vegaprotocol/vega/pull/3986) - Emit Party event when stake link is accepted
- [3979](https://github.com/vegaprotocol/vega/pull/3979) - Add more delegation / reward scenarios and steps and a bug fix in emitted events
- [4007](https://github.com/vegaprotocol/vega/pull/4007) - Changed delegation balance event to use string
- [4006](https://github.com/vegaprotocol/vega/pull/4006) - Sort proposals by timestamp
- [4012](https://github.com/vegaprotocol/vega/pull/4012) - Fix panic with vega watch
- [3937](https://github.com/vegaprotocol/vega/pull/3937) - Include `TX_ERROR` events for type ALL subscribers
- [3930](https://github.com/vegaprotocol/vega/pull/3930) - Added missing function and updated readme with details
- [3918](https://github.com/vegaprotocol/vega/pull/3918) - Fix the build by updating the module version for the vegawallet
- [3901](https://github.com/vegaprotocol/vega/pull/3901) - Emit a `TxErrEvent` if withdraw submission is invalid
- [3874](https://github.com/vegaprotocol/vega/pull/3874) - Fix binary version
- [3884](https://github.com/vegaprotocol/vega/pull/3884) - Always async transaction
- [3877](https://github.com/vegaprotocol/vega/pull/3877) - Use a custom http client for the tendermint client


## 0.41.0
*2021-08-06*

### 🛠 Improvements
- [#3743](https://github.com/vegaprotocol/vega/pull/3743) - Refactor: Rename traders to parties
- [#3758](https://github.com/vegaprotocol/vega/pull/3758) - Refactor: Cleanup naming in the types package
- [#3789](https://github.com/vegaprotocol/vega/pull/3789) - Update ed25519-voi
- [#3589](https://github.com/vegaprotocol/vega/pull/3589) - Update tendermint to a newer version
- [#3591](https://github.com/vegaprotocol/vega/pull/3591) - Implemented market terminated, settled and suspended states via the oracle trigger
- [#3798](https://github.com/vegaprotocol/vega/pull/3798) - Update godog version to 11
- [#3793](https://github.com/vegaprotocol/vega/pull/3793) - Send Commander commands in a goroutine
- [#3805](https://github.com/vegaprotocol/vega/pull/3805) - Checkpoint engine hash and checkpoint creation
- [#3785](https://github.com/vegaprotocol/vega/pull/3785) - Implement delegation commands
- [#3714](https://github.com/vegaprotocol/vega/pull/3714) - Move protobufs into an external repository
- [#3719](https://github.com/vegaprotocol/vega/pull/3719) - Replace vega wallet with call to the vegawallet
- [#3762](https://github.com/vegaprotocol/vega/pull/3762) - Refactor: Cleanup markets in domains types
- [#3822](https://github.com/vegaprotocol/vega/pull/3822) - Testing: vega integration add subfolders for features
- [#3794](https://github.com/vegaprotocol/vega/pull/3794) - Implement rewards transfer
- [#3839](https://github.com/vegaprotocol/vega/pull/3839) - Implement a delegation engine
- [#3842](https://github.com/vegaprotocol/vega/pull/3842) - Imports need reformatting for core code base
- [#3849](https://github.com/vegaprotocol/vega/pull/3849) - Add limits engine + genesis loading
- [#3836](https://github.com/vegaprotocol/vega/pull/3836) - Add a first version of the accounting engine
- [#3859](https://github.com/vegaprotocol/vega/pull/3859) - Enable CGO in CI


### 🐛 Fixes
- [#3751](https://github.com/vegaprotocol/vega/pull/3751) - `Unparam` linting fixes
- [#3776](https://github.com/vegaprotocol/vega/pull/3776) - Ensure expired/settled markets are correctly recorded in app state
- [#3774](https://github.com/vegaprotocol/vega/pull/3774) - Change liquidity fees distribution to general account and not margin account of liquidity provider
- [#3801](https://github.com/vegaprotocol/vega/pull/3801) - Testing: Fixed setup of oracle spec step in integration
- [#3828](https://github.com/vegaprotocol/vega/pull/3828) - 🔥 Check if application context has been cancelled before writing to channel
- [#3838](https://github.com/vegaprotocol/vega/pull/3838) - 🔥 Fix panic on division by 0 with party voting and withdrawing funds

## 0.40.0
*2021-07-12*

### 🛠 Improvements
- [#3718](https://github.com/vegaprotocol/vega/pull/3718) - Run `unparam` over the codebase
- [#3705](https://github.com/vegaprotocol/vega/pull/3705) - Return theoretical target stake when in auction
- [#3703](https://github.com/vegaprotocol/vega/pull/3703) - Remove inefficient metrics calls
- [#3693](https://github.com/vegaprotocol/vega/pull/3693) - Calculation without Decimal in the liquidity target package
- [#3696](https://github.com/vegaprotocol/vega/pull/3696) - Remove some uint <-> Decimal conversion
- [#3689](https://github.com/vegaprotocol/vega/pull/3689) - Do not rely on proto conversion for `GetAsset`
- [#3676](https://github.com/vegaprotocol/vega/pull/3676) - Ad the `tm` subcommand
- [#3569](https://github.com/vegaprotocol/vega/pull/3569) - Migrate from uint64 to uint256 for all balances, amount, prices in the core
- [#3594](https://github.com/vegaprotocol/vega/pull/3594) - Improve probability of trading calculations
- [#3752](https://github.com/vegaprotocol/vega/pull/3752) - Update oracle engine to send events at the end of the block
- [#3745](https://github.com/vegaprotocol/vega/pull/3745) - Add loss socialization for final settlement

### 🐛 Fixes
- [#3722](https://github.com/vegaprotocol/vega/pull/3722) - Added sign to settle return values to allow to determine correctly win/loss
- [#3720](https://github.com/vegaprotocol/vega/pull/3720) - Tidy up max open interest calculations
- [#3704](https://github.com/vegaprotocol/vega/pull/3704) - Fix settlement with network orders
- [#3686](https://github.com/vegaprotocol/vega/pull/3686) -Fixes in the positions engine following migration to uint256
- [#3684](https://github.com/vegaprotocol/vega/pull/3684) - Fix the position engine hash state following migration to uint256
- [#3467](https://github.com/vegaprotocol/vega/pull/3647) - Ensure LP orders are not submitted during auction
- [#3736](https://github.com/vegaprotocol/vega/pull/3736) - Correcting event types and adding panics to catch mistakes


## 0.39.0
*2021-06-30*

### 🛠 Improvements
- [#3642](https://github.com/vegaprotocol/vega/pull/3642) - Refactor integration tests
- [#3637](https://github.com/vegaprotocol/vega/pull/3637) - Rewrite pegged / liquidity order control flow
- [#3635](https://github.com/vegaprotocol/vega/pull/3635) - Unified error system and strict parsing in feature tests
- [#3632](https://github.com/vegaprotocol/vega/pull/3632) - Add documentation on market instantiation in feature tests
- [#3599](https://github.com/vegaprotocol/vega/pull/3599) - Return better errors when replay protection happen

### 🐛 Fixes
- [#3640](https://github.com/vegaprotocol/vega/pull/3640) - Fix send on closed channel using timer (event bus)
- [#3638](https://github.com/vegaprotocol/vega/pull/3638) - Fix decimal instantiation in bond slashing
- [#3621](https://github.com/vegaprotocol/vega/pull/3621) - Remove pegged order from pegged list if order is aggressive and trade
- [#3612](https://github.com/vegaprotocol/vega/pull/3612) - Clean code in the wallet package


## 0.38.0
*2021-06-11*

### 🛠 Improvements
- [#3546](https://github.com/vegaprotocol/vega/pull/3546) - Add Auction Extension trigger field to market data
- [#3538](https://github.com/vegaprotocol/vega/pull/3538) - Testing: Add block time handling & block time variance
- [#3596](https://github.com/vegaprotocol/vega/pull/3596) - Enable replay protection
- [#3497](https://github.com/vegaprotocol/vega/pull/3497) - Implement new transaction format
- [#3461](https://github.com/vegaprotocol/vega/pull/3461) - Implement new commands validation

### 🐛 Fixes
- [#3528](https://github.com/vegaprotocol/vega/pull/3528) - Stop liquidity auctions from extending infinitely
- [#3567](https://github.com/vegaprotocol/vega/pull/3567) - Fix handling of Liquidity Commitments at price bounds
- [#3568](https://github.com/vegaprotocol/vega/pull/3568) - Fix potential nil pointer when fetching proposals
- [#3554](https://github.com/vegaprotocol/vega/pull/3554) - Fix package import for domain types
- [#3549](https://github.com/vegaprotocol/vega/pull/3549) - Remove Oracle prefix from files in the Oracle package
- [#3541](https://github.com/vegaprotocol/vega/pull/3541) - Ensure all votes have weight initialised to 0
- [#3539](https://github.com/vegaprotocol/vega/pull/3541) - Address flaky tests
- [#3540](https://github.com/vegaprotocol/vega/pull/3540) - Rename auction state methods
- [#3533](https://github.com/vegaprotocol/vega/pull/3533) - Refactor auction end logic to its own file
- [#3532](https://github.com/vegaprotocol/vega/pull/3532) - Fix Average Entry valuation during opening auctions
- [#3523](https://github.com/vegaprotocol/vega/pull/3523) - Improve nil pointer checks on proposal submissions
- [#3591](https://github.com/vegaprotocol/vega/pull/3591) - Avoid slice out of access bond in trades store


## 0.37.0
*2021-05-26*

### 🛠 Improvements
- [#3479](https://github.com/vegaprotocol/vega/pull/3479) - Add test coverage for auction interactions
- [#3494](https://github.com/vegaprotocol/vega/pull/3494) - Add `error_details` field to rejected proposals
- [#3491](https://github.com/vegaprotocol/vega/pull/3491) - Market Data no longer returns an error when no market data exists, as this is a valid situation
- [#3461](https://github.com/vegaprotocol/vega/pull/3461) - Optimise transaction format & improve validation
- [#3489](https://github.com/vegaprotocol/vega/pull/3489) - Run `buf breaking` at build time
- [#3487](https://github.com/vegaprotocol/vega/pull/3487) - Refactor `prepare*` command validation
- [#3516](https://github.com/vegaprotocol/vega/pull/3516) - New tests for distressed LP + use margin for bond slashing as fallback
- [#4921](https://github.com/vegaprotocol/vega/issues/4921) - Add comment to document behaviour on margin account in feature test (liquidity-provision-bond-account.feature)

### 🐛 Fixes
- [#3513](https://github.com/vegaprotocol/vega/pull/3513) - Fix reprice of pegged orders on every liquidity update
- [#3457](https://github.com/vegaprotocol/vega/pull/3457) - Fix probability of trading calculation for liquidity orders
- [#3515](https://github.com/vegaprotocol/vega/pull/3515) - Fixes for the resolve close out LP parties flow
- [#3513](https://github.com/vegaprotocol/vega/pull/3513) - Fix redeployment of LP orders
- [#3514](https://github.com/vegaprotocol/vega/pull/3513) - Fix price monitoring bounds

## 0.36.0
*2021-05-13*

### 🛠 Improvements
- [#3408](https://github.com/vegaprotocol/vega/pull/3408) - Add more information on token proportion/weight on proposal votes APIs
- [#3360](https://github.com/vegaprotocol/vega/pull/3360) - :fire: REST: Move deposits endpoint to `/parties/[partyId]/deposits`
- [#3431](https://github.com/vegaprotocol/vega/pull/3431) - Improve caching of values when exiting auctions
- [#3459](https://github.com/vegaprotocol/vega/pull/3459) - Add extra validation for Order, Vote, Withdrawal and LP transactions
- [#3433](https://github.com/vegaprotocol/vega/pull/3433) - Reject non-persistent orders that fall outside price monitoring bounds
- [#3443](https://github.com/vegaprotocol/vega/pull/3443) - Party is no longer required when submitting an order amendment
- [#3446](https://github.com/vegaprotocol/vega/pull/3443) - Party is no longer required when submitting an order cancellation
- [#3449](https://github.com/vegaprotocol/vega/pull/3449) - Party is no longer required when submitting an withdrawal request

### 🐛 Fixes
- [#3451](https://github.com/vegaprotocol/vega/pull/3451) - Remove float usage in liquidity engine
- [#3447](https://github.com/vegaprotocol/vega/pull/3447) - Clean up order submission code
- [#3436](https://github.com/vegaprotocol/vega/pull/3436) - Break up internal proposal definitions
- [#3452](https://github.com/vegaprotocol/vega/pull/3452) - Tidy up LP implementation internally
- [#3458](https://github.com/vegaprotocol/vega/pull/3458) - Fix spelling errors in GraphQL docs
- [#3434](https://github.com/vegaprotocol/vega/pull/3434) - Improve test coverage around Liquidity Provisions on auction close
- [#3411](https://github.com/vegaprotocol/vega/pull/3411) - Fix settlement tests
- [#3418](https://github.com/vegaprotocol/vega/pull/3418) - Rename External Resource Checker to Witness
- [#3419](https://github.com/vegaprotocol/vega/pull/3419) - Fix blank IDs on oracle specs in genesis markets
- [#3412](https://github.com/vegaprotocol/vega/pull/3412) - Refactor internal Vote Submission type to be separate from Vote type
- [#3421](https://github.com/vegaprotocol/vega/pull/3421) - Improve test coverage around order uncrossing
- [#3425](https://github.com/vegaprotocol/vega/pull/3425) - Remove debug steps from feature tests
- [#3430](https://github.com/vegaprotocol/vega/pull/3430) - Remove `LiquidityPoolBalance` from configuration
- [#3468](https://github.com/vegaprotocol/vega/pull/3468) - Increase rate limit that was causing mempools to fill up unnecessarily
- [#3438](https://github.com/vegaprotocol/vega/pull/3438) - Split protobuf definitions
- [#3450](https://github.com/vegaprotocol/vega/pull/3450) - Do not emit amendments from liquidity engine

## 0.35.0
*2021-04-21*

### 🛠 Improvements
- [#3341](https://github.com/vegaprotocol/vega/pull/3341) - Add logging for transactions rejected for having no accounts
- [#3339](https://github.com/vegaprotocol/vega/pull/3339) - Reimplement amending LPs not to be cancel and replace
- [#3371](https://github.com/vegaprotocol/vega/pull/3371) - Optimise calculation of cumulative price levels
- [#3339](https://github.com/vegaprotocol/vega/pull/3339) - Reuse LP orders IDs when they are re-created
- [#3385](https://github.com/vegaprotocol/vega/pull/3385) - Track the time spent in auction via Prometheus metrics
- [#3376](https://github.com/vegaprotocol/vega/pull/3376) - Implement a simple benchmarking framework for the core trading
- [#3371](https://github.com/vegaprotocol/vega/pull/3371) - Optimize indicative price and volume calculation

### 🐛 Fixes
- [#3356](https://github.com/vegaprotocol/vega/pull/3356) - Auctions are extended if exiting auction would leave either side of the book empty
- [#3348](https://github.com/vegaprotocol/vega/pull/3348) - Correctly set time when liquidity engine is created
- [#3321](https://github.com/vegaprotocol/vega/pull/3321) - Fix bond account use on LP submission
- [#3369](https://github.com/vegaprotocol/vega/pull/3369) - Reimplement amending LPs not to be cancel and replace
- [#3358](https://github.com/vegaprotocol/vega/pull/3358) - Improve event bus stability
- [#3363](https://github.com/vegaprotocol/vega/pull/3363) - Fix behaviour when leaving auctions
- [#3321](https://github.com/vegaprotocol/vega/pull/3321) - Do not slash bond accounts on LP submission
- [#3350](https://github.com/vegaprotocol/vega/pull/3350) - Fix equity like share in the market data
- [#3363](https://github.com/vegaprotocol/vega/pull/3363) - Ensure leaving an auction cannot trigger another auction / auction leave
- [#3369](https://github.com/vegaprotocol/vega/pull/3369) - Fix LP order deployments
- [#3366](https://github.com/vegaprotocol/vega/pull/3366) - Set the fee paid in uncrossing auction trades
- [#3364](https://github.com/vegaprotocol/vega/pull/3364) - Improve / fix positions tracking
- [#3358](https://github.com/vegaprotocol/vega/pull/3358) - Fix event bus by deep cloning all messages
- [#3374](https://github.com/vegaprotocol/vega/pull/3374) - Check trades in integration tests

## 0.34.1

*2021-04-08*

### 🐛 Fixes
- [#3324](https://github.com/vegaprotocol/vega/pull/3324) - CI: Fix multi-architecture build

## 0.34.0

*2021-04-07*

### 🛠 Improvements

- [#3302](https://github.com/vegaprotocol/vega/pull/3302) - Add reference to LP in orders created by LP
- [#3183](https://github.com/vegaprotocol/vega/pull/3183) - All orders from LP - including rejected orders - are now sent through the event bus
- [#3248](https://github.com/vegaprotocol/vega/pull/3248) - Store and propagate bond penalty
- [#3266](https://github.com/vegaprotocol/vega/pull/3266) - Add network parameters to control auction duration & extension
- [#3264](https://github.com/vegaprotocol/vega/pull/3264) - Add Liquidity Provision ID to orders created by LP commitments
- [#3126](https://github.com/vegaprotocol/vega/pull/3126) - Add transfer for bond slashing
- [#3281](https://github.com/vegaprotocol/vega/pull/3281) - Update scripts to go 1.16.2
- [#3280](https://github.com/vegaprotocol/vega/pull/3280) - Update to go 1.16.2
- [#3235](https://github.com/vegaprotocol/vega/pull/3235) - Extend unit test coverage for products
- [#3219](https://github.com/vegaprotocol/vega/pull/3219) - Remove `liquidityFee` network parameter
- [#3217](https://github.com/vegaprotocol/vega/pull/3217) - Add an event bus event when a market closes
- [#3214](https://github.com/vegaprotocol/vega/pull/3214) - Add arbitrary data signing wallet endpoint
- [#3316](https://github.com/vegaprotocol/vega/pull/3316) - Add tests for traders closing their own position
- [#3270](https://github.com/vegaprotocol/vega/pull/3270) - _Feature test refactor_: Add Liquidity Provision feature tests
- [#3289](https://github.com/vegaprotocol/vega/pull/3289) - _Feature test refactor_: Remove unused steps
- [#3275](https://github.com/vegaprotocol/vega/pull/3275) - _Feature test refactor_: Refactor order cancellation steps
- [#3230](https://github.com/vegaprotocol/vega/pull/3230) - _Feature test refactor_: Refactor trader amends step
- [#3226](https://github.com/vegaprotocol/vega/pull/3226) - _Feature test refactor_: Refactor features with invalid order specs
- [#3200](https://github.com/vegaprotocol/vega/pull/3200) - _Feature test refactor_: Add step to end opening auction
- [#3201](https://github.com/vegaprotocol/vega/pull/3201) - _Feature test refactor_: Add step to amend order by reference
- [#3204](https://github.com/vegaprotocol/vega/pull/3204) - _Feature test refactor_: Add step to place pegged orders
- [#3207](https://github.com/vegaprotocol/vega/pull/3207) - _Feature test refactor_: Add step to create Liquidity Provision
- [#3212](https://github.com/vegaprotocol/vega/pull/3212) - _Feature test refactor_: Remove unused settlement price step
- [#3203](https://github.com/vegaprotocol/vega/pull/3203) - _Feature test refactor_: Rework Submit Order step
- [#3251](https://github.com/vegaprotocol/vega/pull/3251) - _Feature test refactor_:  Split market declaration
- [#3314](https://github.com/vegaprotocol/vega/pull/3314) - _Feature test refactor_:  Apply naming convention to assertions
- [#3295](https://github.com/vegaprotocol/vega/pull/3295) - Refactor governance engine tests
- [#3298](https://github.com/vegaprotocol/vega/pull/3298) - Add order book caching
- [#3307](https://github.com/vegaprotocol/vega/pull/3307) - Use `UpdateNetworkParams` to validate network parameter updates
- [#3308](https://github.com/vegaprotocol/vega/pull/3308) - Add probability of trading

### 🐛 Fixes
- [#3249](https://github.com/vegaprotocol/vega/pull/3249) - GraphQL: `LiquidityProvision` is no longer missing from the `EventBus` union
- [#3253](https://github.com/vegaprotocol/vega/pull/3253) - Verify all properties on oracle specs
- [#3224](https://github.com/vegaprotocol/vega/pull/3224) - Check for wash trades when FOK orders uncross
- [#3257](https://github.com/vegaprotocol/vega/pull/3257) - Order Status is now only `Active` when it is submitted to the book
- [#3285](https://github.com/vegaprotocol/vega/pull/3285) - LP provisions are now properly stopped when a market is rejected
- [#3290](https://github.com/vegaprotocol/vega/pull/3290) - Update Market Value Proxy at the end of each block
- [#3267](https://github.com/vegaprotocol/vega/pull/3267) - Ensure Liquidity Auctions are not left if it would result in an empty book
- [#3286](https://github.com/vegaprotocol/vega/pull/3286) - Reduce some log levels
- [#3263](https://github.com/vegaprotocol/vega/pull/3263) - Fix incorrect context object in Liquidity Provisions
- [#3283](https://github.com/vegaprotocol/vega/pull/3283) - Remove debug code
- [#3198](https://github.com/vegaprotocol/vega/pull/3198) - chore: Add spell checking to build pipeline
- [#3303](https://github.com/vegaprotocol/vega/pull/3303) - Reduce market depth updates when nothing changes
- [#3310](https://github.com/vegaprotocol/vega/pull/3310) - Fees are no longer paid to inactive LPs
- [#3305](https://github.com/vegaprotocol/vega/pull/3305) - Fix validation of governance proposal terms
- [#3311](https://github.com/vegaprotocol/vega/pull/3311) - `targetStake` is now an unsigned integer
- [#3313](https://github.com/vegaprotocol/vega/pull/3313) - Fix invalid account wrapping

## 0.33.0

*2021-02-16*

As per the previous release notes, this release brings a lot of fixes, most of which aren't exciting new features but improve either the code quality or the developer experience. This release is pretty hefty, as the last few updates have been patch releases. It represents a lot of heavy testing and bug fixing on Liquidity Commitment orders. Alongside that, the feature test suite (we use [godog](https://github.com/cucumber/godog)) has seen some serious attention so that we can specify more complex scenarios easily.

### 🛠 Improvements
- [#3094](https://github.com/vegaprotocol/vega/pull/3094) - :fire: GraphQL: Use `ID` scalar for IDs, ensure capitalisation is correct (`marketID` -> `marketId`)
- [#3093](https://github.com/vegaprotocol/vega/pull/3093) - :fire: GraphQL: Add LP Commitment field to market proposal
- [#3061](https://github.com/vegaprotocol/vega/pull/3061) - GraphQL: Add market proposal to markets created via governance
- [#3060](https://github.com/vegaprotocol/vega/pull/3060) - Add maximum LP shape size limit network parameter
- [#3089](https://github.com/vegaprotocol/vega/pull/3089) - Add `OracleSpec` to market
- [#3148](https://github.com/vegaprotocol/vega/pull/3148) - Add GraphQL endpoints for oracle spec
- [#3179](https://github.com/vegaprotocol/vega/pull/3179) - Add metrics logging for LPs
- [#3127](https://github.com/vegaprotocol/vega/pull/3127) - Add validation for Oracle Specs on market proposals
- [#3129](https://github.com/vegaprotocol/vega/pull/3129) - Update transfers to use `uint256`
- [#3091](https://github.com/vegaprotocol/vega/pull/3091) - Refactor: Standardise how `InAuction` is detected in the core
- [#3133](https://github.com/vegaprotocol/vega/pull/3133) - Remove `log.error` when TX rate limit is hit
- [#3140](https://github.com/vegaprotocol/vega/pull/3140) - Remove `log.error` when cancel all orders fails
- [#3072](https://github.com/vegaprotocol/vega/pull/3072) - Re-enable disabled static analysis
- [#3068](https://github.com/vegaprotocol/vega/pull/3068) - Add `dlv` to docker container
- [#3067](https://github.com/vegaprotocol/vega/pull/3067) - Add more LP unit tests
- [#3066](https://github.com/vegaprotocol/vega/pull/3066) - Remove `devnet` specific wallet initialisation
- [#3041](https://github.com/vegaprotocol/vega/pull/3041) - Remove obsolete `InitialMarkPrice` network parameter
- [#3035](https://github.com/vegaprotocol/vega/pull/3035) - Documentation fixed for infrastructure fee field
- [#3034](https://github.com/vegaprotocol/vega/pull/3034) - Add `buf` to get tools script
- [#3032](https://github.com/vegaprotocol/vega/pull/3032) - Move documentation generation to [`vegaprotocol/api`](https://github.com/vegaprotocol/api) repository
- [#3030](https://github.com/vegaprotocol/vega/pull/3030) - Add more debug logging in execution engine
- [#3114](https://github.com/vegaprotocol/vega/pull/3114) - _Feature test refactor_: Standardise market definitions
- [#3122](https://github.com/vegaprotocol/vega/pull/3122) - _Feature test refactor_: Remove unused trading modes
- [#3124](https://github.com/vegaprotocol/vega/pull/3124) - _Feature test refactor_: Move submit order step to separate package
- [#3141](https://github.com/vegaprotocol/vega/pull/3141) - _Feature test refactor_: Move oracle data step to separate package
- [#3142](https://github.com/vegaprotocol/vega/pull/3142) - _Feature test refactor_: Move market steps to separate package
- [#3143](https://github.com/vegaprotocol/vega/pull/3143) - _Feature test refactor_: Move confirmed trades step to separate package
- [#3144](https://github.com/vegaprotocol/vega/pull/3144) - _Feature test refactor_: Move cancelled trades step to separate package
- [#3145](https://github.com/vegaprotocol/vega/pull/3145) - _Feature test refactor_: Move traders step to separate package
- [#3146](https://github.com/vegaprotocol/vega/pull/3146) - _Feature test refactor_: Create new step to verify margin accounts for a market
- [#3153](https://github.com/vegaprotocol/vega/pull/3153) - _Feature test refactor_: Create step to verify one account of each type per asset
- [#3152](https://github.com/vegaprotocol/vega/pull/3152) - _Feature test refactor_: Create step to deposit collateral
- [#3151](https://github.com/vegaprotocol/vega/pull/3151) - _Feature test refactor_: Create step to withdraw collateral
- [#3149](https://github.com/vegaprotocol/vega/pull/3149) - _Feature test refactor_: Merge deposit & verification steps
- [#3154](https://github.com/vegaprotocol/vega/pull/3154) - _Feature test refactor_: Create step to verify settlement balance for market
- [#3156](https://github.com/vegaprotocol/vega/pull/3156) - _Feature test refactor_: Rewrite margin levels step
- [#3178](https://github.com/vegaprotocol/vega/pull/3178) - _Feature test refactor_: Unify error handling steps
- [#3157](https://github.com/vegaprotocol/vega/pull/3157) - _Feature test refactor_: Various small fixes
- [#3101](https://github.com/vegaprotocol/vega/pull/3101) - _Feature test refactor_: Remove outdated feature tests
- [#3092](https://github.com/vegaprotocol/vega/pull/3092) - _Feature test refactor_: Add steps to test handling of LPs during auction
- [#3071](https://github.com/vegaprotocol/vega/pull/3071) - _Feature test refactor_: Fix typo

### 🐛 Fixes
- [#3018](https://github.com/vegaprotocol/vega/pull/3018) - Fix crash caused by distressed traders with LPs
- [#3029](https://github.com/vegaprotocol/vega/pull/3029) - API: LP orders were missing their reference data
- [#3031](https://github.com/vegaprotocol/vega/pull/3031) - Parties with cancelled LPs no longer receive fees
- [#3033](https://github.com/vegaprotocol/vega/pull/3033) - Improve handling of genesis block errors
- [#3036](https://github.com/vegaprotocol/vega/pull/3036) - Equity share is now correct when submitting initial order
- [#3048](https://github.com/vegaprotocol/vega/pull/3048) - LP submission now checks margin engine is started
- [#3070](https://github.com/vegaprotocol/vega/pull/3070) - Rewrite amending LPs
- [#3053](https://github.com/vegaprotocol/vega/pull/3053) - Rewrite cancel all order implementation
- [#3050](https://github.com/vegaprotocol/vega/pull/3050) - GraphQL: Order in `LiquidityOrder` is now nullable
- [#3056](https://github.com/vegaprotocol/vega/pull/3056) - Move `vegastream` to a separate repository
- [#3057](https://github.com/vegaprotocol/vega/pull/3057) - Ignore error if Tendermint stats is temporarily unavailable
- [#3058](https://github.com/vegaprotocol/vega/pull/3058) - Fix governance to use total supply rather than total deposited into network
- [#3062](https://github.com/vegaprotocol/vega/pull/3070) - Opening Auction no longer set to null on a market when auction completes
- [#3051](https://github.com/vegaprotocol/vega/pull/3051) - Rewrite LP refresh mechanism
- [#3080](https://github.com/vegaprotocol/vega/pull/3080) - Auctions now leave auction when `maximumDuration` is exceeded
- [#3075](https://github.com/vegaprotocol/vega/pull/3075) - Bond account is now correctly cleared when LPs are cancelled
- [#3074](https://github.com/vegaprotocol/vega/pull/3074) - Switch error reporting mechanism to stream error
- [#3069](https://github.com/vegaprotocol/vega/pull/3069) - Switch more error reporting mechanisms to stream error
- [#3081](https://github.com/vegaprotocol/vega/pull/3081) - Fix fee check for LP orders
- [#3087](https://github.com/vegaprotocol/vega/pull/3087) - GraphQL schema grammar & spelling fixes
- [#3185](https://github.com/vegaprotocol/vega/pull/3185) - LP orders are now accessed deterministically
- [#3131](https://github.com/vegaprotocol/vega/pull/3131) - GRPC api now shuts down gracefully
- [#3110](https://github.com/vegaprotocol/vega/pull/3110) - LP Bond is now returned if a market is rejected
- [#3115](https://github.com/vegaprotocol/vega/pull/3115) - Parties with closed out LPs can now submit new LPs
- [#3123](https://github.com/vegaprotocol/vega/pull/3123) - New market proposals with invalid Oracle definitions no longer crash core
- [#3131](https://github.com/vegaprotocol/vega/pull/3131) - GRPC api now shuts down gracefully
- [#3137](https://github.com/vegaprotocol/vega/pull/3137) - Pegged orders that fail to reprice correctly are now properly removed from the Market Depth API
- [#3168](https://github.com/vegaprotocol/vega/pull/3168) - Fix `intoProto` for `OracleSpecBinding`
- [#3106](https://github.com/vegaprotocol/vega/pull/3106) - Target Stake is now used as the Market Value Proxy during opening auction
- [#3103](https://github.com/vegaprotocol/vega/pull/3103) - Ensure all filled and partially filled orders are remove from the Market Depth API
- [#3095](https://github.com/vegaprotocol/vega/pull/3095) - GraphQL: Fix missing data in proposal subscription
- [#3085](https://github.com/vegaprotocol/vega/pull/3085) - Minor tidy-up of errors reported by `goland`

## 0.32.0

*2021-02-23*

More fixes, primarily related to liquidity provisioning (still disabled in this release) and asset withdrawals, which will soon be enabled in the UI.

Two minor breaking changes in the GraphQL API are included - one fixing a typo, the other changing the content of date fields on the withdrawal object - they're now date formatted.

### 🛠 Improvements
- [#3004](https://github.com/vegaprotocol/vega/pull/3004) - Incorporate `buf.yaml` tidy up submitted by `bufdev` on api-clients repo
- [#3002](https://github.com/vegaprotocol/vega/pull/3002) -🔥GraphQL: Withdrawal fields `expiry`, `createdAt` & `updatedAt` are now `RFC3339Nano` date formatted
- [#3000](https://github.com/vegaprotocol/vega/pull/3002) -🔥GraphQL: Fix typo in `prepareVote` mutation - `propopsalId` is now `proposalId`
- [#2957](https://github.com/vegaprotocol/vega/pull/2957) - REST: Add missing prepare endpoints (`PrepareProposal`, `PrepareVote`, `PrepareLiquiditySubmission`)

### 🐛 Fixes
- [#3011](https://github.com/vegaprotocol/vega/pull/3011) - Liquidity fees are distributed in to margin accounts, not general accounts
- [#2991](https://github.com/vegaprotocol/vega/pull/2991) - Liquidity Provisions are now rejected if there is not enough collateral
- [#2990](https://github.com/vegaprotocol/vega/pull/2990) - Fix a lock caused by GraphQL subscribers unsubscribing from certain endpoints
- [#2996](https://github.com/vegaprotocol/vega/pull/2986) - Liquidity Provisions are now parked when repricing fails
- [#2951](https://github.com/vegaprotocol/vega/pull/2951) - Store reference prices when parking pegs for auction
- [#2982](https://github.com/vegaprotocol/vega/pull/2982) - Fix withdrawal data availability before it is verified
- [#2981](https://github.com/vegaprotocol/vega/pull/2981) - Fix sending multisig bundle for withdrawals before threshold is reached
- [#2964](https://github.com/vegaprotocol/vega/pull/2964) - Extend auctions if uncrossing price is unreasonable
- [#2961](https://github.com/vegaprotocol/vega/pull/2961) - GraphQL: Fix incorrect market in bond account resolver
- [#2958](https://github.com/vegaprotocol/vega/pull/2958) - Create `third_party` folder to avoid excluding vendor protobuf files in build
- [#3009](https://github.com/vegaprotocol/vega/pull/3009) - Remove LP commitments when a trader is closed out
- [#3012](https://github.com/vegaprotocol/vega/pull/3012) - Remove LP commitments when a trader reduces their commitment to 0

## 0.31.0

*2021-02-09*

Many of the fixes below relate to Liquidity Commitments, which are still disabled in testnet, and Data Sourcing, which is also not enabled. Data Sourcing (a.k.a Oracles) is one of the last remaining pieces we need to complete settlement at instrument expiry, and Liquidity Commitment will be enabled when the functionality has been stabilised.

This release does improve protocol documentation, with all missing fields filled in and the explanations for Pegged Orders expanded. Two crashers have been fixed, although the first is already live as hotfix on testnet, and the other is in functionality that is not yet enabled.

This release also makes some major API changes:

- `api.TradingClient` -> `api.v1.TradingServiceClient`
- `api.TradingDataClient` -> `api.v1.TradingDataServiceClient`
- Fields have changed from camel-case to snake-cased (e.g. `someFieldName` is now `some_field_name`)
- All API calls now have request and response messages whose names match the API call name (e.g. `GetSomething` now has a request called `GetSomethingRequest` and a response called `GetSomethingResponse`)
- See [#2879](https://github.com/vegaprotocol/vega/pull/2879) for details

### 🛠 Improvements
- [#2879](https://github.com/vegaprotocol/vega/pull/2879) - 🔥Update all the protobuf files with Buf recommendations
- [#2847](https://github.com/vegaprotocol/vega/pull/2847) - Improve proto documentation, in particular for pegged orders
- [#2905](https://github.com/vegaprotocol/vega/pull/2905) - Update `vega verify` command to verify genesis block files
- [#2851](https://github.com/vegaprotocol/vega/pull/2851) - Enable distribution of liquidity fees to liquidity providers
- [#2871](https://github.com/vegaprotocol/vega/pull/2871) - Add `submitOracleData` command
- [#2887](https://github.com/vegaprotocol/vega/pull/2887) - Add Open Oracle data processing & data normalisation
- [#2915](https://github.com/vegaprotocol/vega/pull/2915) - Add Liquidity Commitments to API responses

### 🐛 Fixes
- [#2913](https://github.com/vegaprotocol/vega/pull/2913) - Fix market lifecycle events not being published through event bus API
- [#2906](https://github.com/vegaprotocol/vega/pull/2906) - Add new process for calculating margins for orders during auction
- [#2887](https://github.com/vegaprotocol/vega/pull/2887) - Liquidity Commitment fix-a-thon
- [#2879](https://github.com/vegaprotocol/vega/pull/2879) - Apply `Buf` lint recommendations
- [#2872](https://github.com/vegaprotocol/vega/pull/2872) - Improve field names in fee distribution package
- [#2867](https://github.com/vegaprotocol/vega/pull/2867) - Fix GraphQL bug: deposits `creditedAt` incorrectly showed `createdAt` time, not credit time
- [#2858](https://github.com/vegaprotocol/vega/pull/2858) - Fix crasher caused by parking pegged orders for auction
- [#2852](https://github.com/vegaprotocol/vega/pull/2852) - Remove unused binaries from CI builds
- [#2850](https://github.com/vegaprotocol/vega/pull/2850) - Fix bug that caused fees to be charged for pegged orders
- [#2893](https://github.com/vegaprotocol/vega/pull/2893) - Remove unused dependency in repricing
- [#2929](https://github.com/vegaprotocol/vega/pull/2929) - Refactor GraphQL resolver for withdrawals
- [#2939](https://github.com/vegaprotocol/vega/pull/2939) - Fix crasher caused by incorrectly loading Fee account for transfers

## 0.30.0

*2021-01-19*

This release enables (or more accurately, re-enables previously disabled) pegged orders, meaning they're finally here :tada:

The Ethereum bridge also received some work - in particular the number of confirmations we wait for on Ethereum is now controlled by a governance parameter. Being a governance parameter, that means that the value can be changed by a governance vote. Slightly related: You can now fetch active governance proposals via REST.

:one: We also switch to [Buf](https://buf.build/) for our protobuf workflow. This was one of the pre-requisites for opening up our api clients build process, and making the protobuf files open source. More on that soon!

:two: This fixes an issue on testnet where votes were not registered when voting on open governance proposals. The required number of Ropsten `VOTE` tokens was being calculated incorrectly on testnet, leading to all votes quietly being ignored. In 0.30.0, voting works as expected again.

### ✨ New
- [#2732](https://github.com/vegaprotocol/vega/pull/2732) Add REST endpoint to fetch all proposals (`/governance/proposals`)
- [#2735](https://github.com/vegaprotocol/vega/pull/2735) Add `FeeSplitter` to correctly split fee portion of an aggressive order
- [#2745](https://github.com/vegaprotocol/vega/pull/2745) Add transfer bus events for withdrawals and deposits
- [#2754](https://github.com/vegaprotocol/vega/pull/2754) Add New Market bus event
- [#2778](https://github.com/vegaprotocol/vega/pull/2778) Switch to [Buf](https://buf.build/) :one:
- [#2785](https://github.com/vegaprotocol/vega/pull/2785) Add configurable required confirmations for bridge transactions
- [#2791](https://github.com/vegaprotocol/vega/pull/2791) Add Supplied State to market data
- [#2793](https://github.com/vegaprotocol/vega/pull/2793) 🔥Rename `marketState` to `marketTradingMode`, add new `marketState` enum (`ACTIVE`, `SUSPENDED` or `PENDING`)
- [#2833](https://github.com/vegaprotocol/vega/pull/2833) Add fees estimate for pegged orders
- [#2838](https://github.com/vegaprotocol/vega/pull/2838) Add bond and fee transfers

### 🛠 Improvements
- [#2835](https://github.com/vegaprotocol/vega/pull/2835) Fix voting for proposals :two:
- [#2830](https://github.com/vegaprotocol/vega/pull/2830) Refactor pegged order repricing
- [#2827](https://github.com/vegaprotocol/vega/pull/2827) Refactor expiring orders lists
- [#2821](https://github.com/vegaprotocol/vega/pull/2821) Handle liquidity commitments on market proposals
- [#2816](https://github.com/vegaprotocol/vega/pull/2816) Add changing liquidity commitment when not enough stake
- [#2805](https://github.com/vegaprotocol/vega/pull/2805) Fix read nodes lagging if they receive votes but not a bridge event
- [#2804](https://github.com/vegaprotocol/vega/pull/2804) Fix various minor bridge confirmation bugs
- [#2800](https://github.com/vegaprotocol/vega/pull/2800) Fix removing pegged orders that are rejected when unparked
- [#2799](https://github.com/vegaprotocol/vega/pull/2799) Fix crasher when proposing an update to network parameters
- [#2797](https://github.com/vegaprotocol/vega/pull/2797) Update target stake to include mark price
- [#2783](https://github.com/vegaprotocol/vega/pull/2783) Fix price monitoring integration tests
- [#2780](https://github.com/vegaprotocol/vega/pull/2780) Add more unit tests for pegged order price amends
- [#2774](https://github.com/vegaprotocol/vega/pull/2774) Fix cancelling all orders
- [#2768](https://github.com/vegaprotocol/vega/pull/2768) Fix GraphQL: Allow `marketId` to be null when it is invalid
- [#2767](https://github.com/vegaprotocol/vega/pull/2767) Fix parked pegged orders to have a price of 0 explicitly
- [#2766](https://github.com/vegaprotocol/vega/pull/2766) Disallow GFN to GTC/GTT amends
- [#2765](https://github.com/vegaprotocol/vega/pull/2765) Fix New Market bus event being sent more than once
- [#2763](https://github.com/vegaprotocol/vega/pull/2763) Add rounding to pegged order mid prices that land on non integer values
- [#2795](https://github.com/vegaprotocol/vega/pull/2795) Fix typos in GraphQL schema documentation
- [#2762](https://github.com/vegaprotocol/vega/pull/2762) Fix more typos in GraphQL schema documentation
- [#2758](https://github.com/vegaprotocol/vega/pull/2758) Fix error handling when amending some pegged order types
- [#2757](https://github.com/vegaprotocol/vega/pull/2757) Remove order from pegged list when it becomes inactive
- [#2756](https://github.com/vegaprotocol/vega/pull/2756) Add more panics to the core
- [#2750](https://github.com/vegaprotocol/vega/pull/2750) Remove expiring orders when amending to non GTT
- [#2671](https://github.com/vegaprotocol/vega/pull/2671) Add extra integration tests for uncrossing at auction end
- [#2746](https://github.com/vegaprotocol/vega/pull/2746) Fix potential divide by 0 in position calculation
- [#2743](https://github.com/vegaprotocol/vega/pull/2743) Add check for pegged orders impacted by order expiry
- [#2737](https://github.com/vegaprotocol/vega/pull/2737) Remove the ability to amend a pegged order's price
- [#2724](https://github.com/vegaprotocol/vega/pull/2724) Add price monitoring tests for order amendment
- [#2723](https://github.com/vegaprotocol/vega/pull/2723) Fix fee monitoring values during auction
- [#2721](https://github.com/vegaprotocol/vega/pull/2721) Fix incorrect reference when amending pegged orders
- [#2717](https://github.com/vegaprotocol/vega/pull/2717) Fix incorrect error codes for IOC and FOK orders during auction
- [#2715](https://github.com/vegaprotocol/vega/pull/2715) Update price monitoring to use reference price when syncing with risk model
- [#2711](https://github.com/vegaprotocol/vega/pull/2711) Refactor governance event subscription

## 0.29.0

*2020-12-07*

Note that you'll see a lot of changes related to **Pegged Orders** and **Liquidity Commitments**. These are still in testing, so these two types cannot currently be used in _Testnet_.

### ✨ New
- [#2534](https://github.com/vegaprotocol/vega/pull/2534) Implements amends for pegged orders
- [#2493](https://github.com/vegaprotocol/vega/pull/2493) Calculate market target stake
- [#2649](https://github.com/vegaprotocol/vega/pull/2649) Add REST governance endpoints
- [#2429](https://github.com/vegaprotocol/vega/pull/2429) Replace inappropriate wording in the codebase
- [#2617](https://github.com/vegaprotocol/vega/pull/2617) Implements proposal to update network parameters
- [#2622](https://github.com/vegaprotocol/vega/pull/2622) Integrate the liquidity engine into the market
- [#2683](https://github.com/vegaprotocol/vega/pull/2683) Use the Ethereum block log index to de-duplicate Ethereum transactions
- [#2674](https://github.com/vegaprotocol/vega/pull/2674) Update ERC20 token and bridges ABIs / codegen
- [#2690](https://github.com/vegaprotocol/vega/pull/2690) Add instruction to debug integration tests with DLV
- [#2680](https://github.com/vegaprotocol/vega/pull/2680) Add price monitoring bounds to the market data API

### 🛠 Improvements
- [#2589](https://github.com/vegaprotocol/vega/pull/2589) Fix cancellation of pegged orders
- [#2659](https://github.com/vegaprotocol/vega/pull/2659) Fix panic in execution engine when GFN order are submit at auction start
- [#2661](https://github.com/vegaprotocol/vega/pull/2661) Handle missing error conversion in GraphQL API
- [#2621](https://github.com/vegaprotocol/vega/pull/2621) Fix pegged order creating duplicated order events
- [#2666](https://github.com/vegaprotocol/vega/pull/2666) Prevent the node to DDOS the Ethereum node when lots of deposits happen
- [#2653](https://github.com/vegaprotocol/vega/pull/2653) Fix indicative price and volume calculation
- [#2649](https://github.com/vegaprotocol/vega/pull/2649) Fix a typo in market price monitoring parameters API
- [#2650](https://github.com/vegaprotocol/vega/pull/2650) Change governance minimum proposer balance to be a minimum amount of token instead of a factor of the total supply
- [#2675](https://github.com/vegaprotocol/vega/pull/2675) Fix an GraphQL enum conversion
- [#2691](https://github.com/vegaprotocol/vega/pull/2691) Fix spelling in a network parameter
- [#2696](https://github.com/vegaprotocol/vega/pull/2696) Fix panic when uncrossing auction
- [#2984](https://github.com/vegaprotocol/vega/pull/2698) Fix price monitoring by feeding it the uncrossing price at end of opening auction
- [#2705](https://github.com/vegaprotocol/vega/pull/2705) Fix a bug related to order being sorted by creating time in the matching engine price levels

## 0.28.0

*2020-11-25*

Vega release logs contain a 🔥 emoji to denote breaking API changes. 🔥🔥 is a new combination denoting something that may significantly change your experience - from this release forward, transactions from keys that have no collateral on the network will *always* be rejected. As there are no transactions that don't either require collateral themselves, or an action to have been taken that already required collateral, we are now rejecting these as soon as possible.

We've also added support for synchronously submitting transactions. This can make error states easier to catch. Along with this you can now subscribe to error events in the event bus.

Also: Note that you'll see a lot of changes related to **Pegged Orders** and **Liquidity Commitments**. These are still in testing, so these two types cannot currently be used in _Testnet_.

### ✨ New
- [#2634](https://github.com/vegaprotocol/vega/pull/2634) Avoid caching transactions before they are rate/balance limited
- [#2626](https://github.com/vegaprotocol/vega/pull/2626) Add a transaction submit type to GraphQL
- [#2624](https://github.com/vegaprotocol/vega/pull/2624) Add mutexes to assets maps
- [#2593](https://github.com/vegaprotocol/vega/pull/2503) 🔥🔥 Reject transactions
- [#2453](https://github.com/vegaprotocol/vega/pull/2453) 🔥 Remove `baseName` field from markets
- [#2536](https://github.com/vegaprotocol/vega/pull/2536) Add Liquidity Measurement engine
- [#2539](https://github.com/vegaprotocol/vega/pull/2539) Add Liquidity Provisioning Commitment handling to markets
- [#2540](https://github.com/vegaprotocol/vega/pull/2540) Add support for amending pegged orders
- [#2549](https://github.com/vegaprotocol/vega/pull/2549) Add calculation for liquidity order sizes
- [#2553](https://github.com/vegaprotocol/vega/pull/2553) Allow pegged orders to have a price of 0
- [#2555](https://github.com/vegaprotocol/vega/pull/2555) Update Event stream votes to contain proposal ID
- [#2556](https://github.com/vegaprotocol/vega/pull/2556) Update Event stream to contain error events
- [#2560](https://github.com/vegaprotocol/vega/pull/2560) Add Pegged Order details to GraphQL
- [#2607](https://github.com/vegaprotocol/vega/pull/2807) Add support for parking orders during auction

### 🛠 Improvements
- [#2634](https://github.com/vegaprotocol/vega/pull/2634) Avoid caching transactions before they are rate/balance limited
- [#2626](https://github.com/vegaprotocol/vega/pull/2626) Add a transaction submit type to GraphQL
- [#2624](https://github.com/vegaprotocol/vega/pull/2624) Add mutexes to assets maps
- [#2623](https://github.com/vegaprotocol/vega/pull/2623) Fix concurrent map access in assets
- [#2608](https://github.com/vegaprotocol/vega/pull/2608) Add sync/async equivalents for `submitTX`
- [#2618](https://github.com/vegaprotocol/vega/pull/2618) Disable storing API-related data on validator nodes
- [#2615](https://github.com/vegaprotocol/vega/pull/2618) Expand static checks
- [#2613](https://github.com/vegaprotocol/vega/pull/2613) Remove unused internal `cancelOrderById` function
- [#2530](https://github.com/vegaprotocol/vega/pull/2530) Governance asset for the network is now set in the genesis block
- [#2533](https://github.com/vegaprotocol/vega/pull/2533) More efficiently close channels in subscriptions
- [#2554](https://github.com/vegaprotocol/vega/pull/2554) Fix mid-price to 0 when best bid and average are unavailable and pegged order price is 0
- [#2565](https://github.com/vegaprotocol/vega/pull/2565) Cancelled pegged orders now have the correct status
- [#2568](https://github.com/vegaprotocol/vega/pull/2568) Prevent pegged orders from being repriced
- [#2570](https://github.com/vegaprotocol/vega/pull/2570) Expose probability of trading
- [#2576](https://github.com/vegaprotocol/vega/pull/2576) Use static best bid/ask price for pegged order repricing
- [#2581](https://github.com/vegaprotocol/vega/pull/2581) Fix order of messages when cancelling a pegged order
- [#2586](https://github.com/vegaprotocol/vega/pull/2586) Fix blank `txHash` in deposit API types
- [#2591](https://github.com/vegaprotocol/vega/pull/2591) Pegged orders are now cancelled when all orders are cancelled
- [#2609](https://github.com/vegaprotocol/vega/pull/2609) Improve expiry of pegged orders
- [#2610](https://github.com/vegaprotocol/vega/pull/2609) Improve removal of liquidity commitment orders when manual orders satisfy liquidity provisioning commitments

## 0.27.0

*2020-10-30*

This release contains a fix (read: large reduction in memory use) around auction modes with particularly large order books that caused slow block times when handling orders placed during an opening auction. It also contains a lot of internal work related to the liquidity provision mechanics.

### ✨ New
- [#2498](https://github.com/vegaprotocol/vega/pull/2498) Automatically create a bond account for liquidity providers
- [#2596](https://github.com/vegaprotocol/vega/pull/2496) Create liquidity measurement API
- [#2490](https://github.com/vegaprotocol/vega/pull/2490) GraphQL: Add Withdrawal and Deposit events to event bus
- [#2476](https://github.com/vegaprotocol/vega/pull/2476) 🔥`MarketData` now uses RFC339 formatted times, not seconds
- [#2473](https://github.com/vegaprotocol/vega/pull/2473) Add network parameters related to target stake calculation
- [#2506](https://github.com/vegaprotocol/vega/pull/2506) Network parameters can now contain JSON configuration

### 🛠 Improvements
- [#2521](https://github.com/vegaprotocol/vega/pull/2521) Optimise memory usage when building cumulative price levels
- [#2520](https://github.com/vegaprotocol/vega/pull/2520) Fix indicative price calculation
- [#2517](https://github.com/vegaprotocol/vega/pull/2517) Improve command line for rate limiting in faucet & wallet
- [#2510](https://github.com/vegaprotocol/vega/pull/2510) Remove reference to external risk model
- [#2509](https://github.com/vegaprotocol/vega/pull/2509) Fix panic when loading an invalid genesis configuration
- [#2502](https://github.com/vegaprotocol/vega/pull/2502) Fix pointer when using amend in place
- [#2487](https://github.com/vegaprotocol/vega/pull/2487) Remove context from struct that didn't need it
- [#2485](https://github.com/vegaprotocol/vega/pull/2485) Refactor event bus event transmission
- [#2481](https://github.com/vegaprotocol/vega/pull/2481) Add `LiquidityProvisionSubmission` transaction
- [#2480](https://github.com/vegaprotocol/vega/pull/2480) Remove unused code
- [#2479](https://github.com/vegaprotocol/vega/pull/2479) Improve validation of external resources
- [#1936](https://github.com/vegaprotocol/vega/pull/1936) Upgrade to Tendermint 0.33.8

## 0.26.1

*2020-10-23*

Fixes a number of issues discovered during the testing of 0.26.0.

### 🛠 Improvements
- [#2463](https://github.com/vegaprotocol/vega/pull/2463) Further reliability fixes for the event bus
- [#2469](https://github.com/vegaprotocol/vega/pull/2469) Fix incorrect error returned when a trader places an order in an asset that they have no account for (was `InvalidPartyID`, now `InsufficientAssetBalance`)
- [#2458](https://github.com/vegaprotocol/vega/pull/2458) REST: Fix a crasher when a market is proposed without specifying auction times

## 0.26.0

*2020-10-20*

The events API added in 0.25.0 had some reliability issues when a large volume of events were being emitted. This release addresses that in two ways:
 - The gRPC event stream now takes a parameter that sets a batch size. A client will receive the events when the batch limit is hit.
 - GraphQL is now limited to one event type per subscription, and we also removed the ALL event type as an option. This was due to the GraphQL gateway layer taking too long to process the full event stream, leading to sporadic disconnections.

These two fixes combined make both the gRPC and GraphQL streams much more reliable under reasonably heavy load. Let us know if you see any other issues. The release also adds some performance improvements to the way the core processes Tendermint events, some documentation improvements, and some additional debug tools.

### ✨ New
- [#2319](https://github.com/vegaprotocol/vega/pull/2319) Add fee estimate API endpoints to remaining APIs
- [#2321](https://github.com/vegaprotocol/vega/pull/2321) 🔥 Change `estimateFee` to `estimateOrder` in GraphQL
- [#2327](https://github.com/vegaprotocol/vega/pull/2327) 🔥 GraphQL: Event bus API - remove ALL type & limit subscription to one event type
- [#2343](https://github.com/vegaprotocol/vega/pull/2343) 🔥 Add batching support to stream subscribers

### 🛠 Improvements
- [#2229](https://github.com/vegaprotocol/vega/pull/2229) Add Price Monitoring module
- [#2246](https://github.com/vegaprotocol/vega/pull/2246) Add new market depth subscription methods
- [#2298](https://github.com/vegaprotocol/vega/pull/2298) Improve error messages for Good For Auction/Good For Normal rejections
- [#2301](https://github.com/vegaprotocol/vega/pull/2301) Add validation for GFA/GFN orders
- [#2307](https://github.com/vegaprotocol/vega/pull/2307) Implement app state hash
- [#2312](https://github.com/vegaprotocol/vega/pull/2312) Add validation for market proposal risk parameters
- [#2313](https://github.com/vegaprotocol/vega/pull/2313) Add transaction replay protection
- [#2314](https://github.com/vegaprotocol/vega/pull/2314) GraphQL: Improve response when market does not exist
- [#2315](https://github.com/vegaprotocol/vega/pull/2315) GraphQL: Improve response when party does not exist
- [#2316](https://github.com/vegaprotocol/vega/pull/2316) Documentation: Improve documentation for fee estimate endpoint
- [#2318](https://github.com/vegaprotocol/vega/pull/2318) Documentation: Improve documentation for governance data endpoints
- [#2324](https://github.com/vegaprotocol/vega/pull/2324) Cache transactions already seen by `checkTX`
- [#2328](https://github.com/vegaprotocol/vega/pull/2328) Add test covering context cancellation mid data-sending
- [#2331](https://github.com/vegaprotocol/vega/pull/2331) Internal refactor of network parameter storage
- [#2334](https://github.com/vegaprotocol/vega/pull/2334) Rewrite `vegastream` to use the event bus
- [#2333](https://github.com/vegaprotocol/vega/pull/2333) Fix context for events, add block hash and event id
- [#2335](https://github.com/vegaprotocol/vega/pull/2335) Add ABCI event recorder
- [#2341](https://github.com/vegaprotocol/vega/pull/2341) Ensure event slices cannot be empty
- [#2345](https://github.com/vegaprotocol/vega/pull/2345) Handle filled orders in the market depth service before new orders are added
- [#2346](https://github.com/vegaprotocol/vega/pull/2346) CI: Add missing environment variables
- [#2348](https://github.com/vegaprotocol/vega/pull/2348) Use cached transactions in `checkTX`
- [#2349](https://github.com/vegaprotocol/vega/pull/2349) Optimise accounts map accesses
- [#2351](https://github.com/vegaprotocol/vega/pull/2351) Fix sequence ID related to market `OnChainTimeUpdate`
- [#2355](https://github.com/vegaprotocol/vega/pull/2355) Update coding style doc with info on log levels
- [#2358](https://github.com/vegaprotocol/vega/pull/2358) Add documentation and comments for `events.proto`
- [#2359](https://github.com/vegaprotocol/vega/pull/2359) Fix out of bounds index crash
- [#2364](https://github.com/vegaprotocol/vega/pull/2364) Add mutex to protect map access
- [#2366](https://github.com/vegaprotocol/vega/pull/2366) Auctions: Reject IOC/FOK orders
- [#2368](https://github.com/vegaprotocol/vega/pull/2370) Tidy up genesis market instantiation
- [#2369](https://github.com/vegaprotocol/vega/pull/2369) Optimise event bus to reduce CPU usage
- [#2370](https://github.com/vegaprotocol/vega/pull/2370) Event stream: Send batches instead of single events
- [#2376](https://github.com/vegaprotocol/vega/pull/2376) GraphQL: Remove verbose logging
- [#2377](https://github.com/vegaprotocol/vega/pull/2377) Update tendermint stats less frequently for Vega stats API endpoint
- [#2381](https://github.com/vegaprotocol/vega/pull/2381) Event stream: Reduce CPU load, depending on batch size
- [#2382](https://github.com/vegaprotocol/vega/pull/2382) GraphQL: Make event stream batch size mandatory
- [#2401](https://github.com/vegaprotocol/vega/pull/2401) Event stream: Fix CPU spinning after stream close
- [#2404](https://github.com/vegaprotocol/vega/pull/2404) Auctions: Add fix for crash during auction exit
- [#2419](https://github.com/vegaprotocol/vega/pull/2419) Make the price level wash trade check configurable
- [#2432](https://github.com/vegaprotocol/vega/pull/2432) Use `EmitDefaults` on `jsonpb.Marshaler`
- [#2431](https://github.com/vegaprotocol/vega/pull/2431) GraphQL: Add price monitoring
- [#2433](https://github.com/vegaprotocol/vega/pull/2433) Validate amend orders with GFN and GFA
- [#2436](https://github.com/vegaprotocol/vega/pull/2436) Return a permission denied error for a non-allowlisted public key
- [#2437](https://github.com/vegaprotocol/vega/pull/2437) Undo accidental code removal
- [#2438](https://github.com/vegaprotocol/vega/pull/2438) GraphQL: Fix a resolver error when markets are in auction mode
- [#2441](https://github.com/vegaprotocol/vega/pull/2441) GraphQL: Remove unnecessary validations
- [#2442](https://github.com/vegaprotocol/vega/pull/2442) GraphQL: Update library; improve error responses
- [#2447](https://github.com/vegaprotocol/vega/pull/2447) REST: Fix HTTP verb for network parameters query
- [#2443](https://github.com/vegaprotocol/vega/pull/2443) Auctions: Add check for opening auction duration during market creation

## 0.25.1

*2020-10-14*

This release backports two fixes from the forthcoming 0.26.0 release.

### 🛠 Improvements
- [#2354](https://github.com/vegaprotocol/vega/pull/2354) Update `OrderEvent` to copy by value
- [#2379](https://github.com/vegaprotocol/vega/pull/2379) Add missing `/governance/prepare/vote` REST endpoint

## 0.25.0

*2020-09-24*

This release adds the event bus API, allowing for much greater introspection in to the operation of a node. We've also re-enabled the order amends API, as well as a long list of fixes.

### ✨ New
- [#2281](https://github.com/vegaprotocol/vega/pull/2281) Enable opening auctions
- [#2205](https://github.com/vegaprotocol/vega/pull/2205) Add GraphQL event stream API
- [#2219](https://github.com/vegaprotocol/vega/pull/2219) Add deposits API
- [#2222](https://github.com/vegaprotocol/vega/pull/2222) Initial asset list is now loaded from genesis configuration, not external configuration
- [#2238](https://github.com/vegaprotocol/vega/pull/2238) Re-enable order amend API
- [#2249](https://github.com/vegaprotocol/vega/pull/2249) Re-enable TX rate limit by party ID
- [#2240](https://github.com/vegaprotocol/vega/pull/2240) Add time to position responses

### 🛠 Improvements
- [#2211](https://github.com/vegaprotocol/vega/pull/2211) 🔥 GraphQL: Field case change `proposalId` -> `proposalID`
- [#2218](https://github.com/vegaprotocol/vega/pull/2218) 🔥 GraphQL: Withdrawals now return a `Party`, not a party ID
- [#2202](https://github.com/vegaprotocol/vega/pull/2202) Fix time validation for proposals when all times are the same
- [#2206](https://github.com/vegaprotocol/vega/pull/2206) Reduce log noise from statistics endpoint
- [#2207](https://github.com/vegaprotocol/vega/pull/2207) Automatically reload node configuration
- [#2209](https://github.com/vegaprotocol/vega/pull/2209) GraphQL: fix proposal rejection enum
- [#2210](https://github.com/vegaprotocol/vega/pull/2210) Refactor order service to not require blockchain client
- [#2213](https://github.com/vegaprotocol/vega/pull/2213) Improve error clarity for invalid proposals
- [#2216](https://github.com/vegaprotocol/vega/pulls/2216) Ensure all GRPC endpoints use real time, not Vega time
- [#2231](https://github.com/vegaprotocol/vega/pull/2231) Refactor processor to no longer require collateral
- [#2232](https://github.com/vegaprotocol/vega/pull/2232) Clean up logs that dumped raw bytes
- [#2233](https://github.com/vegaprotocol/vega/pull/2233) Remove generate method from execution engine
- [#2234](https://github.com/vegaprotocol/vega/pull/2234) Remove `authEnabled` setting
- [#2236](https://github.com/vegaprotocol/vega/pull/2236) Simply order amendment logging
- [#2237](https://github.com/vegaprotocol/vega/pull/2237) Clarify fees attribution in transfers
- [#2239](https://github.com/vegaprotocol/vega/pull/2239) Ensure margin is released immediately, not on next mark to market
- [#2241](https://github.com/vegaprotocol/vega/pull/2241) Load log level in processor app
- [#2245](https://github.com/vegaprotocol/vega/pull/2245) Fix a concurrent map access in positions API
- [#2247](https://github.com/vegaprotocol/vega/pull/2247) Improve logging on a TX with an invalid signature
- [#2252](https://github.com/vegaprotocol/vega/pull/2252) Fix incorrect order count in Market Depth API
- [#2254](https://github.com/vegaprotocol/vega/pull/2254) Fix concurrent map access in Market Depth API
- [#2269](https://github.com/vegaprotocol/vega/pull/2269) GraphQL: Fix party filtering for event bus API
- [#2266](https://github.com/vegaprotocol/vega/pull/2266) Refactor transaction codec
- [#2275](https://github.com/vegaprotocol/vega/pull/2275) Prevent opening auctions from closing early
- [#2262](https://github.com/vegaprotocol/vega/pull/2262) Clear potential position properly when an order is cancelled for self trading
- [#2286](https://github.com/vegaprotocol/vega/pull/2286) Add sequence ID to event bus events
- [#2288](https://github.com/vegaprotocol/vega/pull/2288) Fix auction events not appearing in GraphQL event bus
- [#2294](https://github.com/vegaprotocol/vega/pull/2294) Fixing incorrect order iteration in auctions
- [#2285](https://github.com/vegaprotocol/vega/pull/2285) Check auction times
- [#2283](https://github.com/vegaprotocol/vega/pull/2283) Better handling of 0 `expiresAt`

## 0.24.0

*2020-09-04*

One new API endpoint allows cancelling multiple orders simultaneously, either all orders by market, a single order in a specific market, or just all open orders.

Other than that it's mainly bugfixes, many of which fix subtly incorrect API output.

### ✨ New

- [#2107](https://github.com/vegaprotocol/vega/pull/2107) Support for cancelling multiple orders at once
- [#2186](https://github.com/vegaprotocol/vega/pull/2186) Add per-party rate-limit of 50 requests over 3 blocks

### 🛠 Improvements

- [#2177](https://github.com/vegaprotocol/vega/pull/2177) GraphQL: Add Governance proposal metadata
- [#2098](https://github.com/vegaprotocol/vega/pull/2098) Fix crashed in event bus
- [#2041](https://github.com/vegaprotocol/vega/pull/2041) Fix a rounding error in the output of Positions API
- [#1934](https://github.com/vegaprotocol/vega/pull/1934) Improve API documentation
- [#2110](https://github.com/vegaprotocol/vega/pull/2110) Send Infrastructure fees to the correct account
- [#2117](https://github.com/vegaprotocol/vega/pull/2117) Prevent creation of withdrawal requests for more than the available balance
- [#2136](https://github.com/vegaprotocol/vega/pull/2136) gRPC: Fetch all accounts for a market did not return all accounts
- [#2151](https://github.com/vegaprotocol/vega/pull/2151) Prevent wasteful event bus subscriptions
- [#2167](https://github.com/vegaprotocol/vega/pull/2167) Ensure events in the event bus maintain their order
- [#2178](https://github.com/vegaprotocol/vega/pull/2178) Fix API returning incorrectly formatted orders when a party has no collateral

## 0.23.1

*2020-08-27*

This release backports a fix from the forthcoming 0.24.0 release that fixes a GraphQL issue with the new `Asset` type. When fetching the Assets from the top level, all the details came through. When fetching them as a nested property, only the ID was filled in. This is now fixed.

### 🛠 Improvements

- [#2140](https://github.com/vegaprotocol/vega/pull/2140) GraphQL fix for fetching assets as nested properties

## 0.23.0

*2020-08-10*

This release contains a lot of groundwork for Fees and Auction mode.

**Fees** are incurred on every trade on Vega. Those fees are divided between up to three recipient types, but traders will only see one collective fee charged. The fees reward liquidity providers, infrastructure providers and market makers.

* The liquidity portion of the fee is paid to market makers for providing liquidity, and is transferred to the market-maker fee pool for the market.
* The infrastructure portion of the fee, which is paid to validators as a reward for running the infrastructure of the network, is transferred to the infrastructure fee pool for that asset. It is then periodically distributed to the validators.
* The maker portion of the fee is transferred to the non-aggressive, or passive party in the trade (the maker, as opposed to the taker).

**Auction mode** is not enabled in this release, but the work is nearly complete for Opening Auctions on new markets.

💥 Please note, **this release disables order amends**. The team uncovered an issue in the Market Depth API output that is caused by order amends, so rather than give incorrect output, we've temporarily disabled the amendment of orders. They will return when the Market Depth API is fixed. For now, *amends will return an error*.

### ✨ New

- 💥 [#2092](https://github.com/vegaprotocol/vega/pull/2092) Disable order amends
- [#2027](https://github.com/vegaprotocol/vega/pull/2027) Add built in asset faucet endpoint
- [#2075](https://github.com/vegaprotocol/vega/pull/2075), [#2086](https://github.com/vegaprotocol/vega/pull/2086), [#2083](https://github.com/vegaprotocol/vega/pull/2083), [#2078](https://github.com/vegaprotocol/vega/pull/2078) Add time & size limits to faucet requests
- [#2068](https://github.com/vegaprotocol/vega/pull/2068) Add REST endpoint to fetch governance proposals by Party
- [#2058](https://github.com/vegaprotocol/vega/pull/2058) Add REST endpoints for fees
- [#2047](https://github.com/vegaprotocol/vega/pull/2047) Add `prepareWithdraw` endpoint

### 🛠 Improvements

- [#2061](https://github.com/vegaprotocol/vega/pull/2061) Fix Network orders being left as active
- [#2034](https://github.com/vegaprotocol/vega/pull/2034) Send `KeepAlive` messages on GraphQL subscriptions
- [#2031](https://github.com/vegaprotocol/vega/pull/2031) Add proto fields required for auctions
- [#2025](https://github.com/vegaprotocol/vega/pull/2025) Add auction mode (currently never triggered)
- [#2013](https://github.com/vegaprotocol/vega/pull/2013) Add Opening Auctions support to market framework
- [#2010](https://github.com/vegaprotocol/vega/pull/2010) Add documentation for Order Errors to proto source files
- [#2003](https://github.com/vegaprotocol/vega/pull/2003) Add fees support
- [#2004](https://github.com/vegaprotocol/vega/pull/2004) Remove @deprecated field from GraphQL input types (as it’s invalid)
- [#2000](https://github.com/vegaprotocol/vega/pull/2000) Fix `rejectionReason` for trades stopped for self trading
- [#1990](https://github.com/vegaprotocol/vega/pull/1990) Remove specified `tickSize` from market
- [#2066](https://github.com/vegaprotocol/vega/pull/2066) Fix validation of proposal timestamps to ensure that datestamps specify events in the correct order
- [#2043](https://github.com/vegaprotocol/vega/pull/2043) Track Event Queue events to avoid processing events from other chains twice

## 0.22.0

### 🐛 Bugfixes
- [#2096](https://github.com/vegaprotocol/vega/pull/2096) Fix concurrent map access in event forward

*2020-07-20*

This release primarily focuses on setting up Vega nodes to deal correctly with events sourced from other chains, working towards bridging assets from Ethereum. This includes responding to asset events from Ethereum, and support for validator nodes notarising asset movements and proposals.

It also contains a lot of bug fixes and improvements, primarily around an internal refactor to using an event bus to communicate between packages. Also included are some corrections for order statuses that were incorrectly being reported or left outdated on the APIs.

### ✨ New

- [#1825](https://github.com/vegaprotocol/vega/pull/1825) Add new Notary package for tracking multisig decisions for governance
- [#1837](https://github.com/vegaprotocol/vega/pull/1837) Add support for two-step governance processes such as asset proposals
- [#1856](https://github.com/vegaprotocol/vega/pull/1856) Implement handling of external chain events from the Event Queue
- [#1927](https://github.com/vegaprotocol/vega/pull/1927) Support ERC20 deposits
- [#1987](https://github.com/vegaprotocol/vega/pull/1987) Add `OpenInterest` field to markets
- [#1949](https://github.com/vegaprotocol/vega/pull/1949) Add `RejectionReason` field to rejected governance proposals

### 🛠 Improvements
- 💥 [#1988](https://github.com/vegaprotocol/vega/pull/1988) REST: Update orders endpoints to use POST, not PUT or DELETE
- 💥 [#1957](https://github.com/vegaprotocol/vega/pull/1957) GraphQL: Some endpoints returned a nullable array of Strings. Now they return an array of nullable strings
- 💥 [#1928](https://github.com/vegaprotocol/vega/pull/1928) GraphQL & GRPC: Remove broken `open` parameter from Orders endpoints. It returned ambiguous results
- 💥 [#1858](https://github.com/vegaprotocol/vega/pull/1858) Fix outdated order details for orders amended by cancel-and-replace
- 💥 [#1849](https://github.com/vegaprotocol/vega/pull/1849) Fix incorrect status on partially filled trades that would have matched with another order by the same user. Was `stopped`, now `rejected`
- 💥 [#1883](https://github.com/vegaprotocol/vega/pull/1883) REST & GraphQL: Market name is now based on the instrument name rather than being set separately
- [#1699](https://github.com/vegaprotocol/vega/pull/1699) Migrate Margin package to event bus
- [#1853](https://github.com/vegaprotocol/vega/pull/1853) Migrate Market package to event bus
- [#1844](https://github.com/vegaprotocol/vega/pull/1844) Migrate Governance package to event
- [#1877](https://github.com/vegaprotocol/vega/pull/1877) Migrate Position package to event
- [#1838](https://github.com/vegaprotocol/vega/pull/1838) GraphQL: Orders now include their `version` and `updatedAt`, which are useful when dealing with amended orders
- [#1841](https://github.com/vegaprotocol/vega/pull/1841) Fix: `expiresAt` on orders was validated at submission time, this has been moved to post-chain validation
- [#1849](https://github.com/vegaprotocol/vega/pull/1849) Improve Order documentation for `Status` and `TimeInForce`
- [#1861](https://github.com/vegaprotocol/vega/pull/1861) Remove single mutex in event bus
- [#1866](https://github.com/vegaprotocol/vega/pull/1866) Add mutexes for event bus access
- [#1889](https://github.com/vegaprotocol/vega/pull/1889) Improve event broker performance
- [#1891](https://github.com/vegaprotocol/vega/pull/1891) Fix context for event subscribers
- [#1889](https://github.com/vegaprotocol/vega/pull/1889) Address event bus performance issues
- [#1892](https://github.com/vegaprotocol/vega/pull/1892) Improve handling for new chain connection proposal
- [#1903](https://github.com/vegaprotocol/vega/pull/1903) Fix regressions in Candles API introduced by event bus
- [#1940](https://github.com/vegaprotocol/vega/pull/1940) Add new asset proposals to GraphQL API
- [#1943](https://github.com/vegaprotocol/vega/pull/1943) Validate list of allowed assets

## 0.21.0

*2020-06-18*

A follow-on from 0.20.1, this release includes a fix for the GraphQL API returning inconsistent values for the `side` field on orders, leading to Vega Console failing to submit orders. As a bonus there is another GraphQL improvement, and two fixes that return more correct values for filled network orders and expired orders.

### 🛠 Improvements

- 💥 [#1820](https://github.com/vegaprotocol/vega/pull/1820) GraphQL: Non existent parties no longer return a GraphQL error
- 💥 [#1784](https://github.com/vegaprotocol/vega/pull/1784) GraphQL: Update schema and fix enum mappings from Proto
- 💥 [#1761](https://github.com/vegaprotocol/vega/pull/1761) Governance: Improve processing of Proposals
- [#1822](https://github.com/vegaprotocol/vega/pull/1822) Remove duplicate updates to `createdAt`
- [#1818](https://github.com/vegaprotocol/vega/pull/1818) Trades: Replace buffer with events
- [#1812](https://github.com/vegaprotocol/vega/pull/1812) Governance: Improve logging
- [#1810](https://github.com/vegaprotocol/vega/pull/1810) Execution: Set order status for fully filled network orders to be `FILLED`
- [#1803](https://github.com/vegaprotocol/vega/pull/1803) Matching: Set `updatedAt` when orders expire
- [#1780](https://github.com/vegaprotocol/vega/pull/1780) APIs: Reject `NETWORK` orders
- [#1792](https://github.com/vegaprotocol/vega/pull/1792) Update Golang to 1.14 and tendermint to 0.33.5

## 0.20.1

*2020-06-18*

This release fixes one small bug that was causing many closed streams, which was a problem for API clients.

## 🛠 Improvements

- [#1813](https://github.com/vegaprotocol/vega/pull/1813) Set `PartyEvent` type to party event

## 0.20.0

*2020-06-15*

This release contains a lot of fixes to APIs, and a minor new addition to the statistics endpoint. Potentially breaking changes are now labelled with 💥. If you have implemented a client that fetches candles, places orders or amends orders, please check below.

### ✨ Features
- [#1730](https://github.com/vegaprotocol/vega/pull/1730) `ChainID` added to statistics endpoint
- 💥 [#1734](https://github.com/vegaprotocol/vega/pull/1734) Start adding `TraceID` to core events

### 🛠 Improvements
- 💥 [#1721](https://github.com/vegaprotocol/vega/pull/1721) Improve API responses for `GetProposalById`
- 💥 [#1724](https://github.com/vegaprotocol/vega/pull/1724) New Order: Type no longer defaults to LIMIT orders
- 💥 [#1728](https://github.com/vegaprotocol/vega/pull/1728) `PrepareAmend` no longer accepts expiry time
- 💥 [#1760](https://github.com/vegaprotocol/vega/pull/1760) Add proto enum zero value "unspecified" to Side
- 💥 [#1764](https://github.com/vegaprotocol/vega/pull/1764) Candles: Interval no longer defaults to 1 minute
- 💥 [#1773](https://github.com/vegaprotocol/vega/pull/1773) Add proto enum zero value "unspecified" to `Order.Status`
- 💥 [#1776](https://github.com/vegaprotocol/vega/pull/1776) Add prefixes to enums, add proto zero value "unspecified" to `Trade.Type`
- 💥 [#1781](https://github.com/vegaprotocol/vega/pull/1781) Add prefix and UNSPECIFIED to `ChainStatus`, `AccountType`, `TransferType`
- [#1714](https://github.com/vegaprotocol/vega/pull/1714) Extend governance error handling
- [#1726](https://github.com/vegaprotocol/vega/pull/1726) Mark Price was not always correctly updated on a partial fill
- [#1734](https://github.com/vegaprotocol/vega/pull/1734) Feature/1577 hash context propagation
- [#1741](https://github.com/vegaprotocol/vega/pull/1741) Fix incorrect timestamps for proposals retrieved by GraphQL
- [#1743](https://github.com/vegaprotocol/vega/pull/1743) Orders amended to be GTT now return GTT in the response
- [#1745](https://github.com/vegaprotocol/vega/pull/1745) Votes blob is now base64 encoded
- [#1747](https://github.com/vegaprotocol/vega/pull/1747) Markets created from proposals now have the same ID as the proposal that created them
- [#1750](https://github.com/vegaprotocol/vega/pull/1750) Added datetime to governance votes
- [#1751](https://github.com/vegaprotocol/vega/pull/1751) Fix a bug in governance vote counting
- [#1752](https://github.com/vegaprotocol/vega/pull/1752) Fix incorrect validation on new orders
- [#1757](https://github.com/vegaprotocol/vega/pull/1757) Fix incorrect party ID validation on new orders
- [#1758](https://github.com/vegaprotocol/vega/pull/1758) Fix issue where markets created via governance were not tradable
- [#1763](https://github.com/vegaprotocol/vega/pull/1763) Expiration settlement date for market changed to 30/10/2020-22:59:59
- [#1777](https://github.com/vegaprotocol/vega/pull/1777) Create `README.md`
- [#1764](https://github.com/vegaprotocol/vega/pull/1764) Add proto enum zero value "unspecified" to Interval
- [#1767](https://github.com/vegaprotocol/vega/pull/1767) Feature/1692 order event
- [#1787](https://github.com/vegaprotocol/vega/pull/1787) Feature/1697 account event
- [#1788](https://github.com/vegaprotocol/vega/pull/1788) Check for unspecified Vote value
- [#1794](https://github.com/vegaprotocol/vega/pull/1794) Feature/1696 party event

## 0.19.0

*2020-05-26*

This release fixes a handful of bugs, primarily around order amends and new market governance proposals.

### ✨ Features

- [#1658](https://github.com/vegaprotocol/vega/pull/1658) Add timestamps to proposal API responses
- [#1656](https://github.com/vegaprotocol/vega/pull/1656) Add margin checks to amends
- [#1679](https://github.com/vegaprotocol/vega/pull/1679) Add topology package to map Validator nodes to Vega keypairs

### 🛠 Improvements
- [#1718](https://github.com/vegaprotocol/vega/pull/1718) Fix a case where a party can cancel another party's orders
- [#1662](https://github.com/vegaprotocol/vega/pull/1662) Start moving to event-based architecture internally
- [#1684](https://github.com/vegaprotocol/vega/pull/1684) Fix order expiry handling when `expiresAt` is amended
- [#1686](https://github.com/vegaprotocol/vega/pull/1686) Fix participation stake to have a maximum of 100%
- [#1607](https://github.com/vegaprotocol/vega/pull/1607) Update `gqlgen` dependency to 0.11.3
- [#1711](https://github.com/vegaprotocol/vega/pull/1711) Remove ID from market proposal input
- [#1712](https://github.com/vegaprotocol/vega/pull/1712) `prepareProposal` no longer returns an ID on market proposals
- [#1707](https://github.com/vegaprotocol/vega/pull/1707) Allow overriding default governance parameters via `ldflags`.
- [#1715](https://github.com/vegaprotocol/vega/pull/1715) Compile testing binary with short-lived governance periods

## 0.18.1

*2020-05-13*

### 🛠 Improvements
- [#1649](https://github.com/vegaprotocol/vega/pull/1649)
    Fix github artefact upload CI configuration

## 0.18.0

*2020-05-12*

From this release forward, compiled binaries for multiple platforms will be attached to the release on GitHub.

### ✨ Features

- [#1636](https://github.com/vegaprotocol/vega/pull/1636)
    Add a default GraphQL query complexity limit of 5. Currently configured to 17 on testnet to support Console.
- [#1656](https://github.com/vegaprotocol/vega/pull/1656)
    Add GraphQL queries for governance proposals
- [#1596](https://github.com/vegaprotocol/vega/pull/1596)
    Add builds for multiple architectures to GitHub releases

### 🛠 Improvements
- [#1630](https://github.com/vegaprotocol/vega/pull/1630)
    Fix amends triggering multiple updates to the same order
- [#1564](https://github.com/vegaprotocol/vega/pull/1564)
    Hex encode keys

## 0.17.0

*2020-04-21*

### ✨ Features

- [#1458](https://github.com/vegaprotocol/vega/issues/1458) Add root GraphQL Orders query.
- [#1457](https://github.com/vegaprotocol/vega/issues/1457) Add GraphQL query to list all known parties.
- [#1455](https://github.com/vegaprotocol/vega/issues/1455) Remove party list from stats endpoint.
- [#1448](https://github.com/vegaprotocol/vega/issues/1448) Add `updatedAt` field to orders.

### 🛠 Improvements

- [#1102](https://github.com/vegaprotocol/vega/issues/1102) Return full Market details in nested GraphQL queries.
- [#1466](https://github.com/vegaprotocol/vega/issues/1466) Flush orders before trades. This fixes a rare scenario where a trade can be available through the API, but not the order that triggered it.
- [#1491](https://github.com/vegaprotocol/vega/issues/1491) Fix `OrdersByMarket` and `OrdersByParty` 'Open' parameter.
- [#1472](https://github.com/vegaprotocol/vega/issues/1472) Fix Orders by the same party matching.

### Upcoming changes

This release contains the initial partial implementation of Governance. This will be finished and documented in 0.18.0.

## 0.16.2

*2020-04-16*

### 🛠 Improvements

- [#1545](https://github.com/vegaprotocol/vega/pull/1545) Improve error handling in `Prepare*Order` requests

## 0.16.1

*2020-04-15*

### 🛠 Improvements

- [!651](https://gitlab.com/vega-protocol/trading-core/-/merge_requests/651) Prevent bad ED25519 key length causing node panic.

## 0.16.0

*2020-03-02*

### ✨ Features

- The new authentication service is in place. The existing authentication service is now deprecated and will be removed in the next release.

### 🛠 Improvements

- [!609](https://gitlab.com/vega-protocol/trading-core/-/merge_requests/609) Show trades resulting from Orders created by the network (for example close outs) in the API.
- [!604](https://gitlab.com/vega-protocol/trading-core/-/merge_requests/604) Add `lastMarketPrice` settlement.
- [!614](https://gitlab.com/vega-protocol/trading-core/-/merge_requests/614) Fix casing of Order parameter `timeInForce`.
- [!615](https://gitlab.com/vega-protocol/trading-core/-/merge_requests/615) Add new order statuses, `Rejected` and `PartiallyFilled`.
- [!622](https://gitlab.com/vega-protocol/trading-core/-/merge_requests/622) GraphQL: Change Buyer and Seller properties on Trades from string to Party.
- [!599](https://gitlab.com/vega-protocol/trading-core/-/merge_requests/599) Pin Market IDs to fixed values.
- [!603](https://gitlab.com/vega-protocol/trading-core/-/merge_requests/603), [!611](https://gitlab.com/vega-protocol/trading-core/-/merge_requests/611) Remove `NotifyTraderAccount` from API documentation.
- [!624](https://gitlab.com/vega-protocol/trading-core/-/merge_requests/624) Add protobuf validators to API requests.
- [!595](https://gitlab.com/vega-protocol/trading-core/-/merge_requests/595), [!621](https://gitlab.com/vega-protocol/trading-core/-/merge_requests/621), [!623](https://gitlab.com/vega-protocol/trading-core/-/merge_requests/623) Fix a flaky integration test.
- [!601](https://gitlab.com/vega-protocol/trading-core/-/merge_requests/601) Improve matching engine coverage.
- [!612](https://gitlab.com/vega-protocol/trading-core/-/merge_requests/612) Improve collateral engine test coverage.<|MERGE_RESOLUTION|>--- conflicted
+++ resolved
@@ -18,10 +18,7 @@
 - [7399](https://github.com/vegaprotocol/vega/issues/7399) - Fix issue where market cache not working after restoring from network history
 - [7410](https://github.com/vegaprotocol/vega/issues/7410) - Return underlying error when parsing a command failed in the wallet API version 2
 - [7169](https://github.com/vegaprotocol/vega/issues/7169) - Fix migration, account for existing position data
-<<<<<<< HEAD
-=======
 - [7427](https://github.com/vegaprotocol/vega/issues/7427) - Fix nil pointer panic on settlement of restored markets.
->>>>>>> 5e277f51
 
 ## 0.67.2
 
