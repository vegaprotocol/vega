syntax = "proto3";

option go_package = "code.vegaprotocol.io/vega/proto/api";

import "proto/vega.proto";
import "proto/markets.proto";
import "proto/governance.proto";
import "proto/chain_events.proto";
import "proto/assets.proto";

package api;

import "google/protobuf/empty.proto";
import "github.com/mwitkow/go-proto-validators/validator.proto";

service trading {

  // Prepare a submit order request
  rpc PrepareSubmitOrder(SubmitOrderRequest) returns (PrepareSubmitOrderResponse);

  // Prepare a cancel order request
  rpc PrepareCancelOrder(CancelOrderRequest) returns (PrepareCancelOrderResponse);

  // Prepare an amend order request
  rpc PrepareAmendOrder(AmendOrderRequest) returns (PrepareAmendOrderResponse);

  // Request a withdrawal
  rpc PrepareWithdraw(PrepareWithdrawRequest) returns (PrepareWithdrawResponse);

  // Submit a signed transaction
  rpc SubmitTransaction(SubmitTransactionRequest) returns (SubmitTransactionResponse);

  // Prepare a governance proposal
  rpc PrepareProposal(PrepareProposalRequest) returns (PrepareProposalResponse);

  // Prepare a governance vote
  rpc PrepareVote(PrepareVoteRequest) returns (PrepareVoteResponse);

  // Propagate a chain event
  rpc PropagateChainEvent(PropagateChainEventRequest) returns (PropagateChainEventResponse);
}

// Request for a new event sent by the blockchain queue to be propagated on Vega.
message PropagateChainEventRequest {

  // Chain event.
  vega.ChainEvent evt = 1;
  // Public key.
  string pubKey = 2;
  // Signature.
  bytes signature = 3;
}

// Response for a new event sent by the blockchain queue to be propagated on Vega.
message PropagateChainEventResponse {

  // Success will be true if the event was accepted by the node.
  // Important - success does not mean that the event is confirmed by consensus.
  bool success = 1;
}

// Request for submitting a transaction on Vega.
message SubmitTransactionRequest {
  // This request will take the signed `blob` result from a `prepare` call and submit it for inclusion in a block by the Vega blockchain.
  // Several commands are available on Vega:
  // - SubmitOrder, see [PrepareSubmitOrder](#api.trading).
  // - AmendOrder, see [PrepareAmendOrder](#api.trading).
  // - CancelOrder, see [PrepareCancelOrder](#api.trading).
  // - PrepareProposal, see [PrepareProposal](#api.trading).
  // - PrepareVote, see [PrepareVote](#api.trading).
  // - Withdraw, see [WithdrawRequest](#api.trading).
  // All of these can be prepared using this API. Payload data must be signed using Vega Wallet before submitting a transaction.

  // A bundle of signed payload and signature, to form a transaction that will be submitted to the Vega blockchain.
  vega.SignedBundle tx = 1;
}

// Response for submitting a transaction on Vega.
message SubmitTransactionResponse {

  // Success will be true if the transaction was accepted by the node.
  // Important - success does not mean that the transaction is confirmed by consensus.
  bool success = 1;
}

// Request for preparing a withdrawal.
message PrepareWithdrawRequest {

  // An asset withdrawal.
  vega.Withdraw withdraw = 1;
}

// Response for preparing a withdrawal.
message PrepareWithdrawResponse {

  // blob is an encoded representation of the withdrawal ready to sign using the Vega Wallet and then submit as a transaction.
  bytes blob = 1;
}

// Response for preparing an order submission.
message PrepareSubmitOrderResponse {

  // blob is an encoded representation of the order submission ready to sign using the Vega Wallet and then submit as a transaction.
  bytes blob = 1;
  // Submission identifier (order reference).
  string submitID = 2;
}

// Response for preparing an order cancellation.
message PrepareCancelOrderResponse {

  // blob is an encoded representation of the order cancellation ready to sign using the Vega Wallet and then submit as a transaction.
  bytes blob = 1;
}

// Response for preparing an order amendment.
message PrepareAmendOrderResponse {

  // blob is an encoded representation of the order amendment ready to sign using the Vega Wallet and then submit as a transaction.
  bytes blob = 1;
}

// Request to submit a new order.
message SubmitOrderRequest {

  // An order submission.
  vega.OrderSubmission submission = 1;
}

// Request to cancel an existing order.
message CancelOrderRequest {

  // An order cancellation.
  vega.OrderCancellation cancellation = 1;
}

// Request to amend an existing order.
message AmendOrderRequest {

  // An order amendment.
  vega.OrderAmendment amendment = 1;
}

service trading_data {

  // -- Accounts --

  // Get a list of Accounts by Market
  rpc MarketAccounts(MarketAccountsRequest) returns (MarketAccountsResponse);

  // Get a list of Accounts by Party
  rpc PartyAccounts(PartyAccountsRequest) returns (PartyAccountsResponse);

  // Get the list of infrastructure fees accounts filter eventually by assets
 rpc FeeInfrastructureAccounts(FeeInfrastructureAccountsRequest) returns (FeeInfrastructureAccountsResponse);

  // -- Candles --

  // Get a list of Candles by Market
  rpc Candles(CandlesRequest) returns (CandlesResponse);

  // -- Market Data --

  // Get Market Data by MarketID
  rpc MarketDataByID(MarketDataByIDRequest) returns (MarketDataByIDResponse);

  // Get a list of Market Data
  rpc MarketsData(google.protobuf.Empty) returns (MarketsDataResponse);

  // -- Markets --

  // Get a Market by ID
  rpc MarketByID(MarketByIDRequest) returns (MarketByIDResponse);

  // Get Market Depth
  rpc MarketDepth(MarketDepthRequest) returns (MarketDepthResponse);

  // Get a list of Markets
  rpc Markets(google.protobuf.Empty) returns (MarketsResponse);

  // -- Orders --

  // Get an Order by Market and OrderID
  rpc OrderByMarketAndID(OrderByMarketAndIdRequest) returns (OrderByMarketAndIdResponse);

  // Get an Order by Pending Order reference (UUID)
  rpc OrderByReference(OrderByReferenceRequest) returns (OrderByReferenceResponse);

  // Get a list of Orders by Market
  rpc OrdersByMarket(OrdersByMarketRequest) returns (OrdersByMarketResponse);

  // Get a list of Orders by Party
  rpc OrdersByParty(OrdersByPartyRequest) returns (OrdersByPartyResponse);

  // Get a specific order by orderID
  rpc OrderByID(OrderByIDRequest) returns (vega.Order);

  // Get all versions of the order by its orderID
  rpc OrderVersionsByID(OrderVersionsByIDRequest) returns (OrderVersionsResponse);

  // -- Parties --

  // Get Margin Levels by PartyID
  rpc MarginLevels(MarginLevelsRequest) returns (MarginLevelsResponse);

  // Get a list of Parties
  rpc Parties(google.protobuf.Empty) returns (PartiesResponse);

  // Get a Party by ID
  rpc PartyByID(PartyByIDRequest) returns (PartyByIDResponse);

  // -- Positions --

  // Get a list of Positions by Party
  rpc PositionsByParty(PositionsByPartyRequest) returns (PositionsByPartyResponse);

  // -- Trades --

  // Get latest Trade
  rpc LastTrade(LastTradeRequest) returns (LastTradeResponse);

  // Get a list of Trades by Market
  rpc TradesByMarket(TradesByMarketRequest) returns (TradesByMarketResponse);

  // Get a list of Trades by Order
  rpc TradesByOrder(TradesByOrderRequest) returns (TradesByOrderResponse);

  // Get a list of Trades by Party
  rpc TradesByParty(TradesByPartyRequest) returns (TradesByPartyResponse);

  // -- Governance --

  // Get governance data (proposals and votes) for all proposals
  rpc GetProposals(GetProposalsRequest) returns (GetProposalsResponse);

  // Get governance data (proposals and votes) for proposals by party authoring them
  rpc GetProposalsByParty(GetProposalsByPartyRequest) returns (GetProposalsByPartyResponse);

  // Get votes by party casting them
  rpc GetVotesByParty(GetVotesByPartyRequest) returns (GetVotesByPartyResponse);

  // Get governance data (proposals and votes) for proposals that aim creating new markets
  rpc GetNewMarketProposals(GetNewMarketProposalsRequest) returns (GetNewMarketProposalsResponse);

  // Get governance data (proposals and votes) for proposals that aim updating markets
  rpc GetUpdateMarketProposals(GetUpdateMarketProposalsRequest) returns (GetUpdateMarketProposalsResponse);

  // Get governance data (proposals and votes) for proposals that aim updating Vega network parameters
  rpc GetNetworkParametersProposals(GetNetworkParametersProposalsRequest) returns (GetNetworkParametersProposalsResponse);

  // Get governance data (proposals and votes) for proposals aiming to create new assets
  rpc GetNewAssetProposals(GetNewAssetProposalsRequest) returns (GetNewAssetProposalsResponse);

  // Get governance data (proposals and votes) for a proposal located by ID
  rpc GetProposalByID(GetProposalByIDRequest) returns (GetProposalByIDResponse);

  // Get governance data (proposals and votes) for a proposal located by reference
  rpc GetProposalByReference(GetProposalByReferenceRequest) returns (GetProposalByReferenceResponse);

  // Subscribe to a stream of all governance updates
  rpc ObserveGovernance(google.protobuf.Empty) returns (stream vega.GovernanceData);

  // Subscribe to a stream of proposal updates
  rpc ObservePartyProposals(ObservePartyProposalsRequest) returns (stream vega.GovernanceData);

  // Subscribe to a stream of votes cast by a specific party
  rpc ObservePartyVotes(ObservePartyVotesRequest) returns (stream vega.Vote);

  // Subscribe to a stream of proposal votes
  rpc ObserveProposalVotes(ObserveProposalVotesRequest) returns (stream vega.Vote);

  // -- Misc --

  // Get Statistics
  rpc Statistics(google.protobuf.Empty) returns (vega.Statistics);

  // Get Time
  rpc GetVegaTime(google.protobuf.Empty) returns (VegaTimeResponse);

  // Subscribe to a stream of Accounts
  rpc AccountsSubscribe(AccountsSubscribeRequest) returns (stream vega.Account);

  // Subscribe to a stream of Candles
  rpc CandlesSubscribe(CandlesSubscribeRequest) returns (stream vega.Candle);

  // Subscribe to a stream of Margin Levels
  rpc MarginLevelsSubscribe(MarginLevelsSubscribeRequest) returns (stream vega.MarginLevels);

  // Subscribe to a stream of Market Depth
  rpc MarketDepthSubscribe(MarketDepthSubscribeRequest) returns (stream vega.MarketDepth);

  // Subscribe to a stream of Markets Data
  rpc MarketsDataSubscribe(MarketsDataSubscribeRequest) returns (stream vega.MarketData);

  // Subscribe to a stream of Orders
  rpc OrdersSubscribe(OrdersSubscribeRequest) returns (stream OrdersStream);

  // Subscribe to a stream of Positions
  rpc PositionsSubscribe(PositionsSubscribeRequest) returns (stream vega.Position);

  // Subscribe to a stream of Trades
  rpc TradesSubscribe(TradesSubscribeRequest) returns (stream TradesStream);

  // Subscribe to a stream of Transfer Responses
  rpc TransferResponsesSubscribe(google.protobuf.Empty) returns (stream vega.TransferResponse);

  // Get an aggregate of signatures from all the nodes of the network.
  rpc GetNodeSignaturesAggregate(GetNodeSignaturesAggregateRequest) returns (GetNodeSignaturesAggregateResponse);

  // Get an asset by its identifier.
  rpc AssetByID(AssetByIDRequest) returns (AssetByIDResponse);

  // Get a list of all assets on Vega.
  rpc Assets(AssetsRequest) returns (AssetsResponse);
}

// Request for a list of all assets enabled on Vega.
message AssetsRequest {
}

// Response for a list of all assets enabled on Vega.
message AssetsResponse {

  // A list of 0 or more assets.
  repeated vega.Asset assets = 1;
}

// Request for an asset given an asset identifier.
message AssetByIDRequest {

  // Asset identifier. Required field.
  string ID = 1 [(validator.field) = {string_not_empty : true}];
}

// Response for an asset given an asset identifier.
message AssetByIDResponse {

  // An asset record, if found.
  vega.Asset asset = 1;
}

// Request to specify the identifier of the resource we want to retrieve aggregated signatures for.
message GetNodeSignaturesAggregateRequest {

  // Resource identifier. Required field.
  string ID = 1 [(validator.field) = {string_not_empty : true}];
}

// Response to specify the identifier of the resource we want to retrieve aggregated signatures for.
message GetNodeSignaturesAggregateResponse {

  // A list of 0 or more signatures.
  repeated vega.NodeSignature signatures = 1;
}

// Optional proposal state.
message OptionalProposalState {

  // Proposal state value.
  vega.Proposal.State value = 1;
}

// Request for a list of proposals.
message GetProposalsRequest {

  // Optional proposal state.
  OptionalProposalState selectInState = 1;
}

// Response for a list of proposals.
message GetProposalsResponse {

  // A list of 0 or more governance data.
  repeated vega.GovernanceData data = 1;
}

// Request for a list of proposals for a party.
message GetProposalsByPartyRequest {

  // Party identifier. Required field.
  string partyID = 1 [(validator.field) = {string_not_empty : true}];
  // Optional proposal state.
  OptionalProposalState selectInState = 2;
}

// Response for a list of proposals for a party.
message GetProposalsByPartyResponse {

  // A list of 0 or more governance data.
  repeated vega.GovernanceData data = 1;
}

// Request for a list of votes for a party.
message GetVotesByPartyRequest {

  // Party identifier. Required field.
  string partyID = 1 [(validator.field) = {string_not_empty : true}];
}

// Response for a list of votes for a party.
message GetVotesByPartyResponse {

  // A list of 0 or more votes.
  repeated vega.Vote votes = 1;
}

// Request for a list of new market proposals.
message GetNewMarketProposalsRequest {

  // Optional proposal state.
  OptionalProposalState selectInState = 1;
}

// Response for a list of new market proposals.
message GetNewMarketProposalsResponse {

  // A list of 0 or more governance data.
  repeated vega.GovernanceData data = 1;
}

// Request for a list of update market proposals.
message GetUpdateMarketProposalsRequest {

  // Market identifier. Required field.
  string marketID = 1 [(validator.field) = {string_not_empty : true}];
  // Proposal state.
  OptionalProposalState selectInState = 2;
}

// Response for a list of update market proposals.
message GetUpdateMarketProposalsResponse {

  // A list of 0 or more governance data.
  repeated vega.GovernanceData data = 1;
}

// Request for a list of network parameter proposals.
message GetNetworkParametersProposalsRequest {

  // Optional proposal state.
  OptionalProposalState selectInState = 1;
}

// Response for a list of network parameter proposals.
message GetNetworkParametersProposalsResponse {

  // A list of 0 or more governance data.
  repeated vega.GovernanceData data = 1;
}

// Request for a list of new asset proposals.
message GetNewAssetProposalsRequest {

  // Optional proposal state.
  OptionalProposalState selectInState = 1;
}

// Response for a list of new asset proposals.
message GetNewAssetProposalsResponse {

  // A list of 0 or more governance data.
  repeated vega.GovernanceData data = 1;
}

// Request for a governance proposal given a proposal identifier.
message GetProposalByIDRequest {

  // Proposal identifier. Required field.
  string proposalID = 1 [(validator.field) = {string_not_empty : true}];
}

// Response for a governance proposal given a proposal identifier.
message GetProposalByIDResponse {

  // Governance data, if found.
  vega.GovernanceData data = 1;
}

// Request for a governance proposal given a proposal reference.
message GetProposalByReferenceRequest {

  // Proposal reference. Required field.
  string Reference = 1 [(validator.field) = {string_not_empty : true}];
}

// Response for a governance proposal given a proposal reference.
message GetProposalByReferenceResponse {

  // Governance data, if found.
  vega.GovernanceData data = 1;
}

// Request to subscribe to a stream of governance proposals for a party.
message ObservePartyProposalsRequest {

  // Party identifier. Required field.
  string partyID = 1  [(validator.field) = {string_not_empty : true }];
}

// Request to subscribe to a stream of governance votes for a proposal.
message ObserveProposalVotesRequest {

  // Proposal identifier. Required field.
  string proposalID = 1  [(validator.field) = {string_not_empty : true }];
}

// Request to subscribe to a stream of governance votes for a party.
message ObservePartyVotesRequest {

  // Party identifier. Required field.
  string partyID = 1 [(validator.field) = {string_not_empty : true }];
}

// Request to subscribe to a stream of MarginLevels data matching the given party identifier.
// Optionally, the list can be additionally filtered by market.
message MarginLevelsSubscribeRequest {

  // Party identifier. Required field.
  string partyID = 1 [(validator.field) = {string_not_empty : true }];
  // Market identifier.
  string marketID = 2;
}

// Request for margin levels for a party.
message MarginLevelsRequest {

  // Party identifier. Required field.
  string partyID = 1 [(validator.field) = {string_not_empty : true }];
  // Market identifier.
  string marketID = 2;
}

// Response for margin levels for a party.
message MarginLevelsResponse {

  // A list of 0 or more margin levels.
  repeated vega.MarginLevels marginLevels = 1;
}

// Request to subscribe to a stream of MarketsData.
// Optionally, the list can be additionally filtered by market.
message MarketsDataSubscribeRequest {

  // Market identifier.
  string marketID = 1;
}

// Request for market data for a market.
message MarketDataByIDRequest {

  // Market identifier.
  string marketID = 1 [(validator.field) = {string_not_empty : true }];
}

// Response for market data for a market.
message MarketDataByIDResponse {

  // Market data, if found.
  vega.MarketData marketData = 1;
}

// Response for market data.
message MarketsDataResponse {

  // A list of 0 or more market data.
  repeated vega.MarketData marketsData = 1;
}

// Request for the latest trade that occurred on Vega for a given market.
message LastTradeRequest {

  // Market identifier. Required field.
  string marketID = 1 [(validator.field) = {string_not_empty : true }];
}

// Response for the latest trade that occurred on Vega for a given market.
message LastTradeResponse {

  // A trade, if found.
  vega.Trade trade = 1;
}

// Request for a market given a market identifier.
message MarketByIDRequest {

  // Market identifier. Required field.
  string marketID = 1 [(validator.field) = {string_not_empty : true }];
}

// Response for a market given a market identifier.
message MarketByIDResponse {

  // A market, if found.
  vega.Market market = 1;
}

// Request for a party given a party identifier.
message PartyByIDRequest {

  // Party identifier. Required field.
  string partyID = 1 [(validator.field) = {string_not_empty : true }];
}

// Response for a party given a party identifier.
message PartyByIDResponse {

  // A party, if found.
  vega.Party party = 1;
}

// Response to a request for a list of parties.
message PartiesResponse {

  // A list of 0 or more parties.
  repeated vega.Party parties = 1;
}

// Request for a list of trades relating to the given party.
// Optionally, the list can be additionally filtered for trades by market.
message TradesByPartyRequest {

  // Party identifier. Required field.
  string partyID = 1;
  // Market identifier.
  string marketID = 2;
  // Pagination controls.
  Pagination pagination = 3;
}

// Response for a list of trades relating to a party.
message TradesByPartyResponse {

  // A list of 0 or more trades.
  repeated vega.Trade trades = 1;
}

// Request for a list of trades related to an order.
message TradesByOrderRequest {

  // Order identifier. Required field.
  string orderID = 1;
}

// Response for a list of trades related to an order.
message TradesByOrderResponse {

  // A list of 0 or more trades.
  repeated vega.Trade trades = 1;
}

// Request to subscribe to a stream of (Accounts)[#vega.Account].
message AccountsSubscribeRequest {

  // Market identifier.
  string marketID = 1;
  // Party identifier.
  string partyID = 2;
  // Asset identifier.
  string asset = 3;
  // Account type to subscribe to. Required field.
  vega.AccountType type = 4;
}

// Request to subscribe to a stream of (Orders)[#vega.Order].
message OrdersSubscribeRequest {
  // The fields for market identifier and party identifier are optional filters.
  // If omitted all orders, for all parties on all markets will be returned on the stream.
  // If market identifier is given, orders from that market will be returned on the stream.
  // If party identifier is given, orders from that party will be returned on the stream.
  // Both filters can be combined.

  // Market identifier.
  string marketID = 1;
  // Party identifier.
  string partyID = 2;
}

// Request to subscribe to a stream of (Trades)[#vega.Trade].
message TradesSubscribeRequest {
  // The fields for market identifier and party identifier are optional filters.
  // If omitted all trades, for all parties on all markets will be returned on the stream.
  // If market identifier is given, trades from that market will be returned on the stream.
  // If party identifier is given, trades from that party will be returned on the stream.
  // Both filters can be combined.

  // Market identifier.
  string marketID = 1;
  // Party identifier.
  string partyID = 2;
}

// Request to subscribe to a stream of (Candles)[#vega.Candle].
message CandlesSubscribeRequest {

  // Market identifier. Required field.
  string marketID = 1 [(validator.field) = {string_not_empty : true}];
  // Time interval for the candles. Required field.
  vega.Interval interval = 2;
}

// Request to subscribe to a stream of (MarketDepth)[#vega.MarketDepth] data.
message MarketDepthSubscribeRequest {

  // Market identifier. Required field.
  string marketID = 1 [(validator.field) = {string_not_empty : true}];
}

// Request to subscribe to a stream of (Positions)[#vega.Position].
message PositionsSubscribeRequest {

  // Party identifier. Required field.
  string partyID = 1;
}

// Request for a list of orders for a market.
message OrdersByMarketRequest {

  // Market identifier. Required field.
  string marketID = 1 [(validator.field) = {string_not_empty : true}];
  // Optional pagination controls.
  Pagination pagination = 2;
}

// Response for a list of orders for a market.
message OrdersByMarketResponse {

  // A list of 0 or more orders.
  repeated vega.Order orders = 1;
}

// Request for a list of orders for a party.
message OrdersByPartyRequest {

  // Party identifier. Required field.
  string partyID = 1 [(validator.field) = {string_not_empty : true }];
  // Pagination controls.
  Pagination pagination = 2;
}

// Response for a list of orders for a party.
message OrdersByPartyResponse {

  // A list of 0 or more orders.
  repeated vega.Order orders = 1;
}

// Request for an order on a market given an order identifier.
message OrderByMarketAndIdRequest {

  // Market identifier. Required field.
  string marketID = 1 [(validator.field) = {string_not_empty : true}];
  // Order identifier. Required field.
  string orderID = 2 [(validator.field) = {string_not_empty : true}];
}

// Response for an order on a market given an order identifier.
message OrderByMarketAndIdResponse {

  // An order, if found.
  vega.Order order = 1;
}

// Request for an order given an order reference.
message OrderByReferenceRequest {

  // Unique reference. Required field.
  string reference = 1 [(validator.field) = {string_not_empty : true}];
}

// Response for an order given an order reference.
message OrderByReferenceResponse {

  // An order, if found.
  vega.Order order = 1;
}

// Response for a list of markets on Vega.
message MarketsResponse {

  // A list of 0 or more markets.
  repeated vega.Market markets = 1;
}

// Request for a list of candles for a market at an interval.
message CandlesRequest {

  // Market identifier. Required field.
  string marketID = 1 [(validator.field) = {string_not_empty : true}];
  // Timestamp to retrieve candles since, in nanoseconds since the epoch.
  // See [`VegaTimeResponse`](#api.VegaTimeResponse).`timestamp`. Required field.
  int64 sinceTimestamp = 2 [(validator.field) = {int_gt: 0}];
  // Time interval for the candles. Required field.
  vega.Interval interval = 3;
}

// Response for a list of candles for a market at an interval.
message CandlesResponse {

  // A list of 0 or more candles.
  repeated vega.Candle candles = 1;
}

// Request for the market depth/order book price levels on a market.
// Optionally, a maximum depth can be set to limit the number of levels returned.
message MarketDepthRequest {

  // Market identifier. Required field.
  string marketID = 1 [(validator.field) = {string_not_empty: true}];
  // Max depth limits the number of levels returned. Default is 0, which returns all levels.
  uint64 maxDepth = 2;
}

// Response for the market depth/order book price levels on a market.
message MarketDepthResponse {

  // Market identifier.
  string marketID = 1;
  // Zero or more price levels for the buy side of the market depth data.
  repeated vega.PriceLevel buy = 2;
  // Zero or more price levels for the sell side of the market depth data.
  repeated vega.PriceLevel sell = 3;
  // Last trade recorded on Vega at the time of retrieving the `MarketDepthResponse`.
  vega.Trade lastTrade = 4;
}

// Request for a list of trades on a market.
message TradesByMarketRequest {

  // Market identifier. Required field.
  string marketID = 1 [(validator.field) = {string_not_empty: true}];
  // Pagination controls.
  Pagination pagination = 2;
}

// Response for a list of trades on a market.
message TradesByMarketResponse {

  // A list of 0 or more trades.
  repeated vega.Trade trades = 1;
}

// Request for a list of positions for a party.
// Optionally, if a market identifier is set, the results will be filtered for that market only.
message PositionsByPartyRequest {

  // Party identifier. Required field.
  string partyID = 1 [(validator.field) = {string_not_empty: true}];
  // Market identifier.
  string marketID = 2;
}

// Response for a list of positions for a party.
message PositionsByPartyResponse {

  // A list of 0 or more positions.
  repeated vega.Position positions = 1;
}

// Response for the current consensus coordinated time on the Vega network, referred to as "VegaTime".
message VegaTimeResponse {

  // Timestamp representation of current VegaTime.
  // Nanoseconds since the epoch, for example `1580473859111222333` corresponds to `2020-01-31T12:30:59.111222333Z`
  int64 timestamp = 1;
}

// Pagination controls.
message Pagination {

  // Skip the number of records specified. Default is 0.
  uint64 skip = 1;
  // Limit the number of returned records to the value specified. Default is 50.
  uint64 limit = 2;
  // Descending reverses the order of the records returned.
  // Default is true, if false the results will be returned in ascending order.
  bool descending = 3;
}

// A stream of orders.
message OrdersStream {

  // A list of 0 or more orders.
  repeated vega.Order orders = 1;
}

// A stream of trades.
message TradesStream {

  // A list of 0 or more trades.
  repeated vega.Trade trades = 1;
}

// Request for a list of accounts for a party.
message PartyAccountsRequest {

  // Party identifier.
  string partyID = 1;
  // Market identifier.
  string marketID = 2;
  // Account type. Required field.
  vega.AccountType type = 3;
  // Asset identifier.
  string asset = 4;
}

// Response for a list of accounts for a party.
message PartyAccountsResponse {

  // A list of 0 or more accounts.
  repeated vega.Account accounts = 1;
}

// Request for a list of accounts for a market.
message MarketAccountsRequest {

  // Market identifier.
  string marketID = 1;
  // Asset identifier.
  string asset = 2;
}

// Response for a list of accounts for a market.
message MarketAccountsResponse {

  // A list of 0 or more accounts.
  repeated vega.Account accounts = 1;
}

// Request for a list of infrastructure fee accounts.
message FeeInfrastructureAccountsRequest {

  // Asset identifier. Required field.
  // Set to an empty string to return all accounts.
  // Set to an asset ID to return a single infrastructure fee account for a given asset.
  string asset = 1;
}

// Response for a list of infrastructure fee accounts.
message FeeInfrastructureAccountsResponse {

  // A list of 0 or more infrastructure fee accounts.
  repeated vega.Account accounts = 1;
}

// Request to prepare a governance proposal.
message PrepareProposalRequest {

  // Party identifier. Required field.
  string partyID = 1 [(validator.field) = {string_not_empty : true}];
  // Unique reference.
  string reference = 2;
  // Proposal terms. Required field.
  vega.ProposalTerms proposal = 3 [(validator.field) = {msg_exists : true}];
}

// Response to prepare a governance proposal.
message PrepareProposalResponse {

  // blob is an encoded representation of the proposal ready to sign using the Vega Wallet and then submit as a transaction.
  bytes blob = 1;
  // A copy of the prepared proposal.
  vega.Proposal pendingProposal = 2;
}

// Request to prepare a governance vote.
message PrepareVoteRequest {

  // Vote. Required field.
  vega.Vote vote = 1 [(validator.field) = {msg_exists: true}];
}

// Response to prepare a governance vote.
message PrepareVoteResponse {

  // blob is an encoded representation of the vote ready to sign using the Vega Wallet and then submit as a transaction.
  bytes blob = 1;
  // A copy of the prepared vote.
  vega.Vote vote = 2;
}

// Request for an order with the specified order identifier.
// Optionally, return a specific version of the order with the `version` field.
message OrderByIDRequest {

  // Order identifier. Required field.
  string orderID = 1 [(validator.field) = {msg_exists: true}];
  // Version of the order.
  // Set `version` to 0 for most recent version of the order.
  // Set `1` for original version of the order.
  // Set `2` for first amendment, `3` for second amendment, etc.
  uint64 version = 2;
}

<<<<<<< HEAD
// Request for an order given the specified order reference.
message OrderByReferenceIDRequest {

  // Reference. Required field.
  string referenceID = 1 [(validator.field) = {msg_exists: true}];
}

// Request for a list of all versions of an order given the specified order identifier.
=======
>>>>>>> b6d78e98
message OrderVersionsByIDRequest {

  // Order identifier. Required field.
  string orderID = 1 [(validator.field) = {msg_exists: true}];
  // Pagination controls.
  Pagination pagination = 2;
}

<<<<<<< HEAD
// Response to a request for a list of all versions of an order.
=======
>>>>>>> b6d78e98
message OrderVersionsResponse {

    // A list of 0 or more orders (list will contain the same order but with different versions, if it has been amended).
    repeated vega.Order orders = 1;
}<|MERGE_RESOLUTION|>--- conflicted
+++ resolved
@@ -991,17 +991,7 @@
   uint64 version = 2;
 }
 
-<<<<<<< HEAD
-// Request for an order given the specified order reference.
-message OrderByReferenceIDRequest {
-
-  // Reference. Required field.
-  string referenceID = 1 [(validator.field) = {msg_exists: true}];
-}
-
 // Request for a list of all versions of an order given the specified order identifier.
-=======
->>>>>>> b6d78e98
 message OrderVersionsByIDRequest {
 
   // Order identifier. Required field.
@@ -1010,10 +1000,7 @@
   Pagination pagination = 2;
 }
 
-<<<<<<< HEAD
 // Response to a request for a list of all versions of an order.
-=======
->>>>>>> b6d78e98
 message OrderVersionsResponse {
 
     // A list of 0 or more orders (list will contain the same order but with different versions, if it has been amended).
