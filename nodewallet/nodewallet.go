package nodewallet

import (
	"context"
	"fmt"
	"path/filepath"

	types "code.vegaprotocol.io/protos/vega"
	"code.vegaprotocol.io/vega/crypto"
	"code.vegaprotocol.io/vega/logging"
	"code.vegaprotocol.io/vega/nodewallet/eth"
	"code.vegaprotocol.io/vega/nodewallet/vega"
	"github.com/pkg/errors"
)

type Blockchain string

const (
	Vega     Blockchain = "vega"
	Ethereum Blockchain = "ethereum"

	namedLogger = "nodewallet"
)

var requiredWallets = []Blockchain{Vega, Ethereum}

type Wallet interface {
	Name() string
	Chain() string
	Sign([]byte) ([]byte, error)
	Algo() string
	Version() uint32
	PubKeyOrAddress() crypto.PublicKeyOrAddress
}

type ETHWallet interface {
	Wallet
	Client() eth.ETHClient
	BridgeAddress() string
	CurrentHeight(context.Context) (uint64, error)
	ConfirmationsRequired() uint32
	SetEthereumConfig(*types.EthereumConfig) error
}

type Service struct {
	log     *logging.Logger
	store   *store
	wallets map[Blockchain]Wallet

	storage *storage

	ethWalletLoader  *eth.WalletLoader
	vegaWalletLoader *vega.WalletLoader
}

func New(log *logging.Logger, cfg Config, passphrase string, ethClient eth.ETHClient, rootPath string) (*Service, error) {
	log = log.Named(namedLogger)
	log.SetLevel(cfg.Level.Get())

	storage := newStorage(rootPath)
	store, err := storage.Load(passphrase)
	if err != nil {
		log.Error("unable to load the node wallet", logging.Error(err))
		return nil, fmt.Errorf("unable to load store: %v", err)
	}

	ethWalletLoader := eth.NewWalletLoader(storage.WalletDirFor(Ethereum), ethClient)
	err = ethWalletLoader.Initialise()
	if err != nil {
		return nil, err
	}

	vegaWalletLoader := vega.NewWalletLoader(storage.WalletDirFor(Vega))
	err = vegaWalletLoader.Initialise()
	if err != nil {
		return nil, err
	}

	wallets, err := loadWallets(store, ethWalletLoader, vegaWalletLoader)
	if err != nil {
		log.Error("unable to load a chain wallet", logging.Error(err))
		return nil, fmt.Errorf("unable to load a chain wallet: %v", err)
	}

	return &Service{
		log:              log,
		store:            store,
		wallets:          wallets,
		ethWalletLoader:  ethWalletLoader,
		vegaWalletLoader: vegaWalletLoader,
		storage:          storage,
	}, nil
}

func (s *Service) OnEthereumConfigUpdate(ctx context.Context, v interface{}) error {
	ecfg, ok := v.(*types.EthereumConfig)
	if !ok {
		return errors.New("invalid types for Ethereum config")
	}
	w, _ := s.Get(Ethereum)
	return w.(ETHWallet).SetEthereumConfig(ecfg)
}

func (s *Service) Cleanup() error {
	wal := s.wallets[Ethereum]
	return wal.(*eth.Wallet).Cleanup()
}

// ReloadConf is used in order to reload the internal configuration of
// the of the fee engine
func (s *Service) ReloadConf(cfg Config) {
	s.log.Info("reloading configuration")
	if s.log.GetLevel() != cfg.Level.Get() {
		s.log.Info("updating log level",
			logging.String("old", s.log.GetLevel().String()),
			logging.String("new", cfg.Level.String()),
		)
		s.log.SetLevel(cfg.Level.Get())
	}
}

func (s *Service) Get(chain Blockchain) (Wallet, bool) {
	w, ok := s.wallets[chain]
	return w, ok
}

<<<<<<< HEAD
func (s *Service) Import(chain, passphrase, walletPassphrase, sourceFilePath string) error {
	if !filepath.IsAbs(sourceFilePath) {
		return fmt.Errorf("path to the wallet file need to be absolute")
	}

=======
func (s *Service) Generate(chain, passphrase string) error {
>>>>>>> 0833b801
	var (
		err error
		w   Wallet
	)
	switch Blockchain(chain) {
	case Vega:
<<<<<<< HEAD
		w, err = s.vegaWalletLoader.Import(sourceFilePath, walletPassphrase)
=======
		w, err = s.vegaWalletLoader.Generate(passphrase)
>>>>>>> 0833b801
		if err != nil {
			return err
		}
	case Ethereum:
<<<<<<< HEAD
		w, err = s.ethWalletLoader.Import(sourceFilePath, walletPassphrase)
=======
		w, err = s.ethWalletLoader.Generate(passphrase)
>>>>>>> 0833b801
		if err != nil {
			return err
		}
	default:
		return fmt.Errorf("unsupported chain wallet %v", chain)
	}

	s.store.AddWallet(WalletConfig{
		Chain:      chain,
<<<<<<< HEAD
		Passphrase: walletPassphrase,
=======
		Passphrase: passphrase,
>>>>>>> 0833b801
		Name:       w.Name(),
	})
	s.wallets[Blockchain(chain)] = w
	return s.storage.Save(s.store, passphrase)
}

<<<<<<< HEAD
func (s *Service) Dump() (string, error) {
	buf, err := json.MarshalIndent(s.store.Wallets, " ", " ")
	if err != nil {
		return "", fmt.Errorf("unable to indent message: %v", err)
	}

	return string(buf), nil
}

func (s *Service) Verify() error {
	for _, v := range requiredWallets {
		_, ok := s.wallets[v]
		if !ok {
			return fmt.Errorf("missing required wallet for %v chain", v)
=======
func (s *Service) Import(chain, passphrase, walletPassphrase, sourceFilePath string) error {
	if !filepath.IsAbs(sourceFilePath) {
		return fmt.Errorf("path to the wallet file need to be absolute")
	}

	var (
		err error
		w   Wallet
	)
	switch Blockchain(chain) {
	case Vega:
		w, err = s.vegaWalletLoader.Import(sourceFilePath, walletPassphrase)
		if err != nil {
			return err
>>>>>>> 0833b801
		}
	case Ethereum:
		w, err = s.ethWalletLoader.Import(sourceFilePath, walletPassphrase)
		if err != nil {
			return err
		}
	default:
		return fmt.Errorf("unsupported chain wallet %v", chain)
	}
<<<<<<< HEAD
	return nil
}

func Initialise(rootPath, passphrase string) error {
	storage := newStorage(rootPath)
	return storage.Initialise(passphrase)
}

func DevInit(rootPath, passphrase string) error {
	storage := newStorage(rootPath)
	err := storage.Initialise(passphrase)
	if err != nil {
		return err
	}

	cfgs := []WalletConfig{}

	ethWalletName, err := eth.DevInit(storage.WalletDirFor(Ethereum), passphrase)
	if err != nil {
		return err
	}
	cfgs = append(cfgs, WalletConfig{
		Chain:      string(Ethereum),
		Name:       ethWalletName,
		Passphrase: passphrase,
	})

	vegaWalletName, err := vega.DevInit(storage.WalletDirFor(Vega), passphrase)
	if err != nil {
		return err
	}
	cfgs = append(cfgs, WalletConfig{
		Chain:      string(Vega),
		Name:       vegaWalletName,
		Passphrase: passphrase,
	})

	return storage.Save(&store{Wallets: cfgs}, passphrase)
}

=======

	s.store.AddWallet(WalletConfig{
		Chain:      chain,
		Passphrase: walletPassphrase,
		Name:       w.Name(),
	})
	s.wallets[Blockchain(chain)] = w
	return s.storage.Save(s.store, passphrase)
}

func (s *Service) Verify() error {
	for _, v := range requiredWallets {
		_, ok := s.wallets[v]
		if !ok {
			return fmt.Errorf("missing required wallet for %v chain", v)
		}
	}
	return nil
}

func (s *Service) Show() map[string]WalletConfig {
	configs := map[string]WalletConfig{}
	for _, config := range s.store.Wallets {
		configs[config.Chain] = config
	}
	return configs
}

func Initialise(rootPath, passphrase string) error {
	storage := newStorage(rootPath)
	return storage.Initialise(passphrase)
}

>>>>>>> 0833b801
// loadWallets takes the wallets configs from the store and try to instantiate
// them to proper blockchains wallets
func loadWallets(store *store, ethWalletLoader *eth.WalletLoader, vegaWalletLoader *vega.WalletLoader) (map[Blockchain]Wallet, error) {
	wallets := map[Blockchain]Wallet{}

	for _, w := range store.Wallets {
		w := w
		if _, ok := wallets[Blockchain(w.Chain)]; ok {
			return nil, fmt.Errorf("duplicate wallet configuration for chain %v", w)
		}

		switch Blockchain(w.Chain) {
		case Vega:
			w, err := vegaWalletLoader.Load(w.Name, w.Passphrase)
			if err != nil {
				return nil, err
			}
			wallets[Vega] = w
		case Ethereum:
			w, err := ethWalletLoader.Load(w.Name, w.Passphrase)
			if err != nil {
				return nil, err
			}
			wallets[Ethereum] = w
		default:
			return nil, fmt.Errorf("unsupported chain wallet: %v", w.Chain)
		}
	}
	return wallets, nil
}<|MERGE_RESOLUTION|>--- conflicted
+++ resolved
@@ -124,35 +124,19 @@
 	return w, ok
 }
 
-<<<<<<< HEAD
-func (s *Service) Import(chain, passphrase, walletPassphrase, sourceFilePath string) error {
-	if !filepath.IsAbs(sourceFilePath) {
-		return fmt.Errorf("path to the wallet file need to be absolute")
-	}
-
-=======
 func (s *Service) Generate(chain, passphrase string) error {
->>>>>>> 0833b801
 	var (
 		err error
 		w   Wallet
 	)
 	switch Blockchain(chain) {
 	case Vega:
-<<<<<<< HEAD
-		w, err = s.vegaWalletLoader.Import(sourceFilePath, walletPassphrase)
-=======
 		w, err = s.vegaWalletLoader.Generate(passphrase)
->>>>>>> 0833b801
 		if err != nil {
 			return err
 		}
 	case Ethereum:
-<<<<<<< HEAD
-		w, err = s.ethWalletLoader.Import(sourceFilePath, walletPassphrase)
-=======
 		w, err = s.ethWalletLoader.Generate(passphrase)
->>>>>>> 0833b801
 		if err != nil {
 			return err
 		}
@@ -162,33 +146,13 @@
 
 	s.store.AddWallet(WalletConfig{
 		Chain:      chain,
-<<<<<<< HEAD
-		Passphrase: walletPassphrase,
-=======
 		Passphrase: passphrase,
->>>>>>> 0833b801
 		Name:       w.Name(),
 	})
 	s.wallets[Blockchain(chain)] = w
 	return s.storage.Save(s.store, passphrase)
 }
 
-<<<<<<< HEAD
-func (s *Service) Dump() (string, error) {
-	buf, err := json.MarshalIndent(s.store.Wallets, " ", " ")
-	if err != nil {
-		return "", fmt.Errorf("unable to indent message: %v", err)
-	}
-
-	return string(buf), nil
-}
-
-func (s *Service) Verify() error {
-	for _, v := range requiredWallets {
-		_, ok := s.wallets[v]
-		if !ok {
-			return fmt.Errorf("missing required wallet for %v chain", v)
-=======
 func (s *Service) Import(chain, passphrase, walletPassphrase, sourceFilePath string) error {
 	if !filepath.IsAbs(sourceFilePath) {
 		return fmt.Errorf("path to the wallet file need to be absolute")
@@ -203,7 +167,6 @@
 		w, err = s.vegaWalletLoader.Import(sourceFilePath, walletPassphrase)
 		if err != nil {
 			return err
->>>>>>> 0833b801
 		}
 	case Ethereum:
 		w, err = s.ethWalletLoader.Import(sourceFilePath, walletPassphrase)
@@ -213,48 +176,6 @@
 	default:
 		return fmt.Errorf("unsupported chain wallet %v", chain)
 	}
-<<<<<<< HEAD
-	return nil
-}
-
-func Initialise(rootPath, passphrase string) error {
-	storage := newStorage(rootPath)
-	return storage.Initialise(passphrase)
-}
-
-func DevInit(rootPath, passphrase string) error {
-	storage := newStorage(rootPath)
-	err := storage.Initialise(passphrase)
-	if err != nil {
-		return err
-	}
-
-	cfgs := []WalletConfig{}
-
-	ethWalletName, err := eth.DevInit(storage.WalletDirFor(Ethereum), passphrase)
-	if err != nil {
-		return err
-	}
-	cfgs = append(cfgs, WalletConfig{
-		Chain:      string(Ethereum),
-		Name:       ethWalletName,
-		Passphrase: passphrase,
-	})
-
-	vegaWalletName, err := vega.DevInit(storage.WalletDirFor(Vega), passphrase)
-	if err != nil {
-		return err
-	}
-	cfgs = append(cfgs, WalletConfig{
-		Chain:      string(Vega),
-		Name:       vegaWalletName,
-		Passphrase: passphrase,
-	})
-
-	return storage.Save(&store{Wallets: cfgs}, passphrase)
-}
-
-=======
 
 	s.store.AddWallet(WalletConfig{
 		Chain:      chain,
@@ -288,7 +209,6 @@
 	return storage.Initialise(passphrase)
 }
 
->>>>>>> 0833b801
 // loadWallets takes the wallets configs from the store and try to instantiate
 // them to proper blockchains wallets
 func loadWallets(store *store, ethWalletLoader *eth.WalletLoader, vegaWalletLoader *vega.WalletLoader) (map[Blockchain]Wallet, error) {
