--- conflicted
+++ resolved
@@ -2659,20 +2659,12 @@
 
 | Field | Type | Label | Description |
 | ----- | ---- | ----- | ----------- |
-<<<<<<< HEAD
-| marketID | [string](#string) |  |  |
-| openingAuction | [bool](#bool) |  |  |
-| leave | [bool](#bool) |  |  |
-| start | [int64](#int64) |  |  |
-| end | [int64](#int64) |  |  |
-| trigger | [AuctionTrigger](#vega.AuctionTrigger) |  |  |
-=======
 | marketID | [string](#string) |  | Market identifier for the event |
 | openingAuction | [bool](#bool) |  | True if the event indicates an auction opening and False otherwise |
 | leave | [bool](#bool) |  | True if the event indicates leaving auction mode and False otherwise |
 | start | [int64](#int64) |  | Timestamp containing the start time for an auction |
 | end | [int64](#int64) |  | Timestamp containing the end time for an auction |
->>>>>>> 5f1f4d1f
+| trigger | [AuctionTrigger](#vega.AuctionTrigger) |  |  |
 
 
 
@@ -2740,7 +2732,8 @@
 <a name="vega.MarketEvent"></a>
 
 ### MarketEvent
-A market event is a common structure for market updates
+MarketEvent - the common denominator for all market events
+interface has a method to return a string for logging
 
 
 | Field | Type | Label | Description |
