--- conflicted
+++ resolved
@@ -55,7 +55,6 @@
 	order.Status = msg.Order_Active
 	order.Timestamp = 0
 	order.Reference = ""
-<<<<<<< HEAD
 
 	// if order is GTT convert datetime to blockchain timestamp
 	if order.Type == msg.Order_GTT {
@@ -64,16 +63,6 @@
 			return false, "", errors.New("invalid expiration datetime")
 		}
 
-=======
-
-	// if order is GTT convert datetime to blockchain timestamp
-	if order.Type == msg.Order_GTT {
-		expirationDateTime, err := time.Parse(time.RFC3339, order.ExpirationDatetime)
-		if err != nil {
-			return false, "", errors.New("invalid expiration datetime")
-		}
-
->>>>>>> 28726405
 		expirationTimestamp := vegatime.NewVegaTimeConverter(p.app).TimeToBlock(expirationDateTime)
 		if expirationTimestamp <= uint64(p.app.State.Height) {
 			return false, "", errors.New("invalid expiration datetime")
