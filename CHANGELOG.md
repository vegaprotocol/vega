--- conflicted
+++ resolved
@@ -24,12 +24,9 @@
 - [7964](https://github.com/vegaprotocol/vega/issues/7964) - Use mark price for all margin calculations
 - [8001](https://github.com/vegaprotocol/vega/issues/8001) - Fix issues with order subscriptions
 - [7980](https://github.com/vegaprotocol/vega/issues/7980) - Visor - prevent panic when auto install configuration is missing assets
-<<<<<<< HEAD
 - [7995](https://github.com/vegaprotocol/vega/issues/7995) - Validate order price input to `estimateFee` and `estimateMargin`
 - [8011](https://github.com/vegaprotocol/vega/issues/8011) - Return a not found error for an invalid network parameter key for the API
-=======
 - [8012](https://github.com/vegaprotocol/vega/issues/8012) - Ensure client do not specify both a before and after cursor
->>>>>>> ef5f93c4
 
 
 ## 0.70.0
