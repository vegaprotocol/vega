--- conflicted
+++ resolved
@@ -131,14 +131,14 @@
 
 func (os *badgerOrderStore) Put(order *msg.Order) error {
 
-	var currentOrder msg.Order
+	var orderBeforeUpdate msg.Order
 	var recordExistsInBuffer bool
 
 	for idx := range os.buffer {
 		if os.buffer[idx].Id == order.Id {
 			// we found an order in our write queue that matches
 			// the order being updated, swap for latest data
-			currentOrder = os.buffer[idx]
+			orderBeforeUpdate = os.buffer[idx]
 			os.buffer[idx] = *order
 			recordExistsInBuffer = true
 			break
@@ -148,21 +148,20 @@
 	if !recordExistsInBuffer {
 		// We tried to update a record that is not in our buffer, validate it exists
 		// with a read transaction lookup and add to write queue if exists
-		if order.Status != msg.Order_Cancelled && order.Status != msg.Order_Expired && order.Remaining > 0 {
+		if order.Status != msg.Order_Cancelled && order.Status != msg.Order_Expired {
 			o, err := os.GetByMarketAndId(order.Market, order.Id)
 			if err != nil {
 				return err
 			}
-			currentOrder = *o
+			orderBeforeUpdate = *o
 		}
 		os.addToBuffer(*order)
 	}
 
-	if order.Remaining == uint64(0) || order.Status == msg.Order_Cancelled || order.Status == msg.Order_Expired {
-		os.orderBookDepth.removeWithRemaining(order)
+	if order.Status == msg.Order_Cancelled || order.Status == msg.Order_Expired {
+		os.orderBookDepth.DecreaseByTradedVolume(order, 0)
 	} else {
-		remainingDelta := currentOrder.Remaining - order.Remaining
-		os.orderBookDepth.updateWithRemainingDelta(order, remainingDelta)
+		os.orderBookDepth.DecreaseByTradedVolume(order, orderBeforeUpdate.Remaining - order.Remaining)
 	}
 
 	return nil
@@ -337,7 +336,7 @@
 		buy[idx].CumulativeVolume = buy[idx-1].CumulativeVolume + buy[idx].Volume
 	}
 
-	for idx := range os.orderBookDepth.getSellSide() {
+	for idx := range sell {
 		if idx == 0 {
 			sell[idx].CumulativeVolume = sell[idx].Volume
 			continue
@@ -402,130 +401,6 @@
 	return nil
 }
 
-<<<<<<< HEAD
-=======
-// Put updates an existing order in the memory store.
-func (os *orderStore) Put(order *msg.Order) error {
-	var orderBeforeUpdate msg.Order
-	var recordExistsInBuffer bool
-
-	for idx := range os.buffer {
-		if os.buffer[idx].Id == order.Id {
-			orderBeforeUpdate = os.buffer[idx]
-			// replace with new updated order
-			os.buffer[idx] = *order
-			recordExistsInBuffer = true
-		}
-	}
-
-	if !recordExistsInBuffer {
-		err := os.badger.db.View(func(txn *badger.Txn) error {
-			marketKey := os.badger.orderMarketKey(order.Market, order.Id)
-			orderItem, err := txn.Get(marketKey)
-			if err != nil {
-				return err
-			}
-			orderBuf, err := orderItem.ValueCopy(nil)
-			if err != nil {
-				log.Errorf("ORDER %s DOES NOT EXIST\n", string(marketKey))
-				return err
-			}
-			if err := proto.Unmarshal(orderBuf, &orderBeforeUpdate); err != nil {
-				log.Errorf("Unmarshal failed %s", err.Error())
-				return err
-			}
-			return nil
-		})
-		if err != nil {
-			log.Errorf("Failed to fetch current order %s\n", err.Error())
-			return err
-		}
-
-		err = os.badger.db.Update(func(txn *badger.Txn) error {
-			orderBuf, err := proto.Marshal(order)
-			if err != nil {
-				return err
-			}
-			marketKey := os.badger.orderMarketKey(order.Market, order.Id)
-			txn.Set(marketKey, orderBuf)
-			return nil
-		})
-		if err != nil {
-			log.Errorf("Failed to update current order %s\n", err.Error())
-		}
-	}
-
-	os.orderBookDepth.DecreaseByTradedVolume(order, orderBeforeUpdate.Remaining - order.Remaining)
-
-	os.addToBuffer(*order)
-	return nil
-}
-
-// Delete removes an order from the memory store.
-func (os *orderStore) Delete(order *msg.Order) error {
-
-	txn := os.badger.db.NewTransaction(true)
-	deleteAtomically := func() error {
-		marketKey := os.badger.orderMarketKey(order.Market, order.Id)
-		idKey := os.badger.orderIdKey(order.Id)
-		partyKey := os.badger.orderPartyKey(order.Party, order.Id)
-		if err := txn.Delete(marketKey); err != nil {
-			return err
-		}
-		if err := txn.Delete(idKey); err != nil {
-			return err
-		}
-		if err := txn.Delete(partyKey); err != nil {
-			return err
-		}
-		return nil
-	}
-
-	if err := deleteAtomically(); err != nil {
-		txn.Discard()
-		return err
-	}
-
-	if err := txn.Commit(); err != nil {
-		txn.Discard()
-		return err
-	}
-
-	order.Status = msg.Order_Cancelled
-	os.orderBookDepth.DecreaseByTradedVolume(order, 0)
-
-	return nil
-}
-
-func (m *orderStore) GetMarketDepth(market string) (*msg.MarketDepth, error) {
-
-	// get from store, recalculate accumulated volume and respond
-	buy := m.orderBookDepth.getBuySide()
-	sell := m.orderBookDepth.getSellSide()
-
-	// recalculate accumulated volume
-	for idx := range buy {
-		if idx == 0 {
-			buy[idx].CumulativeVolume = buy[idx].Volume
-			continue
-		}
-		buy[idx].CumulativeVolume = buy[idx-1].CumulativeVolume + buy[idx].Volume
-	}
-
-	for idx := range sell {
-		if idx == 0 {
-			sell[idx].CumulativeVolume = sell[idx].Volume
-			continue
-		}
-		sell[idx].CumulativeVolume = sell[idx-1].CumulativeVolume + sell[idx].Volume
-	}
-
-	orderBookDepth := msg.MarketDepth{Name: market, Buy: buy, Sell: sell}
-
-	return &orderBookDepth, nil
-}
-
->>>>>>> 2cd0cae8
 type OrderFilter struct {
 	queryFilter *filters.OrderQueryFilters
 	skipped     uint64
