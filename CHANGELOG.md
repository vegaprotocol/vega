# Changelog

## Unreleased 0.66.0

### 🚨 Breaking changes
- [](https://github.com/vegaprotocol/vega/issues/xxxx) -

### 🗑️ Deprecation
- [](https://github.com/vegaprotocol/vega/issues/xxxx) -

### 🛠 Improvements
- [6574](https://github.com/vegaprotocol/vega/issues/6574) - Use same default for the probability of trading for floating point consensus as we do for the value between best bid and ask.

### 🐛 Fixes
- [7188](https://github.com/vegaprotocol/vega/issues/7188) - Reset liquidity score even if fees accrued in a period were 0.
- [7189](https://github.com/vegaprotocol/vega/issues/7189) - Include LP orders outside PM price range but within LP price in the liquidity score.
<<<<<<< HEAD
- [7195](https://github.com/vegaprotocol/vega/issues/7195) - Ignore oracle messages while market is in proposed state
=======
- [7198](https://github.com/vegaprotocol/vega/issues/7198) - Reduce `RAM` usage when tendermint calls list snapshot
>>>>>>> e5367458

## 0.65.0

### 🚨 Breaking changes
- [6955](https://github.com/vegaprotocol/vega/issues/6955) - Market definition extended with the new field for LP price range across the API.
- [6645](https://github.com/vegaprotocol/vega/issues/6645) - Set decimal number value to be used from oracle instead of from tradable instruments

### 🗑️ Deprecation
- [7068](https://github.com/vegaprotocol/vega/issues/7068) - Alias `vegawallet info` to `vegawallet describe`, before definitive renaming.

### 🛠 Improvements
- [7032](https://github.com/vegaprotocol/vega/issues/7032) - Make deposits and withdrawals `hypertables` and change `deposits_current` and `withdrawals_current` into views to improve resource usage
- [7136](https://github.com/vegaprotocol/vega/issues/7136) - Update ban duration to 30 minutes for spam
- [7026](https://github.com/vegaprotocol/vega/issues/7026) - Let decentralised history use the snapshot event from the core as an indication for snapshot rather than doing the calculation based on the interval network parameter.
- [7108](https://github.com/vegaprotocol/vega/issues/7108) - Return `ArgumentError` if candle id not supplied to `ListCandleData`
- [7098](https://github.com/vegaprotocol/vega/issues/7098) - Add an event when the core is taking a snapshot
- [7028](https://github.com/vegaprotocol/vega/issues/7028) - Add `JSON` output for `dehistory` commands; fix `config` override on command line
- [7122](https://github.com/vegaprotocol/vega/issues/7122) - Allow for tolerance in validator performance calculation
- [7104](https://github.com/vegaprotocol/vega/issues/7104) - Provide a better error message when party has insufficient balance of an asset
- [7143](https://github.com/vegaprotocol/vega/issues/7143) - Update `grpc-rest-bindings` for Oracle `API`
- [7027](https://github.com/vegaprotocol/vega/issues/7027) - `Dehistory` store does not clean up resources after a graceful shutdown
- [7157](https://github.com/vegaprotocol/vega/issues/7157) - Core waits for data node and shuts down gracefully during protocol upgrade
- [7113](https://github.com/vegaprotocol/vega/issues/7113) - Added API for epoch summaries of rewards distributed
- [6956](https://github.com/vegaprotocol/vega/issues/6956) - Include liquidity measure of deployed orders in the fees distribution
- [7168](https://github.com/vegaprotocol/vega/issues/7168) - Expose liquidity score on on market data `API`

### 🐛 Fixes
- [7040](https://github.com/vegaprotocol/vega/issues/7040) - Block explorer use different codes than 500 on error
- [7099](https://github.com/vegaprotocol/vega/issues/7099) - Remove undelegate method `IN_ANGER`
- [7021](https://github.com/vegaprotocol/vega/issues/7021) - MTM settlement on trading terminated fix.
- [7102](https://github.com/vegaprotocol/vega/issues/7102) - Ensure the `api-token init -f` wipes the tokens file
- [7106](https://github.com/vegaprotocol/vega/issues/7106) - Properties of oracle data sent in non-deterministic order
- [7000](https://github.com/vegaprotocol/vega/issues/7000) - Wallet honours proof of work difficulty increases
- [7029](https://github.com/vegaprotocol/vega/issues/7029) - Remove unsafe `GRPC` endpoint in data node
- [7116](https://github.com/vegaprotocol/vega/issues/7116) - Fix MTM trade price check when trading is terminated.
- [7173](https://github.com/vegaprotocol/vega/issues/7173) - Fix deterministic order of price bounds on market data events
- [7112](https://github.com/vegaprotocol/vega/issues/7112) - Restore order's original price when restoring from a snapshot
- [6955](https://github.com/vegaprotocol/vega/issues/6955) - Remove scaling by probability when implying LP volumes. Only change the LP order price if it’s outside the new “valid LP price range” - move it to the bound in that case.
- [7132](https://github.com/vegaprotocol/vega/issues/7132) - Make the recovery phrase import white space resistant
- [7150](https://github.com/vegaprotocol/vega/issues/7150) - Avoid taking 2 snapshots upon protocol upgrade block
- [7142](https://github.com/vegaprotocol/vega/issues/7142) - Do not recalculate margins based on potential positions when market is terminated.
- [7172](https://github.com/vegaprotocol/vega/issues/7172) - Make markets table a hyper table and update queries.

## 0.64.0

### 🗑️ Deprecation
- [7065](https://github.com/vegaprotocol/vega/issues/7065) - Scope technical commands on wallet command line
- [7066](https://github.com/vegaprotocol/vega/issues/7066) - Move network compatibility check to a dedicated wallet command line

### 🛠 Improvements
- [7052](https://github.com/vegaprotocol/vega/issues/7052) - Add a specific error message when trying to access administrative endpoints on wallet API
- [7064](https://github.com/vegaprotocol/vega/issues/7064) - Make `SQL` store tests run in temporary transactions instead of truncating all tables for each test
- [7053](https://github.com/vegaprotocol/vega/issues/7053) - Add info endpoint for the block explorer

### 🐛 Fixes
- [7011](https://github.com/vegaprotocol/vega/issues/7011) - Incorrect flagging of live orders when multiple updates in the same block
- [7037](https://github.com/vegaprotocol/vega/issues/7037) - Reinstate permissions endpoints on the wallet API
- [7034](https://github.com/vegaprotocol/vega/issues/7034) - Rename `network` to `name` in `admin.remove_network`
- [7031](https://github.com/vegaprotocol/vega/issues/7031) - `datanode` expects protocol upgrade event in the right sequence
- [7072](https://github.com/vegaprotocol/vega/issues/7072) - Check if event forwarding engine is started before reloading
- [7017](https://github.com/vegaprotocol/vega/issues/7017) - Fix issue with market update during opening auction


## 0.63.1

### 🛠 Improvements
- [7003](https://github.com/vegaprotocol/vega/pull/7003) - Expose bus event stream on the `REST` API
- [7044](https://github.com/vegaprotocol/vega/issues/7044) - Proof of work improvements
- [7041](https://github.com/vegaprotocol/vega/issues/7041) - Change witness vote count to be based on voting power
- [7073](https://github.com/vegaprotocol/vega/issues/7073) - Upgrade `btcd` library

## 0.63.0

### 🚨 Breaking changes
- [6898](https://github.com/vegaprotocol/vega/issues/6795) - allow `-snapshot.load-from-block-height=` to apply to `statesync` snapshots
- [6716](https://github.com/vegaprotocol/vega/issues/6716) - Use timestamp on all times fields
- [6887](https://github.com/vegaprotocol/vega/issues/6716) - `client.get_permissions` and `client.request_permissions` have been removed from Wallet service V2 with permissions now asked during `client.list_keys`
- [6725](https://github.com/vegaprotocol/vega/issues/6725) - Fix inconsistent use of node field on `GraphQL` connection edges
- [6746](https://github.com/vegaprotocol/vega/issues/6746) - The `validating_nodes` has been removed from `NodeData` and replaced with details of each node set

### 🛠 Improvements
- [6898](https://github.com/vegaprotocol/vega/issues/6898) - allow `-snapshot.load-from-block-height=` to apply to `statesync` snapshots
- [6871](https://github.com/vegaprotocol/vega/issues/6871) - Assure integration test framework throws an error when no watchers specified for a network parameter being set/updated
- [6795](https://github.com/vegaprotocol/vega/issues/6795) - max gas implementation
- [6641](https://github.com/vegaprotocol/vega/issues/6641) - network wide limits
- [6731](https://github.com/vegaprotocol/vega/issues/6731) - standardize on 'network' and '' for network party and no market identifiers
- [6792](https://github.com/vegaprotocol/vega/issues/6792) - Better handling of panics when moving time with `nullchain`, add endpoint to query whether `nullchain` is replaying
- [6753](https://github.com/vegaprotocol/vega/issues/6753) - Filter votes per party and/or proposal
- [6959](https://github.com/vegaprotocol/vega/issues/6959) - Fix listing transactions by block height in block explorer back end
- [6832](https://github.com/vegaprotocol/vega/issues/6832) - Add signature to transaction information returned by block explorer API
- [6884](https://github.com/vegaprotocol/vega/issues/6884) - Specify transaction as `JSON` rather than a base64 encoded string in `client_{sign|send}_transaction`
- [6975](https://github.com/vegaprotocol/vega/issues/6975) - Implement `admin.sign_transaction` in the wallet
- [6974](https://github.com/vegaprotocol/vega/issues/6974) - Make names in wallet admin `API` consistent
- [6642](https://github.com/vegaprotocol/vega/issues/6642) - Add methods to manage the wallet service and its connections on wallet API version 2
- [6853](https://github.com/vegaprotocol/vega/issues/6853) - Max gas and priority improvements
- [6782](https://github.com/vegaprotocol/vega/issues/6782) - Bump embedded `postgres` version to hopefully fix `CI` instability
- [6880](https://github.com/vegaprotocol/vega/issues/6880) - Omit transactions we can't decode in block explorer transaction list
- [6640](https://github.com/vegaprotocol/vega/issues/6640) - Mark to market to happen every N seconds.
- [6827](https://github.com/vegaprotocol/vega/issues/6827) - Add `LastTradedPrice` field in market data
- [6871](https://github.com/vegaprotocol/vega/issues/6871) - Assure integration test framework throws an error when no watchers specified for a network parameter being set/updated
- [6908](https://github.com/vegaprotocol/vega/issues/6871) - Update default retention policy
- [6827](https://github.com/vegaprotocol/vega/issues/6615) - Add filters to `ordersConnection`
- [6910](https://github.com/vegaprotocol/vega/issues/6910) - Separate settled position from position
- [6988](https://github.com/vegaprotocol/vega/issues/6988) - Handle 0 timestamps in `graphql` marshaller
- [6910](https://github.com/vegaprotocol/vega/issues/6910) - Separate settled position from position
- [6949](https://github.com/vegaprotocol/vega/issues/6949) - Mark positions to market at the end of the block.
- [6819](https://github.com/vegaprotocol/vega/issues/6819) - Support long-living token in wallet client API
- [6964](https://github.com/vegaprotocol/vega/issues/6964) - Add support for long living tokens with expiry
- [6991](https://github.com/vegaprotocol/vega/issues/6991) - Expose error field in explorer API
- [5769](https://github.com/vegaprotocol/vega/issues/5769) - Automatically resolve the host name in the client wallet API
- [6910](https://github.com/vegaprotocol/vega/issues/6910) - Separate settled position from position

### 🐛 Fixes
- [6924](https://github.com/vegaprotocol/vega/issues/6924) - Fix deterministic sorting when nodes have equal scores and we have to choose who is in the signer set
- [6812](https://github.com/vegaprotocol/vega/issues/6812) - Network name is derived solely from the filename to cause less confusion if the network `config` is renamed
- [6831](https://github.com/vegaprotocol/vega/issues/6831) - Fix settlement state in snapshots and market settlement.
- [6801](https://github.com/vegaprotocol/vega/issues/6801) - Fix internal data source validations
- [6766](https://github.com/vegaprotocol/vega/issues/6766) - Handle relative vega home path being passed in `postgres` snapshots
- [6885](https://github.com/vegaprotocol/vega/issues/6885) - Don't ignore 'bootstrap peers' `IPFS` configuration setting in `datanode`
- [6799](https://github.com/vegaprotocol/vega/issues/6799) - Move LP fees in transit to the network treasury
- [6781](https://github.com/vegaprotocol/vega/issues/6781) - Fix bug where only first 32 characters of the `IPFS` identity seed were used.
- [6824](https://github.com/vegaprotocol/vega/issues/6824) - Respect `VEGA_HOME` for embedded `postgres` log location
- [6843](https://github.com/vegaprotocol/vega/issues/6843) - Fix Visor runner keys
- [6934](https://github.com/vegaprotocol/vega/issues/6934) - from/to accounts for ledger entries in database were reversed
- [6826](https://github.com/vegaprotocol/vega/issues/6826) - Update `spam.pow.numberOfPastBlocks` range values
- [6332](https://github.com/vegaprotocol/vega/issues/6332) - Standardise `graphql` responses
- [6862](https://github.com/vegaprotocol/vega/issues/6862) - Add party in account update
- [6888](https://github.com/vegaprotocol/vega/issues/6888) - Errors on accepted transaction with an invalid state are correctly handled in the wallet API version 2
- [6899](https://github.com/vegaprotocol/vega/issues/6899) - Upgrade to tendermint 0.34.24
- [6894](https://github.com/vegaprotocol/vega/issues/6894) - Finer error code returned to the third-party application
- [6849](https://github.com/vegaprotocol/vega/issues/6849) - Ensure the positions are remove from the positions engine when they are closed
- [6767](https://github.com/vegaprotocol/vega/issues/6767) - Protocol upgrade rejected events fail to write in the database
- [6896](https://github.com/vegaprotocol/vega/issues/6896) - Fix timestamps in proposals (`GQL`)
- [6844](https://github.com/vegaprotocol/vega/issues/6844) - Use proper type in `GQL` for transfer types and some types rename
- [6783](https://github.com/vegaprotocol/vega/issues/6783) - Unstable `CI` tests for `dehistory`
- [6844](https://github.com/vegaprotocol/vega/issues/6844) - Unstable `CI` tests for `dehistory`
- [6844](https://github.com/vegaprotocol/vega/issues/6844) - Add API descriptions, remove unused ledger entries and fix typos
- [6960](https://github.com/vegaprotocol/vega/issues/6960) - Infer has traded from settlement engine rather than from an unsaved-to-snapshot flag
- [6941](https://github.com/vegaprotocol/vega/issues/6941) - Rename `admin.describe_network` parameter to `name`
- [6976](https://github.com/vegaprotocol/vega/issues/6976) - Recalculate margins on MTM anniversary even if there were no trades.
- [6977](https://github.com/vegaprotocol/vega/issues/6977) - Prior to final settlement, perform MTM on unsettled trades.
- [6569](https://github.com/vegaprotocol/vega/issues/6569) - Fix margin calculations during auctions.
- [7001](https://github.com/vegaprotocol/vega/issues/7001) - Set mark price on final settlement.


## 0.62.1

### 🛠 Improvements
- [6726](https://github.com/vegaprotocol/vega/issues/6726) - Talk to embedded `postgres` via a `UNIX` domain socket in tests.

### 🐛 Fixes
- [6759](https://github.com/vegaprotocol/vega/issues/6759) - Send events when liquidity provisions are `undeployed`
- [6764](https://github.com/vegaprotocol/vega/issues/6764) - If a trading terminated oracle changes after trading already terminated do not subscribe to it
- [6775](https://github.com/vegaprotocol/vega/issues/6775) - Fix oracle spec identifiers
- [6762](https://github.com/vegaprotocol/vega/issues/6762) - Fix one off transfer events serialization
- [6747](https://github.com/vegaprotocol/vega/issues/6747) - Ensure proposal with no participation does not get enacted
- [6757](https://github.com/vegaprotocol/vega/issues/6655) - Fix oracle spec resolvers in Gateway
- [6952](https://github.com/vegaprotocol/vega/issues/6757) - Fix signers resolvers in Gateway


## 0.62.0

### 🚨 Breaking changes
- [6598](https://github.com/vegaprotocol/vega/issues/6598) - Rework `vega tools snapshot` command to be more consistent with other CLI options

### 🛠 Improvements
- [6681](https://github.com/vegaprotocol/vega/issues/6681) - Add indexes to improve balance history query
- [6682](https://github.com/vegaprotocol/vega/issues/6682) - Add indexes to orders by reference query
- [6668](https://github.com/vegaprotocol/vega/issues/6668) - Add indexes to trades by buyer/seller
- [6628](https://github.com/vegaprotocol/vega/issues/6628) - Improve node health check in the wallet
- [6711](https://github.com/vegaprotocol/vega/issues/6711) - `Anti-whale ersatz` validators reward stake scores

### 🐛 Fixes
- [6701](https://github.com/vegaprotocol/vega/issues/6701) - Fix `GraphQL` `API` not returning `x-vega-*` headers
- [6563](https://github.com/vegaprotocol/vega/issues/6563) - Liquidity engine reads orders directly from the matching engine
- [6696](https://github.com/vegaprotocol/vega/issues/6696) - New nodes are now visible from the epoch they announced and not epoch they become active
- [6661](https://github.com/vegaprotocol/vega/issues/6661) - Scale price to asset decimal in estimate orders
- [6685](https://github.com/vegaprotocol/vega/issues/6685) - `vega announce_node` now returns a `txHash` when successful or errors from `CheckTx`
- [6687](https://github.com/vegaprotocol/vega/issues/6687) - Expose `admin.update_passphrase` in admin wallet API
- [6686](https://github.com/vegaprotocol/vega/issues/6686) - Expose `admin.rename_wallet` in admin wallet API
- [6496](https://github.com/vegaprotocol/vega/issues/6496) - Fix margin calculation for pegged and liquidity orders
- [6670](https://github.com/vegaprotocol/vega/issues/6670) - Add governance by `ID` endpoint to `REST` bindings
- [6679](https://github.com/vegaprotocol/vega/issues/6679) - Permit `GFN` pegged orders
- [6707](https://github.com/vegaprotocol/vega/issues/6707) - Fix order event for liquidity provisions
- [6699](https://github.com/vegaprotocol/vega/issues/6699) - `orders` and `orders_current` view uses a redundant union causing performance issues
- [6721](https://github.com/vegaprotocol/vega/issues/6721) - Visor fix if condition for `maxNumberOfFirstConnectionRetries`
- [6655](https://github.com/vegaprotocol/vega/issues/6655) - Fix market query by `ID`
- [6656](https://github.com/vegaprotocol/vega/issues/6656) - Fix data sources to handle opening with internal source
- [6722](https://github.com/vegaprotocol/vega/issues/6722) - Fix get market response to contain oracle id


## 0.61.0

### 🚨 Breaking changes
- [5674](https://github.com/vegaprotocol/vega/issues/5674) - Remove `V1` data node `API`
- [5714](https://github.com/vegaprotocol/vega/issues/5714) - Update data sourcing types

### 🛠 Improvements
- [6603](https://github.com/vegaprotocol/vega/issues/6603) - Put embedded `postgres` files in proper state directory
- [6552](https://github.com/vegaprotocol/vega/issues/6552) - Add `datanode` `API` for querying protocol upgrade proposals
- [6613](https://github.com/vegaprotocol/vega/issues/6613) - Add file buffering to datanode
- [6602](https://github.com/vegaprotocol/vega/issues/6602) - Panic if data node receives events in unexpected order
- [6595](https://github.com/vegaprotocol/vega/issues/6595) - Support for cross network parameter dependency and validation
- [6627](https://github.com/vegaprotocol/vega/issues/6627) - Fix order estimates
- [6604](https://github.com/vegaprotocol/vega/issues/6604) - Fix transfer funds documentations in `protos`
- [6463](https://github.com/vegaprotocol/vega/issues/6463) - Implement chain replay and snapshot restore for the `nullblockchain`
- [6652](https://github.com/vegaprotocol/vega/issues/6652) - Change protocol upgrade consensus do be based on voting power

### 🐛 Fixes
- [6356](https://github.com/vegaprotocol/vega/issues/6356) - When querying for proposals from `GQL` return votes.
- [6623](https://github.com/vegaprotocol/vega/issues/6623) - Fix `nil` pointer panic in `datanode` for race condition in `recvEventRequest`
- [6601](https://github.com/vegaprotocol/vega/issues/6601) - Removed resend event when the socket client fails
- [5715](https://github.com/vegaprotocol/vega/issues/5715) - Fix documentation for Oracle Submission elements
- [5770](https://github.com/vegaprotocol/vega/issues/5770) - Fix Nodes data query returns incorrect results


## 0.60.0

### 🚨 Breaking changes
- [6227](https://github.com/vegaprotocol/vega/issues/6227) - Datanode Decentralized History - datanode init command now requires the chain id as a parameter

### 🛠 Improvements
- [6530](https://github.com/vegaprotocol/vega/issues/6530) - Add command to rename a wallet
- [6531](https://github.com/vegaprotocol/vega/issues/6531) - Add command to update the passphrase of a wallet
- [6482](https://github.com/vegaprotocol/vega/issues/6482) - Improve `TransferType` mapping usage
- [6546](https://github.com/vegaprotocol/vega/issues/6546) - Add a separate README for datanode/api gRPC handling principles
- [6582](https://github.com/vegaprotocol/vega/issues/6582) - Match validation to the required ranges
- [6596](https://github.com/vegaprotocol/vega/issues/6596) - Add market risk parameter validation

### 🐛 Fixes
- [6410](https://github.com/vegaprotocol/vega/issues/6410) - Add input validation for the `EstimateFee` endpoint.
- [6556](https://github.com/vegaprotocol/vega/issues/6556) - Limit ledger entries filtering complexity and potential number of items.
- [6539](https://github.com/vegaprotocol/vega/issues/6539) - Fix total fee calculation in estimate order
- [6584](https://github.com/vegaprotocol/vega/issues/6584) - Simplify `ListBalanceChanges`, removing aggregation and forward filling for now
- [6583](https://github.com/vegaprotocol/vega/issues/6583) - Cancel wallet connection request if no wallet


## 0.59.0

### 🚨 Breaking changes
- [6505](https://github.com/vegaprotocol/vega/issues/6505) - Allow negative position decimal places for market
- [6477](https://github.com/vegaprotocol/vega/issues/6477) - Allow the user to specify a different passphrase when isolating a key
- [6549](https://github.com/vegaprotocol/vega/issues/6549) - Output from `nodewallet reload` is now more useful `json`
- [6458](https://github.com/vegaprotocol/vega/issues/6458) - Rename `GetMultiSigSigner...Bundles API` functions to `ListMultiSigSigner...Bundles` to be consistent with `v2 APIs`
- [6506](https://github.com/vegaprotocol/vega/issues/6506) - Swap places of PID and date in log files in the wallet service

### 🛠 Improvements
- [6080](https://github.com/vegaprotocol/vega/issues/6080) - Data-node handles upgrade block and ensures data is persisted before upgrade
- [6527](https://github.com/vegaprotocol/vega/issues/6527) - Add `last-block` sub-command to `datanode CLI`
- [6529](https://github.com/vegaprotocol/vega/issues/6529) - Added reason to transfer to explain why it was stopped or rejected
- [6513](https://github.com/vegaprotocol/vega/issues/6513) - Refactor `datanode` `api` for getting balance history

### 🐛 Fixes
- [6480](https://github.com/vegaprotocol/vega/issues/6480) - Wallet `openrpc.json` is now a valid OpenRPC file
- [6473](https://github.com/vegaprotocol/vega/issues/6473) - Infrastructure Fee Account returns error when asset is pending listing
- [5690](https://github.com/vegaprotocol/vega/issues/5690) - Markets query now excludes rejected markets
- [5479](https://github.com/vegaprotocol/vega/issues/5479) - Fix inconsistent naming in API error
- [6525](https://github.com/vegaprotocol/vega/issues/6525) - Round the right way when restoring the integer representation of cached price ranges from a snapshot
- [6011](https://github.com/vegaprotocol/vega/issues/6011) - Fix data node fails when `Postgres` starts slowly
- [6341](https://github.com/vegaprotocol/vega/issues/6341) - Embedded `Postgres` should only capture logs during testing
- [6511](https://github.com/vegaprotocol/vega/issues/6511) - Do not check writer interface for null when starting embedded `Postgres`
- [6510](https://github.com/vegaprotocol/vega/issues/6510) - Filter parties with 0 reward from reward payout event
- [6471](https://github.com/vegaprotocol/vega/issues/6471) - Fix potential nil reference when owner is system for ledger entries
- [6519](https://github.com/vegaprotocol/vega/issues/6519) - Fix errors in the ledger entries `GraphQL` query.
- [6515](https://github.com/vegaprotocol/vega/issues/6515) - Required properties in OpenRPC documentation are marked as such
- [6234](https://github.com/vegaprotocol/vega/issues/6234) - Fix response in query for oracle data spec by id
- [6294](https://github.com/vegaprotocol/vega/issues/6294) - Fix response for query for non-existing market
- [6508](https://github.com/vegaprotocol/vega/issues/6508) - Fix data node starts slowly when the database is not empty
- [6532](https://github.com/vegaprotocol/vega/issues/6532) - Add current totals to the vote events

## 0.58.0

### 🚨 Breaking changes
- [6271](https://github.com/vegaprotocol/vega/issues/6271) - Require signature from new Ethereum key to validate key rotation submission
- [6364](https://github.com/vegaprotocol/vega/issues/6364) - Rename `oracleSpecForSettlementPrice` to `oracleSpecForSettlementData`
- [6401](https://github.com/vegaprotocol/vega/issues/6401) - Fix estimate fees and margin `APis`
- [6428](https://github.com/vegaprotocol/vega/issues/6428) - Update the wallet connection decision for future work
- [6429](https://github.com/vegaprotocol/vega/issues/6429) - Rename pipeline to interactor for better understanding
- [6430](https://github.com/vegaprotocol/vega/issues/6430) - Split the transaction status interaction depending on success and failure

### 🛠 Improvements
- [6399](https://github.com/vegaprotocol/vega/issues/6399) - Add `init-db` and `unsafe-reset-all` commands to block explorer
- [6348](https://github.com/vegaprotocol/vega/issues/6348) - Reduce pool size to leave more available `Postgres` connections
- [6453](https://github.com/vegaprotocol/vega/issues/6453) - Add ability to write `pprofs` at intervals to core
- [6312](https://github.com/vegaprotocol/vega/issues/6312) - Add back amended balance tests and correct ordering
- [6320](https://github.com/vegaprotocol/vega/issues/6320) - Use `Account` type without internal `id` in `datanode`
- [6461](https://github.com/vegaprotocol/vega/issues/6461) - Occasionally close `postgres` pool connections
- [6435](https://github.com/vegaprotocol/vega/issues/6435) - Add `GetTransaction` `API` call for block explorer
- [6464](https://github.com/vegaprotocol/vega/issues/6464) - Improve block explorer performance when filtering by submitter
- [6211](https://github.com/vegaprotocol/vega/issues/6211) - Handle `BeginBlock` and `EndBlock` events
- [6361](https://github.com/vegaprotocol/vega/issues/6361) - Remove unnecessary logging in market
- [6378](https://github.com/vegaprotocol/vega/issues/6378) - Migrate remaining views of current data to tables with current data
- [6425](https://github.com/vegaprotocol/vega/issues/6425) - Introduce interaction for beginning and ending of request
- [6308](https://github.com/vegaprotocol/vega/issues/6308) - Support parallel requests in wallet API version 2
- [6426](https://github.com/vegaprotocol/vega/issues/6426) - Add a name field on interaction to know what they are when JSON
- [6427](https://github.com/vegaprotocol/vega/issues/6427) - Improve interactions documentation
- [6431](https://github.com/vegaprotocol/vega/issues/6431) - Pass a human-readable input data in Transaction Succeeded and Failed notifications
- [6448](https://github.com/vegaprotocol/vega/issues/6448) - Improve wallet interaction JSON conversion
- [6454](https://github.com/vegaprotocol/vega/issues/6454) - Improve test coverage for setting fees and rewarding LPs
- [6458](https://github.com/vegaprotocol/vega/issues/6458) - Return a context aware message in `RequestSuccessful` interaction
- [6451](https://github.com/vegaprotocol/vega/issues/6451) - Improve interaction error message
- [6432](https://github.com/vegaprotocol/vega/issues/6432) - Use optionals for order error and proposal error
- [6368](https://github.com/vegaprotocol/vega/pull/6368) - Add Ledger Entry API

### 🐛 Fixes
- [6444](https://github.com/vegaprotocol/vega/issues/6444) - Send a transaction error if the same node announces itself twice
- [6388](https://github.com/vegaprotocol/vega/issues/6388) - Do not transfer stake and delegations after a key rotation
- [6266](https://github.com/vegaprotocol/vega/issues/6266) - Do not take a snapshot at block height 1 and handle increase of interval appropriately
- [6338](https://github.com/vegaprotocol/vega/issues/6338) - Fix validation for update an new asset proposals
- [6357](https://github.com/vegaprotocol/vega/issues/6357) - Fix potential panic in `gql` resolvers
- [6391](https://github.com/vegaprotocol/vega/issues/6391) - Fix dropped connection between core and data node when large `(>1mb)` messages are sent.
- [6358](https://github.com/vegaprotocol/vega/issues/6358) - Do not show hidden files nor directories as wallet
- [6374](https://github.com/vegaprotocol/vega/issues/6374) - Fix panic with the metrics
- [6373](https://github.com/vegaprotocol/vega/issues/6373) - Fix panic with the metrics as well
- [6238](https://github.com/vegaprotocol/vega/issues/6238) - Return empty string for `multisig` bundle, not `0x` when asset doesn't have one
- [6236](https://github.com/vegaprotocol/vega/issues/6236) - Make `erc20ListAssetBundle` `nullable` in `GraphQL`
- [6395](https://github.com/vegaprotocol/vega/issues/6395) - Wallet selection doesn't lower case the wallet name during input verification
- [6408](https://github.com/vegaprotocol/vega/issues/6408) - Initialise observer in liquidity provision `sql` store
- [6406](https://github.com/vegaprotocol/vega/issues/6406) - Fix invalid tracking of cumulative volume and price
- [6387](https://github.com/vegaprotocol/vega/issues/6387) - Fix max open interest calculation
- [6416](https://github.com/vegaprotocol/vega/issues/6416) - Prevent submission of `erc20` address already used by another asset
- [6375](https://github.com/vegaprotocol/vega/issues/6375) - If there is one unit left over at the end of final market settlement - transfer it to the network treasury. if there is more than one, log all transfers and panic.
- [6456](https://github.com/vegaprotocol/vega/issues/6456) - Assure liquidity fee gets update when target stake drops (even in the absence of trades)
- [6459](https://github.com/vegaprotocol/vega/issues/6459) - Send lifecycle notifications after parameters validation
- [6420](https://github.com/vegaprotocol/vega/issues/6420) - Support cancellation of a request during a wallet interaction

## 0.57.0

### 🚨 Breaking changes
- [6291](https://github.com/vegaprotocol/vega/issues/6291) - Remove `Nodewallet.ETH` configuration and add flags to supply `clef` addresses when importing or generating accounts
- [6314](https://github.com/vegaprotocol/vega/issues/6314) - Rename session namespace to client in wallet API version 2

### 🛠 Improvements
- [6283](https://github.com/vegaprotocol/vega/issues/6283) - Add commit hash to version if is development version
- [6321](https://github.com/vegaprotocol/vega/issues/6321) - Get rid of the `HasChanged` check in snapshot engines
- [6126](https://github.com/vegaprotocol/vega/issues/6126) - Don't generate market depth subscription messages if nothing has changed

### 🐛 Fixes
- [6287](https://github.com/vegaprotocol/vega/issues/6287) - Fix GraphQL `proposals` API `proposalType` filter
- [6307](https://github.com/vegaprotocol/vega/issues/6307) - Emit an event with status rejected if a protocol upgrade proposal has no validator behind it
- [5305](https://github.com/vegaprotocol/vega/issues/5305) - Handle market updates changing price monitoring parameters correctly.

## 0.56.0

### 🚨 Breaking changes
- [6196](https://github.com/vegaprotocol/vega/pull/6196) - Remove unused network parameters network end of life and market freeze date
- [6155](https://github.com/vegaprotocol/vega/issues/6155) - Rename "Client" to "User" in wallet API version 2
- [5641](https://github.com/vegaprotocol/vega/issues/5641) - Rename `SettlementPriceDecimals` to `SettlementDataDecimals`

### 🛠 Improvements
- [6103](hhttps://github.com/vegaprotocol/vega/issues/6103) - Verify that order amendment has the desired effect on opening auction
- [6170](https://github.com/vegaprotocol/vega/pull/6170) - Order GraphQL schema (query and subscription types) alphabetically
- [6163](https://github.com/vegaprotocol/vega/issues/6163) - Add block explorer back end
- [6153](https://github.com/vegaprotocol/vega/issues/6153) - Display UI friendly logs when calling `session.send_transaction`
- [6063](https://github.com/vegaprotocol/vega/pull/6063) - Update average entry valuation calculation according to spec change.
- [6191](https://github.com/vegaprotocol/vega/pull/6191) - Remove the retry on node health check in the wallet API version 2
- [6221](https://github.com/vegaprotocol/vega/pull/6221) - Add documentation for new `GraphQL endpoints`
- [6498](https://github.com/vegaprotocol/vega/pull/6498) - Fix incorrectly encoded account id
- [5600](https://github.com/vegaprotocol/vega/issues/5600) - Migrate all wallet capabilities to V2 api
- [6077](https://github.com/vegaprotocol/vega/issues/6077) - Add proof-of-work to transaction when using `vegawallet command sign`
- [6203](https://github.com/vegaprotocol/vega/issues/6203) - Support automatic consent for transactions sent through the wallet API version 2
- [6203](https://github.com/vegaprotocol/vega/issues/6203) - Log node selection process on the wallet CLI
- [5925](https://github.com/vegaprotocol/vega/issues/5925) - Clean transfer response API, now ledger movements
- [6254](https://github.com/vegaprotocol/vega/issues/6254) - Reject Ethereum configuration update via proposals
- [5706](https://github.com/vegaprotocol/vega/issues/5076) - Datanode snapshot create and restore support

### 🐛 Fixes
- [6255](https://github.com/vegaprotocol/vega/issues/6255) - Fix `WebSocket` upgrading when setting headers in HTTP middleware.
- [6101](https://github.com/vegaprotocol/vega/issues/6101) - Fix Nodes API not returning new `ethereumAdress` after `EthereumKeyRotation` event.
- [6183](https://github.com/vegaprotocol/vega/issues/6183) - Shutdown blockchain before protocol services
- [6148](https://github.com/vegaprotocol/vega/issues/6148) - Fix API descriptions for typos
- [6187](https://github.com/vegaprotocol/vega/issues/6187) - Not hash message before signing if using clef for validator heartbeats
- [6138](https://github.com/vegaprotocol/vega/issues/6138) - Return more useful information when a transaction submitted to a node contains validation errors
- [6156](https://github.com/vegaprotocol/vega/issues/6156) - Return only delegations for the specific node in `graphql` node delegation query
- [6233](https://github.com/vegaprotocol/vega/issues/6233) - Fix `GetNodeSignatures` GRPC api
- [6175](https://github.com/vegaprotocol/vega/issues/6175) - Fix `datanode` updating node public key on key rotation
- [5948](https://github.com/vegaprotocol/vega/issues/5948) - Shutdown node gracefully when panics or `sigterm` during chain-replay
- [6109](https://github.com/vegaprotocol/vega/issues/6109) - Candle query returns unexpected data.
- [5988](https://github.com/vegaprotocol/vega/issues/5988) - Exclude tainted keys from `session.list_keys` endpoint
- [5164](https://github.com/vegaprotocol/vega/issues/5164) - Distribute LP fees on settlement
- [6212](https://github.com/vegaprotocol/vega/issues/6212) - Change the error for protocol upgrade request for block 0
- [6242](https://github.com/vegaprotocol/vega/issues/6242) - Allow migrate between wallet types during Ethereum key rotation reload
- [6202](https://github.com/vegaprotocol/vega/issues/6202) - Always update margins for parties on amend
- [6228](https://github.com/vegaprotocol/vega/issues/6228) - Reject protocol upgrade downgrades
- [6245](https://github.com/vegaprotocol/vega/issues/6245) - Recalculate equity values when virtual stake changes
- [6260](https://github.com/vegaprotocol/vega/issues/6260) - Prepend `chainID` to input data only when signing the transaction
- [6036](https://github.com/vegaprotocol/vega/issues/6036) - Fix `protobuf<->swagger` generation
- [6248](https://github.com/vegaprotocol/vega/issues/6245) - Candles connection is not returning any candle data
- [6037](https://github.com/vegaprotocol/vega/issues/6037) - Fix auction events.
- [6061](https://github.com/vegaprotocol/vega/issues/6061) - Attempt at stabilizing the tests on the broker in the core
- [6178](https://github.com/vegaprotocol/vega/issues/6178) - Historical balances fails with `scany` error
- [6193](https://github.com/vegaprotocol/vega/issues/6193) - Use Data field from transaction successfully sent but that were rejected
- [6230](https://github.com/vegaprotocol/vega/issues/6230) - Node Signature Connection should return a list or an appropriate error message
- [5998](https://github.com/vegaprotocol/vega/issues/5998) - Positions should be zero when markets are closed and settled
- [6297](https://github.com/vegaprotocol/vega/issues/6297) - Historic Balances fails if `MarketId` is used in `groupBy`

## 0.55.0

### 🚨 Breaking changes
- [5989](https://github.com/vegaprotocol/vega/issues/5989) - Remove liquidity commitment from market proposal
- [6031](https://github.com/vegaprotocol/vega/issues/6031) - Remove market name from `graphql` market type
- [6095](https://github.com/vegaprotocol/vega/issues/6095) - Rename taker fees to maker paid fees
- [5442](https://github.com/vegaprotocol/vega/issues/5442) - Default behaviour when starting to node is to use the latest local snapshot if it exists
- [6139](https://github.com/vegaprotocol/vega/issues/6139) - Return the key on `session.list_keys` endpoint on wallet API version 2

### 🛠 Improvements
- [5971](https://github.com/vegaprotocol/vega/issues/5971) - Add headers `X-Block-Height`, `X-Block-Timestamp` and `X-Vega-Connection` to all API responses
- [5694](https://github.com/vegaprotocol/vega/issues/5694) - Add field `settlementPriceDecimals` to GraphQL `Future` and `FutureProduct` types
- [6048](https://github.com/vegaprotocol/vega/issues/6048) - Upgrade `golangci-lint` to `1.49.0` and implement its suggestions
- [5807](https://github.com/vegaprotocol/vega/issues/5807) - Add Vega tools: `stream`, `snapshot` and `checkpoint`
- [5678](https://github.com/vegaprotocol/vega/issues/5678) - Add GraphQL endpoints for Ethereum bundles: `listAsset`, `updateAsset`, `addSigner` and `removeSigner`
- [5881](https://github.com/vegaprotocol/vega/issues/5881) - Return account subscription as a list
- [5766](https://github.com/vegaprotocol/vega/issues/5766) - Better notification for version update on the wallet
- [5841](https://github.com/vegaprotocol/vega/issues/5841) - Add transaction to request `multisigControl` signatures on demand
- [5937](https://github.com/vegaprotocol/vega/issues/5937) - Add more flexibility to market creation bonus
- [5932](https://github.com/vegaprotocol/vega/issues/5932) - Remove Name and Symbol from update asset proposal
- [5880](https://github.com/vegaprotocol/vega/issues/5880) - Send initial image with subscriptions to positions, orders & accounts
- [5878](https://github.com/vegaprotocol/vega/issues/5878) - Add option to return only live orders in `ListOrders` `API`
- [5937](https://github.com/vegaprotocol/vega/issues/5937) - Add more flexibility to market creation bonus
- [5708](https://github.com/vegaprotocol/vega/issues/5708) - Use market price when reporting average trade price
- [5949](https://github.com/vegaprotocol/vega/issues/5949) - Transfers processed in the order they were received
- [5966](https://github.com/vegaprotocol/vega/issues/5966) - Do not send transaction from wallet if `chainID` is empty
- [5675](https://github.com/vegaprotocol/vega/issues/5675) - Add transaction information to all database tables
- [6004](https://github.com/vegaprotocol/vega/issues/6004) - Probability of trading refactoring
- [5849](https://github.com/vegaprotocol/vega/issues/5849) - Use network parameter from creation time of the proposal for requirements
- [5846](https://github.com/vegaprotocol/vega/issues/5846) - Expose network parameter from creation time of the proposal through `APIs`.
- [5999](https://github.com/vegaprotocol/vega/issues/5999) - Recalculate margins after risk parameters are updated.
- [5682](https://github.com/vegaprotocol/vega/issues/5682) - Expose equity share weight in the API
- [5684](https://github.com/vegaprotocol/vega/issues/5684) - Added date range to a number of historic balances, deposits, withdrawals, orders and trades queries
- [6071](https://github.com/vegaprotocol/vega/issues/6071) - Allow for empty settlement asset in recurring transfer metric definition for market proposer bonus
- [6042](https://github.com/vegaprotocol/vega/issues/6042) - Set GraphQL query complexity limit
- [6106](https://github.com/vegaprotocol/vega/issues/6106) - Returned signed transaction in wallet API version 2 `session.send_transaction`
- [6105](https://github.com/vegaprotocol/vega/issues/6105) - Add `session.sign_transaction` endpoint on wallet API version 2
- [6042](https://github.com/vegaprotocol/vega/issues/5270) - Set GraphQL query complexity limit
- [5888](https://github.com/vegaprotocol/vega/issues/5888) - Add Liquidity Provision subscription to GraphQL
- [5961](https://github.com/vegaprotocol/vega/issues/5961) - Add batch market instructions command
- [5974](https://github.com/vegaprotocol/vega/issues/5974) - Flatten subscription in `Graphql`
- [6146](https://github.com/vegaprotocol/vega/issues/6146) - Add version command to Vega Visor
- [6671](https://github.com/vegaprotocol/vega/issues/6671) - Vega Visor allows to postpone first failure when Core node is slow to startup

### 🐛 Fixes
- [5934](https://github.com/vegaprotocol/vega/issues/5934) - Ensure wallet without permissions can be read
- [5950](https://github.com/vegaprotocol/vega/issues/5934) - Fix documentation for new wallet command
- [5687](https://github.com/vegaprotocol/vega/issues/5934) - Asset cache was returning stale data
- [6032](https://github.com/vegaprotocol/vega/issues/6032) - Risk factors store errors after update to a market
- [5986](https://github.com/vegaprotocol/vega/issues/5986) - Error string on failed transaction is sent in the plain, no need to decode
- [5860](https://github.com/vegaprotocol/vega/issues/5860) - Enacted but unlisted new assets are now included in checkpoints
- [6023](https://github.com/vegaprotocol/vega/issues/6023) - Tell the `datanode` when a genesis validator does not exist in a `checkpoint`
- [5963](https://github.com/vegaprotocol/vega/issues/5963) - Check other nodes during version check if the first one is unavailable
- [6002](https://github.com/vegaprotocol/vega/issues/6002) - Do not emit events for unmatched oracle data and unsubscribe market as soon as oracle data is received
- [6008](https://github.com/vegaprotocol/vega/issues/6008) - Fix equity like share and average trade value calculation with opening auctions
- [6040](https://github.com/vegaprotocol/vega/issues/6040) - Fix protocol upgrade transaction submission and small Visor improvements
- [5977](https://github.com/vegaprotocol/vega/issues/5977) - Fix missing block height and block time on stake linking API
- [6054](https://github.com/vegaprotocol/vega/issues/6054) - Fix panic on settlement
- [6060](https://github.com/vegaprotocol/vega/issues/6060) - Fix connection results should not be declared as mandatory in GQL schema.
- [6097](https://github.com/vegaprotocol/vega/issues/6067) - Fix incorrect asset (metric asset) used for checking market proposer eligibility
- [6099](https://github.com/vegaprotocol/vega/issues/6099) - Allow recurring transfers with the same to and from but with different asset
- [6067](https://github.com/vegaprotocol/vega/issues/6067) - Verify global reward is transferred to party address 0
- [6131](https://github.com/vegaprotocol/vega/issues/6131) - `nullblockchain` should call Tendermint Info `abci` to match real flow
- [6119](https://github.com/vegaprotocol/vega/issues/6119) - Correct order in which market event is emitted
- [5890](https://github.com/vegaprotocol/vega/issues/5890) - Margin breach during amend doesn't cancel order
- [6144](https://github.com/vegaprotocol/vega/issues/6144) - Price and Pegged Offset in orders are Decimals
- [6111](https://github.com/vegaprotocol/vega/issues/5890) - Handle candles transient failure and prevent subscription blocking
- [6204](https://github.com/vegaprotocol/vega/issues/6204) - Data Node add Ethereum Key Rotations subscriber and rest binding

## 0.54.0

### 🚨 Breaking changes
With this release a few breaking changes are introduced.
The Vega application is now a built-in application. This means that Tendermint doesn't need to be started separately any more.
The `vega node` command has been renamed `vega start`.
The `vega tm` command has been renamed `vega tendermint`.
The `Blockchain.Tendermint.ClientAddr` configuration field have been renamed `Blockchain.Tendermint.RPCAddr`.
The init command now also generate the configuration for tendermint, the flags `--no-tendermint`, `--tendermint-home` and `--tendermint-key` have been introduced

- [5579](https://github.com/vegaprotocol/vega/issues/5579) - Make vega a built-in Tendermint application
- [5249](https://github.com/vegaprotocol/vega/issues/5249) - Migrate to Tendermint version 0.35.8
- [5624](https://github.com/vegaprotocol/vega/issues/5624) - Get rid of `updateFrequency` in price monitoring definition
- [5601](https://github.com/vegaprotocol/vega/issues/5601) - Remove support for launching a proxy in front of console and token dApp
- [5872](https://github.com/vegaprotocol/vega/issues/5872) - Remove console and token dApp from networks
- [5802](https://github.com/vegaprotocol/vega/issues/5802) - Remove support for transaction version 1

### 🗑️ Deprecation
- [4655](https://github.com/vegaprotocol/vega/issues/4655) - Move Ethereum `RPC` endpoint configuration from `Nodewallet` section to `Ethereum` section

### 🛠 Improvements
- [5589](https://github.com/vegaprotocol/vega/issues/5589) - Used custom version of Clef
- [5541](https://github.com/vegaprotocol/vega/issues/5541) - Support permissions in wallets
- [5439](https://github.com/vegaprotocol/vega/issues/5439) - `vegwallet` returns better responses when a transaction fails
- [5465](https://github.com/vegaprotocol/vega/issues/5465) - Verify `bytecode` of smart-contracts on startup
- [5608](https://github.com/vegaprotocol/vega/issues/5608) - Ignore stale price monitoring trigger when market is already in auction
- [5673](https://github.com/vegaprotocol/vega/issues/5673) - Add support for `ethereum` key rotations to `datanode`
- [5639](https://github.com/vegaprotocol/vega/issues/5639) - Move all core code in the core directory
- [5613](https://github.com/vegaprotocol/vega/issues/5613) - Import the `datanode` in the vega repo
- [5660](https://github.com/vegaprotocol/vega/issues/5660) - Migrate subscription `apis` from `datanode v1 api` to `datanode v2 api`
- [5636](https://github.com/vegaprotocol/vega/issues/5636) - Assure no false positives in cucumber steps
- [5011](https://github.com/vegaprotocol/vega/issues/5011) - Import the `protos` repo in the vega repo
- [5774](https://github.com/vegaprotocol/vega/issues/5774) - Use `generics` for `ID` types
- [5785](https://github.com/vegaprotocol/vega/issues/5785) - Add support form `ERC20` bridge stopped and resumed events
- [5712](https://github.com/vegaprotocol/vega/issues/5712) - Configurable `graphql` endpoint
- [5689](https://github.com/vegaprotocol/vega/issues/5689) - Support `UpdateAsset` proposal in APIs
- [5685](https://github.com/vegaprotocol/vega/issues/5685) - Migrated `apis` from `datanode v1` to `datanode v2`
- [5760](https://github.com/vegaprotocol/vega/issues/5760) - Map all `GRPC` to `REST`
- [5804](https://github.com/vegaprotocol/vega/issues/5804) - Rollback Tendermint to version `0.34.20`
- [5503](https://github.com/vegaprotocol/vega/issues/5503) - Introduce wallet API version 2 based on JSON-RPC with new authentication workflow
- [5822](https://github.com/vegaprotocol/vega/issues/5822) - Rename `Graphql` enums
- [5618](https://github.com/vegaprotocol/vega/issues/5618) - Add wallet JSON-RPC documentation
- [5776](https://github.com/vegaprotocol/vega/issues/5776) - Add endpoint to get a single network parameter
- [5685](https://github.com/vegaprotocol/vega/issues/5685) - Migrated `apis` from `datanode v1` to `datanode v2`
- [5761](https://github.com/vegaprotocol/vega/issues/5761) - Transfers connection make direction optional
- [5762](https://github.com/vegaprotocol/vega/issues/5762) - Transfers connection add under `party` type
- [5685](https://github.com/vegaprotocol/vega/issues/5685) - Migrated `apis` from `datanode v1` to `datanode v2`
- [5705](https://github.com/vegaprotocol/vega/issues/5705) - Use enum for validator status
- [5685](https://github.com/vegaprotocol/vega/issues/5685) - Migrated `apis` from `datanode v1` to `datanode v2`
- [5834](https://github.com/vegaprotocol/vega/issues/5834) - Avoid saving proposals of terminated/cancelled/rejected/settled markets in checkpoint
- [5619](https://github.com/vegaprotocol/vega/issues/5619) - Add wallet HTTP API version 2 documentation
- [5823](https://github.com/vegaprotocol/vega/issues/5823) - Add endpoint to wallet HTTP API version 2 to list available RPC methods
- [5814](https://github.com/vegaprotocol/vega/issues/5815) - Add proposal validation date time to `graphql`
- [5865](https://github.com/vegaprotocol/vega/issues/5865) - Allow a validator to withdraw their protocol upgrade proposal
- [5803](https://github.com/vegaprotocol/vega/issues/5803) - Update cursor pagination to use new method from [5784](https://github.com/vegaprotocol/vega/pull/5784)
- [5862](https://github.com/vegaprotocol/vega/issues/5862) - Add base `URL` in `swagger`
- [5817](https://github.com/vegaprotocol/vega/issues/5817) - Add validation error on asset proposal when rejected
- [5816](https://github.com/vegaprotocol/vega/issues/5816) - Set proper status to rejected asset proposal
- [5893](https://github.com/vegaprotocol/vega/issues/5893) - Remove total supply from assets
- [5752](https://github.com/vegaprotocol/vega/issues/5752) - Remove URL and Hash from proposal rationale, add Title
- [5802](https://github.com/vegaprotocol/vega/issues/5802) - Introduce transaction version 3 that encode the chain ID in its input data to protect against transaction replay
- [5358](https://github.com/vegaprotocol/vega/issues/5358) - Port equity like shares update to new structure
- [5926](https://github.com/vegaprotocol/vega/issues/5926) - Check for liquidity auction at the end of a block instead of after every trade

### 🐛 Fixes
- [5571](https://github.com/vegaprotocol/vega/issues/5571) - Restore pending assets status correctly after snapshot restore
- [5857](https://github.com/vegaprotocol/vega/issues/5857) - Fix panic when calling `ListAssets` `grpc` end point with no arguments
- [5572](https://github.com/vegaprotocol/vega/issues/5572) - Add validation on `IDs` and public keys
- [5348](https://github.com/vegaprotocol/vega/issues/5348) - Restore markets from checkpoint proposal
- [5279](https://github.com/vegaprotocol/vega/issues/5279) - Fix loading of proposals from checkpoint
- [5598](https://github.com/vegaprotocol/vega/issues/5598) - Remove `currentTime` from topology engine to ease snapshot restoration
- [5836](https://github.com/vegaprotocol/vega/issues/5836) - Add missing `GetMarket` `GRPC` end point
- [5609](https://github.com/vegaprotocol/vega/issues/5609) - Set event forwarder last seen height after snapshot restore
- [5782](https://github.com/vegaprotocol/vega/issues/5782) - `Pagination` with a cursor was returning incorrect results
- [5629](https://github.com/vegaprotocol/vega/issues/5629) - Fixes for loading voting power from checkpoint with non genesis validators
- [5626](https://github.com/vegaprotocol/vega/issues/5626) - Update `protos`, remove optional types
- [5665](https://github.com/vegaprotocol/vega/issues/5665) - Binary version hash always contain `-modified` suffix
- [5633](https://github.com/vegaprotocol/vega/issues/5633) - Allow `minProposerEquityLikeShare` to accept 0
- [5672](https://github.com/vegaprotocol/vega/issues/5672) - Typo fixed in datanode `ethereum` address
- [5863](https://github.com/vegaprotocol/vega/issues/5863) - Fix panic when calling `VegaTime` on `v2 api`
- [5683](https://github.com/vegaprotocol/vega/issues/5683) - Made market mandatory in `GraphQL` for order
- [5789](https://github.com/vegaprotocol/vega/issues/5789) - Fix performance issue with position query
- [5677](https://github.com/vegaprotocol/vega/issues/5677) - Fixed trading mode status
- [5663](https://github.com/vegaprotocol/vega/issues/5663) - Fixed panic with de-registering positions
- [5781](https://github.com/vegaprotocol/vega/issues/5781) - Make enactment timestamp optional in proposal for `graphql`
- [5767](https://github.com/vegaprotocol/vega/issues/5767) - Fix typo in command validation
- [5900](https://github.com/vegaprotocol/vega/issues/5900) - Add missing `/api/v2/parties/{party_id}/stake` `REST` end point
- [5825](https://github.com/vegaprotocol/vega/issues/5825) - Fix panic in pegged orders when going into auction
- [5763](https://github.com/vegaprotocol/vega/issues/5763) - Transfers connection rename `pubkey` to `partyId`
- [5486](https://github.com/vegaprotocol/vega/issues/5486) - Fix amend order expiring
- [5809](https://github.com/vegaprotocol/vega/issues/5809) - Remove state variables when a market proposal is rejected
- [5329](https://github.com/vegaprotocol/vega/issues/5329) - Fix checks for market enactment and termination
- [5837](https://github.com/vegaprotocol/vega/issues/5837) - Allow a promotion due to increased slots and a swap to happen in the same epoch
- [5819](https://github.com/vegaprotocol/vega/issues/5819) - Add new asset proposal validation timestamp validation
- [5897](https://github.com/vegaprotocol/vega/issues/5897) - Return uptime of 0, rather than error, when querying for `NodeData` before end of first epoch
- [5811](https://github.com/vegaprotocol/vega/issues/5811) - Do not overwrite local changes when updating wallet through JSON-RPC API
- [5868](https://github.com/vegaprotocol/vega/issues/5868) - Clarify the error for insufficient token to submit proposal or vote
- [5867](https://github.com/vegaprotocol/vega/issues/5867) - Fix witness check for majority
- [5853](https://github.com/vegaprotocol/vega/issues/5853) - Do not ignore market update proposals when loading from checkpoint
- [5648](https://github.com/vegaprotocol/vega/issues/5648) - Ethereum key rotation - search validators by Vega pub key and listen to rotation events in core API
- [5648](https://github.com/vegaprotocol/vega/issues/5648) - Search validator by vega pub key and update the core validators API

## 0.53.0

### 🗑️ Deprecation
- [5513](https://github.com/vegaprotocol/vega/issues/5513) - Remove all checkpoint restore command

### 🛠 Improvements
- [5428](https://github.com/vegaprotocol/vega/pull/5428) - Update contributor information
- [5519](https://github.com/vegaprotocol/vega/pull/5519) - Add `--genesis-file` option to the `load_checkpoint` command
- [5538](https://github.com/vegaprotocol/vega/issues/5538) - Core side implementation of protocol upgrade
- [5525](https://github.com/vegaprotocol/vega/pull/5525) - Release `vegawallet` from the core
- [5524](https://github.com/vegaprotocol/vega/pull/5524) - Align `vegawallet` and core versions
- [5524](https://github.com/vegaprotocol/vega/pull/5549) - Add endpoint for getting the network's `chain-id`
- [5524](https://github.com/vegaprotocol/vega/pull/5552) - Handle tendermint demotion and `ersatz` slot reduction at the same time

### 🐛 Fixes
- [5476](https://github.com/vegaprotocol/vega/issues/5476) - Include settlement price in snapshot
- [5476](https://github.com/vegaprotocol/vega/issues/5314) - Fix validation of checkpoint file
- [5499](https://github.com/vegaprotocol/vega/issues/5499) - Add error from app specific validation to check transaction response
- [5508](https://github.com/vegaprotocol/vega/issues/5508) - Fix duplicated staking events
- [5514](https://github.com/vegaprotocol/vega/issues/5514) - Emit `rewardScore` event correctly after loading from checkpoint
- [5520](https://github.com/vegaprotocol/vega/issues/5520) - Do not fail silently when wallet fails to start
- [5521](https://github.com/vegaprotocol/vega/issues/5521) - Fix asset bundle and add asset status
- [5546](https://github.com/vegaprotocol/vega/issues/5546) - Fix collateral checkpoint to unlock locked reward account balance
- [5194](https://github.com/vegaprotocol/vega/issues/5194) - Fix market trading mode vs market state
- [5432](https://github.com/vegaprotocol/vega/issues/5431) - Do not accept transaction with unexpected public keys
- [5478](https://github.com/vegaprotocol/vega/issues/5478) - Assure uncross and fake uncross are in line with each other
- [5480](https://github.com/vegaprotocol/vega/issues/5480) - Assure indicative trades are in line with actual uncrossing trades
- [5556](https://github.com/vegaprotocol/vega/issues/5556) - Fix id generation seed
- [5361](https://github.com/vegaprotocol/vega/issues/5361) - Fix limits for proposals
- [5557](https://github.com/vegaprotocol/vega/issues/5427) - Fix oracle status at market settlement

## 0.52.0

### 🛠 Improvements
- [5421](https://github.com/vegaprotocol/vega/issues/5421) - Fix notary snapshot determinism when no signature are generated yet
- [5415](https://github.com/vegaprotocol/vega/issues/5415) - Regenerate smart contracts code
- [5434](https://github.com/vegaprotocol/vega/issues/5434) - Add health check for faucet
- [5412](https://github.com/vegaprotocol/vega/issues/5412) - Proof of work improvement to support history of changes to network parameters
- [5378](https://github.com/vegaprotocol/vega/issues/5278) - Allow new market proposals without LP

### 🐛 Fixes
- [5438](https://github.com/vegaprotocol/vega/issues/5438) - Evaluate all trades resulting from an aggressive orders in one call to price monitoring engine
- [5444](https://github.com/vegaprotocol/vega/issues/5444) - Merge both checkpoints and genesis asset on startup
- [5446](https://github.com/vegaprotocol/vega/issues/5446) - Cover liquidity monitoring acceptance criteria relating to aggressive order removing best bid or ask from the book
- [5457](https://github.com/vegaprotocol/vega/issues/5457) - Fix sorting of validators for demotion check
- [5460](https://github.com/vegaprotocol/vega/issues/5460) - Fix theoretical open interest calculation
- [5477](https://github.com/vegaprotocol/vega/issues/5477) - Pass a clone of the liquidity commitment offset to pegged orders
- [5468](https://github.com/vegaprotocol/vega/issues/5468) - Bring indicative trades inline with actual auction uncrossing trades in presence of wash trades
- [5419](https://github.com/vegaprotocol/vega/issues/5419) - Fix listeners ordering and state updates

## 0.51.1

### 🛠 Improvements
- [5395](https://github.com/vegaprotocol/vega/issues/5395) - Add `burn_nonce` bridge tool
- [5403](https://github.com/vegaprotocol/vega/issues/5403) - Allow spam free / proof of work free running of null blockchain
- [5175](https://github.com/vegaprotocol/vega/issues/5175) - Validation free transactions (including signature verification) for null blockchain
- [5371](https://github.com/vegaprotocol/vega/issues/5371) - Ensure threshold is not breached in ERC20 withdrawal
- [5358](https://github.com/vegaprotocol/vega/issues/5358) - Update equity shares following updated spec.

### 🐛 Fixes
- [5362](https://github.com/vegaprotocol/vega/issues/5362) - Liquidity and order book point to same underlying order after restore
- [5367](https://github.com/vegaprotocol/vega/issues/5367) - better serialisation for party orders in liquidity snapshot
- [5377](https://github.com/vegaprotocol/vega/issues/5377) - Serialise state var internal state
- [5388](https://github.com/vegaprotocol/vega/issues/5388) - State variable snapshot now works as intended
- [5388](https://github.com/vegaprotocol/vega/issues/5388) - Repopulate cached order-book after snapshot restore
- [5203](https://github.com/vegaprotocol/vega/issues/5203) - Market liquidity monitor parameters trump network parameters on market creation
- [5297](https://github.com/vegaprotocol/vega/issues/5297) - Assure min/max price always accurate
- [4223](https://github.com/vegaprotocol/vega/issues/4223) - Use uncrossing price for target stake calculation during auction
- [3047](https://github.com/vegaprotocol/vega/issues/3047) - Improve interaction between liquidity and price monitoring auctions
- [3570](https://github.com/vegaprotocol/vega/issues/3570) - Set extension trigger during opening auction with insufficient liquidity
- [3362](https://github.com/vegaprotocol/vega/issues/3362) - Stop non-persistent orders from triggering auctions
- [5388](https://github.com/vegaprotocol/vega/issues/5388) - Use `UnixNano()` to snapshot price monitor times
- [5237](https://github.com/vegaprotocol/vega/issues/5237) - Trigger state variable calculation first time indicative uncrossing price is available
- [5397](https://github.com/vegaprotocol/vega/issues/5397) - Bring indicative trades price inline with that of actual auction uncrossing trades

## 0.51.0

### 🚨 Breaking changes
- [5192](https://github.com/vegaprotocol/vega/issues/5192) - Require a rationale on proposals

### 🛠 Improvements
- [5318](https://github.com/vegaprotocol/vega/issues/5318) - Automatically dispatch reward pool into markets in recurring transfers
- [5333](https://github.com/vegaprotocol/vega/issues/5333) - Run snapshot generation for all providers in parallel
- [5343](https://github.com/vegaprotocol/vega/issues/5343) - Snapshot optimisation part II - get rid of `getHash`
- [5324](https://github.com/vegaprotocol/vega/issues/5324) -  Send event when oracle data doesn't match
- [5140](https://github.com/vegaprotocol/vega/issues/5140) - Move limits (enabled market / assets from) to network parameters
- [5360](https://github.com/vegaprotocol/vega/issues/5360) - rewards test coverage

### 🐛 Fixes
- [5338](https://github.com/vegaprotocol/vega/issues/5338) - Checking a transaction should return proper success code
- [5277](https://github.com/vegaprotocol/vega/issues/5277) - Updating a market should default auction extension to 1
- [5284](https://github.com/vegaprotocol/vega/issues/5284) - price monitoring past prices are now included in the snapshot
- [5294](https://github.com/vegaprotocol/vega/issues/5294) - Parse timestamps oracle in market proposal validation
- [5292](https://github.com/vegaprotocol/vega/issues/5292) - Internal time oracle broadcasts timestamp without nanoseconds
- [5297](https://github.com/vegaprotocol/vega/issues/5297) - Assure min/max price always accurate
- [5286](https://github.com/vegaprotocol/vega/issues/5286) - Ensure liquidity fees are updated when updating the market
- [5322](https://github.com/vegaprotocol/vega/issues/5322) - Change vega pub key hashing in topology to fix key rotation submission.
- [5313](https://github.com/vegaprotocol/vega/issues/5313) - Future update was using oracle spec for settlement price as trading termination spec
- [5304](https://github.com/vegaprotocol/vega/issues/5304) - Fix bug causing trade events at auction end showing the wrong price.
- [5345](https://github.com/vegaprotocol/vega/issues/5345) - Fix issue with state variable transactions assumed gone missing
- [5351](https://github.com/vegaprotocol/vega/issues/5351) - Fix panic when node is interrupted before snapshot engine gets cleared and initialised
- [5972](https://github.com/vegaprotocol/vega/issues/5972) - Allow submitting a market update with termination oracle ticking before enactment of the update

## 0.50.2

### 🛠 Improvements
- [5001](https://github.com/vegaprotocol/vega/issues/5001) - Set and increment LP version field correctly
- [5001](https://github.com/vegaprotocol/vega/issues/5001) - Add integration test for LP versioning
- [3372](https://github.com/vegaprotocol/vega/issues/3372) - Add integration test making sure margin is released when an LP is cancelled.
- [5235](https://github.com/vegaprotocol/vega/issues/5235) - Use `BroadcastTxSync` instead of async for submitting transactions to `tendermint`
- [5268](https://github.com/vegaprotocol/vega/issues/5268) - Make validator heartbeat frequency a function of the epoch duration.
- [5271](https://github.com/vegaprotocol/vega/issues/5271) - Make generated hex IDs lower case
- [5273](https://github.com/vegaprotocol/vega/issues/5273) - Reward / Transfer to allow payout of reward in an arbitrary asset unrelated to the settlement and by market.
- [5207](https://github.com/vegaprotocol/vega/issues/5206) - Add integration tests to ensure price bounds and decimal places work as expected
- [5243](https://github.com/vegaprotocol/vega/issues/5243) - Update equity like share according to spec changes.
- [5249](https://github.com/vegaprotocol/vega/issues/5249) - Upgrade to tendermint 0.35.6

### 🐛 Fixes
- [4798](https://github.com/vegaprotocol/vega/issues/4978) - Set market pending timestamp to the time at which the market is created.
- [5222](https://github.com/vegaprotocol/vega/issues/5222) - Do not panic when admin server stops.
- [5103](https://github.com/vegaprotocol/vega/issues/5103) - Fix invalid http status set in faucet
- [5239](https://github.com/vegaprotocol/vega/issues/5239) - Always call `StartAggregate()` when signing validators joining and leaving even if not a validator
- [5128](https://github.com/vegaprotocol/vega/issues/5128) - Fix wrong http rate limit for faucet
- [5231](https://github.com/vegaprotocol/vega/issues/5231) - Fix pegged orders to be reset to the order pointer after snapshot loading
- [5247](https://github.com/vegaprotocol/vega/issues/5247) - Fix the check for overflow in scaling settlement price
- [5250](https://github.com/vegaprotocol/vega/issues/5250) - Fixed panic in loading validator checkpoint
- [5260](https://github.com/vegaprotocol/vega/issues/5260) - Process recurring transfer before rewards
- [5262](https://github.com/vegaprotocol/vega/issues/5262) - Allow recurring transfers to start during the current epoch
- [5267](https://github.com/vegaprotocol/vega/issues/5267) - Do not check commitment on `UpdateMarket` proposals

## 0.50.1

### 🐛 Fixes
- [5226](https://github.com/vegaprotocol/vega/issues/5226) - Add support for settlement price decimal place in governance


## 0.50.0

### 🚨 Breaking changes
- [5197](https://github.com/vegaprotocol/vega/issues/5197) - Scale settlement price based on oracle definition

### 🛠 Improvements
- [5055](https://github.com/vegaprotocol/vega/issues/5055) - Ensure at most 5 triggers are used in price monitoring settings
- [5100](https://github.com/vegaprotocol/vega/issues/5100) - add a new scenario into feature test, auction folder, leaving auction when liquidity provider provides a limit order
- [4919](https://github.com/vegaprotocol/vega/issues/4919) - Feature tests for 0011 check order allocate margin
- [4922](https://github.com/vegaprotocol/vega/issues/4922) - Feature tests for 0015 market insurance pool collateral
- [4926](https://github.com/vegaprotocol/vega/issues/4926) - Feature tests for 0019 margin calculator scenarios
- [5119](https://github.com/vegaprotocol/vega/issues/5119) - Add Ethereum key rotation support
- [5209](https://github.com/vegaprotocol/vega/issues/5209) - Add retries to floating point consensus engine to work around tendermint missing transactions
- [5219](https://github.com/vegaprotocol/vega/issues/5219) - Remove genesis sign command.

### 🐛 Fixes
- [5078](https://github.com/vegaprotocol/vega/issues/5078) - Unwrap properly position decimal place from payload
- [5076](https://github.com/vegaprotocol/vega/issues/5076) - Set last mark price to settlement price when market is settled
- [5038](https://github.com/vegaprotocol/vega/issues/5038) - Send proof-of-work when when announcing node
- [5034](https://github.com/vegaprotocol/vega/issues/5034) - Ensure to / from in transfers payloads are vega public keys
- [5111](https://github.com/vegaprotocol/vega/issues/5111) - Stop updating the market's initial configuration when an opening auction is extended
- [5066](https://github.com/vegaprotocol/vega/issues/5066) - Return an error if market decimal place > to asset decimal place
- [5095](https://github.com/vegaprotocol/vega/issues/5095) - Stabilise state sync restore and restore block height in the topology engine
- [5204](https://github.com/vegaprotocol/vega/issues/5204) - Mark a snapshot state change when liquidity provision state changes
- [4870](https://github.com/vegaprotocol/vega/issues/5870) - Add missing commands to the `TxError` event
- [5136](https://github.com/vegaprotocol/vega/issues/5136) - Fix banking snapshot for transfers, risk factor restoration, and `statevar` handling of settled markets
- [5088](https://github.com/vegaprotocol/vega/issues/5088) - Fixed MTM bug where settlement balance would not be zero when loss amount was 1.
- [5093](https://github.com/vegaprotocol/vega/issues/5093) - Fixed proof of engine end of block callback never called to clear up state
- [4996](https://github.com/vegaprotocol/vega/issues/4996) - Fix positions engines `vwBuys` and `vwSell` when amending, send events on `Update` and `UpdateNetwork`
- [5016](https://github.com/vegaprotocol/vega/issues/5016) - Target stake in asset decimal place in Market Data
- [5109](https://github.com/vegaprotocol/vega/issues/5109) - Fixed promotion of ersatz to tendermint validator
- [5110](https://github.com/vegaprotocol/vega/issues/5110) - Fixed wrong tick size used for calculating probability of trading
- [5144](https://github.com/vegaprotocol/vega/issues/5144) - Fixed the default voting power in case there is stake in the network
- [5124](https://github.com/vegaprotocol/vega/issues/5124) - Add proto serialization for update market proposal
- [5124](https://github.com/vegaprotocol/vega/issues/5124) - Ensure update market proposal compute a proper auction duration
- [5172](https://github.com/vegaprotocol/vega/issues/5172) - Add replay protection for validator commands
- [5181](https://github.com/vegaprotocol/vega/issues/5181) - Ensure Oracle specs handle numbers using `num.Decimal` and `num.Int`
- [5059](https://github.com/vegaprotocol/vega/issues/5059) - Validators without tendermint status vote in the witness and notary engine but their votes do not count
- [5190](https://github.com/vegaprotocol/vega/issues/5190) - Fix settlement at expiry to scale the settlement price from market decimals to asset decimals
- [5185](https://github.com/vegaprotocol/vega/issues/5185) - Fix MTM settlement where win transfers get truncated resulting in settlement balance not being zero after settlement.
- [4943](https://github.com/vegaprotocol/vega/issues/4943) - Fix bug where amending orders in opening auctions did not work as expected

## 0.49.8

### 🛠 Improvements
- [4814](https://github.com/vegaprotocol/vega/issues/4814) - Review fees tests
- [5067](https://github.com/vegaprotocol/vega/pull/5067) - Adding acceptance codes and tidy up tests
- [5052](https://github.com/vegaprotocol/vega/issues/5052) - Adding acceptance criteria tests for market decimal places
- [5138](https://github.com/vegaprotocol/vega/issues/5038) - Adding feature test for "0032-PRIM-price_monitoring.md"
- [4753](https://github.com/vegaprotocol/vega/issues/4753) - Adding feature test for oracle spec public key validation
- [4559](https://github.com/vegaprotocol/vega/issues/4559) - Small fixes to the amend order flow

### 🐛 Fixes
- [5064](https://github.com/vegaprotocol/vega/issues/5064) - Send order event on settlement
- [5068](https://github.com/vegaprotocol/vega/issues/5068) - Use settlement price if exists when received trading terminated event


## 0.49.7

### 🚨 Breaking changes
- [4985](https://github.com/vegaprotocol/vega/issues/4985) - Proof of work spam protection

### 🛠 Improvements
- [5007](https://github.com/vegaprotocol/vega/issues/5007) - Run approbation as part of the CI pipeline
- [5019](https://github.com/vegaprotocol/vega/issues/5019) - Label Price Monitoring tests
- [5022](https://github.com/vegaprotocol/vega/issues/5022) - CI: Run approbation for main/master/develop branches only
- [5017](https://github.com/vegaprotocol/vega/issues/5017) - Added access functions to `PositionState` type
- [5049](https://github.com/vegaprotocol/vega/issues/5049) - Liquidity Provision test coverage for 0034 spec
- [5022](https://github.com/vegaprotocol/vega/issues/5022) - CI: Run approbation for main/master/develop branches
only
- [4916](https://github.com/vegaprotocol/vega/issues/4916) - Add acceptance criteria number in the existing feature tests to address acceptance criteria in `0008-TRAD-trading_workflow.md`
- [5061](https://github.com/vegaprotocol/vega/issues/5061) - Add a test scenario using log normal risk model into feature test "insurance-pool-balance-test.feature"


### 🐛 Fixes
- [5025](https://github.com/vegaprotocol/vega/issues/5025) - Witness snapshot breaking consensus
- [5046](https://github.com/vegaprotocol/vega/issues/5046) - Save all events in `ERC20` topology snapshot


## 0.49.4
### 🛠 Improvements
- [2585](https://github.com/vegaprotocol/vega/issues/2585) - Adding position state event to event bus
- [4952](https://github.com/vegaprotocol/vega/issues/4952) - Add checkpoints for staking and `multisig control`
- [4923](https://github.com/vegaprotocol/vega/issues/4923) - Add checkpoint state in the genesis file + add subcommand to do it.

### 🐛 Fixes
- [4983](https://github.com/vegaprotocol/vega/issues/4983) - Set correct event type for positions state event
- [4989](https://github.com/vegaprotocol/vega/issues/4989) - Fixing incorrect overflow logic
- [5036](https://github.com/vegaprotocol/vega/issues/5036) - Fix the `nullblockchain`
- [4981](https://github.com/vegaprotocol/vega/issues/4981) - Fix bug causing LP orders to uncross at auction end.

## 0.49.2

### 🛠 Improvements
- [4951](https://github.com/vegaprotocol/vega/issues/4951) - Add ability to stream events to a file
- [4953](https://github.com/vegaprotocol/vega/issues/4953) - Add block hash to statistics and to block height request
- [4961](https://github.com/vegaprotocol/vega/issues/4961) - Extend auction feature tests
- [4832](https://github.com/vegaprotocol/vega/issues/4832) - Add validation of update market proposals.
- [4971](https://github.com/vegaprotocol/vega/issues/4971) - Add acceptance criteria to auction tests
- [4833](https://github.com/vegaprotocol/vega/issues/4833) - Propagate market update to other engines

### 🐛 Fixes
- [4947](https://github.com/vegaprotocol/vega/issues/4947) - Fix time formatting problem that was breaking consensus on nodes in different time zones
- [4956](https://github.com/vegaprotocol/vega/issues/4956) - Fix concurrent write to price monitoring ref price cache
- [4987](https://github.com/vegaprotocol/vega/issues/4987) - Include the witness engine in snapshots
- [4957](https://github.com/vegaprotocol/vega/issues/4957) - Fix `vega announce_node` to work with `--home` and `--passphrase-file`
- [4964](https://github.com/vegaprotocol/vega/issues/4964) - Fix price monitoring snapshot
- [4974](https://github.com/vegaprotocol/vega/issues/4974) - Fix panic when checkpointing staking accounts if there are no events
- [4888](https://github.com/vegaprotocol/vega/issues/4888) - Fix memory leak when loading snapshots.
- [4993](https://github.com/vegaprotocol/vega/issues/4993) - Stop snapshots thinking we've loaded via `statesync` when we just lost connection to TM
- [4981](https://github.com/vegaprotocol/vega/issues/4981) - Fix bug causing LP orders to uncross at auction end.


## 0.49.1

### 🛠 Improvements
- [4895](https://github.com/vegaprotocol/vega/issues/4895) - Emit validators signature when a validator is added or remove from the set
- [4901](https://github.com/vegaprotocol/vega/issues/4901) - Update the decimal library
- [4906](https://github.com/vegaprotocol/vega/issues/4906) - Get rid of unnecessary `ToDecimal` conversions (no functional change)
- [4838](https://github.com/vegaprotocol/vega/issues/4838) - Implement governance vote based on equity-like share for market update

### 🐛 Fixes
- [4877](https://github.com/vegaprotocol/vega/issues/4877) - Fix topology and `erc20` topology snapshots
- [4890](https://github.com/vegaprotocol/vega/issues/4890) - epoch service now notifies other engines when it has restored from a snapshot
- [4879](https://github.com/vegaprotocol/vega/issues/4879) - Fixes for invalid data types in the `MarketData` proto message.
- [4881](https://github.com/vegaprotocol/vega/issues/4881) - Set tendermint validators' voting power when loading from snapshot
- [4915](https://github.com/vegaprotocol/vega/issues/4915) - Take full snapshot of collateral engine, always read epoch length from network parameters, use back-off on heartbeats
- [4882](https://github.com/vegaprotocol/vega/issues/4882) - Fixed tracking of liquidity fee received and added feature tests for the fee based rewards
- [4898](https://github.com/vegaprotocol/vega/issues/4898) - Add ranking score information to checkpoint and snapshot and emit an event when loaded
- [4932](https://github.com/vegaprotocol/vega/issues/4932) - Fix the string used for resource id of stake total supply to be stable to fix the replay of non validator node locally

## 0.49.0

### 🚨 Breaking changes
- [4900](https://github.com/vegaprotocol/vega/issues/4809) - Review LP fee tests, and move to VEGA repo
- [4844](https://github.com/vegaprotocol/vega/issues/4844) - Add endpoints for checking transactions raw transactions
- [4515](https://github.com/vegaprotocol/vega/issues/4615) - Add snapshot options description and check provided storage method
- [4581](https://github.com/vegaprotocol/vega/issues/4561) - Separate endpoints for liquidity provision submissions, amendment and cancellation
- [4390](https://github.com/vegaprotocol/vega/pull/4390) - Introduce node mode, `vega init` now require a mode: full or validator
- [4383](https://github.com/vegaprotocol/vega/pull/4383) - Rename flag `--tm-root` to `--tm-home`
- [4588](https://github.com/vegaprotocol/vega/pull/4588) - Remove the outdated `--network` flag on `vega genesis generate` and `vega genesis update`
- [4605](https://github.com/vegaprotocol/vega/pull/4605) - Use new format for `EthereumConfig` in network parameters.
- [4508](https://github.com/vegaprotocol/vega/pull/4508) - Disallow negative offset for pegged orders
- [4465](https://github.com/vegaprotocol/vega/pull/4465) - Update to tendermint `v0.35.0`
- [4594](https://github.com/vegaprotocol/vega/issues/4594) - Add support for decimal places specific to markets. This means market price values and position events can have different values. Positions will be expressed in asset decimal places, market specific data events will list prices in market precision.
- [4660](https://github.com/vegaprotocol/vega/pull/4660) - Add tendermint transaction hash to events
- [4670](https://github.com/vegaprotocol/vega/pull/4670) - Rework `freeform proposal` structure so that they align with other proposals
- [4681](https://github.com/vegaprotocol/vega/issues/4681) - Remove tick size from market
- [4698](https://github.com/vegaprotocol/vega/issues/4698) - Remove maturity field from future
- [4699](https://github.com/vegaprotocol/vega/issues/4699) - Remove trading mode one off from market proposal
- [4790](https://github.com/vegaprotocol/vega/issues/4790) - Fix core to work with `protos` generated by newer versions of `protoc-gen-xxx`
- [4856](https://github.com/vegaprotocol/vega/issues/4856) - Fractional orders and positions

### 🗑️ Deprecation

### 🛠 Improvements
- [4793](https://github.com/vegaprotocol/vega/issues/4793) - Add specific insurance pool balance test
- [4633](https://github.com/vegaprotocol/vega/pull/4633) - Add possibility to list snapshots from the vega command line
- [4640](https://github.com/vegaprotocol/vega/pull/4640) - Update feature tests related to liquidity provision following integration of probability of trading with floating point consensus
- [4558](https://github.com/vegaprotocol/vega/pull/4558) - Add MacOS install steps and information required to use `dockerisedvega.sh` script with private docker repository
- [4496](https://github.com/vegaprotocol/vega/pull/4496) - State variable engine for floating point consensus
- [4481](https://github.com/vegaprotocol/vega/pull/4481) - Add an example client application that uses the null-blockchain
- [4514](https://github.com/vegaprotocol/vega/pull/4514) - Add network limits service and events
- [4516](https://github.com/vegaprotocol/vega/pull/4516) - Add a command to cleanup all vega node state
- [4531](https://github.com/vegaprotocol/vega/pull/4531) - Remove Float from network parameters, use `num.Decimal` instead
- [4537](https://github.com/vegaprotocol/vega/pull/4537) - Send staking asset total supply through consensus
- [4540](https://github.com/vegaprotocol/vega/pull/4540) - Require Go minimum version 1.17
- [4530](https://github.com/vegaprotocol/vega/pull/4530) - Integrate risk factors with floating point consensus engine
- [4485](https://github.com/vegaprotocol/vega/pull/4485) - Change snapshot interval default to 1000 blocks
- [4505](https://github.com/vegaprotocol/vega/pull/4505) - Fast forward epochs when loading from checkpoint to trigger payouts for the skipped time
- [4554](https://github.com/vegaprotocol/vega/pull/4554) - Integrate price ranges with floating point consensus engine
- [4544](https://github.com/vegaprotocol/vega/pull/4544) - Ensure validators are started with the right set of keys
- [4569](https://github.com/vegaprotocol/vega/pull/4569) - Move to `ghcr.io` docker container registry
- [4571](https://github.com/vegaprotocol/vega/pull/4571) - Update `CHANGELOG.md` for `0.47.x`
- [4577](https://github.com/vegaprotocol/vega/pull/4577) - Update `CHANGELOG.md` for `0.45.6` patch
- [4573](https://github.com/vegaprotocol/vega/pull/4573) - Remove execution configuration duplication from configuration root
- [4555](https://github.com/vegaprotocol/vega/issues/4555) - Probability of trading integrated into floating point consensus engine
- [4592](https://github.com/vegaprotocol/vega/pull/4592) - Update instructions on how to use docker without `sudo`
- [4491](https://github.com/vegaprotocol/vega/issues/4491) - Measure validator performance and use to penalise rewards
- [4599](https://github.com/vegaprotocol/vega/pull/4599) - Allow raw private keys for bridges functions
- [4588](https://github.com/vegaprotocol/vega/pull/4588) - Add `--update` and `--replace` flags on `vega genesis new validator`
- [4522](https://github.com/vegaprotocol/vega/pull/4522) - Add `--network-url` option to `vega tm`
- [4580](https://github.com/vegaprotocol/vega/pull/4580) - Add transfer command support (one off transfers)
- [4636](https://github.com/vegaprotocol/vega/pull/4636) - Update the Core Team DoD and issue templates
- [4629](https://github.com/vegaprotocol/vega/pull/4629) - Update `CHANGELOG.md` to include `0.47.5` changes
- [4580](https://github.com/vegaprotocol/vega/pull/4580) - Add transfer command support (recurring transfers)
- [4643](https://github.com/vegaprotocol/vega/issues/4643) - Add noise to floating point consensus variables in QA
- [4639](https://github.com/vegaprotocol/vega/pull/4639) - Add cancel transfer command
- [4750](https://github.com/vegaprotocol/vega/pull/4750) - Fix null blockchain by forcing it to always be a non-validator node
- [4754](https://github.com/vegaprotocol/vega/pull/4754) - Fix null blockchain properly this time
- [4754](https://github.com/vegaprotocol/vega/pull/4754) - Remove old id generator fields from execution engine's snapshot
- [4830](https://github.com/vegaprotocol/vega/pull/4830) - Reward refactoring for network treasury
- [4647](https://github.com/vegaprotocol/vega/pull/4647) - Added endpoint `SubmitRawTransaction` to provide support for different transaction request message versions
- [4653](https://github.com/vegaprotocol/vega/issues/4653) - Replace asset insurance pool with network treasury
- [4638](https://github.com/vegaprotocol/vega/pull/4638) - CI add option to specify connected changes in other repos
- [4650](https://github.com/vegaprotocol/vega/pull/4650) - Restore code from rebase and ensure node retries connection with application
- [4570](https://github.com/vegaprotocol/vega/pull/4570) - Internalize Ethereum Event Forwarder
- [4663](https://github.com/vegaprotocol/vega/issues/4663) - CI set `qa` build tag when running system tests
- [4709](https://github.com/vegaprotocol/vega/issues/4709) - Make `BlockNr` part of event interface
- [4657](https://github.com/vegaprotocol/vega/pull/4657) - Rename `min_lp_stake` to quantum + use it in liquidity provisions
- [4672](https://github.com/vegaprotocol/vega/issues/4672) - Update Jenkinsfile
- [4712](https://github.com/vegaprotocol/vega/issues/4712) - Check smart contract hash on startup to ensure the correct version is being used
- [4594](https://github.com/vegaprotocol/vega/issues/4594) - Add integration test ensuring positions plug-in calculates P&L accurately.
- [4689](https://github.com/vegaprotocol/vega/issues/4689) - Validators joining and leaving the network
- [4680](https://github.com/vegaprotocol/vega/issues/4680) - Add `totalTokenSupplyStake` to the snapshots
- [4645](https://github.com/vegaprotocol/vega/pull/4645) - Add transfers snapshots
- [4707](https://github.com/vegaprotocol/vega/pull/4707) - Serialize timestamp in time update message as number of nano seconds instead of seconds
- [4595](https://github.com/vegaprotocol/vega/pull/4595) - Add internal oracle supplying vega time data for time-triggered events
- [4737](https://github.com/vegaprotocol/vega/pull/4737) - Use a deterministic generator for order ids, set new order ids to the transaction hash of the Submit transaction
- [4741](https://github.com/vegaprotocol/vega/pull/4741) - Hash again list of hash from engines
- [4751](https://github.com/vegaprotocol/vega/pull/4751) - Make trade ids unique using the deterministic id generator
- [4766](https://github.com/vegaprotocol/vega/issues/4766) - Added feature tests and integration steps for transfers
- [4771](https://github.com/vegaprotocol/vega/issues/4771) - Small fixes and conformance update for transfers
- [4785](https://github.com/vegaprotocol/vega/issues/4785) - Implement feature tests given the acceptance criteria for transfers
- [4784](https://github.com/vegaprotocol/vega/issues/4784) - Moving feature tests from specs internal to verified folder
- [4797](https://github.com/vegaprotocol/vega/issues/4784) - Update `CODEOWNERS` for research to review verified feature files
- [4801](https://github.com/vegaprotocol/vega/issues/4801) - added acceptance criteria codes to feature tests for Settlement at expiry spec
- [4823](https://github.com/vegaprotocol/vega/issues/4823) - simplified performance score
- [4805](https://github.com/vegaprotocol/vega/issues/4805) - Add command line tool to sign for the asset pool method `set_bridge_address`
- [4839](https://github.com/vegaprotocol/vega/issues/4839) - Send governance events when restoring proposals on checkpoint reload.
- [4829](https://github.com/vegaprotocol/vega/issues/4829) - Fix margins calculations for positions with a size of 0 but with a non zero potential sell or buy
- [4826](https://github.com/vegaprotocol/vega/issues/4826) - Tidying up feature tests in verified folder
- [4843](https://github.com/vegaprotocol/vega/issues/4843) - Make snapshot engine aware of local storage old versions, and manage them accordingly to stop growing disk usage.
- [4863](https://github.com/vegaprotocol/vega/issues/4863) - Improve replay protection
- [4867](https://github.com/vegaprotocol/vega/issues/4867) - Optimise replay protection
- [4865](https://github.com/vegaprotocol/vega/issues/4865) - Fix: issue with project board automation action and update commit checker action
- [4674](https://github.com/vegaprotocol/vega/issues/4674) - Add Ethereum events reconciliation for `multisig control`
- [4886](https://github.com/vegaprotocol/vega/pull/4886) - Add more integration tests around order amends and fees.
- [4885](https://github.com/vegaprotocol/vega/pull/4885) - Update amend orders scenario to have fees transfers in int tests

### 🐛 Fixes
- [4842](https://github.com/vegaprotocol/vega/pull/4842) - Fix margin balance not being released after close-out.
- [4798](https://github.com/vegaprotocol/vega/pull/4798) - Fix panic in loading topology from snapshot
- [4521](https://github.com/vegaprotocol/vega/pull/4521) - Better error when trying to use the null-blockchain with an ERC20 asset
- [4692](https://github.com/vegaprotocol/vega/pull/4692) - Set statistics block height after a snapshot reload
- [4702](https://github.com/vegaprotocol/vega/pull/4702) - User tree importer and exporter to transfer snapshots via `statesync`
- [4516](https://github.com/vegaprotocol/vega/pull/4516) - Fix release number title typo - 0.46.1 > 0.46.2
- [4524](https://github.com/vegaprotocol/vega/pull/4524) - Updated `vega verify genesis` to understand new `app_state` layout
- [4515](https://github.com/vegaprotocol/vega/pull/4515) - Set log level in snapshot engine
- [4721](https://github.com/vegaprotocol/vega/pull/4721) - Save checkpoint with `UnixNano` when taking a snapshot
- [4728](https://github.com/vegaprotocol/vega/pull/4728) - Fix restoring markets from snapshot by handling generated providers properly
- [4742](https://github.com/vegaprotocol/vega/pull/4742) - `corestate` endpoints are now populated after a snapshot restore
- [4847](https://github.com/vegaprotocol/vega/pull/4847) - save state of the `feesplitter` in the execution snapshot
- [4782](https://github.com/vegaprotocol/vega/pull/4782) - Fix restoring markets from snapshot in an auction with orders
- [4522](https://github.com/vegaprotocol/vega/pull/4522) - Set transfer responses event when paying rewards
- [4566](https://github.com/vegaprotocol/vega/pull/4566) - Withdrawal fails should return a status rejected rather than cancelled
- [4582](https://github.com/vegaprotocol/vega/pull/4582) - Deposits stayed in memory indefinitely, and withdrawal keys were not being sorted to ensure determinism.
- [4588](https://github.com/vegaprotocol/vega/pull/4588) - Fail when missing tendermint home and public key in `nodewallet import` command
- [4623](https://github.com/vegaprotocol/vega/pull/4623) - Bug fix for `--snapshot.db-path` parameter not being used if it is set
- [4634](https://github.com/vegaprotocol/vega/pull/4634) - Bug fix for `--snapshot.max-retries` parameter not working correctly
- [4775](https://github.com/vegaprotocol/vega/pull/4775) - Restore all market fields when restoring from a snapshot
- [4845](https://github.com/vegaprotocol/vega/pull/4845) - Fix restoring rejected markets by signalling to the generated providers that their parent is dead
- [4651](https://github.com/vegaprotocol/vega/pull/4651) - An array of fixes in the snapshot code path
- [4658](https://github.com/vegaprotocol/vega/pull/4658) - Allow replaying a chain from zero when old snapshots exist
- [4659](https://github.com/vegaprotocol/vega/pull/4659) - Fix liquidity provision commands decode
- [4665](https://github.com/vegaprotocol/vega/pull/4665) - Remove all references to `TxV2`
- [4686](https://github.com/vegaprotocol/vega/pull/4686) - Fix commit hash problem when checkpoint and snapshot overlap. Ensure the snapshot contains the correct checkpoint state.
- [4691](https://github.com/vegaprotocol/vega/pull/4691) - Handle undelegate stake with no balances gracefully
- [4716](https://github.com/vegaprotocol/vega/pull/4716) - Fix protobuf conversion in orders
- [4861](https://github.com/vegaprotocol/vega/pull/4861) - Set a protocol version and properly send it to `Tendermint` in all cases
- [4732](https://github.com/vegaprotocol/vega/pull/4732) - `TimeUpdate` is now first event sent
- [4714](https://github.com/vegaprotocol/vega/pull/4714) - Ensure EEF doesn't process the current block multiple times
- [4700](https://github.com/vegaprotocol/vega/pull/4700) - Ensure verification of type between oracle spec binding and oracle spec
- [4738](https://github.com/vegaprotocol/vega/pull/4738) - Add vesting contract as part of the Ethereum event forwarder
- [4747](https://github.com/vegaprotocol/vega/pull/4747) - Dispatch network parameter updates at the same block when loaded from checkpoint
- [4732](https://github.com/vegaprotocol/vega/pull/4732) - Revert tendermint to version 0.34.14
- [4756](https://github.com/vegaprotocol/vega/pull/4756) - Fix for markets loaded from snapshot not terminated by their oracle
- [4776](https://github.com/vegaprotocol/vega/pull/4776) - Add testing for auction state changes and remove unnecessary market state change
- [4590](https://github.com/vegaprotocol/vega/pull/4590) - Added verification of uint market data in integration test
- [4749](https://github.com/vegaprotocol/vega/pull/4794) - Fixed issue where LP orders did not get redeployed
- [4820](https://github.com/vegaprotocol/vega/pull/4820) - Snapshot fixes for market + update market tracker on trades
- [4854](https://github.com/vegaprotocol/vega/pull/4854) - Snapshot fixes for the `statevar` engine
- [3919](https://github.com/vegaprotocol/vega/pull/3919) - Fixed panic in `maybeInvalidateDuringAuction`
- [4849](https://github.com/vegaprotocol/vega/pull/4849) - Fixed liquidity auction trigger for certain cancel & replace amends.

## 0.47.6
*2022-02-01*

### 🐛 Fixes
- [4691](https://github.com/vegaprotocol/vega/pull/4691) - Handle undelegate stake with no balances gracefully

## 0.47.5
*2022-01-20*

### 🐛 Fixes
- [4617](https://github.com/vegaprotocol/vega/pull/4617) - Bug fix for incorrectly reporting auto delegation

## 0.47.4
*2022-01-05*

### 🐛 Fixes
- [4563](https://github.com/vegaprotocol/vega/pull/4563) - Send an epoch event when loaded from checkpoint

## 0.47.3
*2021-12-24*

### 🐛 Fixes
- [4529](https://github.com/vegaprotocol/vega/pull/4529) - Non determinism in checkpoint fixed

## 0.47.2
*2021-12-17*

### 🐛 Fixes
- [4500](https://github.com/vegaprotocol/vega/pull/4500) - Set minimum for validator power to avoid accidentally removing them
- [4503](https://github.com/vegaprotocol/vega/pull/4503) - Limit delegation epochs in core API
- [4504](https://github.com/vegaprotocol/vega/pull/4504) - Fix premature ending of epoch when loading from checkpoint

## 0.47.1
*2021-11-24*

### 🐛 Fixes
- [4488](https://github.com/vegaprotocol/vega/pull/4488) - Disable snapshots
- [4536](https://github.com/vegaprotocol/vega/pull/4536) - Fixed non determinism in topology checkpoint
- [4550](https://github.com/vegaprotocol/vega/pull/4550) - Do not validate assets when loading checkpoint from non-validators

## 0.47.0
*2021-11-24*

### 🛠 Improvements
- [4480](https://github.com/vegaprotocol/vega/pull/4480) - Update `CHANGELOG.md` since GH Action implemented
- [4439](https://github.com/vegaprotocol/vega/pull/4439) - Create `release_ticket.md` issue template
- [4456](https://github.com/vegaprotocol/vega/pull/4456) - Return 400 on bad mint amounts sent via the faucet
- [4434](https://github.com/vegaprotocol/vega/pull/4434) - Add free form governance net parameters to `allKeys` map
- [4436](https://github.com/vegaprotocol/vega/pull/4436) - Add ability for the null-blockchain to deliver transactions
- [4455](https://github.com/vegaprotocol/vega/pull/4455) - Introduce API to allow time-forwarding in the null-blockchain
- [4422](https://github.com/vegaprotocol/vega/pull/4422) - Add support for validator key rotation
- [4463](https://github.com/vegaprotocol/vega/pull/4463) - Remove the need for an Ethereum connection when using the null-blockchain
- [4477](https://github.com/vegaprotocol/vega/pull/4477) - Allow reloading of null-blockchain configuration while core is running
- [4468](https://github.com/vegaprotocol/vega/pull/4468) - Change validator weights to be based on validator score
- [4484](https://github.com/vegaprotocol/vega/pull/4484) - Add checkpoint validator key rotation
- [4459](https://github.com/vegaprotocol/vega/pull/4459) - Add network parameters overwrite from checkpoints
- [4070](https://github.com/vegaprotocol/vega/pull/4070) - Add calls to enable state-sync via tendermint
- [4465](https://github.com/vegaprotocol/vega/pull/4465) - Add events tags to the `ResponseDeliverTx`

### 🐛 Fixes
- [4435](https://github.com/vegaprotocol/vega/pull/4435) - Fix non determinism in deposits snapshot
- [4418](https://github.com/vegaprotocol/vega/pull/4418) - Add some logging + height/version handling fixes
- [4461](https://github.com/vegaprotocol/vega/pull/4461) - Fix problem where chain id was not present on event bus during checkpoint loading
- [4475](https://github.com/vegaprotocol/vega/pull/4475) - Fix rewards checkpoint not assigned to its correct place

## 0.46.2
*2021-11-24*

### 🐛 Fixes
- [4445](https://github.com/vegaprotocol/vega/pull/4445) - Limit the number of iterations for reward calculation for delegator and fix for division by zero

## 0.46.1
*2021-11-22*

### 🛠 Improvements
- [4437](https://github.com/vegaprotocol/vega/pull/4437) - Turn snapshots off for `v0.46.1` only


## 0.46.0
*2021-11-22*

### 🛠 Improvements
- [4431](https://github.com/vegaprotocol/vega/pull/4431) - Update Vega wallet to version 0.10.0
- [4406](https://github.com/vegaprotocol/vega/pull/4406) - Add changelog and project board Github actions and update linked PR action version
- [4328](https://github.com/vegaprotocol/vega/pull/4328) - Unwrap the timestamps in reward payout event
- [4330](https://github.com/vegaprotocol/vega/pull/4330) - Remove badger related code from the codebase
- [4336](https://github.com/vegaprotocol/vega/pull/4336) - Add oracle snapshot
- [4299](https://github.com/vegaprotocol/vega/pull/4299) - Add liquidity snapshot
- [4196](https://github.com/vegaprotocol/vega/pull/4196) - Experiment at removing the snapshot details from the engine
- [4338](https://github.com/vegaprotocol/vega/pull/4338) - Adding more error messages
- [4317](https://github.com/vegaprotocol/vega/pull/4317) - Extend integration tests with global check for net deposits
- [3616](https://github.com/vegaprotocol/vega/pull/3616) - Add tests to show margins not being released
- [4171](https://github.com/vegaprotocol/vega/pull/4171) - Add trading fees feature test
- [4348](https://github.com/vegaprotocol/vega/pull/4348) - Updating return codes
- [4346](https://github.com/vegaprotocol/vega/pull/4346) - Implement liquidity supplied snapshot
- [4351](https://github.com/vegaprotocol/vega/pull/4351) - Add target liquidity engine
- [4362](https://github.com/vegaprotocol/vega/pull/4362) - Remove staking of cache at the beginning of the epoch for spam protection
- [4364](https://github.com/vegaprotocol/vega/pull/4364) - Change spam error messages to debug and enabled reloading of configuration
- [4353](https://github.com/vegaprotocol/vega/pull/4353) - remove usage of `vegatime.Now` over the codebase
- [4382](https://github.com/vegaprotocol/vega/pull/4382) - Add Prometheus metrics on snapshots
- [4190](https://github.com/vegaprotocol/vega/pull/4190) - Add markets snapshot
- [4389](https://github.com/vegaprotocol/vega/pull/4389) - Update issue templates #4389
- [4392](https://github.com/vegaprotocol/vega/pull/4392) - Update `GETTING_STARTED.md` documentation
- [4391](https://github.com/vegaprotocol/vega/pull/4391) - Refactor delegation
- [4423](https://github.com/vegaprotocol/vega/pull/4423) - Add CLI options to start node with a null-blockchain
- [4400](https://github.com/vegaprotocol/vega/pull/4400) - Add transaction hash to `SubmitTransactionResponse`
- [4394](https://github.com/vegaprotocol/vega/pull/4394) - Add step to clear all events in integration tests
- [4403](https://github.com/vegaprotocol/vega/pull/4403) - Fully remove expiry from withdrawals #4403
- [4396](https://github.com/vegaprotocol/vega/pull/4396) - Add free form governance proposals
- [4413](https://github.com/vegaprotocol/vega/pull/4413) - Deploy to Devnet with Jenkins and remove drone
- [4429](https://github.com/vegaprotocol/vega/pull/4429) - Release version `v0.46.0`
- [4442](https://github.com/vegaprotocol/vega/pull/4442) - Reduce the number of iterations in reward calculation
- [4409](https://github.com/vegaprotocol/vega/pull/4409) - Include chain id in bus messages
- [4464](https://github.com/vegaprotocol/vega/pull/4466) - Update validator power in tendermint based on their staking

### 🐛 Fixes
- [4325](https://github.com/vegaprotocol/vega/pull/4325) - Remove state from the witness snapshot and infer it from votes
- [4334](https://github.com/vegaprotocol/vega/pull/4334) - Fix notary implementation
- [4343](https://github.com/vegaprotocol/vega/pull/4343) - Fix non deterministic test by using same `idGenerator`
- [4352](https://github.com/vegaprotocol/vega/pull/4352) - Remove usage of `time.Now()` in the auction state
- [4380](https://github.com/vegaprotocol/vega/pull/4380) - Implement Uint for network parameters and use it for monies values
- [4369](https://github.com/vegaprotocol/vega/pull/4369) - Fix orders still being accepted after market in trading terminated state
- [4395](https://github.com/vegaprotocol/vega/pull/4395) - Fix drone pipeline
- [4398](https://github.com/vegaprotocol/vega/pull/4398) - Fix to set proper status on withdrawal errors
- [4421](https://github.com/vegaprotocol/vega/issues/4421) - Fix to missing pending rewards in LNL checkpoint
- [4419](https://github.com/vegaprotocol/vega/pull/4419) - Fix snapshot cleanup, improve logging when specified block height could not be reloaded.
- [4444](https://github.com/vegaprotocol/vega/pull/4444) - Fix division by zero when all validator scores are 0
- [4467](https://github.com/vegaprotocol/vega/pull/4467) - Fix reward account balance not being saved/loaded to/from checkpoint
- [4474](https://github.com/vegaprotocol/vega/pull/4474) - Wire rewards checkpoint to checkpoint engine and store infrastructure fee accounts in collateral checkpoint

## 0.45.6
*2021-11-16*

### 🐛 Fixes
- [4506](https://github.com/vegaprotocol/vega/pull/4506) - Wire network parameters to time service to flush out pending changes

## 0.45.5
*2021-11-16*

### 🐛 Fixes
- [4403](https://github.com/vegaprotocol/vega/pull/4403) - Fully remove expiry from withdrawals and release version `v0.45.5`


## 0.45.4
*2021-11-05*

### 🐛 Fixes
- [4372](https://github.com/vegaprotocol/vega/pull/4372) - Fix, if all association is nominated, allow association to be unnominated and nominated again in the same epoch


## 0.45.3
*2021-11-04*

### 🐛 Fixes
- [4362](https://github.com/vegaprotocol/vega/pull/4362) - Remove staking of cache at the beginning of the epoch for spam protection


## 0.45.2
*2021-10-27*

### 🛠 Improvements
- [4308](https://github.com/vegaprotocol/vega/pull/4308) - Add Visual Studio Code configuration
- [4319](https://github.com/vegaprotocol/vega/pull/4319) - Add snapshot node topology
- [4321](https://github.com/vegaprotocol/vega/pull/4321) - Release version `v0.45.2` #4321

### 🐛 Fixes
- [4320](https://github.com/vegaprotocol/vega/pull/4320) - Implement retries for notary transactions
- [4312](https://github.com/vegaprotocol/vega/pull/4312) - Implement retries for witness transactions


## 0.45.1
*2021-10-23*

### 🛠 Improvements
- [4246](https://github.com/vegaprotocol/vega/pull/4246) - Add replay protection snapshot
- [4245](https://github.com/vegaprotocol/vega/pull/4245) - Add ABCI snapshot
- [4260](https://github.com/vegaprotocol/vega/pull/4260) - Reconcile delegation more frequently
- [4255](https://github.com/vegaprotocol/vega/pull/4255) - Add staking snapshot
- [4278](https://github.com/vegaprotocol/vega/pull/4278) - Add timestamps to rewards
- [4265](https://github.com/vegaprotocol/vega/pull/4265) - Add witness snapshot
- [4287](https://github.com/vegaprotocol/vega/pull/4287) - Add stake verifier snapshot
- [4292](https://github.com/vegaprotocol/vega/pull/4292) - Update the vega wallet version

### 🐛 Fixes
- [4280](https://github.com/vegaprotocol/vega/pull/4280) - Make event forwarder hashing result more random
- [4270](https://github.com/vegaprotocol/vega/pull/4270) - Prevent overflow with pending delegation
- [4274](https://github.com/vegaprotocol/vega/pull/4274) - Ensure sufficient balances when nominating multiple nodes
- [4286](https://github.com/vegaprotocol/vega/pull/4286) - Checkpoints fixes


## 0.45.0
*2021-10-19*

### 🛠 Improvements
- [4188](https://github.com/vegaprotocol/vega/pull/4188) - Add rewards snapshot
- [4191](https://github.com/vegaprotocol/vega/pull/4191) - Add limit snapshot
- [4192](https://github.com/vegaprotocol/vega/pull/4192) - Ask for passphrase confirmation on init and generate commands when applicable
- [4201](https://github.com/vegaprotocol/vega/pull/4201) - Implement spam snapshot
- [4214](https://github.com/vegaprotocol/vega/pull/4214) - Add golangci-lint to CI
- [4199](https://github.com/vegaprotocol/vega/pull/4199) - Add ERC20 logic signing
- [4211](https://github.com/vegaprotocol/vega/pull/4211) - Implement snapshot for notary
- [4219](https://github.com/vegaprotocol/vega/pull/4219) - Enable linters
- [4218](https://github.com/vegaprotocol/vega/pull/4218) - Run system-tests in separate build
- [4227](https://github.com/vegaprotocol/vega/pull/4227) - Ignore system-tests failures for non PR builds
- [4232](https://github.com/vegaprotocol/vega/pull/4232) - golangci-lint increase timeout
- [4229](https://github.com/vegaprotocol/vega/pull/4229) - Ensure the vega and Ethereum wallet are not nil before accessing
- [4230](https://github.com/vegaprotocol/vega/pull/4230) - Replay protection snapshot
- [4242](https://github.com/vegaprotocol/vega/pull/4242) - Set timeout for system-tests steps
- [4215](https://github.com/vegaprotocol/vega/pull/4215) - Improve handling of expected trades
- [4224](https://github.com/vegaprotocol/vega/pull/4224) - Make evt forward mode deterministic
- [4168](https://github.com/vegaprotocol/vega/pull/4168) - Update code still using uint64
- [4240](https://github.com/vegaprotocol/vega/pull/4240) - Add command to list and describe Vega paths

### 🐛 Fixes
- [4228](https://github.com/vegaprotocol/vega/pull/4228) - Fix readme updates
- [4210](https://github.com/vegaprotocol/vega/pull/4210) - Add min validators network parameter and bug fix for overflow reward


## 0.44.2
*2021-10-11*

### 🐛 Fixes
- [4195](https://github.com/vegaprotocol/vega/pull/4195) - Fix rewards payout with delay


## 0.44.1
*2021-10-08*

### 🐛 Fixes
- [4183](https://github.com/vegaprotocol/vega/pull/4183) - Fix `undelegateNow` to use the passed amount instead of 0
- [4184](https://github.com/vegaprotocol/vega/pull/4184) - Remove 0 balance events from checkpoint of delegations
- [4185](https://github.com/vegaprotocol/vega/pull/4185) - Fix event sent on reward pool creation + fix owner


## 0.44.0
*2021-10-07*

### 🛠 Improvements
- [4159](https://github.com/vegaprotocol/vega/pull/4159) - Clean-up and separate checkpoints and snapshots
- [4172](https://github.com/vegaprotocol/vega/pull/4172) - Added assetActions to banking snapshot
- [4173](https://github.com/vegaprotocol/vega/pull/4173) - Add tools and linting
- [4161](https://github.com/vegaprotocol/vega/pull/4161) - Assets snapshot implemented
- [4142](https://github.com/vegaprotocol/vega/pull/4142) - Add clef wallet
- [4160](https://github.com/vegaprotocol/vega/pull/4160) - Snapshot positions engine
- [4170](https://github.com/vegaprotocol/vega/pull/4170) - Update to latest proto and go mod tidy
- [4157](https://github.com/vegaprotocol/vega/pull/4157) - Adding IDGenerator types
- [4166](https://github.com/vegaprotocol/vega/pull/4166) - Banking snapshot
- [4133](https://github.com/vegaprotocol/vega/pull/4133) - Matching engine snapshots
- [4162](https://github.com/vegaprotocol/vega/pull/4162) - Add fields to validators genesis
- [4154](https://github.com/vegaprotocol/vega/pull/4154) - Port code to use last version of proto (layout change)
- [4141](https://github.com/vegaprotocol/vega/pull/4141) - Collateral snapshots
- [4131](https://github.com/vegaprotocol/vega/pull/4131) - Snapshot epoch engine
- [4143](https://github.com/vegaprotocol/vega/pull/4143) - Add delegation snapshot
- [4114](https://github.com/vegaprotocol/vega/pull/4114) - Document default file location
- [4130](https://github.com/vegaprotocol/vega/pull/4130) - Update proto dependencies to latest
- [4134](https://github.com/vegaprotocol/vega/pull/4134) - Checkpoints and snapshots are 2 different things
- [4121](https://github.com/vegaprotocol/vega/pull/4121) - Additional test scenarios for delegation & rewards
- [4111](https://github.com/vegaprotocol/vega/pull/4111) - Simplify nodewallet integration
- [4110](https://github.com/vegaprotocol/vega/pull/4110) - Auto delegation
- [4123](https://github.com/vegaprotocol/vega/pull/4123) - Add auto delegation to checkpoint
- [4120](https://github.com/vegaprotocol/vega/pull/4120) - Snapshot preparation
- [4060](https://github.com/vegaprotocol/vega/pull/4060) - Edge case scenarios delegation

### 🐛 Fixes
- [4156](https://github.com/vegaprotocol/vega/pull/4156) - Fix filename for checkpoints
- [4158](https://github.com/vegaprotocol/vega/pull/4158) - Remove delay in reward/delegation calculation
- [4150](https://github.com/vegaprotocol/vega/pull/4150) - De-duplicate stake linkings
- [4137](https://github.com/vegaprotocol/vega/pull/4137) - Add missing key to all network parameters key map
- [4132](https://github.com/vegaprotocol/vega/pull/4132) - Send delegation events
- [4128](https://github.com/vegaprotocol/vega/pull/4128) - Simplify checkpointing for network parameters and start fixing collateral checkpoint
- [4124](https://github.com/vegaprotocol/vega/pull/4124) - Fixed non-deterministic checkpoint and added auto delegation to checkpoint
- [4118](https://github.com/vegaprotocol/vega/pull/4118) - Fixed epoch issue


## 0.43.0
*2021-09-22*

### 🛠 Improvements
- [4051](https://github.com/vegaprotocol/vega/pull/4051) - New type to handle signed versions of the uint256 values we already support
- [4090](https://github.com/vegaprotocol/vega/pull/4090) - Update the proto repository dependencies
- [4023](https://github.com/vegaprotocol/vega/pull/4023) - Implement the spam protection engine
- [4063](https://github.com/vegaprotocol/vega/pull/4063) - Migrate to XDG structure
- [4075](https://github.com/vegaprotocol/vega/pull/4075) - Prefix checkpoint files with time and interval for automated tests
- [4050](https://github.com/vegaprotocol/vega/pull/4050) - Extend delegation feature test scenarios
- [4056](https://github.com/vegaprotocol/vega/pull/4056) - Improve message for genesis error with topology
- [4017](https://github.com/vegaprotocol/vega/pull/4017) - Migrate wallet to XGD file structure
- [4024](https://github.com/vegaprotocol/vega/pull/4024) - Extend delegation rewards feature test scenarios
- [4035](https://github.com/vegaprotocol/vega/pull/4035) - Implement multisig control signatures
- [4083](https://github.com/vegaprotocol/vega/pull/4083) - Remove expiry support for withdrawals
- [4068](https://github.com/vegaprotocol/vega/pull/4068) - Allow proposal votes to happen during the validation period
- [4088](https://github.com/vegaprotocol/vega/pull/4088) - Implements the simple JSON oracle source
- [4105](https://github.com/vegaprotocol/vega/pull/4105) - Add more hashes to the app state hash
- [4107](https://github.com/vegaprotocol/vega/pull/4107) - Remove the trading proxy service
- [4101](https://github.com/vegaprotocol/vega/pull/4101) - Remove dependency to the Ethereum client from the Ethereum wallet

### 🐛 Fixes
- [4053](https://github.com/vegaprotocol/vega/pull/4053) - Fix readme explanation for log levels
- [4054](https://github.com/vegaprotocol/vega/pull/4054) - Capture errors with Ethereum iterator and continue
- [4040](https://github.com/vegaprotocol/vega/pull/4040) - Fix bug where the withdrawal signature uses uint64
- [4042](https://github.com/vegaprotocol/vega/pull/4042) - Extended delegation rewards feature test scenario edits
- [4034](https://github.com/vegaprotocol/vega/pull/4034) - Update integration tests now TxErr events are not sent in the execution package
- [4106](https://github.com/vegaprotocol/vega/pull/4106) - Fix a panic when reloading checkpoints
- [4115](https://github.com/vegaprotocol/vega/pull/4115) - Use block height in checkpoint file names

## 0.42.0
*2021-09-10*

### 🛠 Improvements
- [3862](https://github.com/vegaprotocol/vega/pull/3862) - Collateral snapshot: Add checkpoints where needed, update processor (ABCI app) to write checkpoint data to file.
- [3926](https://github.com/vegaprotocol/vega/pull/3926) - Add epoch to delegation balance events and changes to the delegation / reward engines
- [3963](https://github.com/vegaprotocol/vega/pull/3963) - Load tendermint logger configuration
- [3958](https://github.com/vegaprotocol/vega/pull/3958) - Update istake ABI and run abigen
- [3933](https://github.com/vegaprotocol/vega/pull/3933) - Remove redundant API from Validator node
- [3971](https://github.com/vegaprotocol/vega/pull/3971) - Reinstate wallet subcommand tests
- [3961](https://github.com/vegaprotocol/vega/pull/3961) - Implemented feature test for delegation
- [3977](https://github.com/vegaprotocol/vega/pull/3977) - Add undelegate, delegate and register snapshot errors
- [3976](https://github.com/vegaprotocol/vega/pull/3976) - Add network parameter for competition level
- [3975](https://github.com/vegaprotocol/vega/pull/3975) - Add parties stake api
- [3978](https://github.com/vegaprotocol/vega/pull/3978) - Update dependencies
- [3980](https://github.com/vegaprotocol/vega/pull/3980) - Update protobuf dependencies
- [3910](https://github.com/vegaprotocol/vega/pull/3910) - Change all price, amounts, balances from uint64 to string
- [3969](https://github.com/vegaprotocol/vega/pull/3969) - Bump dlv and geth to latest versions
- [3925](https://github.com/vegaprotocol/vega/pull/3925) - Add command to sign a subset of network parameters
- [3981](https://github.com/vegaprotocol/vega/pull/3981) - Remove the `wallet-pubkey` flag on genesis sign command
- [3987](https://github.com/vegaprotocol/vega/pull/3987) - Add genesis verify command to verify signature against local genesis file
- [3984](https://github.com/vegaprotocol/vega/pull/3984) - Update the mainnet addresses in genesis generation command
- [3983](https://github.com/vegaprotocol/vega/pull/3983) - Added action field to epoch events
- [3988](https://github.com/vegaprotocol/vega/pull/3988) - Update the go-ethereum dependency
- [3991](https://github.com/vegaprotocol/vega/pull/3991) - Remove hardcoded address to the Ethereum node
- [3990](https://github.com/vegaprotocol/vega/pull/3990) - Network bootstrapping
- [3992](https://github.com/vegaprotocol/vega/pull/3992) - Check big int conversion from string in ERC20 code
- [3993](https://github.com/vegaprotocol/vega/pull/3993) - Use the vega public key as node id
- [3955](https://github.com/vegaprotocol/vega/pull/3955) - Use staking accounts in governance
- [4004](https://github.com/vegaprotocol/vega/pull/4004) - Broker configuration: change IP to address Address
- [4005](https://github.com/vegaprotocol/vega/pull/4005) - Add a simple subcommand to the vega binary to ease submitting transactions
- [3997](https://github.com/vegaprotocol/vega/pull/3997) - Do not require Ethereum client when starting the nodewallet
- [4009](https://github.com/vegaprotocol/vega/pull/4009) - Add delegation core APIs
- [4014](https://github.com/vegaprotocol/vega/pull/4014) - Implement delegation and epoch for Limited Network Life
- [3914](https://github.com/vegaprotocol/vega/pull/3914) - Implement staking event verification
- [3940](https://github.com/vegaprotocol/vega/pull/3940) - Remove validator signature from configuration and add network parameters
- [3938](https://github.com/vegaprotocol/vega/pull/3938) - Add more logging informations on the witness vote failures
- [3932](https://github.com/vegaprotocol/vega/pull/3932) - Adding asset details to reward events
- [3706](https://github.com/vegaprotocol/vega/pull/3706) - Remove startup markets workaround
- [3905](https://github.com/vegaprotocol/vega/pull/3905) - Add vega genesis new validator sub-command
- [3895](https://github.com/vegaprotocol/vega/pull/3895) - Add command to create a new genesis block with app_state
- [3900](https://github.com/vegaprotocol/vega/pull/3900) - Create reward engine
- [4847](https://github.com/vegaprotocol/vega/pull/3847) - Modified staking account to be backed by governance token account balance
- [3907](https://github.com/vegaprotocol/vega/pull/3907) - Tune system tests
- [3904](https://github.com/vegaprotocol/vega/pull/3904) - Update Jenkins file to run all System Tests
- [3795](https://github.com/vegaprotocol/vega/pull/3795) - Add capability to sent events to a socket stream
- [3832](https://github.com/vegaprotocol/vega/pull/3832) - Update the genesis topology map
- [3891](https://github.com/vegaprotocol/vega/pull/3891) - Verify transaction version 2 signature
- [3813](https://github.com/vegaprotocol/vega/pull/3813) - Implementing epoch time
- [4031](https://github.com/vegaprotocol/vega/pull/4031) - Send error events in processor through wrapper

### 🐛 Fixes
- [3950](https://github.com/vegaprotocol/vega/pull/3950) - `LoadGenesis` returns nil if checkpoint entry is empty
- [3960](https://github.com/vegaprotocol/vega/pull/3960) - Unstaking events are not seen by all validator nodes in DV
- [3973](https://github.com/vegaprotocol/vega/pull/3973) - Set ABCI client so it is possible to submit a transaction
- [3986](https://github.com/vegaprotocol/vega/pull/3986) - Emit Party event when stake link is accepted
- [3979](https://github.com/vegaprotocol/vega/pull/3979) - Add more delegation / reward scenarios and steps and a bug fix in emitted events
- [4007](https://github.com/vegaprotocol/vega/pull/4007) - Changed delegation balance event to use string
- [4006](https://github.com/vegaprotocol/vega/pull/4006) - Sort proposals by timestamp
- [4012](https://github.com/vegaprotocol/vega/pull/4012) - Fix panic with vega watch
- [3937](https://github.com/vegaprotocol/vega/pull/3937) - Include `TX_ERROR` events for type ALL subscribers
- [3930](https://github.com/vegaprotocol/vega/pull/3930) - Added missing function and updated readme with details
- [3918](https://github.com/vegaprotocol/vega/pull/3918) - Fix the build by updating the module version for the vegawallet
- [3901](https://github.com/vegaprotocol/vega/pull/3901) - Emit a `TxErrEvent` if withdraw submission is invalid
- [3874](https://github.com/vegaprotocol/vega/pull/3874) - Fix binary version
- [3884](https://github.com/vegaprotocol/vega/pull/3884) - Always async transaction
- [3877](https://github.com/vegaprotocol/vega/pull/3877) - Use a custom http client for the tendermint client


## 0.41.0
*2021-08-06*

### 🛠 Improvements
- [#3743](https://github.com/vegaprotocol/vega/pull/3743) - Refactor: Rename traders to parties
- [#3758](https://github.com/vegaprotocol/vega/pull/3758) - Refactor: Cleanup naming in the types package
- [#3789](https://github.com/vegaprotocol/vega/pull/3789) - Update ed25519-voi
- [#3589](https://github.com/vegaprotocol/vega/pull/3589) - Update tendermint to a newer version
- [#3591](https://github.com/vegaprotocol/vega/pull/3591) - Implemented market terminated, settled and suspended states via the oracle trigger
- [#3798](https://github.com/vegaprotocol/vega/pull/3798) - Update godog version to 11
- [#3793](https://github.com/vegaprotocol/vega/pull/3793) - Send Commander commands in a goroutine
- [#3805](https://github.com/vegaprotocol/vega/pull/3805) - Checkpoint engine hash and checkpoint creation
- [#3785](https://github.com/vegaprotocol/vega/pull/3785) - Implement delegation commands
- [#3714](https://github.com/vegaprotocol/vega/pull/3714) - Move protobufs into an external repository
- [#3719](https://github.com/vegaprotocol/vega/pull/3719) - Replace vega wallet with call to the vegawallet
- [#3762](https://github.com/vegaprotocol/vega/pull/3762) - Refactor: Cleanup markets in domains types
- [#3822](https://github.com/vegaprotocol/vega/pull/3822) - Testing: vega integration add subfolders for features
- [#3794](https://github.com/vegaprotocol/vega/pull/3794) - Implement rewards transfer
- [#3839](https://github.com/vegaprotocol/vega/pull/3839) - Implement a delegation engine
- [#3842](https://github.com/vegaprotocol/vega/pull/3842) - Imports need reformatting for core code base
- [#3849](https://github.com/vegaprotocol/vega/pull/3849) - Add limits engine + genesis loading
- [#3836](https://github.com/vegaprotocol/vega/pull/3836) - Add a first version of the accounting engine
- [#3859](https://github.com/vegaprotocol/vega/pull/3859) - Enable CGO in CI


### 🐛 Fixes
- [#3751](https://github.com/vegaprotocol/vega/pull/3751) - `Unparam` linting fixes
- [#3776](https://github.com/vegaprotocol/vega/pull/3776) - Ensure expired/settled markets are correctly recorded in app state
- [#3774](https://github.com/vegaprotocol/vega/pull/3774) - Change liquidity fees distribution to general account and not margin account of liquidity provider
- [#3801](https://github.com/vegaprotocol/vega/pull/3801) - Testing: Fixed setup of oracle spec step in integration
- [#3828](https://github.com/vegaprotocol/vega/pull/3828) - 🔥 Check if application context has been cancelled before writing to channel
- [#3838](https://github.com/vegaprotocol/vega/pull/3838) - 🔥 Fix panic on division by 0 with party voting and withdrawing funds

## 0.40.0
*2021-07-12*

### 🛠 Improvements
- [#3718](https://github.com/vegaprotocol/vega/pull/3718) - Run `unparam` over the codebase
- [#3705](https://github.com/vegaprotocol/vega/pull/3705) - Return theoretical target stake when in auction
- [#3703](https://github.com/vegaprotocol/vega/pull/3703) - Remove inefficient metrics calls
- [#3693](https://github.com/vegaprotocol/vega/pull/3693) - Calculation without Decimal in the liquidity target package
- [#3696](https://github.com/vegaprotocol/vega/pull/3696) - Remove some uint <-> Decimal conversion
- [#3689](https://github.com/vegaprotocol/vega/pull/3689) - Do not rely on proto conversion for `GetAsset`
- [#3676](https://github.com/vegaprotocol/vega/pull/3676) - Ad the `tm` subcommand
- [#3569](https://github.com/vegaprotocol/vega/pull/3569) - Migrate from uint64 to uint256 for all balances, amount, prices in the core
- [#3594](https://github.com/vegaprotocol/vega/pull/3594) - Improve probability of trading calculations
- [#3752](https://github.com/vegaprotocol/vega/pull/3752) - Update oracle engine to send events at the end of the block
- [#3745](https://github.com/vegaprotocol/vega/pull/3745) - Add loss socialization for final settlement

### 🐛 Fixes
- [#3722](https://github.com/vegaprotocol/vega/pull/3722) - Added sign to settle return values to allow to determine correctly win/loss
- [#3720](https://github.com/vegaprotocol/vega/pull/3720) - Tidy up max open interest calculations
- [#3704](https://github.com/vegaprotocol/vega/pull/3704) - Fix settlement with network orders
- [#3686](https://github.com/vegaprotocol/vega/pull/3686) -Fixes in the positions engine following migration to uint256
- [#3684](https://github.com/vegaprotocol/vega/pull/3684) - Fix the position engine hash state following migration to uint256
- [#3467](https://github.com/vegaprotocol/vega/pull/3647) - Ensure LP orders are not submitted during auction
- [#3736](https://github.com/vegaprotocol/vega/pull/3736) - Correcting event types and adding panics to catch mistakes


## 0.39.0
*2021-06-30*

### 🛠 Improvements
- [#3642](https://github.com/vegaprotocol/vega/pull/3642) - Refactor integration tests
- [#3637](https://github.com/vegaprotocol/vega/pull/3637) - Rewrite pegged / liquidity order control flow
- [#3635](https://github.com/vegaprotocol/vega/pull/3635) - Unified error system and strict parsing in feature tests
- [#3632](https://github.com/vegaprotocol/vega/pull/3632) - Add documentation on market instantiation in feature tests
- [#3599](https://github.com/vegaprotocol/vega/pull/3599) - Return better errors when replay protection happen

### 🐛 Fixes
- [#3640](https://github.com/vegaprotocol/vega/pull/3640) - Fix send on closed channel using timer (event bus)
- [#3638](https://github.com/vegaprotocol/vega/pull/3638) - Fix decimal instantiation in bond slashing
- [#3621](https://github.com/vegaprotocol/vega/pull/3621) - Remove pegged order from pegged list if order is aggressive and trade
- [#3612](https://github.com/vegaprotocol/vega/pull/3612) - Clean code in the wallet package


## 0.38.0
*2021-06-11*

### 🛠 Improvements
- [#3546](https://github.com/vegaprotocol/vega/pull/3546) - Add Auction Extension trigger field to market data
- [#3538](https://github.com/vegaprotocol/vega/pull/3538) - Testing: Add block time handling & block time variance
- [#3596](https://github.com/vegaprotocol/vega/pull/3596) - Enable replay protection
- [#3497](https://github.com/vegaprotocol/vega/pull/3497) - Implement new transaction format
- [#3461](https://github.com/vegaprotocol/vega/pull/3461) - Implement new commands validation

### 🐛 Fixes
- [#3528](https://github.com/vegaprotocol/vega/pull/3528) - Stop liquidity auctions from extending infinitely
- [#3567](https://github.com/vegaprotocol/vega/pull/3567) - Fix handling of Liquidity Commitments at price bounds
- [#3568](https://github.com/vegaprotocol/vega/pull/3568) - Fix potential nil pointer when fetching proposals
- [#3554](https://github.com/vegaprotocol/vega/pull/3554) - Fix package import for domain types
- [#3549](https://github.com/vegaprotocol/vega/pull/3549) - Remove Oracle prefix from files in the Oracle package
- [#3541](https://github.com/vegaprotocol/vega/pull/3541) - Ensure all votes have weight initialised to 0
- [#3539](https://github.com/vegaprotocol/vega/pull/3541) - Address flaky tests
- [#3540](https://github.com/vegaprotocol/vega/pull/3540) - Rename auction state methods
- [#3533](https://github.com/vegaprotocol/vega/pull/3533) - Refactor auction end logic to its own file
- [#3532](https://github.com/vegaprotocol/vega/pull/3532) - Fix Average Entry valuation during opening auctions
- [#3523](https://github.com/vegaprotocol/vega/pull/3523) - Improve nil pointer checks on proposal submissions
- [#3591](https://github.com/vegaprotocol/vega/pull/3591) - Avoid slice out of access bond in trades store


## 0.37.0
*2021-05-26*

### 🛠 Improvements
- [#3479](https://github.com/vegaprotocol/vega/pull/3479) - Add test coverage for auction interactions
- [#3494](https://github.com/vegaprotocol/vega/pull/3494) - Add `error_details` field to rejected proposals
- [#3491](https://github.com/vegaprotocol/vega/pull/3491) - Market Data no longer returns an error when no market data exists, as this is a valid situation
- [#3461](https://github.com/vegaprotocol/vega/pull/3461) - Optimise transaction format & improve validation
- [#3489](https://github.com/vegaprotocol/vega/pull/3489) - Run `buf breaking` at build time
- [#3487](https://github.com/vegaprotocol/vega/pull/3487) - Refactor `prepare*` command validation
- [#3516](https://github.com/vegaprotocol/vega/pull/3516) - New tests for distressed LP + use margin for bond slashing as fallback
- [#4921](https://github.com/vegaprotocol/vega/issues/4921) - Add comment to document behaviour on margin account in feature test (liquidity-provision-bond-account.feature)

### 🐛 Fixes
- [#3513](https://github.com/vegaprotocol/vega/pull/3513) - Fix reprice of pegged orders on every liquidity update
- [#3457](https://github.com/vegaprotocol/vega/pull/3457) - Fix probability of trading calculation for liquidity orders
- [#3515](https://github.com/vegaprotocol/vega/pull/3515) - Fixes for the resolve close out LP parties flow
- [#3513](https://github.com/vegaprotocol/vega/pull/3513) - Fix redeployment of LP orders
- [#3514](https://github.com/vegaprotocol/vega/pull/3513) - Fix price monitoring bounds

## 0.36.0
*2021-05-13*

### 🛠 Improvements
- [#3408](https://github.com/vegaprotocol/vega/pull/3408) - Add more information on token proportion/weight on proposal votes APIs
- [#3360](https://github.com/vegaprotocol/vega/pull/3360) - :fire: REST: Move deposits endpoint to `/parties/[partyId]/deposits`
- [#3431](https://github.com/vegaprotocol/vega/pull/3431) - Improve caching of values when exiting auctions
- [#3459](https://github.com/vegaprotocol/vega/pull/3459) - Add extra validation for Order, Vote, Withdrawal and LP transactions
- [#3433](https://github.com/vegaprotocol/vega/pull/3433) - Reject non-persistent orders that fall outside price monitoring bounds
- [#3443](https://github.com/vegaprotocol/vega/pull/3443) - Party is no longer required when submitting an order amendment
- [#3446](https://github.com/vegaprotocol/vega/pull/3443) - Party is no longer required when submitting an order cancellation
- [#3449](https://github.com/vegaprotocol/vega/pull/3449) - Party is no longer required when submitting an withdrawal request

### 🐛 Fixes
- [#3451](https://github.com/vegaprotocol/vega/pull/3451) - Remove float usage in liquidity engine
- [#3447](https://github.com/vegaprotocol/vega/pull/3447) - Clean up order submission code
- [#3436](https://github.com/vegaprotocol/vega/pull/3436) - Break up internal proposal definitions
- [#3452](https://github.com/vegaprotocol/vega/pull/3452) - Tidy up LP implementation internally
- [#3458](https://github.com/vegaprotocol/vega/pull/3458) - Fix spelling errors in GraphQL docs
- [#3434](https://github.com/vegaprotocol/vega/pull/3434) - Improve test coverage around Liquidity Provisions on auction close
- [#3411](https://github.com/vegaprotocol/vega/pull/3411) - Fix settlement tests
- [#3418](https://github.com/vegaprotocol/vega/pull/3418) - Rename External Resource Checker to Witness
- [#3419](https://github.com/vegaprotocol/vega/pull/3419) - Fix blank IDs on oracle specs in genesis markets
- [#3412](https://github.com/vegaprotocol/vega/pull/3412) - Refactor internal Vote Submission type to be separate from Vote type
- [#3421](https://github.com/vegaprotocol/vega/pull/3421) - Improve test coverage around order uncrossing
- [#3425](https://github.com/vegaprotocol/vega/pull/3425) - Remove debug steps from feature tests
- [#3430](https://github.com/vegaprotocol/vega/pull/3430) - Remove `LiquidityPoolBalance` from configuration
- [#3468](https://github.com/vegaprotocol/vega/pull/3468) - Increase rate limit that was causing mempools to fill up unnecessarily
- [#3438](https://github.com/vegaprotocol/vega/pull/3438) - Split protobuf definitions
- [#3450](https://github.com/vegaprotocol/vega/pull/3450) - Do not emit amendments from liquidity engine

## 0.35.0
*2021-04-21*

### 🛠 Improvements
- [#3341](https://github.com/vegaprotocol/vega/pull/3341) - Add logging for transactions rejected for having no accounts
- [#3339](https://github.com/vegaprotocol/vega/pull/3339) - Reimplement amending LPs not to be cancel and replace
- [#3371](https://github.com/vegaprotocol/vega/pull/3371) - Optimise calculation of cumulative price levels
- [#3339](https://github.com/vegaprotocol/vega/pull/3339) - Reuse LP orders IDs when they are re-created
- [#3385](https://github.com/vegaprotocol/vega/pull/3385) - Track the time spent in auction via Prometheus metrics
- [#3376](https://github.com/vegaprotocol/vega/pull/3376) - Implement a simple benchmarking framework for the core trading
- [#3371](https://github.com/vegaprotocol/vega/pull/3371) - Optimize indicative price and volume calculation

### 🐛 Fixes
- [#3356](https://github.com/vegaprotocol/vega/pull/3356) - Auctions are extended if exiting auction would leave either side of the book empty
- [#3348](https://github.com/vegaprotocol/vega/pull/3348) - Correctly set time when liquidity engine is created
- [#3321](https://github.com/vegaprotocol/vega/pull/3321) - Fix bond account use on LP submission
- [#3369](https://github.com/vegaprotocol/vega/pull/3369) - Reimplement amending LPs not to be cancel and replace
- [#3358](https://github.com/vegaprotocol/vega/pull/3358) - Improve event bus stability
- [#3363](https://github.com/vegaprotocol/vega/pull/3363) - Fix behaviour when leaving auctions
- [#3321](https://github.com/vegaprotocol/vega/pull/3321) - Do not slash bond accounts on LP submission
- [#3350](https://github.com/vegaprotocol/vega/pull/3350) - Fix equity like share in the market data
- [#3363](https://github.com/vegaprotocol/vega/pull/3363) - Ensure leaving an auction cannot trigger another auction / auction leave
- [#3369](https://github.com/vegaprotocol/vega/pull/3369) - Fix LP order deployments
- [#3366](https://github.com/vegaprotocol/vega/pull/3366) - Set the fee paid in uncrossing auction trades
- [#3364](https://github.com/vegaprotocol/vega/pull/3364) - Improve / fix positions tracking
- [#3358](https://github.com/vegaprotocol/vega/pull/3358) - Fix event bus by deep cloning all messages
- [#3374](https://github.com/vegaprotocol/vega/pull/3374) - Check trades in integration tests

## 0.34.1

*2021-04-08*

### 🐛 Fixes
- [#3324](https://github.com/vegaprotocol/vega/pull/3324) - CI: Fix multi-architecture build

## 0.34.0

*2021-04-07*

### 🛠 Improvements

- [#3302](https://github.com/vegaprotocol/vega/pull/3302) - Add reference to LP in orders created by LP
- [#3183](https://github.com/vegaprotocol/vega/pull/3183) - All orders from LP - including rejected orders - are now sent through the event bus
- [#3248](https://github.com/vegaprotocol/vega/pull/3248) - Store and propagate bond penalty
- [#3266](https://github.com/vegaprotocol/vega/pull/3266) - Add network parameters to control auction duration & extension
- [#3264](https://github.com/vegaprotocol/vega/pull/3264) - Add Liquidity Provision ID to orders created by LP commitments
- [#3126](https://github.com/vegaprotocol/vega/pull/3126) - Add transfer for bond slashing
- [#3281](https://github.com/vegaprotocol/vega/pull/3281) - Update scripts to go 1.16.2
- [#3280](https://github.com/vegaprotocol/vega/pull/3280) - Update to go 1.16.2
- [#3235](https://github.com/vegaprotocol/vega/pull/3235) - Extend unit test coverage for products
- [#3219](https://github.com/vegaprotocol/vega/pull/3219) - Remove `liquidityFee` network parameter
- [#3217](https://github.com/vegaprotocol/vega/pull/3217) - Add an event bus event when a market closes
- [#3214](https://github.com/vegaprotocol/vega/pull/3214) - Add arbitrary data signing wallet endpoint
- [#3316](https://github.com/vegaprotocol/vega/pull/3316) - Add tests for traders closing their own position
- [#3270](https://github.com/vegaprotocol/vega/pull/3270) - _Feature test refactor_: Add Liquidity Provision feature tests
- [#3289](https://github.com/vegaprotocol/vega/pull/3289) - _Feature test refactor_: Remove unused steps
- [#3275](https://github.com/vegaprotocol/vega/pull/3275) - _Feature test refactor_: Refactor order cancellation steps
- [#3230](https://github.com/vegaprotocol/vega/pull/3230) - _Feature test refactor_: Refactor trader amends step
- [#3226](https://github.com/vegaprotocol/vega/pull/3226) - _Feature test refactor_: Refactor features with invalid order specs
- [#3200](https://github.com/vegaprotocol/vega/pull/3200) - _Feature test refactor_: Add step to end opening auction
- [#3201](https://github.com/vegaprotocol/vega/pull/3201) - _Feature test refactor_: Add step to amend order by reference
- [#3204](https://github.com/vegaprotocol/vega/pull/3204) - _Feature test refactor_: Add step to place pegged orders
- [#3207](https://github.com/vegaprotocol/vega/pull/3207) - _Feature test refactor_: Add step to create Liquidity Provision
- [#3212](https://github.com/vegaprotocol/vega/pull/3212) - _Feature test refactor_: Remove unused settlement price step
- [#3203](https://github.com/vegaprotocol/vega/pull/3203) - _Feature test refactor_: Rework Submit Order step
- [#3251](https://github.com/vegaprotocol/vega/pull/3251) - _Feature test refactor_:  Split market declaration
- [#3314](https://github.com/vegaprotocol/vega/pull/3314) - _Feature test refactor_:  Apply naming convention to assertions
- [#3295](https://github.com/vegaprotocol/vega/pull/3295) - Refactor governance engine tests
- [#3298](https://github.com/vegaprotocol/vega/pull/3298) - Add order book caching
- [#3307](https://github.com/vegaprotocol/vega/pull/3307) - Use `UpdateNetworkParams` to validate network parameter updates
- [#3308](https://github.com/vegaprotocol/vega/pull/3308) - Add probability of trading

### 🐛 Fixes
- [#3249](https://github.com/vegaprotocol/vega/pull/3249) - GraphQL: `LiquidityProvision` is no longer missing from the `EventBus` union
- [#3253](https://github.com/vegaprotocol/vega/pull/3253) - Verify all properties on oracle specs
- [#3224](https://github.com/vegaprotocol/vega/pull/3224) - Check for wash trades when FOK orders uncross
- [#3257](https://github.com/vegaprotocol/vega/pull/3257) - Order Status is now only `Active` when it is submitted to the book
- [#3285](https://github.com/vegaprotocol/vega/pull/3285) - LP provisions are now properly stopped when a market is rejected
- [#3290](https://github.com/vegaprotocol/vega/pull/3290) - Update Market Value Proxy at the end of each block
- [#3267](https://github.com/vegaprotocol/vega/pull/3267) - Ensure Liquidity Auctions are not left if it would result in an empty book
- [#3286](https://github.com/vegaprotocol/vega/pull/3286) - Reduce some log levels
- [#3263](https://github.com/vegaprotocol/vega/pull/3263) - Fix incorrect context object in Liquidity Provisions
- [#3283](https://github.com/vegaprotocol/vega/pull/3283) - Remove debug code
- [#3198](https://github.com/vegaprotocol/vega/pull/3198) - chore: Add spell checking to build pipeline
- [#3303](https://github.com/vegaprotocol/vega/pull/3303) - Reduce market depth updates when nothing changes
- [#3310](https://github.com/vegaprotocol/vega/pull/3310) - Fees are no longer paid to inactive LPs
- [#3305](https://github.com/vegaprotocol/vega/pull/3305) - Fix validation of governance proposal terms
- [#3311](https://github.com/vegaprotocol/vega/pull/3311) - `targetStake` is now an unsigned integer
- [#3313](https://github.com/vegaprotocol/vega/pull/3313) - Fix invalid account wrapping

## 0.33.0

*2021-02-16*

As per the previous release notes, this release brings a lot of fixes, most of which aren't exciting new features but improve either the code quality or the developer experience. This release is pretty hefty, as the last few updates have been patch releases. It represents a lot of heavy testing and bug fixing on Liquidity Commitment orders. Alongside that, the feature test suite (we use [godog](https://github.com/cucumber/godog)) has seen some serious attention so that we can specify more complex scenarios easily.

### 🛠 Improvements
- [#3094](https://github.com/vegaprotocol/vega/pull/3094) - :fire: GraphQL: Use `ID` scalar for IDs, ensure capitalisation is correct (`marketID` -> `marketId`)
- [#3093](https://github.com/vegaprotocol/vega/pull/3093) - :fire: GraphQL: Add LP Commitment field to market proposal
- [#3061](https://github.com/vegaprotocol/vega/pull/3061) - GraphQL: Add market proposal to markets created via governance
- [#3060](https://github.com/vegaprotocol/vega/pull/3060) - Add maximum LP shape size limit network parameter
- [#3089](https://github.com/vegaprotocol/vega/pull/3089) - Add `OracleSpec` to market
- [#3148](https://github.com/vegaprotocol/vega/pull/3148) - Add GraphQL endpoints for oracle spec
- [#3179](https://github.com/vegaprotocol/vega/pull/3179) - Add metrics logging for LPs
- [#3127](https://github.com/vegaprotocol/vega/pull/3127) - Add validation for Oracle Specs on market proposals
- [#3129](https://github.com/vegaprotocol/vega/pull/3129) - Update transfers to use `uint256`
- [#3091](https://github.com/vegaprotocol/vega/pull/3091) - Refactor: Standardise how `InAuction` is detected in the core
- [#3133](https://github.com/vegaprotocol/vega/pull/3133) - Remove `log.error` when TX rate limit is hit
- [#3140](https://github.com/vegaprotocol/vega/pull/3140) - Remove `log.error` when cancel all orders fails
- [#3072](https://github.com/vegaprotocol/vega/pull/3072) - Re-enable disabled static analysis
- [#3068](https://github.com/vegaprotocol/vega/pull/3068) - Add `dlv` to docker container
- [#3067](https://github.com/vegaprotocol/vega/pull/3067) - Add more LP unit tests
- [#3066](https://github.com/vegaprotocol/vega/pull/3066) - Remove `devnet` specific wallet initialisation
- [#3041](https://github.com/vegaprotocol/vega/pull/3041) - Remove obsolete `InitialMarkPrice` network parameter
- [#3035](https://github.com/vegaprotocol/vega/pull/3035) - Documentation fixed for infrastructure fee field
- [#3034](https://github.com/vegaprotocol/vega/pull/3034) - Add `buf` to get tools script
- [#3032](https://github.com/vegaprotocol/vega/pull/3032) - Move documentation generation to [`vegaprotocol/api`](https://github.com/vegaprotocol/api) repository
- [#3030](https://github.com/vegaprotocol/vega/pull/3030) - Add more debug logging in execution engine
- [#3114](https://github.com/vegaprotocol/vega/pull/3114) - _Feature test refactor_: Standardise market definitions
- [#3122](https://github.com/vegaprotocol/vega/pull/3122) - _Feature test refactor_: Remove unused trading modes
- [#3124](https://github.com/vegaprotocol/vega/pull/3124) - _Feature test refactor_: Move submit order step to separate package
- [#3141](https://github.com/vegaprotocol/vega/pull/3141) - _Feature test refactor_: Move oracle data step to separate package
- [#3142](https://github.com/vegaprotocol/vega/pull/3142) - _Feature test refactor_: Move market steps to separate package
- [#3143](https://github.com/vegaprotocol/vega/pull/3143) - _Feature test refactor_: Move confirmed trades step to separate package
- [#3144](https://github.com/vegaprotocol/vega/pull/3144) - _Feature test refactor_: Move cancelled trades step to separate package
- [#3145](https://github.com/vegaprotocol/vega/pull/3145) - _Feature test refactor_: Move traders step to separate package
- [#3146](https://github.com/vegaprotocol/vega/pull/3146) - _Feature test refactor_: Create new step to verify margin accounts for a market
- [#3153](https://github.com/vegaprotocol/vega/pull/3153) - _Feature test refactor_: Create step to verify one account of each type per asset
- [#3152](https://github.com/vegaprotocol/vega/pull/3152) - _Feature test refactor_: Create step to deposit collateral
- [#3151](https://github.com/vegaprotocol/vega/pull/3151) - _Feature test refactor_: Create step to withdraw collateral
- [#3149](https://github.com/vegaprotocol/vega/pull/3149) - _Feature test refactor_: Merge deposit & verification steps
- [#3154](https://github.com/vegaprotocol/vega/pull/3154) - _Feature test refactor_: Create step to verify settlement balance for market
- [#3156](https://github.com/vegaprotocol/vega/pull/3156) - _Feature test refactor_: Rewrite margin levels step
- [#3178](https://github.com/vegaprotocol/vega/pull/3178) - _Feature test refactor_: Unify error handling steps
- [#3157](https://github.com/vegaprotocol/vega/pull/3157) - _Feature test refactor_: Various small fixes
- [#3101](https://github.com/vegaprotocol/vega/pull/3101) - _Feature test refactor_: Remove outdated feature tests
- [#3092](https://github.com/vegaprotocol/vega/pull/3092) - _Feature test refactor_: Add steps to test handling of LPs during auction
- [#3071](https://github.com/vegaprotocol/vega/pull/3071) - _Feature test refactor_: Fix typo

### 🐛 Fixes
- [#3018](https://github.com/vegaprotocol/vega/pull/3018) - Fix crash caused by distressed traders with LPs
- [#3029](https://github.com/vegaprotocol/vega/pull/3029) - API: LP orders were missing their reference data
- [#3031](https://github.com/vegaprotocol/vega/pull/3031) - Parties with cancelled LPs no longer receive fees
- [#3033](https://github.com/vegaprotocol/vega/pull/3033) - Improve handling of genesis block errors
- [#3036](https://github.com/vegaprotocol/vega/pull/3036) - Equity share is now correct when submitting initial order
- [#3048](https://github.com/vegaprotocol/vega/pull/3048) - LP submission now checks margin engine is started
- [#3070](https://github.com/vegaprotocol/vega/pull/3070) - Rewrite amending LPs
- [#3053](https://github.com/vegaprotocol/vega/pull/3053) - Rewrite cancel all order implementation
- [#3050](https://github.com/vegaprotocol/vega/pull/3050) - GraphQL: Order in `LiquidityOrder` is now nullable
- [#3056](https://github.com/vegaprotocol/vega/pull/3056) - Move `vegastream` to a separate repository
- [#3057](https://github.com/vegaprotocol/vega/pull/3057) - Ignore error if Tendermint stats is temporarily unavailable
- [#3058](https://github.com/vegaprotocol/vega/pull/3058) - Fix governance to use total supply rather than total deposited into network
- [#3062](https://github.com/vegaprotocol/vega/pull/3070) - Opening Auction no longer set to null on a market when auction completes
- [#3051](https://github.com/vegaprotocol/vega/pull/3051) - Rewrite LP refresh mechanism
- [#3080](https://github.com/vegaprotocol/vega/pull/3080) - Auctions now leave auction when `maximumDuration` is exceeded
- [#3075](https://github.com/vegaprotocol/vega/pull/3075) - Bond account is now correctly cleared when LPs are cancelled
- [#3074](https://github.com/vegaprotocol/vega/pull/3074) - Switch error reporting mechanism to stream error
- [#3069](https://github.com/vegaprotocol/vega/pull/3069) - Switch more error reporting mechanisms to stream error
- [#3081](https://github.com/vegaprotocol/vega/pull/3081) - Fix fee check for LP orders
- [#3087](https://github.com/vegaprotocol/vega/pull/3087) - GraphQL schema grammar & spelling fixes
- [#3185](https://github.com/vegaprotocol/vega/pull/3185) - LP orders are now accessed deterministically
- [#3131](https://github.com/vegaprotocol/vega/pull/3131) - GRPC api now shuts down gracefully
- [#3110](https://github.com/vegaprotocol/vega/pull/3110) - LP Bond is now returned if a market is rejected
- [#3115](https://github.com/vegaprotocol/vega/pull/3115) - Parties with closed out LPs can now submit new LPs
- [#3123](https://github.com/vegaprotocol/vega/pull/3123) - New market proposals with invalid Oracle definitions no longer crash core
- [#3131](https://github.com/vegaprotocol/vega/pull/3131) - GRPC api now shuts down gracefully
- [#3137](https://github.com/vegaprotocol/vega/pull/3137) - Pegged orders that fail to reprice correctly are now properly removed from the Market Depth API
- [#3168](https://github.com/vegaprotocol/vega/pull/3168) - Fix `intoProto` for `OracleSpecBinding`
- [#3106](https://github.com/vegaprotocol/vega/pull/3106) - Target Stake is now used as the Market Value Proxy during opening auction
- [#3103](https://github.com/vegaprotocol/vega/pull/3103) - Ensure all filled and partially filled orders are remove from the Market Depth API
- [#3095](https://github.com/vegaprotocol/vega/pull/3095) - GraphQL: Fix missing data in proposal subscription
- [#3085](https://github.com/vegaprotocol/vega/pull/3085) - Minor tidy-up of errors reported by `goland`

## 0.32.0

*2021-02-23*

More fixes, primarily related to liquidity provisioning (still disabled in this release) and asset withdrawals, which will soon be enabled in the UI.

Two minor breaking changes in the GraphQL API are included - one fixing a typo, the other changing the content of date fields on the withdrawal object - they're now date formatted.

### 🛠 Improvements
- [#3004](https://github.com/vegaprotocol/vega/pull/3004) - Incorporate `buf.yaml` tidy up submitted by `bufdev` on api-clients repo
- [#3002](https://github.com/vegaprotocol/vega/pull/3002) -🔥GraphQL: Withdrawal fields `expiry`, `createdAt` & `updatedAt` are now `RFC3339Nano` date formatted
- [#3000](https://github.com/vegaprotocol/vega/pull/3002) -🔥GraphQL: Fix typo in `prepareVote` mutation - `propopsalId` is now `proposalId`
- [#2957](https://github.com/vegaprotocol/vega/pull/2957) - REST: Add missing prepare endpoints (`PrepareProposal`, `PrepareVote`, `PrepareLiquiditySubmission`)

### 🐛 Fixes
- [#3011](https://github.com/vegaprotocol/vega/pull/3011) - Liquidity fees are distributed in to margin accounts, not general accounts
- [#2991](https://github.com/vegaprotocol/vega/pull/2991) - Liquidity Provisions are now rejected if there is not enough collateral
- [#2990](https://github.com/vegaprotocol/vega/pull/2990) - Fix a lock caused by GraphQL subscribers unsubscribing from certain endpoints
- [#2996](https://github.com/vegaprotocol/vega/pull/2986) - Liquidity Provisions are now parked when repricing fails
- [#2951](https://github.com/vegaprotocol/vega/pull/2951) - Store reference prices when parking pegs for auction
- [#2982](https://github.com/vegaprotocol/vega/pull/2982) - Fix withdrawal data availability before it is verified
- [#2981](https://github.com/vegaprotocol/vega/pull/2981) - Fix sending multisig bundle for withdrawals before threshold is reached
- [#2964](https://github.com/vegaprotocol/vega/pull/2964) - Extend auctions if uncrossing price is unreasonable
- [#2961](https://github.com/vegaprotocol/vega/pull/2961) - GraphQL: Fix incorrect market in bond account resolver
- [#2958](https://github.com/vegaprotocol/vega/pull/2958) - Create `third_party` folder to avoid excluding vendor protobuf files in build
- [#3009](https://github.com/vegaprotocol/vega/pull/3009) - Remove LP commitments when a trader is closed out
- [#3012](https://github.com/vegaprotocol/vega/pull/3012) - Remove LP commitments when a trader reduces their commitment to 0

## 0.31.0

*2021-02-09*

Many of the fixes below relate to Liquidity Commitments, which are still disabled in testnet, and Data Sourcing, which is also not enabled. Data Sourcing (a.k.a Oracles) is one of the last remaining pieces we need to complete settlement at instrument expiry, and Liquidity Commitment will be enabled when the functionality has been stabilised.

This release does improve protocol documentation, with all missing fields filled in and the explanations for Pegged Orders expanded. Two crashers have been fixed, although the first is already live as hotfix on testnet, and the other is in functionality that is not yet enabled.

This release also makes some major API changes:

- `api.TradingClient` -> `api.v1.TradingServiceClient`
- `api.TradingDataClient` -> `api.v1.TradingDataServiceClient`
- Fields have changed from camel-case to snake-cased (e.g. `someFieldName` is now `some_field_name`)
- All API calls now have request and response messages whose names match the API call name (e.g. `GetSomething` now has a request called `GetSomethingRequest` and a response called `GetSomethingResponse`)
- See [#2879](https://github.com/vegaprotocol/vega/pull/2879) for details

### 🛠 Improvements
- [#2879](https://github.com/vegaprotocol/vega/pull/2879) - 🔥Update all the protobuf files with Buf recommendations
- [#2847](https://github.com/vegaprotocol/vega/pull/2847) - Improve proto documentation, in particular for pegged orders
- [#2905](https://github.com/vegaprotocol/vega/pull/2905) - Update `vega verify` command to verify genesis block files
- [#2851](https://github.com/vegaprotocol/vega/pull/2851) - Enable distribution of liquidity fees to liquidity providers
- [#2871](https://github.com/vegaprotocol/vega/pull/2871) - Add `submitOracleData` command
- [#2887](https://github.com/vegaprotocol/vega/pull/2887) - Add Open Oracle data processing & data normalisation
- [#2915](https://github.com/vegaprotocol/vega/pull/2915) - Add Liquidity Commitments to API responses

### 🐛 Fixes
- [#2913](https://github.com/vegaprotocol/vega/pull/2913) - Fix market lifecycle events not being published through event bus API
- [#2906](https://github.com/vegaprotocol/vega/pull/2906) - Add new process for calculating margins for orders during auction
- [#2887](https://github.com/vegaprotocol/vega/pull/2887) - Liquidity Commitment fix-a-thon
- [#2879](https://github.com/vegaprotocol/vega/pull/2879) - Apply `Buf` lint recommendations
- [#2872](https://github.com/vegaprotocol/vega/pull/2872) - Improve field names in fee distribution package
- [#2867](https://github.com/vegaprotocol/vega/pull/2867) - Fix GraphQL bug: deposits `creditedAt` incorrectly showed `createdAt` time, not credit time
- [#2858](https://github.com/vegaprotocol/vega/pull/2858) - Fix crasher caused by parking pegged orders for auction
- [#2852](https://github.com/vegaprotocol/vega/pull/2852) - Remove unused binaries from CI builds
- [#2850](https://github.com/vegaprotocol/vega/pull/2850) - Fix bug that caused fees to be charged for pegged orders
- [#2893](https://github.com/vegaprotocol/vega/pull/2893) - Remove unused dependency in repricing
- [#2929](https://github.com/vegaprotocol/vega/pull/2929) - Refactor GraphQL resolver for withdrawals
- [#2939](https://github.com/vegaprotocol/vega/pull/2939) - Fix crasher caused by incorrectly loading Fee account for transfers

## 0.30.0

*2021-01-19*

This release enables (or more accurately, re-enables previously disabled) pegged orders, meaning they're finally here :tada:

The Ethereum bridge also received some work - in particular the number of confirmations we wait for on Ethereum is now controlled by a governance parameter. Being a governance parameter, that means that the value can be changed by a governance vote. Slightly related: You can now fetch active governance proposals via REST.

:one: We also switch to [Buf](https://buf.build/) for our protobuf workflow. This was one of the pre-requisites for opening up our api clients build process, and making the protobuf files open source. More on that soon!

:two: This fixes an issue on testnet where votes were not registered when voting on open governance proposals. The required number of Ropsten `VOTE` tokens was being calculated incorrectly on testnet, leading to all votes quietly being ignored. In 0.30.0, voting works as expected again.

### ✨ New
- [#2732](https://github.com/vegaprotocol/vega/pull/2732) Add REST endpoint to fetch all proposals (`/governance/proposals`)
- [#2735](https://github.com/vegaprotocol/vega/pull/2735) Add `FeeSplitter` to correctly split fee portion of an aggressive order
- [#2745](https://github.com/vegaprotocol/vega/pull/2745) Add transfer bus events for withdrawals and deposits
- [#2754](https://github.com/vegaprotocol/vega/pull/2754) Add New Market bus event
- [#2778](https://github.com/vegaprotocol/vega/pull/2778) Switch to [Buf](https://buf.build/) :one:
- [#2785](https://github.com/vegaprotocol/vega/pull/2785) Add configurable required confirmations for bridge transactions
- [#2791](https://github.com/vegaprotocol/vega/pull/2791) Add Supplied State to market data
- [#2793](https://github.com/vegaprotocol/vega/pull/2793) 🔥Rename `marketState` to `marketTradingMode`, add new `marketState` enum (`ACTIVE`, `SUSPENDED` or `PENDING`)
- [#2833](https://github.com/vegaprotocol/vega/pull/2833) Add fees estimate for pegged orders
- [#2838](https://github.com/vegaprotocol/vega/pull/2838) Add bond and fee transfers

### 🛠 Improvements
- [#2835](https://github.com/vegaprotocol/vega/pull/2835) Fix voting for proposals :two:
- [#2830](https://github.com/vegaprotocol/vega/pull/2830) Refactor pegged order repricing
- [#2827](https://github.com/vegaprotocol/vega/pull/2827) Refactor expiring orders lists
- [#2821](https://github.com/vegaprotocol/vega/pull/2821) Handle liquidity commitments on market proposals
- [#2816](https://github.com/vegaprotocol/vega/pull/2816) Add changing liquidity commitment when not enough stake
- [#2805](https://github.com/vegaprotocol/vega/pull/2805) Fix read nodes lagging if they receive votes but not a bridge event
- [#2804](https://github.com/vegaprotocol/vega/pull/2804) Fix various minor bridge confirmation bugs
- [#2800](https://github.com/vegaprotocol/vega/pull/2800) Fix removing pegged orders that are rejected when unparked
- [#2799](https://github.com/vegaprotocol/vega/pull/2799) Fix crasher when proposing an update to network parameters
- [#2797](https://github.com/vegaprotocol/vega/pull/2797) Update target stake to include mark price
- [#2783](https://github.com/vegaprotocol/vega/pull/2783) Fix price monitoring integration tests
- [#2780](https://github.com/vegaprotocol/vega/pull/2780) Add more unit tests for pegged order price amends
- [#2774](https://github.com/vegaprotocol/vega/pull/2774) Fix cancelling all orders
- [#2768](https://github.com/vegaprotocol/vega/pull/2768) Fix GraphQL: Allow `marketId` to be null when it is invalid
- [#2767](https://github.com/vegaprotocol/vega/pull/2767) Fix parked pegged orders to have a price of 0 explicitly
- [#2766](https://github.com/vegaprotocol/vega/pull/2766) Disallow GFN to GTC/GTT amends
- [#2765](https://github.com/vegaprotocol/vega/pull/2765) Fix New Market bus event being sent more than once
- [#2763](https://github.com/vegaprotocol/vega/pull/2763) Add rounding to pegged order mid prices that land on non integer values
- [#2795](https://github.com/vegaprotocol/vega/pull/2795) Fix typos in GraphQL schema documentation
- [#2762](https://github.com/vegaprotocol/vega/pull/2762) Fix more typos in GraphQL schema documentation
- [#2758](https://github.com/vegaprotocol/vega/pull/2758) Fix error handling when amending some pegged order types
- [#2757](https://github.com/vegaprotocol/vega/pull/2757) Remove order from pegged list when it becomes inactive
- [#2756](https://github.com/vegaprotocol/vega/pull/2756) Add more panics to the core
- [#2750](https://github.com/vegaprotocol/vega/pull/2750) Remove expiring orders when amending to non GTT
- [#2671](https://github.com/vegaprotocol/vega/pull/2671) Add extra integration tests for uncrossing at auction end
- [#2746](https://github.com/vegaprotocol/vega/pull/2746) Fix potential divide by 0 in position calculation
- [#2743](https://github.com/vegaprotocol/vega/pull/2743) Add check for pegged orders impacted by order expiry
- [#2737](https://github.com/vegaprotocol/vega/pull/2737) Remove the ability to amend a pegged order's price
- [#2724](https://github.com/vegaprotocol/vega/pull/2724) Add price monitoring tests for order amendment
- [#2723](https://github.com/vegaprotocol/vega/pull/2723) Fix fee monitoring values during auction
- [#2721](https://github.com/vegaprotocol/vega/pull/2721) Fix incorrect reference when amending pegged orders
- [#2717](https://github.com/vegaprotocol/vega/pull/2717) Fix incorrect error codes for IOC and FOK orders during auction
- [#2715](https://github.com/vegaprotocol/vega/pull/2715) Update price monitoring to use reference price when syncing with risk model
- [#2711](https://github.com/vegaprotocol/vega/pull/2711) Refactor governance event subscription

## 0.29.0

*2020-12-07*

Note that you'll see a lot of changes related to **Pegged Orders** and **Liquidity Commitments**. These are still in testing, so these two types cannot currently be used in _Testnet_.

### ✨ New
- [#2534](https://github.com/vegaprotocol/vega/pull/2534) Implements amends for pegged orders
- [#2493](https://github.com/vegaprotocol/vega/pull/2493) Calculate market target stake
- [#2649](https://github.com/vegaprotocol/vega/pull/2649) Add REST governance endpoints
- [#2429](https://github.com/vegaprotocol/vega/pull/2429) Replace inappropriate wording in the codebase
- [#2617](https://github.com/vegaprotocol/vega/pull/2617) Implements proposal to update network parameters
- [#2622](https://github.com/vegaprotocol/vega/pull/2622) Integrate the liquidity engine into the market
- [#2683](https://github.com/vegaprotocol/vega/pull/2683) Use the Ethereum block log index to de-duplicate Ethereum transactions
- [#2674](https://github.com/vegaprotocol/vega/pull/2674) Update ERC20 token and bridges ABIs / codegen
- [#2690](https://github.com/vegaprotocol/vega/pull/2690) Add instruction to debug integration tests with DLV
- [#2680](https://github.com/vegaprotocol/vega/pull/2680) Add price monitoring bounds to the market data API

### 🛠 Improvements
- [#2589](https://github.com/vegaprotocol/vega/pull/2589) Fix cancellation of pegged orders
- [#2659](https://github.com/vegaprotocol/vega/pull/2659) Fix panic in execution engine when GFN order are submit at auction start
- [#2661](https://github.com/vegaprotocol/vega/pull/2661) Handle missing error conversion in GraphQL API
- [#2621](https://github.com/vegaprotocol/vega/pull/2621) Fix pegged order creating duplicated order events
- [#2666](https://github.com/vegaprotocol/vega/pull/2666) Prevent the node to DDOS the Ethereum node when lots of deposits happen
- [#2653](https://github.com/vegaprotocol/vega/pull/2653) Fix indicative price and volume calculation
- [#2649](https://github.com/vegaprotocol/vega/pull/2649) Fix a typo in market price monitoring parameters API
- [#2650](https://github.com/vegaprotocol/vega/pull/2650) Change governance minimum proposer balance to be a minimum amount of token instead of a factor of the total supply
- [#2675](https://github.com/vegaprotocol/vega/pull/2675) Fix an GraphQL enum conversion
- [#2691](https://github.com/vegaprotocol/vega/pull/2691) Fix spelling in a network parameter
- [#2696](https://github.com/vegaprotocol/vega/pull/2696) Fix panic when uncrossing auction
- [#2984](https://github.com/vegaprotocol/vega/pull/2698) Fix price monitoring by feeding it the uncrossing price at end of opening auction
- [#2705](https://github.com/vegaprotocol/vega/pull/2705) Fix a bug related to order being sorted by creating time in the matching engine price levels

## 0.28.0

*2020-11-25*

Vega release logs contain a 🔥 emoji to denote breaking API changes. 🔥🔥 is a new combination denoting something that may significantly change your experience - from this release forward, transactions from keys that have no collateral on the network will *always* be rejected. As there are no transactions that don't either require collateral themselves, or an action to have been taken that already required collateral, we are now rejecting these as soon as possible.

We've also added support for synchronously submitting transactions. This can make error states easier to catch. Along with this you can now subscribe to error events in the event bus.

Also: Note that you'll see a lot of changes related to **Pegged Orders** and **Liquidity Commitments**. These are still in testing, so these two types cannot currently be used in _Testnet_.

### ✨ New
- [#2634](https://github.com/vegaprotocol/vega/pull/2634) Avoid caching transactions before they are rate/balance limited
- [#2626](https://github.com/vegaprotocol/vega/pull/2626) Add a transaction submit type to GraphQL
- [#2624](https://github.com/vegaprotocol/vega/pull/2624) Add mutexes to assets maps
- [#2593](https://github.com/vegaprotocol/vega/pull/2503) 🔥🔥 Reject transactions
- [#2453](https://github.com/vegaprotocol/vega/pull/2453) 🔥 Remove `baseName` field from markets
- [#2536](https://github.com/vegaprotocol/vega/pull/2536) Add Liquidity Measurement engine
- [#2539](https://github.com/vegaprotocol/vega/pull/2539) Add Liquidity Provisioning Commitment handling to markets
- [#2540](https://github.com/vegaprotocol/vega/pull/2540) Add support for amending pegged orders
- [#2549](https://github.com/vegaprotocol/vega/pull/2549) Add calculation for liquidity order sizes
- [#2553](https://github.com/vegaprotocol/vega/pull/2553) Allow pegged orders to have a price of 0
- [#2555](https://github.com/vegaprotocol/vega/pull/2555) Update Event stream votes to contain proposal ID
- [#2556](https://github.com/vegaprotocol/vega/pull/2556) Update Event stream to contain error events
- [#2560](https://github.com/vegaprotocol/vega/pull/2560) Add Pegged Order details to GraphQL
- [#2607](https://github.com/vegaprotocol/vega/pull/2807) Add support for parking orders during auction

### 🛠 Improvements
- [#2634](https://github.com/vegaprotocol/vega/pull/2634) Avoid caching transactions before they are rate/balance limited
- [#2626](https://github.com/vegaprotocol/vega/pull/2626) Add a transaction submit type to GraphQL
- [#2624](https://github.com/vegaprotocol/vega/pull/2624) Add mutexes to assets maps
- [#2623](https://github.com/vegaprotocol/vega/pull/2623) Fix concurrent map access in assets
- [#2608](https://github.com/vegaprotocol/vega/pull/2608) Add sync/async equivalents for `submitTX`
- [#2618](https://github.com/vegaprotocol/vega/pull/2618) Disable storing API-related data on validator nodes
- [#2615](https://github.com/vegaprotocol/vega/pull/2618) Expand static checks
- [#2613](https://github.com/vegaprotocol/vega/pull/2613) Remove unused internal `cancelOrderById` function
- [#2530](https://github.com/vegaprotocol/vega/pull/2530) Governance asset for the network is now set in the genesis block
- [#2533](https://github.com/vegaprotocol/vega/pull/2533) More efficiently close channels in subscriptions
- [#2554](https://github.com/vegaprotocol/vega/pull/2554) Fix mid-price to 0 when best bid and average are unavailable and pegged order price is 0
- [#2565](https://github.com/vegaprotocol/vega/pull/2565) Cancelled pegged orders now have the correct status
- [#2568](https://github.com/vegaprotocol/vega/pull/2568) Prevent pegged orders from being repriced
- [#2570](https://github.com/vegaprotocol/vega/pull/2570) Expose probability of trading
- [#2576](https://github.com/vegaprotocol/vega/pull/2576) Use static best bid/ask price for pegged order repricing
- [#2581](https://github.com/vegaprotocol/vega/pull/2581) Fix order of messages when cancelling a pegged order
- [#2586](https://github.com/vegaprotocol/vega/pull/2586) Fix blank `txHash` in deposit API types
- [#2591](https://github.com/vegaprotocol/vega/pull/2591) Pegged orders are now cancelled when all orders are cancelled
- [#2609](https://github.com/vegaprotocol/vega/pull/2609) Improve expiry of pegged orders
- [#2610](https://github.com/vegaprotocol/vega/pull/2609) Improve removal of liquidity commitment orders when manual orders satisfy liquidity provisioning commitments

## 0.27.0

*2020-10-30*

This release contains a fix (read: large reduction in memory use) around auction modes with particularly large order books that caused slow block times when handling orders placed during an opening auction. It also contains a lot of internal work related to the liquidity provision mechanics.

### ✨ New
- [#2498](https://github.com/vegaprotocol/vega/pull/2498) Automatically create a bond account for liquidity providers
- [#2596](https://github.com/vegaprotocol/vega/pull/2496) Create liquidity measurement API
- [#2490](https://github.com/vegaprotocol/vega/pull/2490) GraphQL: Add Withdrawal and Deposit events to event bus
- [#2476](https://github.com/vegaprotocol/vega/pull/2476) 🔥`MarketData` now uses RFC339 formatted times, not seconds
- [#2473](https://github.com/vegaprotocol/vega/pull/2473) Add network parameters related to target stake calculation
- [#2506](https://github.com/vegaprotocol/vega/pull/2506) Network parameters can now contain JSON configuration

### 🛠 Improvements
- [#2521](https://github.com/vegaprotocol/vega/pull/2521) Optimise memory usage when building cumulative price levels
- [#2520](https://github.com/vegaprotocol/vega/pull/2520) Fix indicative price calculation
- [#2517](https://github.com/vegaprotocol/vega/pull/2517) Improve command line for rate limiting in faucet & wallet
- [#2510](https://github.com/vegaprotocol/vega/pull/2510) Remove reference to external risk model
- [#2509](https://github.com/vegaprotocol/vega/pull/2509) Fix panic when loading an invalid genesis configuration
- [#2502](https://github.com/vegaprotocol/vega/pull/2502) Fix pointer when using amend in place
- [#2487](https://github.com/vegaprotocol/vega/pull/2487) Remove context from struct that didn't need it
- [#2485](https://github.com/vegaprotocol/vega/pull/2485) Refactor event bus event transmission
- [#2481](https://github.com/vegaprotocol/vega/pull/2481) Add `LiquidityProvisionSubmission` transaction
- [#2480](https://github.com/vegaprotocol/vega/pull/2480) Remove unused code
- [#2479](https://github.com/vegaprotocol/vega/pull/2479) Improve validation of external resources
- [#1936](https://github.com/vegaprotocol/vega/pull/1936) Upgrade to Tendermint 0.33.8

## 0.26.1

*2020-10-23*

Fixes a number of issues discovered during the testing of 0.26.0.

### 🛠 Improvements
- [#2463](https://github.com/vegaprotocol/vega/pull/2463) Further reliability fixes for the event bus
- [#2469](https://github.com/vegaprotocol/vega/pull/2469) Fix incorrect error returned when a trader places an order in an asset that they have no account for (was `InvalidPartyID`, now `InsufficientAssetBalance`)
- [#2458](https://github.com/vegaprotocol/vega/pull/2458) REST: Fix a crasher when a market is proposed without specifying auction times

## 0.26.0

*2020-10-20*

The events API added in 0.25.0 had some reliability issues when a large volume of events were being emitted. This release addresses that in two ways:
 - The gRPC event stream now takes a parameter that sets a batch size. A client will receive the events when the batch limit is hit.
 - GraphQL is now limited to one event type per subscription, and we also removed the ALL event type as an option. This was due to the GraphQL gateway layer taking too long to process the full event stream, leading to sporadic disconnections.

These two fixes combined make both the gRPC and GraphQL streams much more reliable under reasonably heavy load. Let us know if you see any other issues. The release also adds some performance improvements to the way the core processes Tendermint events, some documentation improvements, and some additional debug tools.

### ✨ New
- [#2319](https://github.com/vegaprotocol/vega/pull/2319) Add fee estimate API endpoints to remaining APIs
- [#2321](https://github.com/vegaprotocol/vega/pull/2321) 🔥 Change `estimateFee` to `estimateOrder` in GraphQL
- [#2327](https://github.com/vegaprotocol/vega/pull/2327) 🔥 GraphQL: Event bus API - remove ALL type & limit subscription to one event type
- [#2343](https://github.com/vegaprotocol/vega/pull/2343) 🔥 Add batching support to stream subscribers

### 🛠 Improvements
- [#2229](https://github.com/vegaprotocol/vega/pull/2229) Add Price Monitoring module
- [#2246](https://github.com/vegaprotocol/vega/pull/2246) Add new market depth subscription methods
- [#2298](https://github.com/vegaprotocol/vega/pull/2298) Improve error messages for Good For Auction/Good For Normal rejections
- [#2301](https://github.com/vegaprotocol/vega/pull/2301) Add validation for GFA/GFN orders
- [#2307](https://github.com/vegaprotocol/vega/pull/2307) Implement app state hash
- [#2312](https://github.com/vegaprotocol/vega/pull/2312) Add validation for market proposal risk parameters
- [#2313](https://github.com/vegaprotocol/vega/pull/2313) Add transaction replay protection
- [#2314](https://github.com/vegaprotocol/vega/pull/2314) GraphQL: Improve response when market does not exist
- [#2315](https://github.com/vegaprotocol/vega/pull/2315) GraphQL: Improve response when party does not exist
- [#2316](https://github.com/vegaprotocol/vega/pull/2316) Documentation: Improve documentation for fee estimate endpoint
- [#2318](https://github.com/vegaprotocol/vega/pull/2318) Documentation: Improve documentation for governance data endpoints
- [#2324](https://github.com/vegaprotocol/vega/pull/2324) Cache transactions already seen by `checkTX`
- [#2328](https://github.com/vegaprotocol/vega/pull/2328) Add test covering context cancellation mid data-sending
- [#2331](https://github.com/vegaprotocol/vega/pull/2331) Internal refactor of network parameter storage
- [#2334](https://github.com/vegaprotocol/vega/pull/2334) Rewrite `vegastream` to use the event bus
- [#2333](https://github.com/vegaprotocol/vega/pull/2333) Fix context for events, add block hash and event id
- [#2335](https://github.com/vegaprotocol/vega/pull/2335) Add ABCI event recorder
- [#2341](https://github.com/vegaprotocol/vega/pull/2341) Ensure event slices cannot be empty
- [#2345](https://github.com/vegaprotocol/vega/pull/2345) Handle filled orders in the market depth service before new orders are added
- [#2346](https://github.com/vegaprotocol/vega/pull/2346) CI: Add missing environment variables
- [#2348](https://github.com/vegaprotocol/vega/pull/2348) Use cached transactions in `checkTX`
- [#2349](https://github.com/vegaprotocol/vega/pull/2349) Optimise accounts map accesses
- [#2351](https://github.com/vegaprotocol/vega/pull/2351) Fix sequence ID related to market `OnChainTimeUpdate`
- [#2355](https://github.com/vegaprotocol/vega/pull/2355) Update coding style doc with info on log levels
- [#2358](https://github.com/vegaprotocol/vega/pull/2358) Add documentation and comments for `events.proto`
- [#2359](https://github.com/vegaprotocol/vega/pull/2359) Fix out of bounds index crash
- [#2364](https://github.com/vegaprotocol/vega/pull/2364) Add mutex to protect map access
- [#2366](https://github.com/vegaprotocol/vega/pull/2366) Auctions: Reject IOC/FOK orders
- [#2368](https://github.com/vegaprotocol/vega/pull/2370) Tidy up genesis market instantiation
- [#2369](https://github.com/vegaprotocol/vega/pull/2369) Optimise event bus to reduce CPU usage
- [#2370](https://github.com/vegaprotocol/vega/pull/2370) Event stream: Send batches instead of single events
- [#2376](https://github.com/vegaprotocol/vega/pull/2376) GraphQL: Remove verbose logging
- [#2377](https://github.com/vegaprotocol/vega/pull/2377) Update tendermint stats less frequently for Vega stats API endpoint
- [#2381](https://github.com/vegaprotocol/vega/pull/2381) Event stream: Reduce CPU load, depending on batch size
- [#2382](https://github.com/vegaprotocol/vega/pull/2382) GraphQL: Make event stream batch size mandatory
- [#2401](https://github.com/vegaprotocol/vega/pull/2401) Event stream: Fix CPU spinning after stream close
- [#2404](https://github.com/vegaprotocol/vega/pull/2404) Auctions: Add fix for crash during auction exit
- [#2419](https://github.com/vegaprotocol/vega/pull/2419) Make the price level wash trade check configurable
- [#2432](https://github.com/vegaprotocol/vega/pull/2432) Use `EmitDefaults` on `jsonpb.Marshaler`
- [#2431](https://github.com/vegaprotocol/vega/pull/2431) GraphQL: Add price monitoring
- [#2433](https://github.com/vegaprotocol/vega/pull/2433) Validate amend orders with GFN and GFA
- [#2436](https://github.com/vegaprotocol/vega/pull/2436) Return a permission denied error for a non-allowlisted public key
- [#2437](https://github.com/vegaprotocol/vega/pull/2437) Undo accidental code removal
- [#2438](https://github.com/vegaprotocol/vega/pull/2438) GraphQL: Fix a resolver error when markets are in auction mode
- [#2441](https://github.com/vegaprotocol/vega/pull/2441) GraphQL: Remove unnecessary validations
- [#2442](https://github.com/vegaprotocol/vega/pull/2442) GraphQL: Update library; improve error responses
- [#2447](https://github.com/vegaprotocol/vega/pull/2447) REST: Fix HTTP verb for network parameters query
- [#2443](https://github.com/vegaprotocol/vega/pull/2443) Auctions: Add check for opening auction duration during market creation

## 0.25.1

*2020-10-14*

This release backports two fixes from the forthcoming 0.26.0 release.

### 🛠 Improvements
- [#2354](https://github.com/vegaprotocol/vega/pull/2354) Update `OrderEvent` to copy by value
- [#2379](https://github.com/vegaprotocol/vega/pull/2379) Add missing `/governance/prepare/vote` REST endpoint

## 0.25.0

*2020-09-24*

This release adds the event bus API, allowing for much greater introspection in to the operation of a node. We've also re-enabled the order amends API, as well as a long list of fixes.

### ✨ New
- [#2281](https://github.com/vegaprotocol/vega/pull/2281) Enable opening auctions
- [#2205](https://github.com/vegaprotocol/vega/pull/2205) Add GraphQL event stream API
- [#2219](https://github.com/vegaprotocol/vega/pull/2219) Add deposits API
- [#2222](https://github.com/vegaprotocol/vega/pull/2222) Initial asset list is now loaded from genesis configuration, not external configuration
- [#2238](https://github.com/vegaprotocol/vega/pull/2238) Re-enable order amend API
- [#2249](https://github.com/vegaprotocol/vega/pull/2249) Re-enable TX rate limit by party ID
- [#2240](https://github.com/vegaprotocol/vega/pull/2240) Add time to position responses

### 🛠 Improvements
- [#2211](https://github.com/vegaprotocol/vega/pull/2211) 🔥 GraphQL: Field case change `proposalId` -> `proposalID`
- [#2218](https://github.com/vegaprotocol/vega/pull/2218) 🔥 GraphQL: Withdrawals now return a `Party`, not a party ID
- [#2202](https://github.com/vegaprotocol/vega/pull/2202) Fix time validation for proposals when all times are the same
- [#2206](https://github.com/vegaprotocol/vega/pull/2206) Reduce log noise from statistics endpoint
- [#2207](https://github.com/vegaprotocol/vega/pull/2207) Automatically reload node configuration
- [#2209](https://github.com/vegaprotocol/vega/pull/2209) GraphQL: fix proposal rejection enum
- [#2210](https://github.com/vegaprotocol/vega/pull/2210) Refactor order service to not require blockchain client
- [#2213](https://github.com/vegaprotocol/vega/pull/2213) Improve error clarity for invalid proposals
- [#2216](https://github.com/vegaprotocol/vega/pulls/2216) Ensure all GRPC endpoints use real time, not Vega time
- [#2231](https://github.com/vegaprotocol/vega/pull/2231) Refactor processor to no longer require collateral
- [#2232](https://github.com/vegaprotocol/vega/pull/2232) Clean up logs that dumped raw bytes
- [#2233](https://github.com/vegaprotocol/vega/pull/2233) Remove generate method from execution engine
- [#2234](https://github.com/vegaprotocol/vega/pull/2234) Remove `authEnabled` setting
- [#2236](https://github.com/vegaprotocol/vega/pull/2236) Simply order amendment logging
- [#2237](https://github.com/vegaprotocol/vega/pull/2237) Clarify fees attribution in transfers
- [#2239](https://github.com/vegaprotocol/vega/pull/2239) Ensure margin is released immediately, not on next mark to market
- [#2241](https://github.com/vegaprotocol/vega/pull/2241) Load log level in processor app
- [#2245](https://github.com/vegaprotocol/vega/pull/2245) Fix a concurrent map access in positions API
- [#2247](https://github.com/vegaprotocol/vega/pull/2247) Improve logging on a TX with an invalid signature
- [#2252](https://github.com/vegaprotocol/vega/pull/2252) Fix incorrect order count in Market Depth API
- [#2254](https://github.com/vegaprotocol/vega/pull/2254) Fix concurrent map access in Market Depth API
- [#2269](https://github.com/vegaprotocol/vega/pull/2269) GraphQL: Fix party filtering for event bus API
- [#2266](https://github.com/vegaprotocol/vega/pull/2266) Refactor transaction codec
- [#2275](https://github.com/vegaprotocol/vega/pull/2275) Prevent opening auctions from closing early
- [#2262](https://github.com/vegaprotocol/vega/pull/2262) Clear potential position properly when an order is cancelled for self trading
- [#2286](https://github.com/vegaprotocol/vega/pull/2286) Add sequence ID to event bus events
- [#2288](https://github.com/vegaprotocol/vega/pull/2288) Fix auction events not appearing in GraphQL event bus
- [#2294](https://github.com/vegaprotocol/vega/pull/2294) Fixing incorrect order iteration in auctions
- [#2285](https://github.com/vegaprotocol/vega/pull/2285) Check auction times
- [#2283](https://github.com/vegaprotocol/vega/pull/2283) Better handling of 0 `expiresAt`

## 0.24.0

*2020-09-04*

One new API endpoint allows cancelling multiple orders simultaneously, either all orders by market, a single order in a specific market, or just all open orders.

Other than that it's mainly bugfixes, many of which fix subtly incorrect API output.

### ✨ New

- [#2107](https://github.com/vegaprotocol/vega/pull/2107) Support for cancelling multiple orders at once
- [#2186](https://github.com/vegaprotocol/vega/pull/2186) Add per-party rate-limit of 50 requests over 3 blocks

### 🛠 Improvements

- [#2177](https://github.com/vegaprotocol/vega/pull/2177) GraphQL: Add Governance proposal metadata
- [#2098](https://github.com/vegaprotocol/vega/pull/2098) Fix crashed in event bus
- [#2041](https://github.com/vegaprotocol/vega/pull/2041) Fix a rounding error in the output of Positions API
- [#1934](https://github.com/vegaprotocol/vega/pull/1934) Improve API documentation
- [#2110](https://github.com/vegaprotocol/vega/pull/2110) Send Infrastructure fees to the correct account
- [#2117](https://github.com/vegaprotocol/vega/pull/2117) Prevent creation of withdrawal requests for more than the available balance
- [#2136](https://github.com/vegaprotocol/vega/pull/2136) gRPC: Fetch all accounts for a market did not return all accounts
- [#2151](https://github.com/vegaprotocol/vega/pull/2151) Prevent wasteful event bus subscriptions
- [#2167](https://github.com/vegaprotocol/vega/pull/2167) Ensure events in the event bus maintain their order
- [#2178](https://github.com/vegaprotocol/vega/pull/2178) Fix API returning incorrectly formatted orders when a party has no collateral

## 0.23.1

*2020-08-27*

This release backports a fix from the forthcoming 0.24.0 release that fixes a GraphQL issue with the new `Asset` type. When fetching the Assets from the top level, all the details came through. When fetching them as a nested property, only the ID was filled in. This is now fixed.

### 🛠 Improvements

- [#2140](https://github.com/vegaprotocol/vega/pull/2140) GraphQL fix for fetching assets as nested properties

## 0.23.0

*2020-08-10*

This release contains a lot of groundwork for Fees and Auction mode.

**Fees** are incurred on every trade on Vega. Those fees are divided between up to three recipient types, but traders will only see one collective fee charged. The fees reward liquidity providers, infrastructure providers and market makers.

* The liquidity portion of the fee is paid to market makers for providing liquidity, and is transferred to the market-maker fee pool for the market.
* The infrastructure portion of the fee, which is paid to validators as a reward for running the infrastructure of the network, is transferred to the infrastructure fee pool for that asset. It is then periodically distributed to the validators.
* The maker portion of the fee is transferred to the non-aggressive, or passive party in the trade (the maker, as opposed to the taker).

**Auction mode** is not enabled in this release, but the work is nearly complete for Opening Auctions on new markets.

💥 Please note, **this release disables order amends**. The team uncovered an issue in the Market Depth API output that is caused by order amends, so rather than give incorrect output, we've temporarily disabled the amendment of orders. They will return when the Market Depth API is fixed. For now, *amends will return an error*.

### ✨ New

- 💥 [#2092](https://github.com/vegaprotocol/vega/pull/2092) Disable order amends
- [#2027](https://github.com/vegaprotocol/vega/pull/2027) Add built in asset faucet endpoint
- [#2075](https://github.com/vegaprotocol/vega/pull/2075), [#2086](https://github.com/vegaprotocol/vega/pull/2086), [#2083](https://github.com/vegaprotocol/vega/pull/2083), [#2078](https://github.com/vegaprotocol/vega/pull/2078) Add time & size limits to faucet requests
- [#2068](https://github.com/vegaprotocol/vega/pull/2068) Add REST endpoint to fetch governance proposals by Party
- [#2058](https://github.com/vegaprotocol/vega/pull/2058) Add REST endpoints for fees
- [#2047](https://github.com/vegaprotocol/vega/pull/2047) Add `prepareWithdraw` endpoint

### 🛠 Improvements

- [#2061](https://github.com/vegaprotocol/vega/pull/2061) Fix Network orders being left as active
- [#2034](https://github.com/vegaprotocol/vega/pull/2034) Send `KeepAlive` messages on GraphQL subscriptions
- [#2031](https://github.com/vegaprotocol/vega/pull/2031) Add proto fields required for auctions
- [#2025](https://github.com/vegaprotocol/vega/pull/2025) Add auction mode (currently never triggered)
- [#2013](https://github.com/vegaprotocol/vega/pull/2013) Add Opening Auctions support to market framework
- [#2010](https://github.com/vegaprotocol/vega/pull/2010) Add documentation for Order Errors to proto source files
- [#2003](https://github.com/vegaprotocol/vega/pull/2003) Add fees support
- [#2004](https://github.com/vegaprotocol/vega/pull/2004) Remove @deprecated field from GraphQL input types (as it’s invalid)
- [#2000](https://github.com/vegaprotocol/vega/pull/2000) Fix `rejectionReason` for trades stopped for self trading
- [#1990](https://github.com/vegaprotocol/vega/pull/1990) Remove specified `tickSize` from market
- [#2066](https://github.com/vegaprotocol/vega/pull/2066) Fix validation of proposal timestamps to ensure that datestamps specify events in the correct order
- [#2043](https://github.com/vegaprotocol/vega/pull/2043) Track Event Queue events to avoid processing events from other chains twice

## 0.22.0

### 🐛 Bugfixes
- [#2096](https://github.com/vegaprotocol/vega/pull/2096) Fix concurrent map access in event forward

*2020-07-20*

This release primarily focuses on setting up Vega nodes to deal correctly with events sourced from other chains, working towards bridging assets from Ethereum. This includes responding to asset events from Ethereum, and support for validator nodes notarising asset movements and proposals.

It also contains a lot of bug fixes and improvements, primarily around an internal refactor to using an event bus to communicate between packages. Also included are some corrections for order statuses that were incorrectly being reported or left outdated on the APIs.

### ✨ New

- [#1825](https://github.com/vegaprotocol/vega/pull/1825) Add new Notary package for tracking multisig decisions for governance
- [#1837](https://github.com/vegaprotocol/vega/pull/1837) Add support for two-step governance processes such as asset proposals
- [#1856](https://github.com/vegaprotocol/vega/pull/1856) Implement handling of external chain events from the Event Queue
- [#1927](https://github.com/vegaprotocol/vega/pull/1927) Support ERC20 deposits
- [#1987](https://github.com/vegaprotocol/vega/pull/1987) Add `OpenInterest` field to markets
- [#1949](https://github.com/vegaprotocol/vega/pull/1949) Add `RejectionReason` field to rejected governance proposals

### 🛠 Improvements
- 💥 [#1988](https://github.com/vegaprotocol/vega/pull/1988) REST: Update orders endpoints to use POST, not PUT or DELETE
- 💥 [#1957](https://github.com/vegaprotocol/vega/pull/1957) GraphQL: Some endpoints returned a nullable array of Strings. Now they return an array of nullable strings
- 💥 [#1928](https://github.com/vegaprotocol/vega/pull/1928) GraphQL & GRPC: Remove broken `open` parameter from Orders endpoints. It returned ambiguous results
- 💥 [#1858](https://github.com/vegaprotocol/vega/pull/1858) Fix outdated order details for orders amended by cancel-and-replace
- 💥 [#1849](https://github.com/vegaprotocol/vega/pull/1849) Fix incorrect status on partially filled trades that would have matched with another order by the same user. Was `stopped`, now `rejected`
- 💥 [#1883](https://github.com/vegaprotocol/vega/pull/1883) REST & GraphQL: Market name is now based on the instrument name rather than being set separately
- [#1699](https://github.com/vegaprotocol/vega/pull/1699) Migrate Margin package to event bus
- [#1853](https://github.com/vegaprotocol/vega/pull/1853) Migrate Market package to event bus
- [#1844](https://github.com/vegaprotocol/vega/pull/1844) Migrate Governance package to event
- [#1877](https://github.com/vegaprotocol/vega/pull/1877) Migrate Position package to event
- [#1838](https://github.com/vegaprotocol/vega/pull/1838) GraphQL: Orders now include their `version` and `updatedAt`, which are useful when dealing with amended orders
- [#1841](https://github.com/vegaprotocol/vega/pull/1841) Fix: `expiresAt` on orders was validated at submission time, this has been moved to post-chain validation
- [#1849](https://github.com/vegaprotocol/vega/pull/1849) Improve Order documentation for `Status` and `TimeInForce`
- [#1861](https://github.com/vegaprotocol/vega/pull/1861) Remove single mutex in event bus
- [#1866](https://github.com/vegaprotocol/vega/pull/1866) Add mutexes for event bus access
- [#1889](https://github.com/vegaprotocol/vega/pull/1889) Improve event broker performance
- [#1891](https://github.com/vegaprotocol/vega/pull/1891) Fix context for event subscribers
- [#1889](https://github.com/vegaprotocol/vega/pull/1889) Address event bus performance issues
- [#1892](https://github.com/vegaprotocol/vega/pull/1892) Improve handling for new chain connection proposal
- [#1903](https://github.com/vegaprotocol/vega/pull/1903) Fix regressions in Candles API introduced by event bus
- [#1940](https://github.com/vegaprotocol/vega/pull/1940) Add new asset proposals to GraphQL API
- [#1943](https://github.com/vegaprotocol/vega/pull/1943) Validate list of allowed assets

## 0.21.0

*2020-06-18*

A follow-on from 0.20.1, this release includes a fix for the GraphQL API returning inconsistent values for the `side` field on orders, leading to Vega Console failing to submit orders. As a bonus there is another GraphQL improvement, and two fixes that return more correct values for filled network orders and expired orders.

### 🛠 Improvements

- 💥 [#1820](https://github.com/vegaprotocol/vega/pull/1820) GraphQL: Non existent parties no longer return a GraphQL error
- 💥 [#1784](https://github.com/vegaprotocol/vega/pull/1784) GraphQL: Update schema and fix enum mappings from Proto
- 💥 [#1761](https://github.com/vegaprotocol/vega/pull/1761) Governance: Improve processing of Proposals
- [#1822](https://github.com/vegaprotocol/vega/pull/1822) Remove duplicate updates to `createdAt`
- [#1818](https://github.com/vegaprotocol/vega/pull/1818) Trades: Replace buffer with events
- [#1812](https://github.com/vegaprotocol/vega/pull/1812) Governance: Improve logging
- [#1810](https://github.com/vegaprotocol/vega/pull/1810) Execution: Set order status for fully filled network orders to be `FILLED`
- [#1803](https://github.com/vegaprotocol/vega/pull/1803) Matching: Set `updatedAt` when orders expire
- [#1780](https://github.com/vegaprotocol/vega/pull/1780) APIs: Reject `NETWORK` orders
- [#1792](https://github.com/vegaprotocol/vega/pull/1792) Update Golang to 1.14 and tendermint to 0.33.5

## 0.20.1

*2020-06-18*

This release fixes one small bug that was causing many closed streams, which was a problem for API clients.

## 🛠 Improvements

- [#1813](https://github.com/vegaprotocol/vega/pull/1813) Set `PartyEvent` type to party event

## 0.20.0

*2020-06-15*

This release contains a lot of fixes to APIs, and a minor new addition to the statistics endpoint. Potentially breaking changes are now labelled with 💥. If you have implemented a client that fetches candles, places orders or amends orders, please check below.

### ✨ Features
- [#1730](https://github.com/vegaprotocol/vega/pull/1730) `ChainID` added to statistics endpoint
- 💥 [#1734](https://github.com/vegaprotocol/vega/pull/1734) Start adding `TraceID` to core events

### 🛠 Improvements
- 💥 [#1721](https://github.com/vegaprotocol/vega/pull/1721) Improve API responses for `GetProposalById`
- 💥 [#1724](https://github.com/vegaprotocol/vega/pull/1724) New Order: Type no longer defaults to LIMIT orders
- 💥 [#1728](https://github.com/vegaprotocol/vega/pull/1728) `PrepareAmend` no longer accepts expiry time
- 💥 [#1760](https://github.com/vegaprotocol/vega/pull/1760) Add proto enum zero value "unspecified" to Side
- 💥 [#1764](https://github.com/vegaprotocol/vega/pull/1764) Candles: Interval no longer defaults to 1 minute
- 💥 [#1773](https://github.com/vegaprotocol/vega/pull/1773) Add proto enum zero value "unspecified" to `Order.Status`
- 💥 [#1776](https://github.com/vegaprotocol/vega/pull/1776) Add prefixes to enums, add proto zero value "unspecified" to `Trade.Type`
- 💥 [#1781](https://github.com/vegaprotocol/vega/pull/1781) Add prefix and UNSPECIFIED to `ChainStatus`, `AccountType`, `TransferType`
- [#1714](https://github.com/vegaprotocol/vega/pull/1714) Extend governance error handling
- [#1726](https://github.com/vegaprotocol/vega/pull/1726) Mark Price was not always correctly updated on a partial fill
- [#1734](https://github.com/vegaprotocol/vega/pull/1734) Feature/1577 hash context propagation
- [#1741](https://github.com/vegaprotocol/vega/pull/1741) Fix incorrect timestamps for proposals retrieved by GraphQL
- [#1743](https://github.com/vegaprotocol/vega/pull/1743) Orders amended to be GTT now return GTT in the response
- [#1745](https://github.com/vegaprotocol/vega/pull/1745) Votes blob is now base64 encoded
- [#1747](https://github.com/vegaprotocol/vega/pull/1747) Markets created from proposals now have the same ID as the proposal that created them
- [#1750](https://github.com/vegaprotocol/vega/pull/1750) Added datetime to governance votes
- [#1751](https://github.com/vegaprotocol/vega/pull/1751) Fix a bug in governance vote counting
- [#1752](https://github.com/vegaprotocol/vega/pull/1752) Fix incorrect validation on new orders
- [#1757](https://github.com/vegaprotocol/vega/pull/1757) Fix incorrect party ID validation on new orders
- [#1758](https://github.com/vegaprotocol/vega/pull/1758) Fix issue where markets created via governance were not tradable
- [#1763](https://github.com/vegaprotocol/vega/pull/1763) Expiration settlement date for market changed to 30/10/2020-22:59:59
- [#1777](https://github.com/vegaprotocol/vega/pull/1777) Create `README.md`
- [#1764](https://github.com/vegaprotocol/vega/pull/1764) Add proto enum zero value "unspecified" to Interval
- [#1767](https://github.com/vegaprotocol/vega/pull/1767) Feature/1692 order event
- [#1787](https://github.com/vegaprotocol/vega/pull/1787) Feature/1697 account event
- [#1788](https://github.com/vegaprotocol/vega/pull/1788) Check for unspecified Vote value
- [#1794](https://github.com/vegaprotocol/vega/pull/1794) Feature/1696 party event

## 0.19.0

*2020-05-26*

This release fixes a handful of bugs, primarily around order amends and new market governance proposals.

### ✨ Features

- [#1658](https://github.com/vegaprotocol/vega/pull/1658) Add timestamps to proposal API responses
- [#1656](https://github.com/vegaprotocol/vega/pull/1656) Add margin checks to amends
- [#1679](https://github.com/vegaprotocol/vega/pull/1679) Add topology package to map Validator nodes to Vega keypairs

### 🛠 Improvements
- [#1718](https://github.com/vegaprotocol/vega/pull/1718) Fix a case where a party can cancel another party's orders
- [#1662](https://github.com/vegaprotocol/vega/pull/1662) Start moving to event-based architecture internally
- [#1684](https://github.com/vegaprotocol/vega/pull/1684) Fix order expiry handling when `expiresAt` is amended
- [#1686](https://github.com/vegaprotocol/vega/pull/1686) Fix participation stake to have a maximum of 100%
- [#1607](https://github.com/vegaprotocol/vega/pull/1607) Update `gqlgen` dependency to 0.11.3
- [#1711](https://github.com/vegaprotocol/vega/pull/1711) Remove ID from market proposal input
- [#1712](https://github.com/vegaprotocol/vega/pull/1712) `prepareProposal` no longer returns an ID on market proposals
- [#1707](https://github.com/vegaprotocol/vega/pull/1707) Allow overriding default governance parameters via `ldflags`.
- [#1715](https://github.com/vegaprotocol/vega/pull/1715) Compile testing binary with short-lived governance periods

## 0.18.1

*2020-05-13*

### 🛠 Improvements
- [#1649](https://github.com/vegaprotocol/vega/pull/1649)
    Fix github artefact upload CI configuration

## 0.18.0

*2020-05-12*

From this release forward, compiled binaries for multiple platforms will be attached to the release on GitHub.

### ✨ Features

- [#1636](https://github.com/vegaprotocol/vega/pull/1636)
    Add a default GraphQL query complexity limit of 5. Currently configured to 17 on testnet to support Console.
- [#1656](https://github.com/vegaprotocol/vega/pull/1656)
    Add GraphQL queries for governance proposals
- [#1596](https://github.com/vegaprotocol/vega/pull/1596)
    Add builds for multiple architectures to GitHub releases

### 🛠 Improvements
- [#1630](https://github.com/vegaprotocol/vega/pull/1630)
    Fix amends triggering multiple updates to the same order
- [#1564](https://github.com/vegaprotocol/vega/pull/1564)
    Hex encode keys

## 0.17.0

*2020-04-21*

### ✨ Features

- [#1458](https://github.com/vegaprotocol/vega/issues/1458) Add root GraphQL Orders query.
- [#1457](https://github.com/vegaprotocol/vega/issues/1457) Add GraphQL query to list all known parties.
- [#1455](https://github.com/vegaprotocol/vega/issues/1455) Remove party list from stats endpoint.
- [#1448](https://github.com/vegaprotocol/vega/issues/1448) Add `updatedAt` field to orders.

### 🛠 Improvements

- [#1102](https://github.com/vegaprotocol/vega/issues/1102) Return full Market details in nested GraphQL queries.
- [#1466](https://github.com/vegaprotocol/vega/issues/1466) Flush orders before trades. This fixes a rare scenario where a trade can be available through the API, but not the order that triggered it.
- [#1491](https://github.com/vegaprotocol/vega/issues/1491) Fix `OrdersByMarket` and `OrdersByParty` 'Open' parameter.
- [#1472](https://github.com/vegaprotocol/vega/issues/1472) Fix Orders by the same party matching.

### Upcoming changes

This release contains the initial partial implementation of Governance. This will be finished and documented in 0.18.0.

## 0.16.2

*2020-04-16*

### 🛠 Improvements

- [#1545](https://github.com/vegaprotocol/vega/pull/1545) Improve error handling in `Prepare*Order` requests

## 0.16.1

*2020-04-15*

### 🛠 Improvements

- [!651](https://gitlab.com/vega-protocol/trading-core/-/merge_requests/651) Prevent bad ED25519 key length causing node panic.

## 0.16.0

*2020-03-02*

### ✨ Features

- The new authentication service is in place. The existing authentication service is now deprecated and will be removed in the next release.

### 🛠 Improvements

- [!609](https://gitlab.com/vega-protocol/trading-core/-/merge_requests/609) Show trades resulting from Orders created by the network (for example close outs) in the API.
- [!604](https://gitlab.com/vega-protocol/trading-core/-/merge_requests/604) Add `lastMarketPrice` settlement.
- [!614](https://gitlab.com/vega-protocol/trading-core/-/merge_requests/614) Fix casing of Order parameter `timeInForce`.
- [!615](https://gitlab.com/vega-protocol/trading-core/-/merge_requests/615) Add new order statuses, `Rejected` and `PartiallyFilled`.
- [!622](https://gitlab.com/vega-protocol/trading-core/-/merge_requests/622) GraphQL: Change Buyer and Seller properties on Trades from string to Party.
- [!599](https://gitlab.com/vega-protocol/trading-core/-/merge_requests/599) Pin Market IDs to fixed values.
- [!603](https://gitlab.com/vega-protocol/trading-core/-/merge_requests/603), [!611](https://gitlab.com/vega-protocol/trading-core/-/merge_requests/611) Remove `NotifyTraderAccount` from API documentation.
- [!624](https://gitlab.com/vega-protocol/trading-core/-/merge_requests/624) Add protobuf validators to API requests.
- [!595](https://gitlab.com/vega-protocol/trading-core/-/merge_requests/595), [!621](https://gitlab.com/vega-protocol/trading-core/-/merge_requests/621), [!623](https://gitlab.com/vega-protocol/trading-core/-/merge_requests/623) Fix a flaky integration test.
- [!601](https://gitlab.com/vega-protocol/trading-core/-/merge_requests/601) Improve matching engine coverage.
- [!612](https://gitlab.com/vega-protocol/trading-core/-/merge_requests/612) Improve collateral engine test coverage.<|MERGE_RESOLUTION|>--- conflicted
+++ resolved
@@ -14,11 +14,8 @@
 ### 🐛 Fixes
 - [7188](https://github.com/vegaprotocol/vega/issues/7188) - Reset liquidity score even if fees accrued in a period were 0.
 - [7189](https://github.com/vegaprotocol/vega/issues/7189) - Include LP orders outside PM price range but within LP price in the liquidity score.
-<<<<<<< HEAD
 - [7195](https://github.com/vegaprotocol/vega/issues/7195) - Ignore oracle messages while market is in proposed state
-=======
 - [7198](https://github.com/vegaprotocol/vega/issues/7198) - Reduce `RAM` usage when tendermint calls list snapshot
->>>>>>> e5367458
 
 ## 0.65.0
 
