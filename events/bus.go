--- conflicted
+++ resolved
@@ -101,11 +101,8 @@
 	CheckpointEvent
 	ValidatorScoreEvent
 	KeyRotationEvent
-<<<<<<< HEAD
 	StateVarEvent
-=======
 	NetworkLimitsEvent
->>>>>>> 9e06ba9f
 )
 
 var (
@@ -156,11 +153,8 @@
 		eventspb.BusEventType_BUS_EVENT_TYPE_VALIDATOR_UPDATE:    ValidatorUpdateEvent,
 		eventspb.BusEventType_BUS_EVENT_TYPE_CHECKPOINT:          CheckpointEvent,
 		eventspb.BusEventType_BUS_EVENT_TYPE_KEY_ROTATION:        KeyRotationEvent,
-<<<<<<< HEAD
 		eventspb.BusEventType_BUS_EVENT_TYPE_STATE_VAR:           StateVarEvent,
-=======
 		eventspb.BusEventType_BUS_EVENT_TYPE_NETWORK_LIMITS:      NetworkLimitsEvent,
->>>>>>> 9e06ba9f
 	}
 
 	toProto = map[Type]eventspb.BusEventType{
@@ -201,11 +195,8 @@
 		CheckpointEvent:         eventspb.BusEventType_BUS_EVENT_TYPE_CHECKPOINT,
 		ValidatorScoreEvent:     eventspb.BusEventType_BUS_EVENT_TYPE_VALIDATOR_SCORE,
 		KeyRotationEvent:        eventspb.BusEventType_BUS_EVENT_TYPE_KEY_ROTATION,
-<<<<<<< HEAD
 		StateVarEvent:           eventspb.BusEventType_BUS_EVENT_TYPE_STATE_VAR,
-=======
 		NetworkLimitsEvent:      eventspb.BusEventType_BUS_EVENT_TYPE_NETWORK_LIMITS,
->>>>>>> 9e06ba9f
 	}
 
 	eventStrings = map[Type]string{
@@ -247,11 +238,8 @@
 		CheckpointEvent:         "CheckpointEvent",
 		ValidatorScoreEvent:     "ValidatorScoreEvent",
 		KeyRotationEvent:        "KeyRotationEvent",
-<<<<<<< HEAD
 		StateVarEvent:           "StateVarEvent",
-=======
 		NetworkLimitsEvent:      "NetworkLimitsEvent",
->>>>>>> 9e06ba9f
 	}
 )
 
