--- conflicted
+++ resolved
@@ -41,15 +41,9 @@
     
     When the network moves ahead "301" blocks
     Then the parties submit the following liquidity provision:
-<<<<<<< HEAD
-      | id  | party   | market id | commitment amount | fee | side | pegged reference | proportion | offset |
-      | lp1 | party1  | ETH/DEC19 | 50000             | 0.1 | buy  | BID              | 500        | -10    |
-      | lp1 | party1  | ETH/DEC19 | 50000             | 0.1 | sell | ASK              | 500        | 10     |
-=======
       | id  | party   | market id | commitment amount | fee | side | pegged reference | proportion | offset | lp type |
       | lp1 | party1 | ETH/DEC19 | 50000             | 0.1 | buy  | BID              | 500        | -10    | submission |
       | lp1 | party1 | ETH/DEC19 | 50000             | 0.1 | sell | ASK              | 500        | 10     | amendment |
->>>>>>> dc34150d
     Then the liquidity provisions should have the following states:
       | id  | party   | market    | commitment amount | status        |
       | lp1 | party1  | ETH/DEC19 | 50000             | STATUS_ACTIVE |
