--- conflicted
+++ resolved
@@ -24,12 +24,9 @@
 	ErrCannotAmendToFOKAndIOC          = OrderError_ORDER_ERROR_CANNOT_AMEND_TO_FOK_OR_IOC
 	ErrCannotAmendToGFAOrGFN           = OrderError_ORDER_ERROR_CANNOT_AMEND_TO_GFA_OR_GFN
 	ErrCannotAmendFromGFAOrGFN         = OrderError_ORDER_ERROR_CANNOT_AMEND_FROM_GFA_OR_GFN
-<<<<<<< HEAD
-=======
 	ErrIncorrectMarketType             = OrderError_ORDER_ERROR_INCORRECT_MARKET_TYPE
 	ErrGFNOrderInAuction               = OrderError_ORDER_ERROR_GFN_ORDER_DURING_AN_AUCTION
 	ErrGFAOrderInContinuousTrading     = OrderError_ORDER_ERROR_GFA_ORDER_DURING_CONTINUOUS_TRADING
->>>>>>> c631514d
 )
 
 func IsOrderError(err error) (OrderError, bool) {
@@ -95,15 +92,12 @@
 		return "OrderError: Cannot amend TIF to GFA or GFN"
 	case OrderError_ORDER_ERROR_CANNOT_AMEND_FROM_GFA_OR_GFN:
 		return "OrderError: Cannot amend TIF from GFA or GFN"
-<<<<<<< HEAD
-=======
 	case OrderError_ORDER_ERROR_INCORRECT_MARKET_TYPE:
 		return "OrderError: Invalid Market Type"
 	case OrderError_ORDER_ERROR_GFN_ORDER_DURING_AN_AUCTION:
 		return "OrderError: GFN Order Received During An Auction"
 	case OrderError_ORDER_ERROR_GFA_ORDER_DURING_CONTINUOUS_TRADING:
 		return "OrderError: GFA Order Received During Continuous Trading"
->>>>>>> c631514d
 	default:
 		return "invalid OrderError"
 	}
