package matching_test

import (
	"fmt"
	"testing"

	"code.vegaprotocol.io/vega/logging"
	"code.vegaprotocol.io/vega/matching"
	types "code.vegaprotocol.io/vega/proto"
	"code.vegaprotocol.io/vega/vegatime"

	"github.com/stretchr/testify/assert"
)

const (
	markPrice = 10
)

// launch aggressiveOrder orders from both sides to fully clear the order book
type aggressiveOrderScenario struct {
	aggressiveOrder               *types.Order
	expectedPassiveOrdersAffected []types.Order
	expectedTrades                []types.Trade
	expectedAggressiveOrderStatus types.Order_Status
}

type tstOB struct {
	*matching.OrderBook
	log *logging.Logger
}

func (t *tstOB) Finish() {
	t.log.Sync()
}

func getCurrentUtcTimestampNano() int64 {
	return vegatime.Now().UnixNano()
}

func getTestOrderBook(t *testing.T, market string) *tstOB {
	tob := tstOB{
		log: logging.NewTestLogger(),
	}
	tob.OrderBook = matching.NewOrderBook(tob.log, matching.NewDefaultConfig(), market, markPrice)
	tob.OrderBook.LogRemovedOrdersDebug = true
	return &tob
}

func TestOrderBook_GetClosePNL(t *testing.T) {
	t.Run("Get Buy-side close PNL values", getClosePNLBuy)
	t.Run("Get Sell-side close PNL values", getClosePNLSell)
	t.Run("Get Incomplete close-out-pnl (check error) - Buy", getClosePNLIncompleteBuy)
	t.Run("Get Incomplete close-out-pnl (check error) - Sell", getClosePNLIncompleteSell)
	t.Run("Get Best bid price and volume", testBestBidPriceAndVolume)
	t.Run("Get Best offer price and volume", testBestOfferPriceAndVolume)
}

func testBestBidPriceAndVolume(t *testing.T) {
	market := "testMarket"
	book := getTestOrderBook(t, market)
	defer book.Finish()
	// 3 orders of size 1, 3 different prices
	orders := []*types.Order{
		{
			Status:      types.Order_STATUS_ACTIVE,
			Type:        types.Order_TYPE_LIMIT,
			MarketID:    market,
			PartyID:     "A",
			Side:        types.Side_SIDE_BUY,
			Price:       100,
			Size:        1,
			Remaining:   1,
			TimeInForce: types.Order_TIF_GTC,
		},
		{
			Status:      types.Order_STATUS_ACTIVE,
			Type:        types.Order_TYPE_LIMIT,
			MarketID:    market,
			PartyID:     "B",
			Side:        types.Side_SIDE_BUY,
			Price:       300,
			Size:        5,
			Remaining:   5,
			TimeInForce: types.Order_TIF_GTC,
		},
		{
			Status:      types.Order_STATUS_ACTIVE,
			Type:        types.Order_TYPE_LIMIT,
			MarketID:    market,
			PartyID:     "B",
			Side:        types.Side_SIDE_BUY,
			Price:       200,
			Size:        1,
			Remaining:   1,
			TimeInForce: types.Order_TIF_GTC,
		},
		{
			Status:      types.Order_STATUS_ACTIVE,
			Type:        types.Order_TYPE_LIMIT,
			MarketID:    market,
			PartyID:     "d",
			Side:        types.Side_SIDE_BUY,
			Price:       300,
			Size:        10,
			Remaining:   10,
			TimeInForce: types.Order_TIF_GTC,
		},
	}
	for _, o := range orders {
		trades, getErr := book.GetTrades(o)
		assert.NoError(t, getErr)
		confirm, err := book.SubmitOrder(o)
		assert.NoError(t, err)
		assert.Equal(t, 0, len(confirm.Trades))
		assert.Equal(t, len(confirm.Trades), len(trades))
	}

	price, volume := book.BestBidPriceAndVolume()
	assert.Equal(t, uint64(300), price)
	assert.Equal(t, uint64(15), volume)
}

func testBestOfferPriceAndVolume(t *testing.T) {
	market := "testMarket"
	book := getTestOrderBook(t, market)
	defer book.Finish()
	// 3 orders of size 1, 3 different prices
	orders := []*types.Order{
		{
			Status:      types.Order_STATUS_ACTIVE,
			Type:        types.Order_TYPE_LIMIT,
			MarketID:    market,
			PartyID:     "A",
			Side:        types.Side_SIDE_SELL,
			Price:       100,
			Size:        1,
			Remaining:   1,
			TimeInForce: types.Order_TIF_GTC,
		},
		{
			Status:      types.Order_STATUS_ACTIVE,
			Type:        types.Order_TYPE_LIMIT,
			MarketID:    market,
			PartyID:     "B",
			Side:        types.Side_SIDE_SELL,
			Price:       10,
			Size:        5,
			Remaining:   5,
			TimeInForce: types.Order_TIF_GTC,
		},
		{
			Status:      types.Order_STATUS_ACTIVE,
			Type:        types.Order_TYPE_LIMIT,
			MarketID:    market,
			PartyID:     "B",
			Side:        types.Side_SIDE_SELL,
			Price:       200,
			Size:        1,
			Remaining:   1,
			TimeInForce: types.Order_TIF_GTC,
		},
		{
			Status:      types.Order_STATUS_ACTIVE,
			Type:        types.Order_TYPE_LIMIT,
			MarketID:    market,
			PartyID:     "d",
			Side:        types.Side_SIDE_SELL,
			Price:       10,
			Size:        10,
			Remaining:   10,
			TimeInForce: types.Order_TIF_GTC,
		},
	}
	for _, o := range orders {
		trades, getErr := book.GetTrades(o)
		assert.NoError(t, getErr)
		confirm, err := book.SubmitOrder(o)
		assert.NoError(t, err)
		assert.Equal(t, 0, len(confirm.Trades))
		assert.Equal(t, len(trades), len(confirm.Trades))
	}

	price, volume := book.BestOfferPriceAndVolume()
	assert.Equal(t, uint64(10), price)
	assert.Equal(t, uint64(15), volume)
}

func getClosePNLIncompleteBuy(t *testing.T) {
	market := "testMarket"
	book := getTestOrderBook(t, market)
	defer book.Finish()
	// 3 orders of size 1, 3 different prices
	orders := []*types.Order{
		{
			Status:      types.Order_STATUS_ACTIVE,
			Type:        types.Order_TYPE_LIMIT,
			MarketID:    market,
			PartyID:     "A",
			Side:        types.Side_SIDE_BUY,
			Price:       100,
			Size:        1,
			Remaining:   1,
			TimeInForce: types.Order_TIF_GTC,
			CreatedAt:   0,
		},
		{
			Status:      types.Order_STATUS_ACTIVE,
			Type:        types.Order_TYPE_LIMIT,
			MarketID:    market,
			PartyID:     "B",
			Side:        types.Side_SIDE_BUY,
			Price:       110,
			Size:        1,
			Remaining:   1,
			TimeInForce: types.Order_TIF_GTC,
			CreatedAt:   0,
		},
	}
	for _, o := range orders {
		trades, getErr := book.GetTrades(o)
		assert.NoError(t, getErr)
		confirm, err := book.SubmitOrder(o)
		assert.NoError(t, err)
		assert.Equal(t, 0, len(confirm.Trades))
		assert.Equal(t, len(trades), len(confirm.Trades))
	}
	// volume + expected price
	callExp := map[uint64]uint64{
		2: 210 / 2,
		1: 110,
	}
	// this calculates the actual volume
	for vol, exp := range callExp {
		price, err := book.GetCloseoutPrice(vol, types.Side_SIDE_BUY)
		assert.Equal(t, exp, price)
		assert.NoError(t, err)
	}
	price, err := book.GetCloseoutPrice(3, types.Side_SIDE_BUY)
	assert.Equal(t, callExp[2], price)
	assert.Equal(t, matching.ErrNotEnoughOrders, err)
}

func getClosePNLIncompleteSell(t *testing.T) {
	market := "testMarket"
	book := getTestOrderBook(t, market)
	defer book.Finish()
	// 3 orders of size 1, 3 different prices
	orders := []*types.Order{
		{
			Status:      types.Order_STATUS_ACTIVE,
			Type:        types.Order_TYPE_LIMIT,
			MarketID:    market,
			PartyID:     "A",
			Side:        types.Side_SIDE_SELL,
			Price:       100,
			Size:        1,
			Remaining:   1,
			TimeInForce: types.Order_TIF_GTC,
			CreatedAt:   0,
		},
		{
			Status:      types.Order_STATUS_ACTIVE,
			Type:        types.Order_TYPE_LIMIT,
			MarketID:    market,
			PartyID:     "B",
			Side:        types.Side_SIDE_SELL,
			Price:       110,
			Size:        1,
			Remaining:   1,
			TimeInForce: types.Order_TIF_GTC,
			CreatedAt:   0,
		},
	}
	for _, o := range orders {
		trades, getErr := book.GetTrades(o)
		assert.NoError(t, getErr)
		confirm, err := book.SubmitOrder(o)
		assert.NoError(t, err)
		assert.Equal(t, 0, len(confirm.Trades))
		assert.Equal(t, len(trades), len(confirm.Trades))
	}
	// volume + expected price
	callExp := map[uint64]uint64{
		2: 210 / 2,
		1: 100,
	}
	// this calculates the actual volume
	for vol, exp := range callExp {
		price, err := book.GetCloseoutPrice(vol, types.Side_SIDE_SELL)
		assert.Equal(t, exp, price)
		assert.NoError(t, err)
	}
	price, err := book.GetCloseoutPrice(3, types.Side_SIDE_SELL)
	assert.Equal(t, callExp[2], price)
	assert.Equal(t, matching.ErrNotEnoughOrders, err)
}

func getClosePNLBuy(t *testing.T) {
	market := "testMarket"
	book := getTestOrderBook(t, market)
	defer book.Finish()
	// 3 orders of size 1, 3 different prices
	orders := []*types.Order{
		{
			Status:      types.Order_STATUS_ACTIVE,
			Type:        types.Order_TYPE_LIMIT,
			MarketID:    market,
			PartyID:     "A",
			Side:        types.Side_SIDE_BUY,
			Price:       100,
			Size:        1,
			Remaining:   1,
			TimeInForce: types.Order_TIF_GTC,
			CreatedAt:   0,
		},
		{
			Status:      types.Order_STATUS_ACTIVE,
			Type:        types.Order_TYPE_LIMIT,
			MarketID:    market,
			PartyID:     "B",
			Side:        types.Side_SIDE_BUY,
			Price:       110,
			Size:        1,
			Remaining:   1,
			TimeInForce: types.Order_TIF_GTC,
			CreatedAt:   0,
		},
		{
			Status:      types.Order_STATUS_ACTIVE,
			Type:        types.Order_TYPE_LIMIT,
			MarketID:    market,
			PartyID:     "C",
			Side:        types.Side_SIDE_BUY,
			Price:       120,
			Size:        1,
			Remaining:   1,
			TimeInForce: types.Order_TIF_GTC,
			CreatedAt:   0,
		},
	}
	for _, o := range orders {
		trades, getErr := book.GetTrades(o)
		assert.NoError(t, getErr)
		confirm, err := book.SubmitOrder(o)
		assert.NoError(t, err)
		assert.Equal(t, 0, len(confirm.Trades))
		assert.Equal(t, len(trades), len(confirm.Trades))
	}
	// volume + expected price
	callExp := map[uint64]uint64{
		3: 330 / 3,
		2: 230 / 2,
		1: 120,
	}
	// this calculates the actual volume
	for vol, exp := range callExp {
		price, err := book.GetCloseoutPrice(vol, types.Side_SIDE_BUY)
		assert.Equal(t, int(exp), int(price))
		assert.NoError(t, err)
	}
}

func getClosePNLSell(t *testing.T) {
	market := "testMarket"
	book := getTestOrderBook(t, market)
	defer book.Finish()
	// 3 orders of size 1, 3 different prices
	orders := []*types.Order{
		{
			Status:      types.Order_STATUS_ACTIVE,
			Type:        types.Order_TYPE_LIMIT,
			MarketID:    market,
			PartyID:     "A",
			Side:        types.Side_SIDE_SELL,
			Price:       100,
			Size:        1,
			Remaining:   1,
			TimeInForce: types.Order_TIF_GTC,
			CreatedAt:   0,
		},
		{
			Status:      types.Order_STATUS_ACTIVE,
			Type:        types.Order_TYPE_LIMIT,
			MarketID:    market,
			PartyID:     "B",
			Side:        types.Side_SIDE_SELL,
			Price:       110,
			Size:        1,
			Remaining:   1,
			TimeInForce: types.Order_TIF_GTC,
			CreatedAt:   0,
		},
		{
			Status:      types.Order_STATUS_ACTIVE,
			Type:        types.Order_TYPE_LIMIT,
			MarketID:    market,
			PartyID:     "C",
			Side:        types.Side_SIDE_SELL,
			Price:       120,
			Size:        1,
			Remaining:   1,
			TimeInForce: types.Order_TIF_GTC,
			CreatedAt:   0,
		},
	}
	for _, o := range orders {
		trades, getErr := book.GetTrades(o)
		assert.NoError(t, getErr)
		confirm, err := book.SubmitOrder(o)
		assert.NoError(t, err)
		assert.Equal(t, 0, len(confirm.Trades))
		assert.Equal(t, len(trades), len(confirm.Trades))
	}
	// volume + expected price
	callExp := map[uint64]uint64{
		3: 330 / 3,
		2: 210 / 2,
		1: 100,
	}
	// this calculates the actual volume
	for vol, exp := range callExp {
		price, err := book.GetCloseoutPrice(vol, types.Side_SIDE_SELL)
		assert.NoError(t, err)
		assert.Equal(t, exp, price)
	}
}

func TestOrderBook_CancelReturnsTheOrderFromTheBook(t *testing.T) {
	market := "cancel-returns-order"
	party := "p1"

	book := getTestOrderBook(t, market)
	defer book.Finish()
	currentTimestamp := getCurrentUtcTimestampNano()

	order1 := types.Order{
		Status:      types.Order_STATUS_ACTIVE,
		Type:        types.Order_TYPE_LIMIT,
		MarketID:    market,
		PartyID:     party,
		Side:        types.Side_SIDE_SELL,
		Price:       1,
		Size:        100,
		Remaining:   100,
		TimeInForce: types.Order_TIF_GTC,
		CreatedAt:   currentTimestamp,
		Id:          "v0000000000000-0000001",
	}
	order2 := types.Order{
		Status:      types.Order_STATUS_ACTIVE,
		Type:        types.Order_TYPE_LIMIT,
		MarketID:    market,
		PartyID:     party,
		Side:        types.Side_SIDE_SELL,
		Price:       1,
		Size:        100,
		Remaining:   1, // use a wrong remaining here to get the order from the book
		TimeInForce: types.Order_TIF_GTC,
		CreatedAt:   currentTimestamp,
		Id:          "v0000000000000-0000001",
	}

	trades, getErr := book.GetTrades(&order1)
	assert.NoError(t, getErr)
	confirm, err := book.SubmitOrder(&order1)
	assert.Equal(t, err, nil)
	assert.Equal(t, len(trades), len(confirm.Trades))

	o, err := book.CancelOrder(&order2)
	assert.Equal(t, err, nil)
	assert.Equal(t, o.Order.Remaining, order1.Remaining)
}

func TestOrderBook_RemoveExpiredOrders(t *testing.T) {
	market := "expiringOrderBookTest"
	party := "clay-davis"

	book := getTestOrderBook(t, market)
	defer book.Finish()
	currentTimestamp := getCurrentUtcTimestampNano()
	someTimeLater := currentTimestamp + (1000 * 1000)

	order1 := &types.Order{
		Status:      types.Order_STATUS_ACTIVE,
		Type:        types.Order_TYPE_LIMIT,
		MarketID:    market,
		PartyID:     party,
		Side:        types.Side_SIDE_SELL,
		Price:       1,
		Size:        1,
		Remaining:   1,
		TimeInForce: types.Order_TIF_GTT,
		CreatedAt:   currentTimestamp,
		ExpiresAt:   someTimeLater,
		Id:          "1",
	}
	trades, getErr := book.GetTrades(order1)
	assert.NoError(t, getErr)
	confirm, err := book.SubmitOrder(order1)
	assert.Equal(t, err, nil)
	assert.Equal(t, len(trades), len(confirm.Trades))

	order2 := &types.Order{
		Status:      types.Order_STATUS_ACTIVE,
		Type:        types.Order_TYPE_LIMIT,
		MarketID:    market,
		PartyID:     party,
		Side:        types.Side_SIDE_SELL,
		Price:       3298,
		Size:        99,
		Remaining:   99,
		TimeInForce: types.Order_TIF_GTT,
		CreatedAt:   currentTimestamp,
		ExpiresAt:   someTimeLater + 1,
		Id:          "2",
	}
	trades, getErr = book.GetTrades(order2)
	assert.NoError(t, getErr)
	confirm, err = book.SubmitOrder(order2)
	assert.Equal(t, err, nil)
	assert.Equal(t, len(trades), len(confirm.Trades))

	order3 := &types.Order{
		Status:      types.Order_STATUS_ACTIVE,
		Type:        types.Order_TYPE_LIMIT,
		MarketID:    market,
		PartyID:     party,
		Side:        types.Side_SIDE_SELL,
		Price:       771,
		Size:        19,
		Remaining:   19,
		TimeInForce: types.Order_TIF_GTT,
		CreatedAt:   currentTimestamp,
		ExpiresAt:   someTimeLater,
		Id:          "3",
	}
	trades, getErr = book.GetTrades(order3)
	assert.NoError(t, getErr)
	confirm, err = book.SubmitOrder(order3)
	assert.Equal(t, err, nil)
	assert.Equal(t, len(trades), len(confirm.Trades))

	order4 := &types.Order{
		Status:      types.Order_STATUS_ACTIVE,
		Type:        types.Order_TYPE_LIMIT,
		MarketID:    market,
		PartyID:     party,
		Side:        types.Side_SIDE_SELL,
		Price:       1000,
		Size:        7,
		Remaining:   7,
		TimeInForce: types.Order_TIF_GTC,
		CreatedAt:   currentTimestamp,
		Id:          "4",
	}
	trades, getErr = book.GetTrades(order4)
	assert.NoError(t, getErr)
	confirm, err = book.SubmitOrder(order4)
	assert.Equal(t, err, nil)
	assert.Equal(t, len(trades), len(confirm.Trades))

	order5 := &types.Order{
		Status:      types.Order_STATUS_ACTIVE,
		Type:        types.Order_TYPE_LIMIT,
		MarketID:    market,
		PartyID:     party,
		Side:        types.Side_SIDE_SELL,
		Price:       199,
		Size:        99999,
		Remaining:   99999,
		TimeInForce: types.Order_TIF_GTT,
		CreatedAt:   currentTimestamp,
		ExpiresAt:   someTimeLater,
		Id:          "5",
	}

	trades, getErr = book.GetTrades(order5)
	assert.NoError(t, getErr)
	confirm, err = book.SubmitOrder(order5)
	assert.Equal(t, err, nil)
	assert.Equal(t, len(trades), len(confirm.Trades))

	order6 := &types.Order{
		Status:      types.Order_STATUS_ACTIVE,
		Type:        types.Order_TYPE_LIMIT,
		MarketID:    market,
		PartyID:     party,
		Side:        types.Side_SIDE_SELL,
		Price:       100,
		Size:        100,
		Remaining:   100,
		TimeInForce: types.Order_TIF_GTC,
		CreatedAt:   currentTimestamp,
		Id:          "6",
	}
	trades, getErr = book.GetTrades(order6)
	assert.NoError(t, getErr)
	confirm, err = book.SubmitOrder(order6)
	assert.Equal(t, err, nil)
	assert.Equal(t, len(trades), len(confirm.Trades))

	order7 := &types.Order{
		Status:      types.Order_STATUS_ACTIVE,
		Type:        types.Order_TYPE_LIMIT,
		MarketID:    market,
		PartyID:     party,
		Side:        types.Side_SIDE_SELL,
		Price:       41,
		Size:        9999,
		Remaining:   9999,
		TimeInForce: types.Order_TIF_GTT,
		CreatedAt:   currentTimestamp,
		ExpiresAt:   someTimeLater + 9999,
		Id:          "7",
	}
	trades, getErr = book.GetTrades(order7)
	assert.NoError(t, getErr)
	confirm, err = book.SubmitOrder(order7)
	assert.Equal(t, err, nil)
	assert.Equal(t, len(trades), len(confirm.Trades))

	order8 := &types.Order{
		Status:      types.Order_STATUS_ACTIVE,
		Type:        types.Order_TYPE_LIMIT,
		MarketID:    market,
		PartyID:     party,
		Side:        types.Side_SIDE_SELL,
		Price:       1,
		Size:        1,
		Remaining:   1,
		TimeInForce: types.Order_TIF_GTT,
		CreatedAt:   currentTimestamp,
		ExpiresAt:   someTimeLater - 9999,
		Id:          "8",
	}
	trades, getErr = book.GetTrades(order8)
	assert.NoError(t, getErr)
	confirm, err = book.SubmitOrder(order8)
	assert.Equal(t, err, nil)
	assert.Equal(t, len(trades), len(confirm.Trades))

	order9 := &types.Order{
		Status:      types.Order_STATUS_ACTIVE,
		Type:        types.Order_TYPE_LIMIT,
		MarketID:    market,
		PartyID:     party,
		Side:        types.Side_SIDE_SELL,
		Price:       65,
		Size:        12,
		Remaining:   12,
		TimeInForce: types.Order_TIF_GTC,
		CreatedAt:   currentTimestamp,
		Id:          "9",
	}
	trades, getErr = book.GetTrades(order9)
	assert.NoError(t, getErr)
	confirm, err = book.SubmitOrder(order9)
	assert.Equal(t, err, nil)
	assert.Equal(t, len(trades), len(confirm.Trades))

	order10 := &types.Order{
		Status:      types.Order_STATUS_ACTIVE,
		Type:        types.Order_TYPE_LIMIT,
		MarketID:    market,
		PartyID:     party,
		Side:        types.Side_SIDE_SELL,
		Price:       1,
		Size:        1,
		Remaining:   1,
		TimeInForce: types.Order_TIF_GTT,
		CreatedAt:   currentTimestamp,
		ExpiresAt:   someTimeLater - 1,
		Id:          "10",
	}
	trades, getErr = book.GetTrades(order10)
	assert.NoError(t, getErr)
	confirm, err = book.SubmitOrder(order10)
	assert.Equal(t, err, nil)
	assert.Equal(t, len(trades), len(confirm.Trades))

	expired := book.RemoveExpiredOrders(someTimeLater)
	assert.Len(t, expired, 5)
	assert.Equal(t, "8", expired[0].Id)
	assert.Equal(t, "10", expired[1].Id)
	assert.Equal(t, "1", expired[2].Id)
	assert.Equal(t, "3", expired[3].Id)
	assert.Equal(t, "5", expired[4].Id)
}

//test for order validation
func TestOrderBook_SubmitOrder2WithValidation(t *testing.T) {
	market := "testOrderbook"
	book := getTestOrderBook(t, market)
	defer book.Finish()
	timeStampOrder := types.Order{
		Status:    types.Order_STATUS_ACTIVE,
		Type:      types.Order_TYPE_LIMIT,
		Id:        "timestamporderID",
		MarketID:  market,
		PartyID:   "A",
		CreatedAt: 10,
		Side:      types.Side_SIDE_BUY,
		Size:      1,
		Remaining: 1,
	}
	trades, getErr := book.GetTrades(&timeStampOrder)
	assert.NoError(t, getErr)
	confirm, err := book.SubmitOrder(&timeStampOrder)
	assert.NoError(t, err)
	assert.Equal(t, len(trades), len(confirm.Trades))
	// cancel order again, just so we set the timestamp as expected
	book.CancelOrder(&timeStampOrder)

	invalidRemainingSizeOrdertypes := &types.Order{
		Status:      types.Order_STATUS_ACTIVE,
		Type:        types.Order_TYPE_LIMIT,
		MarketID:    market,
		PartyID:     "A",
		Side:        types.Side_SIDE_SELL,
		Price:       100,
		Size:        100,
		Remaining:   300,
		TimeInForce: types.Order_TIF_GTC,
		CreatedAt:   10,
		Id:          "id-number-one",
	}
	trades, getErr = book.GetTrades(invalidRemainingSizeOrdertypes)
	_, err = book.SubmitOrder(invalidRemainingSizeOrdertypes)
	assert.Equal(t, err, getErr)
	assert.Equal(t, types.OrderError_ORDER_ERROR_INVALID_REMAINING_SIZE, err)
	assert.Equal(t, 0, len(trades))
}

func TestOrderBook_DeleteOrder(t *testing.T) {
	market := "testOrderbook"
	book := getTestOrderBook(t, market)
	defer book.Finish()

	newOrder := &types.Order{
		Status:      types.Order_STATUS_ACTIVE,
		Type:        types.Order_TYPE_LIMIT,
		MarketID:    market,
		PartyID:     "A",
		Side:        types.Side_SIDE_SELL,
		Price:       101,
		Size:        100,
		Remaining:   100,
		TimeInForce: types.Order_TIF_GTC,
		CreatedAt:   0,
	}

	trades, err := book.GetTrades(newOrder)
	assert.NoError(t, err)
	assert.Equal(t, 0, len(trades))
	book.SubmitOrder(newOrder)

	if _, err := book.DeleteOrder(newOrder); err != nil {
		fmt.Println(err, "ORDER_NOT_FOUND")
	}

	book.PrintState("AFTER REMOVE ORDER")
}

func TestOrderBook_SubmitOrderInvalidMarket(t *testing.T) {
	market := "testOrderbook"
	book := getTestOrderBook(t, market)
	defer book.Finish()

	newOrder := &types.Order{
		Status:      types.Order_STATUS_ACTIVE,
		Type:        types.Order_TYPE_LIMIT,
		MarketID:    "invalid",
		PartyID:     "A",
		Side:        types.Side_SIDE_SELL,
		Price:       101,
		Size:        100,
		Remaining:   100,
		TimeInForce: types.Order_TIF_GTC,
		CreatedAt:   0,
		Id:          fmt.Sprintf("V%010d-%010d", 1, 1),
	}

	trades, getErr := book.GetTrades(newOrder)
	assert.Error(t, getErr)
	assert.Equal(t, 0, len(trades))
	_, err := book.SubmitOrder(newOrder)
	if err != nil {
		fmt.Println(err)
	}

	assert.Equal(t, types.OrderError_ORDER_ERROR_INVALID_MARKET_ID, err)
	assert.Equal(t, getErr, err)

}

func TestOrderBook_CancelSellOrder(t *testing.T) {
	market := "testOrderbook"
	book := getTestOrderBook(t, market)
	defer book.Finish()
	logger := logging.NewTestLogger()
	defer logger.Sync()

	logger.Debug("BEGIN CANCELLING VALID ORDER")

	// Arrange
	id := fmt.Sprintf("V%010d-%010d", 1, 1)
	newOrder := &types.Order{
		Status:      types.Order_STATUS_ACTIVE,
		Type:        types.Order_TYPE_LIMIT,
		MarketID:    market,
		PartyID:     "A",
		Side:        types.Side_SIDE_SELL,
		Price:       101,
		Size:        100,
		Remaining:   100,
		TimeInForce: types.Order_TIF_GTC,
		CreatedAt:   0,
		Id:          id,
	}

	trades, getErr := book.GetTrades(newOrder)
	assert.NoError(t, getErr)
	confirmation, err := book.SubmitOrder(newOrder)
	assert.NoError(t, err)
	orderAdded := confirmation.Order
	assert.Equal(t, len(trades), len(confirmation.Trades))

	// Act
	res, err := book.CancelOrder(orderAdded)
	if err != nil {
		fmt.Println(err)
	}

	// Assert
	assert.Nil(t, err)
	assert.Equal(t, id, res.Order.Id)
	assert.Equal(t, types.Order_STATUS_CANCELLED, res.Order.Status)

	book.PrintState("AFTER CANCEL ORDER")
}

func TestOrderBook_CancelBuyOrder(t *testing.T) {
	market := "testOrderbook"
	book := getTestOrderBook(t, market)
	defer book.Finish()

	logger := logging.NewTestLogger()
	defer logger.Sync()
	logger.Debug("BEGIN CANCELLING VALID ORDER")

	// Arrange
	id := fmt.Sprintf("V%010d-%010d", 1, 1)
	newOrder := &types.Order{
		Status:      types.Order_STATUS_ACTIVE,
		Type:        types.Order_TYPE_LIMIT,
		MarketID:    market,
		PartyID:     "A",
		Side:        types.Side_SIDE_BUY,
		Price:       101,
		Size:        100,
		Remaining:   100,
		TimeInForce: types.Order_TIF_GTC,
		CreatedAt:   0,
		Id:          id,
	}

	trades, getErr := book.GetTrades(newOrder)
	assert.NoError(t, getErr)
	confirmation, err := book.SubmitOrder(newOrder)
	assert.NoError(t, err)
	assert.Equal(t, len(trades), len(confirmation.Trades))
	orderAdded := confirmation.Order

	// Act
	res, err := book.CancelOrder(orderAdded)
	if err != nil {
		fmt.Println(err)
	}

	// Assert
	assert.Nil(t, err)
	assert.Equal(t, id, res.Order.Id)
	assert.Equal(t, types.Order_STATUS_CANCELLED, res.Order.Status)

	book.PrintState("AFTER CANCEL ORDER")
}

func TestOrderBook_CancelOrderByID(t *testing.T) {
	market := "testOrderbook"
	book := getTestOrderBook(t, market)
	defer book.Finish()

	logger := logging.NewTestLogger()
	defer logger.Sync()
	logger.Debug("BEGIN CANCELLING VALID ORDER BY ID")

	id := fmt.Sprintf("V%010d-%010d", 1, 1)
	newOrder := &types.Order{
		Status:      types.Order_STATUS_ACTIVE,
		Type:        types.Order_TYPE_LIMIT,
		MarketID:    market,
		PartyID:     "A",
		Side:        types.Side_SIDE_BUY,
		Price:       101,
		Size:        100,
		Remaining:   100,
		TimeInForce: types.Order_TIF_GTC,
		CreatedAt:   0,
		Id:          id,
	}

	trades, getErr := book.GetTrades(newOrder)
	assert.NoError(t, getErr)
	confirmation, err := book.SubmitOrder(newOrder)
	assert.NotNil(t, confirmation, "submit order should succeed")
	assert.NoError(t, err, "submit order should succeed")
	orderAdded := confirmation.Order
	assert.NotNil(t, orderAdded, "submitted order is expected to be valid")
	assert.Equal(t, len(trades), len(confirmation.Trades))

	orderFound, err := book.GetOrderByID(orderAdded.Id)
	assert.NotNil(t, orderFound, "order lookup should work for the order just submitted")
	assert.NoError(t, err, "order lookup should not fail")

	res, err := book.CancelOrder(orderFound)
	assert.NotNil(t, res, "cancelling should work for a valid order that was just found")
	assert.NoError(t, err, "order cancel should not fail")

	orderFound, err = book.GetOrderByID(orderAdded.Id)
	assert.Error(t, err, "order lookup for an already cancelled order should fail")
	assert.Nil(t, orderFound, "order lookup for an already cancelled order should not be possible")

	book.PrintState("AFTER CANCEL ORDER BY ID")
}

func TestOrderBook_CancelOrderMarketMismatch(t *testing.T) {
	logger := logging.NewTestLogger()
	defer logger.Sync()
	logger.Debug("BEGIN CANCELLING MARKET MISMATCH ORDER")

	market := "testOrderbook"
	book := getTestOrderBook(t, market)
	defer book.Finish()
	newOrder := &types.Order{
		Status:    types.Order_STATUS_ACTIVE,
		Type:      types.Order_TYPE_LIMIT,
		MarketID:  market,
		Id:        fmt.Sprintf("V%010d-%010d", 1, 1),
		PartyID:   "A",
		Size:      100,
		Remaining: 100,
	}

	trades, getErr := book.GetTrades(newOrder)
	assert.NoError(t, getErr)
	confirmation, err := book.SubmitOrder(newOrder)
	assert.NoError(t, err)
	orderAdded := confirmation.Order
	assert.Equal(t, len(trades), len(confirmation.Trades))

	orderAdded.MarketID = "invalid" // Bad market, malformed?

	_, err = book.CancelOrder(orderAdded)
	if err != nil {
		fmt.Println(err)
	}

	assert.Equal(t, types.OrderError_ORDER_ERROR_INVALID_MARKET_ID, err)
}

func TestOrderBook_CancelOrderInvalidID(t *testing.T) {
	logger := logging.NewTestLogger()
	defer logger.Sync()
	logger.Debug("BEGIN CANCELLING INVALID ORDER")

	market := "testOrderbook"
	book := getTestOrderBook(t, market)
	defer book.Finish()
	newOrder := &types.Order{
		Status:    types.Order_STATUS_ACTIVE,
		Type:      types.Order_TYPE_LIMIT,
		MarketID:  market,
		Id:        "id",
		PartyID:   "A",
		Size:      100,
		Remaining: 100,
	}

	trades, getErr := book.GetTrades(newOrder)
	assert.NoError(t, getErr)
	confirmation, err := book.SubmitOrder(newOrder)
	assert.NoError(t, err)
	orderAdded := confirmation.Order
	assert.Equal(t, len(trades), len(confirmation.Trades))

	_, err = book.CancelOrder(orderAdded)
	if err != nil {
		logger.Debug("error cancelling order", logging.Error(err))
	}

	assert.Equal(t, types.OrderError_ORDER_ERROR_INVALID_ORDER_ID, err)
}

func expectTrade(t *testing.T, expectedTrade, trade *types.Trade) {
	// run asserts for protocol trade data
	assert.Equal(t, expectedTrade.Type, trade.Type, "invalid trade type")
	assert.Equal(t, int(expectedTrade.Price), int(trade.Price), "invalid trade price")
	assert.Equal(t, int(expectedTrade.Size), int(trade.Size), "invalid trade size")
	assert.Equal(t, expectedTrade.Buyer, trade.Buyer, "invalid trade buyer")
	assert.Equal(t, expectedTrade.Seller, trade.Seller, "invalide trade sellet")
	assert.Equal(t, expectedTrade.Aggressor, trade.Aggressor, "invalid trade aggressor")
}

func expectOrder(t *testing.T, expectedOrder, order *types.Order) {
	// run asserts for order
	assert.Equal(t, expectedOrder.MarketID, order.MarketID, "invalid order market id")
	assert.Equal(t, expectedOrder.PartyID, order.PartyID, "invalid order party id")
	assert.Equal(t, expectedOrder.Side, order.Side, "invalid order side")
	assert.Equal(t, int(expectedOrder.Price), int(order.Price), "invalid order price")
	assert.Equal(t, int(expectedOrder.Size), int(order.Size), "invalid order size")
	assert.Equal(t, int(expectedOrder.Remaining), int(order.Remaining), "invalid order remaining")
	assert.Equal(t, expectedOrder.TimeInForce, order.TimeInForce, "invalid order tif")
	assert.Equal(t, expectedOrder.CreatedAt, order.CreatedAt, "invalid order created at")
}

func TestOrderBook_AmendOrder(t *testing.T) {
	market := "testOrderbook"
	book := getTestOrderBook(t, market)
	defer book.Finish()

	newOrder := &types.Order{
		Status:      types.Order_STATUS_ACTIVE,
		Type:        types.Order_TYPE_LIMIT,
		MarketID:    market,
		Id:          "123456",
		PartyID:     "A",
		Side:        types.Side_SIDE_BUY,
		Price:       100,
		Size:        200,
		Remaining:   200,
		TimeInForce: types.Order_TIF_GTC,
	}

	confirmation, err := book.SubmitOrder(newOrder)
	if err != nil {
		t.Log(err)
	}

	assert.Equal(t, nil, err)
	assert.NotNil(t, confirmation)
	assert.Equal(t, "123456", confirmation.Order.Id)
	assert.Equal(t, 0, len(confirmation.Trades))

	editedOrder := &types.Order{
		Status:      types.Order_STATUS_ACTIVE,
		Type:        types.Order_TYPE_LIMIT,
		MarketID:    market,
		Id:          "123456",
		PartyID:     "A",
		Side:        types.Side_SIDE_BUY,
		Price:       100,
		Size:        200,
		Remaining:   200,
		TimeInForce: types.Order_TIF_GTC,
	}

	err = book.AmendOrder(newOrder, editedOrder)
	if err != nil {
		t.Log(err)
	}

	assert.Nil(t, err)
}

func TestOrderBook_AmendOrderInvalidRemaining(t *testing.T) {
	market := "testOrderbook"
	book := getTestOrderBook(t, market)
	defer book.Finish()

	newOrder := &types.Order{
		Status:      types.Order_STATUS_ACTIVE,
		Type:        types.Order_TYPE_LIMIT,
		MarketID:    market,
		Id:          "123456",
		PartyID:     "A",
		Side:        types.Side_SIDE_BUY,
		Price:       100,
		Size:        200,
		Remaining:   200,
		TimeInForce: types.Order_TIF_GTC,
	}

	trades, getErr := book.GetTrades(newOrder)
	assert.NoError(t, getErr)
	confirmation, err := book.SubmitOrder(newOrder)

	assert.Equal(t, nil, err)
	assert.NotNil(t, confirmation)
	assert.Equal(t, "123456", confirmation.Order.Id)
	assert.Equal(t, 0, len(confirmation.Trades))
	assert.Equal(t, len(trades), len(confirmation.Trades))

	editedOrder := &types.Order{
		Status:      types.Order_STATUS_ACTIVE,
		Type:        types.Order_TYPE_LIMIT,
		MarketID:    market,
		PartyID:     "A",
		Id:          "123456",
		Side:        types.Side_SIDE_SELL,
		Price:       100,
		Size:        100,
		Remaining:   200,
		TimeInForce: types.Order_TIF_GTC,
	}
	err = book.AmendOrder(newOrder, editedOrder)
	if err != types.OrderError_ORDER_ERROR_INVALID_REMAINING_SIZE {
		t.Log(err)
	}

	assert.Equal(t, types.OrderError_ORDER_ERROR_INVALID_REMAINING_SIZE, err)
}

func TestOrderBook_AmendOrderInvalidAmend(t *testing.T) {
	market := "testOrderbook"
	book := getTestOrderBook(t, market)
	defer book.Finish()

	newOrder := &types.Order{
		Status:      types.Order_STATUS_ACTIVE,
		Type:        types.Order_TYPE_LIMIT,
		MarketID:    market,
		Id:          "123456",
		Side:        types.Side_SIDE_BUY,
		Price:       100,
		Size:        200,
		Remaining:   200,
		TimeInForce: types.Order_TIF_GTC,
	}

	trades, getErr := book.GetTrades(newOrder)
	confirmation, err := book.SubmitOrder(newOrder)
	if err != nil {
		fmt.Println(err)
	}
	assert.Equal(t, err, getErr)
	assert.Equal(t, 0, len(trades))

	fmt.Printf("confirmation : %+v", confirmation)

	editedOrder := &types.Order{
		Status:      types.Order_STATUS_ACTIVE,
		Type:        types.Order_TYPE_LIMIT,
		MarketID:    market,
		Id:          "123456",
		PartyID:     "A",
		Side:        types.Side_SIDE_SELL,
		Price:       100,
		Size:        200,
		Remaining:   200,
		TimeInForce: types.Order_TIF_GTC,
	}

	err = book.AmendOrder(newOrder, editedOrder)
	if err != types.OrderError_ORDER_ERROR_NOT_FOUND {
		fmt.Println(err)
	}

	assert.Equal(t, types.OrderError_ORDER_ERROR_NOT_FOUND, err)
}

func TestOrderBook_AmendOrderInvalidAmend1(t *testing.T) {
	logger := logging.NewTestLogger()
	defer logger.Sync()
	logger.Debug("BEGIN AMENDING ORDER")

	market := "testOrderbook"
	book := getTestOrderBook(t, market)
	defer book.Finish()
	newOrder := &types.Order{
		Status:      types.Order_STATUS_ACTIVE,
		Type:        types.Order_TYPE_LIMIT,
		MarketID:    market,
		Id:          "123456",
		Side:        types.Side_SIDE_BUY,
		Price:       100,
		PartyID:     "A",
		Size:        200,
		Remaining:   200,
		TimeInForce: types.Order_TIF_GTC,
	}

	trades, getErr := book.GetTrades(newOrder)
	assert.NoError(t, getErr)
	confirmation, err := book.SubmitOrder(newOrder)

	assert.Equal(t, nil, err)
	assert.NotNil(t, confirmation)
	assert.Equal(t, "123456", confirmation.Order.Id)
	assert.Equal(t, 0, len(confirmation.Trades))
	assert.Equal(t, len(trades), len(confirmation.Trades))

	editedOrder := &types.Order{
		Status:      types.Order_STATUS_ACTIVE,
		Type:        types.Order_TYPE_LIMIT,
		MarketID:    market,
		Id:          "123456",
		Side:        types.Side_SIDE_BUY,
		Price:       100,
		PartyID:     "B",
		Size:        200,
		Remaining:   200,
		TimeInForce: types.Order_TIF_GTC,
	}

	err = book.AmendOrder(newOrder, editedOrder)
	if err != types.OrderError_ORDER_ERROR_AMEND_FAILURE {
		t.Log(err)
	}

	assert.Equal(t, types.OrderError_ORDER_ERROR_AMEND_FAILURE, err)
}

func TestOrderBook_AmendOrderInvalidAmendOutOfSequence(t *testing.T) {
	market := "testOrderbook"
	book := getTestOrderBook(t, market)
	defer book.Finish()

	logger := logging.NewTestLogger()
	defer logger.Sync()
	logger.Debug("BEGIN AMENDING OUT OF SEQUENCE ORDER")

	newOrder := &types.Order{
		Status:      types.Order_STATUS_ACTIVE,
		Type:        types.Order_TYPE_LIMIT,
		MarketID:    market,
		Id:          "123456",
		Side:        types.Side_SIDE_BUY,
		Price:       100,
		PartyID:     "A",
		Size:        200,
		Remaining:   200,
		TimeInForce: types.Order_TIF_GTC,
		CreatedAt:   10,
	}

	trades, getErr := book.GetTrades(newOrder)
	assert.NoError(t, getErr)
	confirmation, err := book.SubmitOrder(newOrder)

	assert.Equal(t, nil, err)
	assert.NotNil(t, confirmation)
	assert.Equal(t, "123456", confirmation.Order.Id)
	assert.Equal(t, 0, len(confirmation.Trades))
	assert.Equal(t, len(trades), len(confirmation.Trades))

	editedOrder := &types.Order{
		Status:      types.Order_STATUS_ACTIVE,
		Type:        types.Order_TYPE_LIMIT,
		MarketID:    market,
		Id:          "123456",
		Side:        types.Side_SIDE_BUY,
		Price:       100,
		PartyID:     "A",
		Size:        200,
		Remaining:   200,
		TimeInForce: types.Order_TIF_GTC,
		CreatedAt:   5,
	}

	err = book.AmendOrder(newOrder, editedOrder)
	if err != types.OrderError_ORDER_ERROR_OUT_OF_SEQUENCE {
		t.Log(err)
	}

	assert.Equal(t, types.OrderError_ORDER_ERROR_OUT_OF_SEQUENCE, err)
}

func TestOrderBook_AmendOrderInvalidAmendSize(t *testing.T) {
	market := "testOrderbook"
	book := getTestOrderBook(t, market)
	defer book.Finish()

	logger := logging.NewTestLogger()
	defer logger.Sync()
	logger.Debug("BEGIN AMEND ORDER INVALID SIZE")

	newOrder := &types.Order{
		Status:      types.Order_STATUS_ACTIVE,
		Type:        types.Order_TYPE_LIMIT,
		MarketID:    market,
		Id:          "123456",
		Side:        types.Side_SIDE_BUY,
		Price:       100,
		PartyID:     "A",
		Size:        200,
		Remaining:   200,
		TimeInForce: types.Order_TIF_GTC,
		CreatedAt:   10,
	}

	trades, getErr := book.GetTrades(newOrder)
	assert.NoError(t, getErr)
	confirmation, err := book.SubmitOrder(newOrder)

	assert.Equal(t, nil, err)
	assert.NotNil(t, confirmation)
	assert.Equal(t, "123456", confirmation.Order.Id)
	assert.Equal(t, 0, len(confirmation.Trades))
	assert.Equal(t, len(trades), len(confirmation.Trades))

	editedOrder := &types.Order{
		Status:      types.Order_STATUS_ACTIVE,
		Type:        types.Order_TYPE_LIMIT,
		MarketID:    market,
		Id:          "123456",
		Side:        types.Side_SIDE_BUY,
		Price:       100,
		PartyID:     "B",
		Size:        300,
		Remaining:   300,
		TimeInForce: types.Order_TIF_GTC,
		CreatedAt:   10,
	}

	err = book.AmendOrder(newOrder, editedOrder)
	if err != types.OrderError_ORDER_ERROR_AMEND_FAILURE {
		t.Log(err)
	}

	assert.Equal(t, types.OrderError_ORDER_ERROR_AMEND_FAILURE, err)
}

// ProRata mode OFF which is a default config for vega ME
func TestOrderBook_SubmitOrderProRataModeOff(t *testing.T) {
	market := "testOrderbook"
	book := getTestOrderBook(t, market)
	defer book.Finish()

	// logger := logging.NewTestLogger()
	// defer logger.Sync()
	// logger.Debug("BEGIN PRO-RATA MODE OFF")

	const numberOfTimestamps = 2
	m := make(map[int64][]*types.Order, numberOfTimestamps)

	// sell and buy side orders at timestamp 0
	m[0] = []*types.Order{
		// Side Sell
		{
			Status:      types.Order_STATUS_ACTIVE,
			Type:        types.Order_TYPE_LIMIT,
			MarketID:    market,
			PartyID:     "A",
			Side:        types.Side_SIDE_SELL,
			Price:       101,
			Size:        100,
			Remaining:   100,
			TimeInForce: types.Order_TIF_GTC,
			CreatedAt:   0,
		},
		{
			Status:      types.Order_STATUS_ACTIVE,
			Type:        types.Order_TYPE_LIMIT,
			MarketID:    market,
			PartyID:     "B",
			Side:        types.Side_SIDE_SELL,
			Price:       101,
			Size:        100,
			Remaining:   100,
			TimeInForce: types.Order_TIF_GTC,
			CreatedAt:   0,
		},
		// Side Buy
		{
			Status:      types.Order_STATUS_ACTIVE,
			Type:        types.Order_TYPE_LIMIT,
			MarketID:    market,
			PartyID:     "C",
			Side:        types.Side_SIDE_BUY,
			Price:       98,
			Size:        100,
			Remaining:   100,
			TimeInForce: types.Order_TIF_GTC,
			CreatedAt:   0,
		},
		{
			Status:      types.Order_STATUS_ACTIVE,
			Type:        types.Order_TYPE_LIMIT,
			MarketID:    market,
			PartyID:     "D",
			Side:        types.Side_SIDE_BUY,
			Price:       98,
			Size:        100,
			Remaining:   100,
			TimeInForce: types.Order_TIF_GTC,
			CreatedAt:   0,
		},
	}

	// sell and buy orders at timestamp 1
	m[1] = []*types.Order{
		// Side Sell
		{
			Status:      types.Order_STATUS_ACTIVE,
			Type:        types.Order_TYPE_LIMIT,
			MarketID:    market,
			PartyID:     "E",
			Side:        types.Side_SIDE_SELL,
			Price:       101,
			Size:        100,
			Remaining:   100,
			TimeInForce: types.Order_TIF_GTC,
			CreatedAt:   1,
		},
		// Side Buy
		{
			Status:      types.Order_STATUS_ACTIVE,
			Type:        types.Order_TYPE_LIMIT,
			MarketID:    market,
			PartyID:     "F",
			Side:        types.Side_SIDE_BUY,
			Price:       99,
			Size:        100,
			Remaining:   100,
			TimeInForce: types.Order_TIF_GTC,
			CreatedAt:   1,
		},
	}

	timestamps := []int64{0, 1}
	for _, timestamp := range timestamps {
		for _, o := range m[timestamp] {
			trades, getErr := book.GetTrades(o)
			assert.NoError(t, getErr)
			confirmation, err := book.SubmitOrder(o)
			// this should not return any errors
			assert.Equal(t, nil, err)
			// this should not generate any trades
			assert.Equal(t, 0, len(confirmation.Trades))
			assert.Equal(t, len(trades), len(confirmation.Trades))
		}
	}

	scenario := []aggressiveOrderScenario{
		{
			// same price level, remaining on the passive
			aggressiveOrder: &types.Order{
				Status:      types.Order_STATUS_ACTIVE,
				Type:        types.Order_TYPE_LIMIT,
				MarketID:    market,
				PartyID:     "M",
				Side:        types.Side_SIDE_BUY,
				Price:       101,
				Size:        100,
				Remaining:   100,
				TimeInForce: types.Order_TIF_GTC,
				CreatedAt:   3,
			},
			expectedTrades: []types.Trade{
				{
					Type:      types.Trade_TYPE_DEFAULT,
					MarketID:  market,
					Price:     101,
					Size:      100,
					Buyer:     "M",
					Seller:    "A",
					Aggressor: types.Side_SIDE_BUY,
				},
			},
			expectedPassiveOrdersAffected: []types.Order{
				{
					Status:      types.Order_STATUS_ACTIVE,
					Type:        types.Order_TYPE_LIMIT,
					MarketID:    market,
					PartyID:     "A",
					Side:        types.Side_SIDE_SELL,
					Price:       101,
					Size:        100,
					Remaining:   0,
					TimeInForce: types.Order_TIF_GTC,
					CreatedAt:   0,
				},
			},
		},
		{
			// same price level, remaining on the passive
			aggressiveOrder: &types.Order{
				Status:      types.Order_STATUS_ACTIVE,
				Type:        types.Order_TYPE_LIMIT,
				MarketID:    market,
				PartyID:     "N",
				Side:        types.Side_SIDE_BUY,
				Price:       102,
				Size:        200,
				Remaining:   200,
				TimeInForce: types.Order_TIF_GTC,
				CreatedAt:   4,
			},
			expectedTrades: []types.Trade{
				{
					Type:      types.Trade_TYPE_DEFAULT,
					MarketID:  market,
					Price:     101,
					Size:      100,
					Buyer:     "N",
					Seller:    "B",
					Aggressor: types.Side_SIDE_BUY,
				},
				{
					Type:      types.Trade_TYPE_DEFAULT,
					MarketID:  market,
					Price:     101,
					Size:      100,
					Buyer:     "N",
					Seller:    "E",
					Aggressor: types.Side_SIDE_BUY,
				},
			},
			expectedPassiveOrdersAffected: []types.Order{
				{
					Status:      types.Order_STATUS_ACTIVE,
					Type:        types.Order_TYPE_LIMIT,
					MarketID:    market,
					PartyID:     "B",
					Side:        types.Side_SIDE_SELL,
					Price:       101,
					Size:        100,
					Remaining:   0,
					TimeInForce: types.Order_TIF_GTC,
					CreatedAt:   0,
				},
				{
					Status:      types.Order_STATUS_ACTIVE,
					Type:        types.Order_TYPE_LIMIT,
					MarketID:    market,
					PartyID:     "E",
					Side:        types.Side_SIDE_SELL,
					Price:       101,
					Size:        100,
					Remaining:   0,
					TimeInForce: types.Order_TIF_GTC,
					CreatedAt:   1,
				},
			},
		},
		{
			// same price level, NO PRORATA
			aggressiveOrder: &types.Order{
				Status:      types.Order_STATUS_ACTIVE,
				Type:        types.Order_TYPE_LIMIT,
				MarketID:    market,
				PartyID:     "O",
				Side:        types.Side_SIDE_SELL,
				Price:       97,
				Size:        250,
				Remaining:   250,
				TimeInForce: types.Order_TIF_GTC,
				CreatedAt:   5,
			},
			expectedTrades: []types.Trade{
				{
					Type:      types.Trade_TYPE_DEFAULT,
					MarketID:  market,
					Price:     99,
					Size:      100,
					Buyer:     "F",
					Seller:    "O",
					Aggressor: types.Side_SIDE_SELL,
				},
				{
					Type:      types.Trade_TYPE_DEFAULT,
					MarketID:  market,
					Price:     98,
					Size:      100,
					Buyer:     "C",
					Seller:    "O",
					Aggressor: types.Side_SIDE_SELL,
				},
				{
					Type:      types.Trade_TYPE_DEFAULT,
					MarketID:  market,
					Price:     98,
					Size:      50,
					Buyer:     "D",
					Seller:    "O",
					Aggressor: types.Side_SIDE_SELL,
				},
			},
			expectedPassiveOrdersAffected: []types.Order{
				{
					Status:      types.Order_STATUS_ACTIVE,
					Type:        types.Order_TYPE_LIMIT,
					MarketID:    market,
					PartyID:     "F",
					Side:        types.Side_SIDE_BUY,
					Price:       99,
					Size:        100,
					Remaining:   0,
					TimeInForce: types.Order_TIF_GTC,
					CreatedAt:   1,
				},
				{
					Status:      types.Order_STATUS_ACTIVE,
					Type:        types.Order_TYPE_LIMIT,
					MarketID:    market,
					PartyID:     "C",
					Side:        types.Side_SIDE_BUY,
					Price:       98,
					Size:        100,
					Remaining:   0,
					TimeInForce: types.Order_TIF_GTC,
					CreatedAt:   0,
				},
				{
					Status:      types.Order_STATUS_ACTIVE,
					Type:        types.Order_TYPE_LIMIT,
					MarketID:    market,
					PartyID:     "D",
					Side:        types.Side_SIDE_BUY,
					Price:       98,
					Size:        100,
					Remaining:   50,
					TimeInForce: types.Order_TIF_GTC,
					CreatedAt:   0,
				},
			},
		},
		{
			// same price level, NO PRORATA
			aggressiveOrder: &types.Order{
				Status:      types.Order_STATUS_ACTIVE,
				Type:        types.Order_TYPE_LIMIT,
				MarketID:    market,
				PartyID:     "X",
				Side:        types.Side_SIDE_SELL,
				Price:       98,
				Size:        50,
				Remaining:   50,
				TimeInForce: types.Order_TIF_GTC,
				CreatedAt:   6,
			},
			expectedTrades: []types.Trade{
				{
					Type:      types.Trade_TYPE_DEFAULT,
					MarketID:  market,
					Price:     98,
					Size:      50,
					Buyer:     "D",
					Seller:    "X",
					Aggressor: types.Side_SIDE_SELL,
				},
			},
			expectedPassiveOrdersAffected: []types.Order{
				{
					Status:      types.Order_STATUS_ACTIVE,
					Type:        types.Order_TYPE_LIMIT,
					MarketID:    market,
					PartyID:     "D",
					Side:        types.Side_SIDE_BUY,
					Price:       98,
					Size:        100,
					Remaining:   0,
					TimeInForce: types.Order_TIF_GTC,
					CreatedAt:   0,
				},
			},
		},
	}

	for i, s := range scenario {
		fmt.Println()
		fmt.Println()
		fmt.Printf("SCENARIO %d / %d ------------------------------------------------------------------", i+1, len(scenario))
		fmt.Println()
		fmt.Println("aggressor: ", s.aggressiveOrder)
		fmt.Println("expectedPassiveOrdersAffected: ", s.expectedPassiveOrdersAffected)
		fmt.Println("expectedTrades: ", s.expectedTrades)
		fmt.Println()

		trades, getErr := book.GetTrades(s.aggressiveOrder)
		assert.NoError(t, getErr)
		confirmationtypes, err := book.SubmitOrder(s.aggressiveOrder)

		//this should not return any errors
		assert.Equal(t, nil, err)

		//this should not generate any trades
		assert.Equal(t, len(s.expectedTrades), len(confirmationtypes.Trades))
		assert.Equal(t, len(confirmationtypes.Trades), len(trades))

		fmt.Println("CONFIRMATION types:")
		fmt.Println("-> Aggressive:", confirmationtypes.Order)
		fmt.Println("-> Trades :", confirmationtypes.Trades)
		fmt.Println("-> PassiveOrdersAffected:", confirmationtypes.PassiveOrdersAffected)
		fmt.Printf("Scenario: %d / %d \n", i+1, len(scenario))

		// assert.Equal(t, len(s.expectedTrades), len(confirmationtypes.Trades))
		// trades should match expected trades
		for i, exp := range s.expectedTrades {
			expectTrade(t, &exp, confirmationtypes.Trades[i])
			expectTrade(t, &exp, trades[i])
		}
		// for i, trade := range confirmationtypes.Trades {
		// expectTrade(t, &s.expectedTrades[i], trade)
		// }

		// orders affected should match expected values
		for i, exp := range s.expectedPassiveOrdersAffected {
			expectOrder(t, &exp, confirmationtypes.PassiveOrdersAffected[i])
		}
		// for i, orderAffected := range confirmationtypes.PassiveOrdersAffected {
		// 	expectOrder(t, &s.expectedPassiveOrdersAffected[i], orderAffected)
		// }

		// call remove expired orders every scenario
		book.RemoveExpiredOrders(s.aggressiveOrder.CreatedAt)
	}
}

// Validate that an IOC order that is not fully filled
// is not added to the order book.
func TestOrderBook_PartialFillIOCOrder(t *testing.T) {
	market := "testOrderbook"
	book := getTestOrderBook(t, market)
	defer book.Finish()

	logger := logging.NewTestLogger()
	defer logger.Sync()
	logger.Debug("BEGIN PARTIAL FILL IOC ORDER")

	newOrder := &types.Order{
		Status:      types.Order_STATUS_ACTIVE,
		Type:        types.Order_TYPE_LIMIT,
		MarketID:    market,
		Id:          "100000",
		Side:        types.Side_SIDE_SELL,
		Price:       100,
		PartyID:     "A",
		Size:        100,
		Remaining:   100,
		TimeInForce: types.Order_TIF_GTC,
		CreatedAt:   10,
	}

	trades, getErr := book.GetTrades(newOrder)
	assert.NoError(t, getErr)
	confirmation, err := book.SubmitOrder(newOrder)

	assert.Equal(t, nil, err)
	assert.NotNil(t, confirmation)
	assert.Equal(t, "100000", confirmation.Order.Id)
	assert.Equal(t, 0, len(confirmation.Trades))
	assert.Equal(t, len(trades), len(confirmation.Trades))

	iocOrder := &types.Order{
		Status:      types.Order_STATUS_ACTIVE,
		Type:        types.Order_TYPE_LIMIT,
		MarketID:    market,
		Id:          "100001",
		Side:        types.Side_SIDE_BUY,
		Price:       100,
		PartyID:     "B",
		Size:        20,
		Remaining:   20,
		TimeInForce: types.Order_TIF_IOC,
		CreatedAt:   10,
	}
	trades, getErr = book.GetTrades(iocOrder)
	assert.NoError(t, getErr)
	confirmation, err = book.SubmitOrder(iocOrder)

	assert.Equal(t, nil, err)
	assert.NotNil(t, confirmation)
	assert.Equal(t, "100001", confirmation.Order.Id)
	assert.Equal(t, 1, len(confirmation.Trades))
	assert.Equal(t, len(trades), len(confirmation.Trades))

	// Check to see if the order still exists (it should not)
	nonorder, err := book.GetOrderByID("100001")
	assert.Equal(t, types.OrderError_ORDER_ERROR_INVALID_ORDER_ID, err)
	assert.Equal(t, (*types.Order)(nil), nonorder)
}

<<<<<<< HEAD
func makeOrder(t *testing.T, orderbook *tstOB, market string, id string, side types.Side, price uint64, partyid string, size uint64) {
	order := &types.Order{
		Status:      types.Order_STATUS_ACTIVE,
		Type:        types.Order_TYPE_LIMIT,
		MarketID:    market,
		Id:          id,
		Side:        side,
		Price:       price,
		PartyID:     partyid,
		Size:        size,
		Remaining:   size,
		TimeInForce: types.Order_TIF_GTC,
		CreatedAt:   10,
	}
	_, err := orderbook.SubmitOrder(order)
	assert.Equal(t, err, nil)
}

/*****************************************************************************/
/*                             AUCTION TESTING                               */
/*****************************************************************************/
func TestOrderBook_IndicativePriceAndVolumeEmpty(t *testing.T) {
	market := "testOrderbook"
	book := getTestOrderBook(t, market)
	defer book.Finish()

	logger := logging.NewTestLogger()
	defer logger.Sync()

	// Switch to auction mode
	book.EnterAuction()

	// No trades!

	// Get indicative auction price and volume
	price, volume, side := book.GetIndicativePriceAndVolume()
	assert.Equal(t, price, uint64(0))
	assert.Equal(t, volume, uint64(0))
	assert.Equal(t, side, types.Side_SIDE_UNSPECIFIED)

	// Leave auction and uncross the book
	impactedOrders, trades, err := book.LeaveAuction()
	assert.Nil(t, err)
	assert.Equal(t, len(impactedOrders), 0)
	assert.Equal(t, len(trades), 0)
}

func TestOrderBook_IndicativePriceAndVolumeOnlyBuySide(t *testing.T) {
	market := "testOrderbook"
	book := getTestOrderBook(t, market)
	defer book.Finish()

	logger := logging.NewTestLogger()
	defer logger.Sync()

	// Switch to auction mode
	book.EnterAuction()

	// Trades on just one side of the book
	makeOrder(t, book, market, "BuyOrder01", types.Side_SIDE_BUY, 100, "party01", 10)
	makeOrder(t, book, market, "BuyOrder02", types.Side_SIDE_BUY, 99, "party01", 10)
	makeOrder(t, book, market, "BuyOrder03", types.Side_SIDE_BUY, 98, "party01", 10)

	// Get indicative auction price and volume
	price, volume, side := book.GetIndicativePriceAndVolume()
	assert.Equal(t, price, uint64(0))
	assert.Equal(t, volume, uint64(0))
	assert.Equal(t, side, types.Side_SIDE_UNSPECIFIED)

	// Leave auction and uncross the book
	impactedOrders, trades, err := book.LeaveAuction()
	assert.Nil(t, err)
	assert.Equal(t, len(impactedOrders), 0)
	assert.Equal(t, len(trades), 0)
}

func TestOrderBook_IndicativePriceAndVolumeOnlySellSide(t *testing.T) {
	market := "testOrderbook"
	book := getTestOrderBook(t, market)
	defer book.Finish()

	logger := logging.NewTestLogger()
	defer logger.Sync()

	// Switch to auction mode
	book.EnterAuction()

	// Trades on just one side of the book
	makeOrder(t, book, market, "SellOrder01", types.Side_SIDE_SELL, 100, "party01", 10)
	makeOrder(t, book, market, "SellOrder02", types.Side_SIDE_SELL, 99, "party01", 10)
	makeOrder(t, book, market, "SellOrder03", types.Side_SIDE_SELL, 98, "party01", 10)

	// Get indicative auction price and volume
	price, volume, side := book.GetIndicativePriceAndVolume()
	assert.Equal(t, price, uint64(0))
	assert.Equal(t, volume, uint64(0))
	assert.Equal(t, side, types.Side_SIDE_UNSPECIFIED)

	// Leave auction and uncross the book
	impactedOrders, trades, err := book.LeaveAuction()
	assert.Nil(t, err)
	assert.Equal(t, len(impactedOrders), 0)
	assert.Equal(t, len(trades), 0)
}

func TestOrderBook_IndicativePriceAndVolume1(t *testing.T) {
	market := "testOrderbook"
	book := getTestOrderBook(t, market)
	defer book.Finish()

	logger := logging.NewTestLogger()
	defer logger.Sync()

	// Switch to auction mode
	book.EnterAuction()

	// Populate buy side
	makeOrder(t, book, market, "BuyOrder01", types.Side_SIDE_BUY, 101, "party01", 20)
	makeOrder(t, book, market, "BuyOrder02", types.Side_SIDE_BUY, 100, "party01", 10)
	makeOrder(t, book, market, "BuyOrder03", types.Side_SIDE_BUY, 99, "party01", 20)
	makeOrder(t, book, market, "BuyOrder04", types.Side_SIDE_BUY, 98, "party01", 10)

	// Populate sell side
	makeOrder(t, book, market, "SellOrder01", types.Side_SIDE_SELL, 100, "party02", 10)
	makeOrder(t, book, market, "SellOrder02", types.Side_SIDE_SELL, 101, "party02", 15)
	makeOrder(t, book, market, "SellOrder03", types.Side_SIDE_SELL, 102, "party02", 5)
	makeOrder(t, book, market, "SellOrder04", types.Side_SIDE_SELL, 103, "party02", 10)

	// Get indicative auction price and volume
	price, volume, side := book.GetIndicativePriceAndVolume()
	assert.Equal(t, price, uint64(101))
	assert.Equal(t, volume, uint64(20))
	assert.Equal(t, side, types.Side_SIDE_BUY)

	// Leave auction and uncross the book
	impactedOrders, trades, err := book.LeaveAuction()
	assert.Nil(t, err)
	assert.Equal(t, len(impactedOrders), 2)
	assert.Equal(t, len(trades), 2)
}

func TestOrderBook_IndicativePriceAndVolume2(t *testing.T) {
=======
// this is a test for issue 2060 to ensure we process FOK orders properly
func TestOrderBook_NetworkOrderSuccess(t *testing.T) {
>>>>>>> f7d37acd
	market := "testOrderbook"
	book := getTestOrderBook(t, market)
	defer book.Finish()

<<<<<<< HEAD
	logger := logging.NewTestLogger()
	defer logger.Sync()

	// Switch to auction mode
	book.EnterAuction()

	// Populate buy side
	makeOrder(t, book, market, "BuyOrder01", types.Side_SIDE_BUY, 101, "party01", 30)
	makeOrder(t, book, market, "BuyOrder02", types.Side_SIDE_BUY, 100, "party01", 10)
	makeOrder(t, book, market, "BuyOrder03", types.Side_SIDE_BUY, 99, "party01", 20)
	makeOrder(t, book, market, "BuyOrder04", types.Side_SIDE_BUY, 98, "party01", 10)
	makeOrder(t, book, market, "BuyOrder05", types.Side_SIDE_BUY, 97, "party01", 5)

	// Populate sell side
	makeOrder(t, book, market, "SellOrder01", types.Side_SIDE_SELL, 100, "party02", 30)
	makeOrder(t, book, market, "SellOrder02", types.Side_SIDE_SELL, 101, "party02", 15)
	makeOrder(t, book, market, "SellOrder03", types.Side_SIDE_SELL, 102, "party02", 5)
	makeOrder(t, book, market, "SellOrder04", types.Side_SIDE_SELL, 103, "party02", 10)

	// Get indicative auction price and volume
	price, volume, side := book.GetIndicativePriceAndVolume()
	assert.Equal(t, price, uint64(101))
	assert.Equal(t, volume, uint64(30))
	assert.Equal(t, side, types.Side_SIDE_BUY)

	// Leave auction and uncross the book
	impactedOrders, trades, err := book.LeaveAuction()
	assert.Nil(t, err)
	assert.Equal(t, len(impactedOrders), 1)
	assert.Equal(t, len(trades), 1)
}

func TestOrderBook_IndicativePriceAndVolume3(t *testing.T) {
	market := "testOrderbook"
	book := getTestOrderBook(t, market)
	defer book.Finish()

	logger := logging.NewTestLogger()
	defer logger.Sync()

	// Switch to auction mode
	book.EnterAuction()

	// Populate buy side
	makeOrder(t, book, market, "BuyOrder01", types.Side_SIDE_BUY, 104, "party01", 10)
	makeOrder(t, book, market, "BuyOrder02", types.Side_SIDE_BUY, 103, "party01", 20)
	makeOrder(t, book, market, "BuyOrder03", types.Side_SIDE_BUY, 102, "party01", 15)

	// Populate sell side
	makeOrder(t, book, market, "SellOrder01", types.Side_SIDE_SELL, 98, "party02", 10)
	makeOrder(t, book, market, "SellOrder02", types.Side_SIDE_SELL, 97, "party02", 20)
	makeOrder(t, book, market, "SellOrder03", types.Side_SIDE_SELL, 96, "party02", 15)

	// Get indicative auction price and volume
	price, volume, side := book.GetIndicativePriceAndVolume()
	assert.Equal(t, price, uint64(100))
	assert.Equal(t, volume, uint64(45))
	assert.Equal(t, side, types.Side_SIDE_BUY)

	// Leave auction and uncross the book
	impactedOrders, trades, err := book.LeaveAuction()
	assert.Nil(t, err)
	assert.Equal(t, len(impactedOrders), 5)
	assert.Equal(t, len(trades), 5)
}

func TestOrderBook_IndicativePriceAndVolume4(t *testing.T) {
	market := "testOrderbook"
	book := getTestOrderBook(t, market)
	defer book.Finish()

	logger := logging.NewTestLogger()
	defer logger.Sync()

	// Switch to auction mode
	book.EnterAuction()

	// Populate buy side
	makeOrder(t, book, market, "BuyOrder01", types.Side_SIDE_BUY, 99, "party01", 10)
	makeOrder(t, book, market, "BuyOrder02", types.Side_SIDE_BUY, 98, "party01", 25)
	makeOrder(t, book, market, "BuyOrder03", types.Side_SIDE_BUY, 97, "party01", 5)

	// Populate sell side
	makeOrder(t, book, market, "SellOrder01", types.Side_SIDE_SELL, 102, "party02", 30)
	makeOrder(t, book, market, "SellOrder02", types.Side_SIDE_SELL, 101, "party02", 15)
	makeOrder(t, book, market, "SellOrder03", types.Side_SIDE_SELL, 100, "party02", 5)

	// Get indicative auction price and volume
	price, volume, side := book.GetIndicativePriceAndVolume()
	assert.Equal(t, price, uint64(0))
	assert.Equal(t, volume, uint64(0))
	assert.Equal(t, side, types.Side_SIDE_UNSPECIFIED)

	// Leave auction and uncross the book
	impactedOrders, trades, err := book.LeaveAuction()
	assert.Nil(t, err)
	assert.Equal(t, len(impactedOrders), 0)
	assert.Equal(t, len(trades), 0)
}

func TestOrderBook_IndicativePriceAndVolume5(t *testing.T) {
	market := "testOrderbook"
	book := getTestOrderBook(t, market)
	defer book.Finish()

	logger := logging.NewTestLogger()
	defer logger.Sync()

	// Switch to auction mode
	book.EnterAuction()

	// Populate buy side
	makeOrder(t, book, market, "BuyOrder01", types.Side_SIDE_BUY, 103, "party01", 10)
	makeOrder(t, book, market, "BuyOrder02", types.Side_SIDE_BUY, 102, "party01", 9)
	makeOrder(t, book, market, "BuyOrder03", types.Side_SIDE_BUY, 101, "party01", 8)
	makeOrder(t, book, market, "BuyOrder04", types.Side_SIDE_BUY, 100, "party01", 7)
	makeOrder(t, book, market, "BuyOrder05", types.Side_SIDE_BUY, 99, "party01", 6)
	makeOrder(t, book, market, "BuyOrder06", types.Side_SIDE_BUY, 98, "party01", 5)
	makeOrder(t, book, market, "BuyOrder07", types.Side_SIDE_BUY, 97, "party01", 4)
	makeOrder(t, book, market, "BuyOrder08", types.Side_SIDE_BUY, 96, "party01", 3)
	makeOrder(t, book, market, "BuyOrder09", types.Side_SIDE_BUY, 95, "party01", 2)
	makeOrder(t, book, market, "BuyOrder10", types.Side_SIDE_BUY, 94, "party01", 1)

	// Populate sell side
	makeOrder(t, book, market, "SellOrder01", types.Side_SIDE_SELL, 105, "party02", 1)
	makeOrder(t, book, market, "SellOrder02", types.Side_SIDE_SELL, 104, "party02", 2)
	makeOrder(t, book, market, "SellOrder03", types.Side_SIDE_SELL, 103, "party02", 3)
	makeOrder(t, book, market, "SellOrder04", types.Side_SIDE_SELL, 102, "party02", 4)
	makeOrder(t, book, market, "SellOrder05", types.Side_SIDE_SELL, 101, "party02", 5)
	makeOrder(t, book, market, "SellOrder06", types.Side_SIDE_SELL, 100, "party02", 6)
	makeOrder(t, book, market, "SellOrder07", types.Side_SIDE_SELL, 99, "party02", 7)
	makeOrder(t, book, market, "SellOrder08", types.Side_SIDE_SELL, 98, "party02", 8)
	makeOrder(t, book, market, "SellOrder09", types.Side_SIDE_SELL, 97, "party02", 9)
	makeOrder(t, book, market, "SellOrder10", types.Side_SIDE_SELL, 96, "party02", 10)

	// Get indicative auction price and volume
	price, volume, side := book.GetIndicativePriceAndVolume()
	assert.Equal(t, price, uint64(100))
	assert.Equal(t, volume, uint64(34))
	assert.Equal(t, side, types.Side_SIDE_BUY)

	// Leave auction and uncross the book
	impactedOrders, trades, err := book.LeaveAuction()
	assert.Nil(t, err)
	assert.Equal(t, len(impactedOrders), 4)
	assert.Equal(t, len(trades), 4)
}

// Set up an auction so that the sell side is proicessed when we uncross
func TestOrderBook_IndicativePriceAndVolume6(t *testing.T) {
	market := "testOrderbook"
	book := getTestOrderBook(t, market)
	defer book.Finish()

	logger := logging.NewTestLogger()
	defer logger.Sync()

	// Switch to auction mode
	book.EnterAuction()

	// Populate buy side
	makeOrder(t, book, market, "BuyOrder01", types.Side_SIDE_BUY, 103, "party01", 10)
	makeOrder(t, book, market, "BuyOrder02", types.Side_SIDE_BUY, 102, "party01", 9)
	makeOrder(t, book, market, "BuyOrder03", types.Side_SIDE_BUY, 101, "party01", 8)
	makeOrder(t, book, market, "BuyOrder04", types.Side_SIDE_BUY, 100, "party01", 7)

	// Populate sell side
	makeOrder(t, book, market, "SellOrder01", types.Side_SIDE_SELL, 99, "party02", 1)
	makeOrder(t, book, market, "SellOrder02", types.Side_SIDE_SELL, 98, "party02", 2)
	makeOrder(t, book, market, "SellOrder03", types.Side_SIDE_SELL, 97, "party02", 3)
	makeOrder(t, book, market, "SellOrder04", types.Side_SIDE_SELL, 96, "party02", 4)

	// Get indicative auction price and volume
	price, volume, side := book.GetIndicativePriceAndVolume()
	assert.Equal(t, price, uint64(101))
	assert.Equal(t, volume, uint64(10))
	assert.Equal(t, side, types.Side_SIDE_SELL)

	// Leave auction and uncross the book
	impactedOrders, trades, err := book.LeaveAuction()
	assert.Nil(t, err)
	assert.Equal(t, len(impactedOrders), 4)
	assert.Equal(t, len(trades), 4)
}

// Check that multiple orders per price level work
func TestOrderBook_IndicativePriceAndVolume7(t *testing.T) {
	market := "testOrderbook"
	book := getTestOrderBook(t, market)
	defer book.Finish()

	logger := logging.NewTestLogger()
	defer logger.Sync()

	// Switch to auction mode
	book.EnterAuction()

	// Populate buy side
	makeOrder(t, book, market, "BuyOrder01", types.Side_SIDE_BUY, 103, "party01", 10)
	makeOrder(t, book, market, "BuyOrder02", types.Side_SIDE_BUY, 103, "party01", 1)
	makeOrder(t, book, market, "BuyOrder03", types.Side_SIDE_BUY, 102, "party01", 9)
	makeOrder(t, book, market, "BuyOrder04", types.Side_SIDE_BUY, 102, "party01", 1)
	makeOrder(t, book, market, "BuyOrder05", types.Side_SIDE_BUY, 101, "party01", 8)
	makeOrder(t, book, market, "BuyOrder06", types.Side_SIDE_BUY, 101, "party01", 1)
	makeOrder(t, book, market, "BuyOrder07", types.Side_SIDE_BUY, 100, "party01", 7)
	makeOrder(t, book, market, "BuyOrder08", types.Side_SIDE_BUY, 100, "party01", 1)

	// Populate sell side
	makeOrder(t, book, market, "SellOrder01", types.Side_SIDE_SELL, 99, "party02", 10)
	makeOrder(t, book, market, "SellOrder02", types.Side_SIDE_SELL, 98, "party02", 10)
	makeOrder(t, book, market, "SellOrder03", types.Side_SIDE_SELL, 97, "party02", 10)
	makeOrder(t, book, market, "SellOrder04", types.Side_SIDE_SELL, 96, "party02", 7)

	// Get indicative auction price and volume
	price, volume, side := book.GetIndicativePriceAndVolume()
	assert.Equal(t, price, uint64(100))
	assert.Equal(t, volume, uint64(37))
	assert.Equal(t, side, types.Side_SIDE_SELL)

	// Leave auction and uncross the book
	impactedOrders, trades, err := book.LeaveAuction()
	assert.Nil(t, err)
	assert.Equal(t, len(impactedOrders), 7)
	assert.Equal(t, len(trades), 7)
}

func TestOrderBook_IndicativePriceAndVolume8(t *testing.T) {
	market := "testOrderbook"
	book := getTestOrderBook(t, market)
	defer book.Finish()

	logger := logging.NewTestLogger()
	defer logger.Sync()

	// Switch to auction mode
	book.EnterAuction()

	// Populate buy side
	makeOrder(t, book, market, "BuyOrder01", types.Side_SIDE_BUY, 103, "party01", 10)
	makeOrder(t, book, market, "BuyOrder02", types.Side_SIDE_BUY, 103, "party01", 1)
	makeOrder(t, book, market, "BuyOrder03", types.Side_SIDE_BUY, 102, "party01", 9)
	makeOrder(t, book, market, "BuyOrder04", types.Side_SIDE_BUY, 102, "party01", 1)
	makeOrder(t, book, market, "BuyOrder05", types.Side_SIDE_BUY, 101, "party01", 8)
	makeOrder(t, book, market, "BuyOrder06", types.Side_SIDE_BUY, 101, "party01", 1)
	makeOrder(t, book, market, "BuyOrder07", types.Side_SIDE_BUY, 100, "party01", 7)
	makeOrder(t, book, market, "BuyOrder08", types.Side_SIDE_BUY, 100, "party01", 1)

	// Populate sell side
	makeOrder(t, book, market, "SellOrder01", types.Side_SIDE_SELL, 99, "party02", 10)
	makeOrder(t, book, market, "SellOrder02", types.Side_SIDE_SELL, 98, "party02", 10)
	makeOrder(t, book, market, "SellOrder03", types.Side_SIDE_SELL, 97, "party02", 10)
	makeOrder(t, book, market, "SellOrder04", types.Side_SIDE_SELL, 96, "party02", 9)

	// Get indicative auction price and volume
	price, volume, side := book.GetIndicativePriceAndVolume()
	assert.Equal(t, price, uint64(100))
	assert.Equal(t, volume, uint64(38))
	assert.Equal(t, side, types.Side_SIDE_BUY)

	// Leave auction and uncross the book
	impactedOrders, trades, err := book.LeaveAuction()
	assert.Nil(t, err)
	assert.Equal(t, len(impactedOrders), 10)
	assert.Equal(t, len(trades), 10)
=======
	orders := []*types.Order{
		{
			Status:      types.Order_STATUS_ACTIVE,
			Type:        types.Order_TYPE_LIMIT,
			MarketID:    market,
			Id:          "123456",
			Side:        types.Side_SIDE_BUY,
			Price:       100,
			PartyID:     "A",
			Size:        100,
			Remaining:   100,
			TimeInForce: types.Order_TIF_GTC,
			CreatedAt:   10,
		},
		{
			Status:      types.Order_STATUS_ACTIVE,
			Type:        types.Order_TYPE_LIMIT,
			MarketID:    market,
			Id:          "234561",
			Side:        types.Side_SIDE_BUY,
			Price:       1,
			PartyID:     "B",
			Size:        100,
			Remaining:   100,
			TimeInForce: types.Order_TIF_GTC,
			CreatedAt:   11,
		},
	}

	// now we add the trades to the book
	for _, o := range orders {
		cnfm, err := book.SubmitOrder(o)
		assert.NoError(t, err)
		assert.Len(t, cnfm.Trades, 0)
	}

	// no price for network order
	// we want to consume the whole book
	netorder := &types.Order{
		Status:      types.Order_STATUS_ACTIVE,
		Type:        types.Order_TYPE_NETWORK,
		MarketID:    market,
		Id:          "345612",
		Side:        types.Side_SIDE_SELL,
		PartyID:     "C",
		Size:        200,
		Remaining:   200,
		TimeInForce: types.Order_TIF_FOK,
		CreatedAt:   12,
	}

	cnfm, err := book.SubmitOrder(netorder)
	assert.NoError(t, err)
	assert.Equal(t, types.Order_STATUS_FILLED, netorder.Status)
	assert.Equal(t, 50, int(netorder.Price))
	assert.Equal(t, 0, int(netorder.Remaining))
	_ = cnfm
>>>>>>> f7d37acd
}<|MERGE_RESOLUTION|>--- conflicted
+++ resolved
@@ -1781,7 +1781,6 @@
 	assert.Equal(t, (*types.Order)(nil), nonorder)
 }
 
-<<<<<<< HEAD
 func makeOrder(t *testing.T, orderbook *tstOB, market string, id string, side types.Side, price uint64, partyid string, size uint64) {
 	order := &types.Order{
 		Status:      types.Order_STATUS_ACTIVE,
@@ -1924,15 +1923,10 @@
 }
 
 func TestOrderBook_IndicativePriceAndVolume2(t *testing.T) {
-=======
-// this is a test for issue 2060 to ensure we process FOK orders properly
-func TestOrderBook_NetworkOrderSuccess(t *testing.T) {
->>>>>>> f7d37acd
-	market := "testOrderbook"
-	book := getTestOrderBook(t, market)
-	defer book.Finish()
-
-<<<<<<< HEAD
+	market := "testOrderbook"
+	book := getTestOrderBook(t, market)
+	defer book.Finish()
+
 	logger := logging.NewTestLogger()
 	defer logger.Sync()
 
@@ -2197,7 +2191,14 @@
 	assert.Nil(t, err)
 	assert.Equal(t, len(impactedOrders), 10)
 	assert.Equal(t, len(trades), 10)
-=======
+}
+
+// this is a test for issue 2060 to ensure we process FOK orders properly
+func TestOrderBook_NetworkOrderSuccess(t *testing.T) {
+	market := "testOrderbook"
+	book := getTestOrderBook(t, market)
+	defer book.Finish()
+
 	orders := []*types.Order{
 		{
 			Status:      types.Order_STATUS_ACTIVE,
@@ -2255,5 +2256,4 @@
 	assert.Equal(t, 50, int(netorder.Price))
 	assert.Equal(t, 0, int(netorder.Remaining))
 	_ = cnfm
->>>>>>> f7d37acd
 }