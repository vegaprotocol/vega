--- conflicted
+++ resolved
@@ -72,11 +72,8 @@
 - [6060](https://github.com/vegaprotocol/vega/issues/6060) - Fix connection results should not be declared as mandatory in GQL schema.
 - [6097](https://github.com/vegaprotocol/vega/issues/6067) - Fix incorrect asset (metric asset) used for checking market proposer eligibility
 - [6099](https://github.com/vegaprotocol/vega/issues/6099) - Allow recurring transfers with the same to and from but with different asset
-<<<<<<< HEAD
 - [6067](https://github.com/vegaprotocol/vega/issues/6067) - Verify global reward is transferred to party address 0
-=======
 - [6131](https://github.com/vegaprotocol/vega/issues/6131) - `nullblockchain` should call Tendermint Info `abci` to match real flow
->>>>>>> 46a2d76f
 - [6119](https://github.com/vegaprotocol/vega/issues/6119) - Correct order in which market event is emitted
 - [5890](https://github.com/vegaprotocol/vega/issues/5890) - Margin breach during amend doesn't cancel order
 - [6144](https://github.com/vegaprotocol/vega/issues/6144) - Price and Pegged Offset in orders are Decimals
