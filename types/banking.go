--- conflicted
+++ resolved
@@ -208,11 +208,7 @@
 		Kind: &eventspb.Transfer_Recurring{
 			Recurring: &eventspb.RecurringTransfer{
 				StartEpoch: t.StartEpoch,
-<<<<<<< HEAD
-				EndEpoch:   &vegapb.Uint64Value{Value: t.EndEpoch},
-=======
 				EndEpoch:   endEpoch,
->>>>>>> 39d31f5b
 				Factor:     t.Factor.String(),
 			},
 		},
