--- conflicted
+++ resolved
@@ -3,11 +3,7 @@
 import (
 	"encoding/hex"
 	"encoding/json"
-<<<<<<< HEAD
 	"fmt"
-=======
-	"errors"
->>>>>>> 03c6883d
 	"testing"
 	"time"
 
@@ -88,19 +84,13 @@
 	}
 }
 
-<<<<<<< HEAD
 func stubbedAdaptors() *adaptors.Adaptors {
-	as := adaptors.New()
-=======
-func stubbedAdaptors(validators ...adaptors.ValidatorFunc) *adaptors.Adaptors {
-	as := adaptors.New(validators...)
->>>>>>> 03c6883d
-	as.Adaptors = map[commandspb.OracleDataSubmission_OracleSource]adaptors.Adaptor{
-		commandspb.OracleDataSubmission_ORACLE_SOURCE_OPEN_ORACLE: &dummyOracleAdaptor{},
-		commandspb.OracleDataSubmission_ORACLE_SOURCE_JSON:        &dummyOracleAdaptor{},
-	}
-
-	return as
+	return &adaptors.Adaptors{
+		Adaptors: map[commandspb.OracleDataSubmission_OracleSource]adaptors.Adaptor{
+			commandspb.OracleDataSubmission_ORACLE_SOURCE_OPEN_ORACLE: &dummyOracleAdaptor{},
+			commandspb.OracleDataSubmission_ORACLE_SOURCE_JSON:        &dummyOracleAdaptor{},
+		},
+	}
 }
 
 func dummyOraclePayload() []byte {
@@ -129,7 +119,6 @@
 
 type dummyOracleAdaptor struct{}
 
-<<<<<<< HEAD
 func (d *dummyOracleAdaptor) Normalise(pk crypto.PublicKey, payload []byte) (*oracles.OracleData, error) {
 	var data map[string]string
 	err := json.Unmarshal(payload, &data)
@@ -142,12 +131,6 @@
 		PubKeys: []string{pk.Hex()},
 		Data:    data,
 	}, nil
-=======
-func (d *dummyOracleAdaptor) Normalise(_ crypto.PublicKey, payload []byte) (*oracles.OracleData, error) {
-	data := &oracles.OracleData{}
-	err := json.Unmarshal(payload, data)
-	return data, err
->>>>>>> 03c6883d
 }
 
 func testAdaptorValidationSuccess(t *testing.T) {
@@ -175,11 +158,7 @@
 			}
 
 			// when
-<<<<<<< HEAD
 			adaptor := stubbedAdaptors()
-=======
-			adaptor := stubbedAdaptors(passValidation, passValidation, passValidation)
->>>>>>> 03c6883d
 			normalisedData, err := adaptor.Normalise(pubKey, rawData)
 
 			// then
@@ -210,19 +189,11 @@
 			pubKey := crypto.NewPublicKey(hex.EncodeToString(pubKeyB), pubKeyB)
 			rawData := commandspb.OracleDataSubmission{
 				Source:  tc.source,
-<<<<<<< HEAD
 				Payload: internalOraclePayload(),
 			}
 
 			// when
 			adaptor := stubbedAdaptors()
-=======
-				Payload: dummyOraclePayload(),
-			}
-
-			// when
-			adaptor := stubbedAdaptors(passValidation, failValidation, passValidation)
->>>>>>> 03c6883d
 			normalisedData, err := adaptor.Normalise(pubKey, rawData)
 
 			// then
@@ -230,15 +201,4 @@
 			assert.Nil(t, normalisedData)
 		})
 	}
-<<<<<<< HEAD
-=======
-}
-
-func passValidation(map[string]string) error {
-	return nil
-}
-
-func failValidation(map[string]string) error {
-	return errors.New("some error")
->>>>>>> 03c6883d
 }