package main

import (
	"testing"
	"time"

	"code.vegaprotocol.io/vega/cmd/scenariorunner/core"
	"code.vegaprotocol.io/vega/logging"
	types "code.vegaprotocol.io/vega/proto"
	protoapi "code.vegaprotocol.io/vega/proto/api"
	"code.vegaprotocol.io/vega/storage"

	"github.com/golang/protobuf/ptypes"
	"github.com/stretchr/testify/assert"
)

const marketID string = "JXGQYDVQAP5DJUAQBCB4PACVJPFJR4XI"

func TestSubmitOrderAndReadStores(t *testing.T) {

	party1 := "V@d3r"
	party2 := "Luk39"

	notifyParty1, err := core.NewInstruction(
		core.RequestType_NOTIFY_TRADER_ACCOUNT,
		&protoapi.NotifyTraderAccountRequest{
			Notif: &types.NotifyTraderAccount{
				TraderID: party1,
				Amount:   10,
			},
		},
	)
	assert.NoError(t, err)

	notifyParty2, err := core.NewInstruction(
		core.RequestType_NOTIFY_TRADER_ACCOUNT,
		&protoapi.NotifyTraderAccountRequest{
			Notif: &types.NotifyTraderAccount{
				TraderID: party2,
				Amount:   10,
			},
		},
	)
	assert.NoError(t, err)

	sellOrderParty1, err := core.NewInstruction(
		core.RequestType_SUBMIT_ORDER,
		&protoapi.SubmitOrderRequest{
			Submission: &types.OrderSubmission{
				MarketID:    marketID,
				PartyID:     party1,
				Price:       100,
				Size:        3,
				Type:        types.Order_LIMIT,
				Side:        types.Side_Sell,
				TimeInForce: types.Order_GTC,
			},
		},
	)
	assert.NoError(t, err)

	buyOrderParty2, err := core.NewInstruction(
		core.RequestType_SUBMIT_ORDER,
		&protoapi.SubmitOrderRequest{
			Submission: &types.OrderSubmission{
				MarketID:    marketID,
				PartyID:     party1,
				Price:       100,
				Size:        2,
				Type:        types.Order_LIMIT,
				Side:        types.Side_Buy,
				TimeInForce: types.Order_GTC,
			},
		},
	)
	assert.NoError(t, err)

	instructionSet := core.InstructionSet{
		Instructions: []*core.Instruction{
			notifyParty1, notifyParty2, sellOrderParty1, buyOrderParty2,
		},
		Description: "Submit two orders, expect one trade and stores updated",
	}
	log := logging.NewTestLogger()
	storageConfig, err := storage.NewTestConfig()
	if err != nil {
		t.Fatal(err)
	}
	defer storage.FlushStores(log, storageConfig)
	runner, err := NewEngine(log, NewDefaultConfig(), storageConfig, "test")
	if err != nil {
		t.Fatal(err)
	}
<<<<<<< HEAD
	_, err = runner.ProcessInstructions(instructionSet)
	assert.NoError(t, err)

	result, err := runner.ExtractData()
	assert.NoError(t, err)
	assert.True(t, len(result.Summary.Parties) > 0)

	anyOrders := false
	anyTrades := false
	for _, mkt := range result.Summary.Markets {
		if len(mkt.Orders) > 0 {
			anyOrders = true
		}
		if len(mkt.Trades) > 0 {
			anyTrades = true
		}
	}
	assert.True(t, anyOrders)
	assert.True(t, anyTrades)
}

func TestExtractData(t *testing.T) {

	instructions, err := getExecutionEngineInstructions(marketID, "trader1")
	if err != nil {
		t.Fatal(err)
	}
	instructionSet := core.InstructionSet{
		Instructions: instructions,
		Description:  "Executing a trade",
	}
	log := logging.NewTestLogger()
	storageConfig, err := storage.NewTestConfig()
	if err != nil {
		t.Fatal(err)
	}
	defer storage.FlushStores(log, storageConfig)
	runner, err := NewEngine(log, NewDefaultConfig(), storageConfig, "test")
	if err != nil {
		t.Fatal(err)
	}
	_, err = runner.ProcessInstructions(instructionSet)
	assert.NoError(t, err)
=======
	result, err := runner.ProcessInstructions(instructionSet)
>>>>>>> d6c1812f

	assert.True(t, len(result.FinalState.Parties) > 0)

	anyOrders := false
	anyTrades := false
	for _, mkt := range result.FinalState.Markets {
		if len(mkt.Orders) > 0 {
			anyOrders = true
		}
		if len(mkt.Trades) > 0 {
			anyTrades = true
		}
	}
	assert.True(t, anyOrders)
	assert.True(t, anyTrades)
}

// TODO (WG 08/11/2019) The tests below are integration tests used during development. They should be moved to where we keep integration tests and executed with dependencies injected from outside.
func TestProcessInstructionsAll(t *testing.T) {
<<<<<<< HEAD

	partyID := "party1"
	orderID := "order1"
	instructions1, err := getExecutionEngineInstructions(marketID, partyID)
	if err != nil {
		t.Fatal(err)
	}
	instructions2, err := getTradingDataInstructions(marketID, partyID, orderID)
	if err != nil {
		t.Fatal(err)
	}
	instructions3, err := getInternalInstructions(marketID)
	if err != nil {
		t.Fatal(err)
	}
	instructions4, err := getAccountInstructions(marketID, partyID)
	if err != nil {
		t.Fatal(err)
	}
	instructions5, err := getCandleInstructions(marketID)
	if err != nil {
		t.Fatal(err)
	}
	instructions6, err := getPositionInstructions(marketID)
	if err != nil {
		t.Fatal(err)
	}
	instructions7, err := getPositionInstructions(marketID)
=======
	instructions, err := getExecutionEngineInstructions(marketId, "party1")
	if err != nil {
		t.Fatal(err)
	}

	instructions2, err := getInternalInstructions(marketId)
>>>>>>> d6c1812f
	if err != nil {
		t.Fatal(err)
	}

	instructions = append(instructions, instructions2...)

	instructionSet := core.InstructionSet{
		Instructions: instructions,
		Description:  "Test instructions",
	}

	testInstructionSet(t, instructionSet)
}

func TestProcessInstructionsExecution(t *testing.T) {
	instructions, err := getExecutionEngineInstructions(marketID, "party1")
	if err != nil {
		t.Fatal(err)
	}

	instructionSet := core.InstructionSet{
		Instructions: instructions,
		Description:  "Test instructions",
	}

	testInstructionSet(t, instructionSet)
}

<<<<<<< HEAD
func TestProcessInstructionsTradingData(t *testing.T) {

	instructions, err := getTradingDataInstructions(marketID, "party1", "order1")
	if err != nil {
		t.Fatal(err)
	}

	instructionSet := core.InstructionSet{
		Instructions: instructions,
		Description:  "Test instructions",
	}

	testInstructionSet(t, instructionSet)
}

func TestProcessInstructionsTime(t *testing.T) {

	instructions, err := getInternalInstructions(marketID)
	if err != nil {
		t.Fatal(err)
	}

	instructionSet := core.InstructionSet{
		Instructions: instructions,
		Description:  "Test instructions",
	}

	testInstructionSet(t, instructionSet)

}

=======
>>>>>>> d6c1812f
func TestProcessInstructionsInternal(t *testing.T) {

	instructions, err := getInternalInstructions(marketID)
	if err != nil {
		t.Fatal(err)
	}

	instructionSet := core.InstructionSet{
		Instructions: instructions,
		Description:  "Test instructions",
	}

	testInstructionSet(t, instructionSet)

}

func testInstructionSet(t *testing.T, instructionSet core.InstructionSet) {
	log := logging.NewTestLogger()
	storageConfig, err := storage.NewTestConfig()
	if err != nil {
		t.Fatal(err)
	}
	defer storage.FlushStores(log, storageConfig)
	runner, err := NewEngine(log, NewDefaultConfig(), storageConfig, "test")
	if err != nil {
		t.Fatal(err)
	}

	result, err := runner.ProcessInstructions(instructionSet)

	assert.NoError(t, err)
	assert.NotNil(t, result)
	assert.NotNil(t, result.Metadata)
	assert.EqualValues(t, len(instructionSet.Instructions), result.Metadata.InstructionsProcessed)
	assert.EqualValues(t, 0, result.Metadata.InstructionsOmitted)
	assert.True(t, result.Metadata.ProcessingTime.GetNanos() > 0)
	assert.EqualValues(t, len(instructionSet.Instructions), len(result.Results))
}

func getExecutionEngineInstructions(marketID string, trader1ID string) ([]*core.Instruction, error) {
	instr1, err := core.NewInstruction(
		core.RequestType_NOTIFY_TRADER_ACCOUNT,
		&protoapi.NotifyTraderAccountRequest{
			Notif: &types.NotifyTraderAccount{
				TraderID: trader1ID,
				Amount:   1000,
			},
		},
	)
	if err != nil {
		return nil, err
	}

	sell := types.Side_Sell
	instr2, err := core.NewInstruction(
		core.RequestType_SUBMIT_ORDER,
		&protoapi.SubmitOrderRequest{
			Submission: &types.OrderSubmission{
				MarketID:    marketID,
				PartyID:     trader1ID,
				Price:       100,
				Size:        3,
				Side:        sell,
				TimeInForce: types.Order_GTC,
				ExpiresAt:   1924991999000000000,
			},
		},
	)
	if err != nil {
		return nil, err
	}
	instr2.Description = "Submit a sell order"

	//instr3, err := core.NewInstruction(
	//	core.RequestType_CANCEL_ORDER,
	//	&protoapi.CancelOrderRequest{
	//		Cancellation: &types.OrderCancellation{
	//			OrderID:  "",
	//			MarketID: marketID,
	//			PartyID:  trader1ID,
	//		},
	//	},
	//)
	//if err != nil {
	//	return nil, err
	//}

	trader2 := "trader2"
	instr4, err := core.NewInstruction(
		core.RequestType_NOTIFY_TRADER_ACCOUNT,
		&protoapi.NotifyTraderAccountRequest{
			Notif: &types.NotifyTraderAccount{
				TraderID: trader2,
				Amount:   1000,
			},
		},
	)
	if err != nil {
		return nil, err
	}

	buy := types.Side_Buy
	instr5, err := core.NewInstruction(
		core.RequestType_SUBMIT_ORDER,
		&protoapi.SubmitOrderRequest{
			Submission: &types.OrderSubmission{
				MarketID:    marketID,
				PartyID:     trader2,
				Price:       100,
				Size:        3,
				Side:        buy,
				TimeInForce: types.Order_GTC,
				ExpiresAt:   1924991999000000000,
			},
		},
	)

	if err != nil {
		return nil, err
	}

	instr6, err := core.NewInstruction(
		core.RequestType_AMEND_ORDER,
		&protoapi.AmendOrderRequest{
			Amendment: &types.OrderAmendment{
				PartyID:   trader2,
				Price:     100,
				Size:      30,
				ExpiresAt: 1924991999000000000,
			},
		},
	)
	if err != nil {
		return nil, err
	}

	instr7, err := core.NewInstruction(
		core.RequestType_WITHDRAW,
		&protoapi.WithdrawRequest{
			Withdraw: &types.Withdraw{
				PartyID: trader2,
				Amount:  1000,
				Asset:   "BTC",
			},
		},
	)
	if err != nil {
		return nil, err
	}

	instr8, err := core.NewInstruction(
		core.RequestType_NOTIFY_TRADER_ACCOUNT,
		&protoapi.NotifyTraderAccountRequest{
			Notif: &types.NotifyTraderAccount{
				TraderID: "trader3",
				Amount:   1000,
			},
		},
	)
	if err != nil {
		return nil, err
	}
	instr9, err := core.NewInstruction(
		core.RequestType_SUBMIT_ORDER,
		&protoapi.SubmitOrderRequest{
			Submission: &types.OrderSubmission{
				MarketID:    marketID,
				PartyID:     "trader3",
				Price:       100,
				Size:        3,
				Side:        types.Side_Sell,
				TimeInForce: types.Order_GTC,
				ExpiresAt:   1924991999000000000,
			},
		},
	)

	if err != nil {
		return nil, err
	}
	instr10, err := core.NewInstruction(
		core.RequestType_NOTIFY_TRADER_ACCOUNT,
		&protoapi.NotifyTraderAccountRequest{
			Notif: &types.NotifyTraderAccount{
				TraderID: "trader4",
				Amount:   1000,
			},
		},
	)
	if err != nil {
		return nil, err
	}
	instr11, err := core.NewInstruction(
		core.RequestType_SUBMIT_ORDER,
		&protoapi.SubmitOrderRequest{
			Submission: &types.OrderSubmission{
				MarketID:    marketID,
				PartyID:     "trader4",
				Price:       100,
				Size:        3,
				Side:        types.Side_Buy,
				TimeInForce: types.Order_GTC,
				ExpiresAt:   1924991999000000000,
			},
		},
	)

	if err != nil {
		return nil, err
	}

	instructions := []*core.Instruction{
		instr1,
		instr2,
		//instr3,
		instr4,
		instr5,
		instr6,
		instr7,
		instr8,
		instr9,
		instr10,
		instr11,
	}

	return instructions, nil
}

<<<<<<< HEAD
func getTradingDataInstructions(marketID string, partyID string, orderID string) ([]*core.Instruction, error) {
	instr1, err := core.NewInstruction(
		core.RequestType_MARKET_DEPTH,
		&protoapi.MarketDepthRequest{
			MarketID: marketID,
		},
	)
	if err != nil {
		return nil, err
	}

	instr2, err := core.NewInstruction(
		core.RequestType_MARKET_BY_ID,
		&protoapi.MarketByIDRequest{
			MarketID: marketID,
		},
	)
	if err != nil {
		return nil, err
	}

	instr3, err := core.NewInstruction(
		core.RequestType_MARKETS,
		&empty.Empty{},
	)
	if err != nil {
		return nil, err
	}

	instr4, err := core.NewInstruction(
		core.RequestType_ORDERS_BY_MARKET,
		&protoapi.OrdersByMarketRequest{
			MarketID: marketID,
		},
	)
	if err != nil {
		return nil, err
	}

	instr5, err := core.NewInstruction(
		core.RequestType_ORDERS_BY_PARTY,
		&protoapi.OrdersByPartyRequest{
			PartyID: partyID,
		},
	)
	if err != nil {
		return nil, err
	}

	instr6, err := core.NewInstruction(
		core.RequestType_ORDER_BY_MARKET_AND_ID,
		&protoapi.OrderByMarketAndIdRequest{
			MarketID: marketID,
			OrderID:  orderID,
		},
	)
	if err != nil {
		return nil, err
	}

	instr7, err := core.NewInstruction(
		core.RequestType_ORDER_BY_REFERENCE,
		&protoapi.OrderByReferenceRequest{
			Reference: "testReference",
		},
	)
	if err != nil {
		return nil, err
	}

	instr8, err := core.NewInstruction(
		core.RequestType_TRADES_BY_MARKET,
		&protoapi.TradesByMarketRequest{
			MarketID: marketID,
		},
	)
	if err != nil {
		return nil, err
	}

	instr9, err := core.NewInstruction(
		core.RequestType_TRADES_BY_PARTY,
		&protoapi.TradesByPartyRequest{
			PartyID:  partyID,
			MarketID: marketID,
		},
	)
	if err != nil {
		return nil, err
	}

	instr10, err := core.NewInstruction(
		core.RequestType_TRADES_BY_ORDER,
		&protoapi.TradesByOrderRequest{
			OrderID: orderID,
		},
	)
	if err != nil {
		return nil, err
	}

	instr11, err := core.NewInstruction(
		core.RequestType_LAST_TRADE,
		&protoapi.LastTradeRequest{
			MarketID: marketID,
		},
	)
	if err != nil {
		return nil, err
	}

	instructions := []*core.Instruction{
		instr1,
		instr2,
		instr3,
		instr4,
		instr5,
		instr6,
		instr7,
		instr8,
		instr9,
		instr10,
		instr11,
	}

	return instructions, nil
}

func getInternalInstructions(marketID string) ([]*core.Instruction, error) {
=======
func getInternalInstructions(marketId string) ([]*core.Instruction, error) {
>>>>>>> d6c1812f
	ts, err := ptypes.TimestampProto(time.Date(2019, 1, 1, 9, 0, 0, 0, time.UTC))
	if err != nil {
		return nil, err
	}

	instr1, err := core.NewInstruction(
		core.RequestType_SET_TIME,
		&core.SetTimeRequest{
			Time: ts,
		},
	)
	if err != nil {
		return nil, err
	}

	instr2, err := core.NewInstruction(
		core.RequestType_ADVANCE_TIME,
		&core.AdvanceTimeRequest{
			TimeDelta: ptypes.DurationProto(time.Nanosecond),
		},
	)
	if err != nil {
		return nil, err
	}

	instr3, err := core.NewInstruction(
		core.RequestType_ADVANCE_TIME,
		&core.AdvanceTimeRequest{
			TimeDelta: ptypes.DurationProto(time.Hour),
		},
	)
	if err != nil {
		return nil, err
	}
	instr4, err := core.NewInstruction(
		core.RequestType_MARKET_SUMMARY,
		&core.MarketSummaryRequest{
			MarketID: marketID,
		},
	)
	if err != nil {
		return nil, err
	}
	instr5, err := core.NewInstruction(
		core.RequestType_SUMMARY,
		&core.SummaryRequest{},
	)
	if err != nil {
		return nil, err
	}

	instructions := []*core.Instruction{
		instr1,
		instr2,
		instr3,
		instr4,
		instr5,
	}

	return instructions, nil
<<<<<<< HEAD
}

func getAccountInstructions(marketID string, partyID string) ([]*core.Instruction, error) {
	instr1, err := core.NewInstruction(
		core.RequestType_ACCOUNTS_BY_PARTY,
		&protoapi.AccountsByPartyRequest{
			PartyID: partyID,
		},
	)
	if err != nil {
		return nil, err
	}

	instr2, err := core.NewInstruction(
		core.RequestType_ACCOUNTS_BY_PARTY_AND_ASSET,
		&protoapi.AccountsByPartyAndAssetRequest{
			PartyID: partyID,
			Asset:   "",
		},
	)
	if err != nil {
		return nil, err
	}

	instr3, err := core.NewInstruction(
		core.RequestType_ACCOUNTS_BY_PARTY_AND_MARKET,
		&protoapi.AccountsByPartyAndMarketRequest{
			PartyID:  partyID,
			MarketID: marketID,
		},
	)
	if err != nil {
		return nil, err
	}

	instr4, err := core.NewInstruction(
		core.RequestType_ACCOUNTS_BY_PARTY_AND_TYPE,
		&protoapi.AccountsByPartyAndTypeRequest{
			PartyID: partyID,
			Type:    types.AccountType_GENERAL,
		},
	)
	if err != nil {
		return nil, err
	}

	instructions := []*core.Instruction{
		instr1,
		instr2,
		instr3,
		instr4,
	}

	return instructions, nil
}

func getCandleInstructions(marketID string) ([]*core.Instruction, error) {
	instr1, err := core.NewInstruction(
		core.RequestType_CANDLES,
		&protoapi.CandlesRequest{
			MarketID: marketID,
		},
	)
	if err != nil {
		return nil, err
	}

	instructions := []*core.Instruction{
		instr1,
	}

	return instructions, nil
}

func getPositionInstructions(partyID string) ([]*core.Instruction, error) {
	instr1, err := core.NewInstruction(
		core.RequestType_POSITIONS_BY_PARTY,
		&protoapi.PositionsByPartyRequest{
			PartyID: partyID,
		},
	)
	if err != nil {
		return nil, err
	}

	instructions := []*core.Instruction{
		instr1,
	}

	return instructions, nil
}

func getPartyInstructions(partyID string) ([]*core.Instruction, error) {
	instr1, err := core.NewInstruction(
		core.RequestType_PARTY_BY_ID,
		&protoapi.PartyByIDRequest{
			PartyID: partyID,
		},
	)
	if err != nil {
		return nil, err
	}
	instr2, err := core.NewInstruction(
		core.RequestType_PARTIES,
		&empty.Empty{},
	)
	if err != nil {
		return nil, err
	}

	instructions := []*core.Instruction{
		instr1,
		instr2,
	}

	return instructions, nil
=======
>>>>>>> d6c1812f
}<|MERGE_RESOLUTION|>--- conflicted
+++ resolved
@@ -91,53 +91,7 @@
 	if err != nil {
 		t.Fatal(err)
 	}
-<<<<<<< HEAD
-	_, err = runner.ProcessInstructions(instructionSet)
-	assert.NoError(t, err)
-
-	result, err := runner.ExtractData()
-	assert.NoError(t, err)
-	assert.True(t, len(result.Summary.Parties) > 0)
-
-	anyOrders := false
-	anyTrades := false
-	for _, mkt := range result.Summary.Markets {
-		if len(mkt.Orders) > 0 {
-			anyOrders = true
-		}
-		if len(mkt.Trades) > 0 {
-			anyTrades = true
-		}
-	}
-	assert.True(t, anyOrders)
-	assert.True(t, anyTrades)
-}
-
-func TestExtractData(t *testing.T) {
-
-	instructions, err := getExecutionEngineInstructions(marketID, "trader1")
-	if err != nil {
-		t.Fatal(err)
-	}
-	instructionSet := core.InstructionSet{
-		Instructions: instructions,
-		Description:  "Executing a trade",
-	}
-	log := logging.NewTestLogger()
-	storageConfig, err := storage.NewTestConfig()
-	if err != nil {
-		t.Fatal(err)
-	}
-	defer storage.FlushStores(log, storageConfig)
-	runner, err := NewEngine(log, NewDefaultConfig(), storageConfig, "test")
-	if err != nil {
-		t.Fatal(err)
-	}
-	_, err = runner.ProcessInstructions(instructionSet)
-	assert.NoError(t, err)
-=======
 	result, err := runner.ProcessInstructions(instructionSet)
->>>>>>> d6c1812f
 
 	assert.True(t, len(result.FinalState.Parties) > 0)
 
@@ -157,43 +111,12 @@
 
 // TODO (WG 08/11/2019) The tests below are integration tests used during development. They should be moved to where we keep integration tests and executed with dependencies injected from outside.
 func TestProcessInstructionsAll(t *testing.T) {
-<<<<<<< HEAD
-
-	partyID := "party1"
-	orderID := "order1"
-	instructions1, err := getExecutionEngineInstructions(marketID, partyID)
-	if err != nil {
-		t.Fatal(err)
-	}
-	instructions2, err := getTradingDataInstructions(marketID, partyID, orderID)
-	if err != nil {
-		t.Fatal(err)
-	}
-	instructions3, err := getInternalInstructions(marketID)
-	if err != nil {
-		t.Fatal(err)
-	}
-	instructions4, err := getAccountInstructions(marketID, partyID)
-	if err != nil {
-		t.Fatal(err)
-	}
-	instructions5, err := getCandleInstructions(marketID)
-	if err != nil {
-		t.Fatal(err)
-	}
-	instructions6, err := getPositionInstructions(marketID)
-	if err != nil {
-		t.Fatal(err)
-	}
-	instructions7, err := getPositionInstructions(marketID)
-=======
 	instructions, err := getExecutionEngineInstructions(marketId, "party1")
 	if err != nil {
 		t.Fatal(err)
 	}
 
 	instructions2, err := getInternalInstructions(marketId)
->>>>>>> d6c1812f
 	if err != nil {
 		t.Fatal(err)
 	}
@@ -222,40 +145,6 @@
 	testInstructionSet(t, instructionSet)
 }
 
-<<<<<<< HEAD
-func TestProcessInstructionsTradingData(t *testing.T) {
-
-	instructions, err := getTradingDataInstructions(marketID, "party1", "order1")
-	if err != nil {
-		t.Fatal(err)
-	}
-
-	instructionSet := core.InstructionSet{
-		Instructions: instructions,
-		Description:  "Test instructions",
-	}
-
-	testInstructionSet(t, instructionSet)
-}
-
-func TestProcessInstructionsTime(t *testing.T) {
-
-	instructions, err := getInternalInstructions(marketID)
-	if err != nil {
-		t.Fatal(err)
-	}
-
-	instructionSet := core.InstructionSet{
-		Instructions: instructions,
-		Description:  "Test instructions",
-	}
-
-	testInstructionSet(t, instructionSet)
-
-}
-
-=======
->>>>>>> d6c1812f
 func TestProcessInstructionsInternal(t *testing.T) {
 
 	instructions, err := getInternalInstructions(marketID)
@@ -484,113 +373,53 @@
 	return instructions, nil
 }
 
-<<<<<<< HEAD
-func getTradingDataInstructions(marketID string, partyID string, orderID string) ([]*core.Instruction, error) {
+func getInternalInstructions(marketId string) ([]*core.Instruction, error) {
+	ts, err := ptypes.TimestampProto(time.Date(2019, 1, 1, 9, 0, 0, 0, time.UTC))
+	if err != nil {
+		return nil, err
+	}
+
 	instr1, err := core.NewInstruction(
-		core.RequestType_MARKET_DEPTH,
-		&protoapi.MarketDepthRequest{
+		core.RequestType_SET_TIME,
+		&core.SetTimeRequest{
+			Time: ts,
+		},
+	)
+	if err != nil {
+		return nil, err
+	}
+
+	instr2, err := core.NewInstruction(
+		core.RequestType_ADVANCE_TIME,
+		&core.AdvanceTimeRequest{
+			TimeDelta: ptypes.DurationProto(time.Nanosecond),
+		},
+	)
+	if err != nil {
+		return nil, err
+	}
+
+	instr3, err := core.NewInstruction(
+		core.RequestType_ADVANCE_TIME,
+		&core.AdvanceTimeRequest{
+			TimeDelta: ptypes.DurationProto(time.Hour),
+		},
+	)
+	if err != nil {
+		return nil, err
+	}
+	instr4, err := core.NewInstruction(
+		core.RequestType_MARKET_SUMMARY,
+		&core.MarketSummaryRequest{
 			MarketID: marketID,
 		},
 	)
 	if err != nil {
 		return nil, err
 	}
-
-	instr2, err := core.NewInstruction(
-		core.RequestType_MARKET_BY_ID,
-		&protoapi.MarketByIDRequest{
-			MarketID: marketID,
-		},
-	)
-	if err != nil {
-		return nil, err
-	}
-
-	instr3, err := core.NewInstruction(
-		core.RequestType_MARKETS,
-		&empty.Empty{},
-	)
-	if err != nil {
-		return nil, err
-	}
-
-	instr4, err := core.NewInstruction(
-		core.RequestType_ORDERS_BY_MARKET,
-		&protoapi.OrdersByMarketRequest{
-			MarketID: marketID,
-		},
-	)
-	if err != nil {
-		return nil, err
-	}
-
 	instr5, err := core.NewInstruction(
-		core.RequestType_ORDERS_BY_PARTY,
-		&protoapi.OrdersByPartyRequest{
-			PartyID: partyID,
-		},
-	)
-	if err != nil {
-		return nil, err
-	}
-
-	instr6, err := core.NewInstruction(
-		core.RequestType_ORDER_BY_MARKET_AND_ID,
-		&protoapi.OrderByMarketAndIdRequest{
-			MarketID: marketID,
-			OrderID:  orderID,
-		},
-	)
-	if err != nil {
-		return nil, err
-	}
-
-	instr7, err := core.NewInstruction(
-		core.RequestType_ORDER_BY_REFERENCE,
-		&protoapi.OrderByReferenceRequest{
-			Reference: "testReference",
-		},
-	)
-	if err != nil {
-		return nil, err
-	}
-
-	instr8, err := core.NewInstruction(
-		core.RequestType_TRADES_BY_MARKET,
-		&protoapi.TradesByMarketRequest{
-			MarketID: marketID,
-		},
-	)
-	if err != nil {
-		return nil, err
-	}
-
-	instr9, err := core.NewInstruction(
-		core.RequestType_TRADES_BY_PARTY,
-		&protoapi.TradesByPartyRequest{
-			PartyID:  partyID,
-			MarketID: marketID,
-		},
-	)
-	if err != nil {
-		return nil, err
-	}
-
-	instr10, err := core.NewInstruction(
-		core.RequestType_TRADES_BY_ORDER,
-		&protoapi.TradesByOrderRequest{
-			OrderID: orderID,
-		},
-	)
-	if err != nil {
-		return nil, err
-	}
-
-	instr11, err := core.NewInstruction(
-		core.RequestType_LAST_TRADE,
-		&protoapi.LastTradeRequest{
-			MarketID: marketID,
-		},
+		core.RequestType_SUMMARY,
+		&core.SummaryRequest{},
 	)
 	if err != nil {
 		return nil, err
@@ -602,198 +431,7 @@
 		instr3,
 		instr4,
 		instr5,
-		instr6,
-		instr7,
-		instr8,
-		instr9,
-		instr10,
-		instr11,
 	}
 
 	return instructions, nil
-}
-
-func getInternalInstructions(marketID string) ([]*core.Instruction, error) {
-=======
-func getInternalInstructions(marketId string) ([]*core.Instruction, error) {
->>>>>>> d6c1812f
-	ts, err := ptypes.TimestampProto(time.Date(2019, 1, 1, 9, 0, 0, 0, time.UTC))
-	if err != nil {
-		return nil, err
-	}
-
-	instr1, err := core.NewInstruction(
-		core.RequestType_SET_TIME,
-		&core.SetTimeRequest{
-			Time: ts,
-		},
-	)
-	if err != nil {
-		return nil, err
-	}
-
-	instr2, err := core.NewInstruction(
-		core.RequestType_ADVANCE_TIME,
-		&core.AdvanceTimeRequest{
-			TimeDelta: ptypes.DurationProto(time.Nanosecond),
-		},
-	)
-	if err != nil {
-		return nil, err
-	}
-
-	instr3, err := core.NewInstruction(
-		core.RequestType_ADVANCE_TIME,
-		&core.AdvanceTimeRequest{
-			TimeDelta: ptypes.DurationProto(time.Hour),
-		},
-	)
-	if err != nil {
-		return nil, err
-	}
-	instr4, err := core.NewInstruction(
-		core.RequestType_MARKET_SUMMARY,
-		&core.MarketSummaryRequest{
-			MarketID: marketID,
-		},
-	)
-	if err != nil {
-		return nil, err
-	}
-	instr5, err := core.NewInstruction(
-		core.RequestType_SUMMARY,
-		&core.SummaryRequest{},
-	)
-	if err != nil {
-		return nil, err
-	}
-
-	instructions := []*core.Instruction{
-		instr1,
-		instr2,
-		instr3,
-		instr4,
-		instr5,
-	}
-
-	return instructions, nil
-<<<<<<< HEAD
-}
-
-func getAccountInstructions(marketID string, partyID string) ([]*core.Instruction, error) {
-	instr1, err := core.NewInstruction(
-		core.RequestType_ACCOUNTS_BY_PARTY,
-		&protoapi.AccountsByPartyRequest{
-			PartyID: partyID,
-		},
-	)
-	if err != nil {
-		return nil, err
-	}
-
-	instr2, err := core.NewInstruction(
-		core.RequestType_ACCOUNTS_BY_PARTY_AND_ASSET,
-		&protoapi.AccountsByPartyAndAssetRequest{
-			PartyID: partyID,
-			Asset:   "",
-		},
-	)
-	if err != nil {
-		return nil, err
-	}
-
-	instr3, err := core.NewInstruction(
-		core.RequestType_ACCOUNTS_BY_PARTY_AND_MARKET,
-		&protoapi.AccountsByPartyAndMarketRequest{
-			PartyID:  partyID,
-			MarketID: marketID,
-		},
-	)
-	if err != nil {
-		return nil, err
-	}
-
-	instr4, err := core.NewInstruction(
-		core.RequestType_ACCOUNTS_BY_PARTY_AND_TYPE,
-		&protoapi.AccountsByPartyAndTypeRequest{
-			PartyID: partyID,
-			Type:    types.AccountType_GENERAL,
-		},
-	)
-	if err != nil {
-		return nil, err
-	}
-
-	instructions := []*core.Instruction{
-		instr1,
-		instr2,
-		instr3,
-		instr4,
-	}
-
-	return instructions, nil
-}
-
-func getCandleInstructions(marketID string) ([]*core.Instruction, error) {
-	instr1, err := core.NewInstruction(
-		core.RequestType_CANDLES,
-		&protoapi.CandlesRequest{
-			MarketID: marketID,
-		},
-	)
-	if err != nil {
-		return nil, err
-	}
-
-	instructions := []*core.Instruction{
-		instr1,
-	}
-
-	return instructions, nil
-}
-
-func getPositionInstructions(partyID string) ([]*core.Instruction, error) {
-	instr1, err := core.NewInstruction(
-		core.RequestType_POSITIONS_BY_PARTY,
-		&protoapi.PositionsByPartyRequest{
-			PartyID: partyID,
-		},
-	)
-	if err != nil {
-		return nil, err
-	}
-
-	instructions := []*core.Instruction{
-		instr1,
-	}
-
-	return instructions, nil
-}
-
-func getPartyInstructions(partyID string) ([]*core.Instruction, error) {
-	instr1, err := core.NewInstruction(
-		core.RequestType_PARTY_BY_ID,
-		&protoapi.PartyByIDRequest{
-			PartyID: partyID,
-		},
-	)
-	if err != nil {
-		return nil, err
-	}
-	instr2, err := core.NewInstruction(
-		core.RequestType_PARTIES,
-		&empty.Empty{},
-	)
-	if err != nil {
-		return nil, err
-	}
-
-	instructions := []*core.Instruction{
-		instr1,
-		instr2,
-	}
-
-	return instructions, nil
-=======
->>>>>>> d6c1812f
 }