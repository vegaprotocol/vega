package processor_test

import (
	"context"
	"encoding/hex"
	"testing"
	"time"

	"code.vegaprotocol.io/vega/assets/common"
	"code.vegaprotocol.io/vega/blockchain"
	"code.vegaprotocol.io/vega/governance"
	"code.vegaprotocol.io/vega/logging"
	"code.vegaprotocol.io/vega/nodewallet"
	"code.vegaprotocol.io/vega/processor"
	"code.vegaprotocol.io/vega/processor/mocks"
	types "code.vegaprotocol.io/vega/proto"

	"github.com/golang/mock/gomock"
	"github.com/golang/protobuf/proto"
	"github.com/pkg/errors"
	"github.com/stretchr/testify/assert"
)

type procTest struct {
	*processor.Processor
<<<<<<< HEAD
	eng         *mocks.MockExecutionEngine
	ts          *mocks.MockTimeService
	stat        *mocks.MockStats
	tickCB      func(time.Time)
	ctrl        *gomock.Controller
	cmd         *mocks.MockCommander
	wallet      *mocks.MockWallet
	assets      *mocks.MockAssets
	top         *mocks.MockValidatorTopology
	gov         *mocks.MockGovernanceEngine
	proposalBuf *mocks.MockProposalBuf
	log         *logging.Logger
=======
	eng    *mocks.MockExecutionEngine
	ts     *mocks.MockTimeService
	stat   *mocks.MockStats
	tickCB func(time.Time)
	ctrl   *gomock.Controller
	cmd    *mocks.MockCommander
	wallet *mocks.MockWallet
	assets *mocks.MockAssets
	top    *mocks.MockValidatorTopology
	gov    *mocks.MockGovernanceEngine
>>>>>>> 9e9c2921
}

type stubWallet struct {
	key    []byte
	chain  string
	signed []byte
	err    error
}

func getTestProcessor(t *testing.T) *procTest {
	ctrl := gomock.NewController(t)
	log := logging.NewTestLogger()
	eng := mocks.NewMockExecutionEngine(ctrl)
	ts := mocks.NewMockTimeService(ctrl)
	stat := mocks.NewMockStats(ctrl)
	cmd := mocks.NewMockCommander(ctrl)
	wallet := mocks.NewMockWallet(ctrl)
	assets := mocks.NewMockAssets(ctrl)
	top := mocks.NewMockValidatorTopology(ctrl)
	gov := mocks.NewMockGovernanceEngine(ctrl)

	//top.EXPECT().Ready().AnyTimes().Return(true)
	var cb func(time.Time)
	ts.EXPECT().NotifyOnTick(gomock.Any()).Times(1).Do(func(c func(time.Time)) {
		cb = c
	})
	wal := getTestStubWallet()
	wallet.EXPECT().Get(nodewallet.Vega).Times(1).Return(wal, true)

	proc, err := processor.New(log, processor.NewDefaultConfig(), eng, ts, stat, cmd, wallet, assets, top, gov, nil, true)
	assert.NoError(t, err)
	return &procTest{
<<<<<<< HEAD
		Processor:   proc,
		eng:         eng,
		ts:          ts,
		stat:        stat,
		tickCB:      cb,
		ctrl:        ctrl,
		cmd:         cmd,
		wallet:      wallet,
		assets:      assets,
		top:         top,
		gov:         gov,
		proposalBuf: proposalBuf,
		log:         log,
=======
		Processor: proc,
		eng:       eng,
		ts:        ts,
		stat:      stat,
		tickCB:    cb,
		ctrl:      ctrl,
		cmd:       cmd,
		wallet:    wallet,
		assets:    assets,
		top:       top,
		gov:       gov,
>>>>>>> 9e9c2921
	}
}

func getTestStubWallet() *stubWallet {
	return &stubWallet{
		key:   []byte("test key"),
		chain: string(nodewallet.Vega),
	}
}

func TestValidateSigned(t *testing.T) {
	t.Run("Test all signed commands basic - success", testValidateCommandsSuccess)
	t.Run("Test all signed commands basic - failure", testValidateCommandsFail)
	t.Run("Test submit order validations - success", testSubmitOrderValidationSuccess)
	t.Run("Test submit order validation - failure", testSubmitOrderValidationFail)
	t.Run("Test validate signed invalid payload", testValidateSignedInvalidPayload)
	t.Run("Test validate signed - invalid command", testValidateSignedInvalidCommand)
}

func TestProcess(t *testing.T) {
	t.Run("Test all basic process commands - Success", testProcessCommandSuccess)
}

func TestBeginCommit(t *testing.T) {
	t.Run("Call Begin and Commit - success", testBeginCommitSuccess)
	t.Run("Call begin, register node error - fail", testBeginRegisterError)
	t.Run("Call Begin twice, only calls commander once", testBeginCallsCommanderOnce)
}

func TestOnTick(t *testing.T) {
	t.Run("Test onTick callback with empty data-set", testOnTickEmpty)
}

func testOnTickEmpty(t *testing.T) {
	proc := getTestProcessor(t)
	defer proc.ctrl.Finish()
	// this is to simulate what happens on timer tick when there aren't any proposals
<<<<<<< HEAD
	proc.gov.EXPECT().OnChainTimeUpdate(gomock.Any()).Times(1).Return([]*governance.Proposal{})
	proc.proposalBuf.EXPECT().Flush().Times(1)
=======
	proc.gov.EXPECT().OnChainTimeUpdate(gomock.Any(), gomock.Any()).Times(1).Return([]*types.Proposal{})
>>>>>>> 9e9c2921
	proc.tickCB(time.Now())
}

func testBeginCommitSuccess(t *testing.T) {
	proc := getTestProcessor(t)
	defer proc.ctrl.Finish()
	var zero uint64 = 0
	totBatches := uint64(1)
	now := time.Now()
	prev := now.Add(-time.Second)
	proc.top.EXPECT().Ready().AnyTimes().Return(false)
	proc.top.EXPECT().SelfChainPubKey().AnyTimes().Return([]byte("tmpubkey"))

	proc.ts.EXPECT().GetTimeNow().Times(1).Return(now, nil)
	proc.ts.EXPECT().GetTimeLastBatch().Times(1).Return(prev, nil)
	proc.cmd.EXPECT().Command(gomock.Any(), blockchain.RegisterNodeCommand, gomock.Any()).Times(1).Do(func(_ nodewallet.Wallet, _ blockchain.Command, payload proto.Message) {
		// check if the type is ok
		_, ok := payload.(*types.NodeRegistration)
		assert.True(t, ok)
	}).Return(nil)
	// call Begin, expect no error
	assert.NoError(t, proc.Begin())
	proc.eng.EXPECT().Generate().Times(1).Return(nil)
	duration := time.Duration(now.UnixNano() - prev.UnixNano()).Seconds()
	proc.stat.EXPECT().SetBlockDuration(uint64(duration * float64(time.Second.Nanoseconds()))).Times(1)
	proc.stat.EXPECT().IncTotalBatches().Times(1).Do(func() {
		totBatches++
	})
	proc.stat.EXPECT().TotalOrders().Times(1).Return(zero)
	proc.stat.EXPECT().TotalBatches().Times(2).DoAndReturn(func() uint64 {
		return totBatches
	})
	proc.stat.EXPECT().SetAverageOrdersPerBatch(zero).Times(1)
	proc.stat.EXPECT().CurrentOrdersInBatch().Times(2).Return(zero)
	proc.stat.EXPECT().CurrentTradesInBatch().Times(2).Return(zero)
	proc.stat.EXPECT().SetOrdersPerSecond(zero).Times(1)
	proc.stat.EXPECT().SetTradesPerSecond(zero).Times(1)
	proc.stat.EXPECT().NewBatch().Times(1)
	assert.NoError(t, proc.Commit())
}

func testBeginRegisterError(t *testing.T) {
	proc := getTestProcessor(t)
	defer proc.ctrl.Finish()
	now := time.Now()
	prev := now.Add(-time.Second)
	expErr := errors.New("test error")
	proc.top.EXPECT().Ready().AnyTimes().Return(false)
	proc.top.EXPECT().SelfChainPubKey().AnyTimes().Return([]byte("tmpubkey"))
	proc.ts.EXPECT().GetTimeNow().Times(1).Return(now, nil)
	proc.ts.EXPECT().GetTimeLastBatch().Times(1).Return(prev, nil)
	proc.cmd.EXPECT().Command(gomock.Any(), blockchain.RegisterNodeCommand, gomock.Any()).Times(1).Do(func(_ nodewallet.Wallet, _ blockchain.Command, payload proto.Message) {
		_, ok := payload.(*types.NodeRegistration)
		assert.True(t, ok)
	}).Return(expErr)
	err := proc.Begin()
	assert.Error(t, err)
	assert.Equal(t, expErr, err)
}

func testBeginCallsCommanderOnce(t *testing.T) {
	proc := getTestProcessor(t)
	defer proc.ctrl.Finish()

	now := time.Now()
	prev := now.Add(-time.Second)
	proc.top.EXPECT().Ready().AnyTimes().Return(false)
	proc.top.EXPECT().SelfChainPubKey().AnyTimes().Return([]byte("tmpubkey"))
	proc.ts.EXPECT().GetTimeNow().Times(1).Return(now, nil)
	proc.ts.EXPECT().GetTimeLastBatch().Times(1).Return(prev, nil)
	proc.cmd.EXPECT().Command(gomock.Any(), blockchain.RegisterNodeCommand, gomock.Any()).Times(1).Do(func(_ nodewallet.Wallet, _ blockchain.Command, payload proto.Message) {
		// check if the type is ok
		_, ok := payload.(*types.NodeRegistration)
		assert.True(t, ok)
	}).Return(nil)
	assert.NoError(t, proc.Begin())
	// next block times
	prev, now = now, now.Add(time.Second)
	proc.ts.EXPECT().GetTimeNow().Times(1).Return(now, nil)
	proc.ts.EXPECT().GetTimeLastBatch().Times(1).Return(prev, nil)
	assert.NoError(t, proc.Begin())
}

func testValidateSignedInvalidPayload(t *testing.T) {
	proc := getTestProcessor(t)
	defer proc.ctrl.Finish()
	party := []byte("party-id")
	cmd := blockchain.VoteCommand
	// wrong type for this command
	payload, err := proto.Marshal(&types.Proposal{
		PartyID: hex.EncodeToString(party),
	})
	assert.NoError(t, err)
	err = proc.ValidateSigned(party, payload, cmd)
	assert.Error(t, err)
}

func testValidateSignedInvalidCommand(t *testing.T) {
	proc := getTestProcessor(t)
	defer proc.ctrl.Finish()
	var b byte // nil value
	assert.Error(t, proc.ValidateSigned([]byte("party"), []byte("foobar"), blockchain.Command(b)))
}

func testValidateCommandsFail(t *testing.T) {
	key := []byte("party-id")
	party := hex.EncodeToString([]byte("another-party"))
	data := map[blockchain.Command]proto.Message{
		blockchain.SubmitOrderCommand: &types.OrderSubmission{
			PartyID: party,
		},
		blockchain.CancelOrderCommand: &types.OrderCancellation{
			PartyID: party,
		},
		blockchain.AmendOrderCommand: &types.OrderAmendment{
			PartyID: party,
		},
		blockchain.ProposeCommand: &types.Proposal{
			PartyID: party,
		},
		blockchain.VoteCommand: &types.Vote{
			PartyID: party,
		},
		blockchain.WithdrawCommand: &types.Withdraw{
			PartyID: party,
		},
	}
	expError := map[blockchain.Command]error{
		blockchain.SubmitOrderCommand: processor.ErrOrderSubmissionPartyAndPubKeyDoesNotMatch,
		blockchain.CancelOrderCommand: processor.ErrOrderCancellationPartyAndPubKeyDoesNotMatch,
		blockchain.AmendOrderCommand:  processor.ErrOrderAmendmentPartyAndPubKeyDoesNotMatch,
		blockchain.ProposeCommand:     processor.ErrProposalSubmissionPartyAndPubKeyDoesNotMatch,
		blockchain.VoteCommand:        processor.ErrVoteSubmissionPartyAndPubKeyDoesNotMatch,
		blockchain.WithdrawCommand:    processor.ErrWithdrawPartyAndPublKeyDoesNotMatch,
	}
	proc := getTestProcessor(t)
	defer proc.ctrl.Finish()
	for cmd, msg := range data {
		payload, err := proto.Marshal(msg)
		assert.NoError(t, err)
		err = proc.ValidateSigned(key, payload, cmd)
		assert.Error(t, err)
		expErr, ok := expError[cmd]
		assert.True(t, ok)
		assert.Equal(t, expErr, err)
	}
}

func testValidateCommandsSuccess(t *testing.T) {
	key := []byte("party-id")
	party := hex.EncodeToString(key)
	data := map[blockchain.Command]proto.Message{
		blockchain.SubmitOrderCommand: &types.OrderSubmission{
			PartyID: party,
		},
		blockchain.CancelOrderCommand: &types.OrderCancellation{
			PartyID: party,
		},
		blockchain.AmendOrderCommand: &types.OrderAmendment{
			PartyID: party,
		},
		blockchain.VoteCommand: &types.Vote{
			PartyID: party,
		},
		blockchain.WithdrawCommand: &types.Withdraw{
			PartyID: party,
		},
		blockchain.ProposeCommand: &types.Proposal{
			PartyID: party,
		},
	}
	proc := getTestProcessor(t)
	defer proc.ctrl.Finish()
	for cmd, msg := range data {
		payload, err := proto.Marshal(msg)
		assert.NoError(t, err)
		assert.NoError(t, proc.ValidateSigned(key, payload, cmd), "Failed to validate %v command payload", cmd)
	}
}

func testSubmitOrderValidationSuccess(t *testing.T) {
	proc := getTestProcessor(t)
	defer proc.ctrl.Finish()
	party := []byte("party-id")
	// bare bones
	sub := &types.OrderSubmission{
		MarketID: "market-id",
		PartyID:  hex.EncodeToString(party),
		Price:    1,
		Size:     1,
	}
	payload, err := proto.Marshal(sub)
	assert.NoError(t, err)
	assert.NoError(t, proc.ValidateSigned(party, payload, blockchain.SubmitOrderCommand))
}

func testSubmitOrderValidationFail(t *testing.T) {
	proc := getTestProcessor(t)
	defer proc.ctrl.Finish()
	// different party
	party := []byte("other-party")
	sub := &types.OrderSubmission{
		MarketID: "market-id",
		PartyID:  hex.EncodeToString([]byte("party-id")),
		Price:    1,
		Size:     1,
	}
	payload, err := proto.Marshal(sub)
	assert.NoError(t, err)
	err = proc.ValidateSigned(party, payload, blockchain.SubmitOrderCommand)
	assert.Error(t, err)
	assert.Equal(t, err, processor.ErrOrderSubmissionPartyAndPubKeyDoesNotMatch)
}

func testProcessCommandSuccess(t *testing.T) {
	key := []byte("party-id")
	party := hex.EncodeToString(key)
	data := map[blockchain.Command]proto.Message{
		blockchain.SubmitOrderCommand: &types.OrderSubmission{
			PartyID: party,
		},
		blockchain.CancelOrderCommand: &types.OrderCancellation{
			PartyID: party,
		},
		blockchain.AmendOrderCommand: &types.OrderAmendment{
			PartyID: party,
		},
		blockchain.ProposeCommand: &types.Proposal{
			PartyID: party,
			Terms:   &types.ProposalTerms{}, // avoid nil bit, shouldn't be asset
		},
		blockchain.VoteCommand: &types.Vote{
			PartyID: party,
		},
		blockchain.WithdrawCommand: &types.Withdraw{
			PartyID: party,
		},
		blockchain.NotifyTraderAccountCommand: &types.NotifyTraderAccount{
			TraderID: party,
		},
	}
	zero := uint64(0)
	proc := getTestProcessor(t)
	proc.stat.EXPECT().IncTotalAmendOrder().Times(1)
	proc.stat.EXPECT().IncTotalCancelOrder().Times(1)
	proc.stat.EXPECT().IncTotalCreateOrder().Times(1)
	// creating an order, should be no trades
	proc.stat.EXPECT().IncTotalOrders().Times(1)
	proc.stat.EXPECT().AddCurrentTradesInBatch(zero).Times(1)
	proc.stat.EXPECT().AddTotalTrades(zero).Times(1)
	proc.stat.EXPECT().IncCurrentOrdersInBatch().Times(1)

	proc.eng.EXPECT().Withdraw(gomock.Any(), gomock.Any()).Times(1).Return(nil)
	proc.eng.EXPECT().SubmitOrder(gomock.Any(), gomock.Any()).Times(1).Return(&types.OrderConfirmation{}, nil)
	proc.eng.EXPECT().CancelOrder(gomock.Any(), gomock.Any()).Times(1).Return(&types.OrderCancellationConfirmation{}, nil)
	proc.eng.EXPECT().AmendOrder(gomock.Any(), gomock.Any()).Times(1).Return(&types.OrderConfirmation{}, nil)
	proc.gov.EXPECT().AddVote(gomock.Any(), gomock.Any()).Times(1).Return(nil)
	proc.gov.EXPECT().SubmitProposal(gomock.Any(), gomock.Any()).Times(1).Return(nil)
	proc.eng.EXPECT().NotifyTraderAccount(gomock.Any(), gomock.Any()).Times(1).Return(nil)
	defer proc.ctrl.Finish()
	for cmd, msg := range data {
		payload, err := proto.Marshal(msg)
		assert.NoError(t, err)
		assert.NoError(t, proc.Process(context.TODO(), payload, cmd), "Failed to process %v command payload", cmd)
	}
}

func (s stubWallet) Chain() string {
	return s.chain
}

func (s stubWallet) PubKeyOrAddress() []byte {
	return s.key
}

func (s stubWallet) Sign(_ []byte) ([]byte, error) {
	return s.signed, s.err
}

type assetStub struct {
	valid bool
	err   error
}

func (a assetStub) Data() *types.Asset                      { return nil }
func (a assetStub) GetAssetClass() common.AssetClass        { return common.ERC20 }
func (a assetStub) IsValid() bool                           { return a.valid }
func (a assetStub) Validate() error                         { return a.err }
func (a assetStub) SignBridgeWhitelisting() ([]byte, error) { return nil, nil }
func (a assetStub) ValidateWithdrawal() error               { return nil }
func (a assetStub) SignWithdrawal() ([]byte, error)         { return nil, nil }
func (a assetStub) ValidateDeposit() error                  { return nil }
func (a assetStub) String() string                          { return "" }<|MERGE_RESOLUTION|>--- conflicted
+++ resolved
@@ -23,20 +23,6 @@
 
 type procTest struct {
 	*processor.Processor
-<<<<<<< HEAD
-	eng         *mocks.MockExecutionEngine
-	ts          *mocks.MockTimeService
-	stat        *mocks.MockStats
-	tickCB      func(time.Time)
-	ctrl        *gomock.Controller
-	cmd         *mocks.MockCommander
-	wallet      *mocks.MockWallet
-	assets      *mocks.MockAssets
-	top         *mocks.MockValidatorTopology
-	gov         *mocks.MockGovernanceEngine
-	proposalBuf *mocks.MockProposalBuf
-	log         *logging.Logger
-=======
 	eng    *mocks.MockExecutionEngine
 	ts     *mocks.MockTimeService
 	stat   *mocks.MockStats
@@ -47,7 +33,6 @@
 	assets *mocks.MockAssets
 	top    *mocks.MockValidatorTopology
 	gov    *mocks.MockGovernanceEngine
->>>>>>> 9e9c2921
 }
 
 type stubWallet struct {
@@ -80,21 +65,6 @@
 	proc, err := processor.New(log, processor.NewDefaultConfig(), eng, ts, stat, cmd, wallet, assets, top, gov, nil, true)
 	assert.NoError(t, err)
 	return &procTest{
-<<<<<<< HEAD
-		Processor:   proc,
-		eng:         eng,
-		ts:          ts,
-		stat:        stat,
-		tickCB:      cb,
-		ctrl:        ctrl,
-		cmd:         cmd,
-		wallet:      wallet,
-		assets:      assets,
-		top:         top,
-		gov:         gov,
-		proposalBuf: proposalBuf,
-		log:         log,
-=======
 		Processor: proc,
 		eng:       eng,
 		ts:        ts,
@@ -106,7 +76,6 @@
 		assets:    assets,
 		top:       top,
 		gov:       gov,
->>>>>>> 9e9c2921
 	}
 }
 
@@ -144,12 +113,7 @@
 	proc := getTestProcessor(t)
 	defer proc.ctrl.Finish()
 	// this is to simulate what happens on timer tick when there aren't any proposals
-<<<<<<< HEAD
-	proc.gov.EXPECT().OnChainTimeUpdate(gomock.Any()).Times(1).Return([]*governance.Proposal{})
-	proc.proposalBuf.EXPECT().Flush().Times(1)
-=======
-	proc.gov.EXPECT().OnChainTimeUpdate(gomock.Any(), gomock.Any()).Times(1).Return([]*types.Proposal{})
->>>>>>> 9e9c2921
+	proc.gov.EXPECT().OnChainTimeUpdate(gomock.Any(), gomock.Any()).Times(1).Return([]*governance.Proposal{})
 	proc.tickCB(time.Now())
 }
 
