# Changelog

## Unreleased (0.49.0)

### 🚨 Breaking changes
- [4515](https://github.com/vegaprotocol/vega/issues/4615) - Add snapshot options description and check provided storage method
- [4581](https://github.com/vegaprotocol/vega/issues/4561) - Separate endpoints for liquidity provision submissions, amendment and cancellation
- [4390](https://github.com/vegaprotocol/vega/pull/4390) - Introduce node mode, `vega init` now require a mode: full or validator
- [4383](https://github.com/vegaprotocol/vega/pull/4383) - Rename flag `--tm-root` to `--tm-home`
- [4588](https://github.com/vegaprotocol/vega/pull/4588) - Remove the outdated `--network` flag on `vega genesis generate` and `vega genesis update`
- [4605](https://github.com/vegaprotocol/vega/pull/4605) - Use new format for `EthereumConfig` in network parameters.
- [4508](https://github.com/vegaprotocol/vega/pull/4508) - Disallow negative offset for pegged orders
- [4465](https://github.com/vegaprotocol/vega/pull/4465) - Update to tendermint `v0.35.0`
- [4594](https://github.com/vegaprotocol/vega/issues/4594) - Add support for decimal places specific to markets. This means market price values and position events can have different values. Positions will be expressed in asset decimal places, market specific data events will list prices in market precision.
- [4660](https://github.com/vegaprotocol/vega/pull/4660) - Add tendermint transaction hash to events
- [4670](https://github.com/vegaprotocol/vega/pull/4670) - Rework `freeform proposal` structure so that they align with other proposals
- [4681](https://github.com/vegaprotocol/vega/issues/4681) - Remove tick size from market
- [4698](https://github.com/vegaprotocol/vega/issues/4698) - Remove maturity field from future
- [4699](https://github.com/vegaprotocol/vega/issues/4699) - Remove trading mode one off from market proposal
### 🗑️ Deprecation

### 🛠 Improvements
- [4633](https://github.com/vegaprotocol/vega/pull/4633) - Add possibility to list snapshots from the vega command line
- [4640](https://github.com/vegaprotocol/vega/pull/4640) - Update feature tests related to liquidity provision following integration of probability of trading with floating point consensus
- [4558](https://github.com/vegaprotocol/vega/pull/4558) - Add MacOS install steps and information required to use `dockerisedvega.sh` script with private docker repository
- [4496](https://github.com/vegaprotocol/vega/pull/4496) - State variable engine for floating point consensus
- [4481](https://github.com/vegaprotocol/vega/pull/4481) - Add an example client application that uses the null-blockchain
- [4514](https://github.com/vegaprotocol/vega/pull/4514) - Add network limits service and events
- [4516](https://github.com/vegaprotocol/vega/pull/4516) - Add a command to cleanup all vega node state
- [4531](https://github.com/vegaprotocol/vega/pull/4531) - Remove Float from network parameters, use `num.Decimal` instead
- [4537](https://github.com/vegaprotocol/vega/pull/4537) - Send staking asset total supply through consensus
- [4540](https://github.com/vegaprotocol/vega/pull/4540) - Require Go minimum version 1.17
- [4530](https://github.com/vegaprotocol/vega/pull/4530) - Integrate risk factors with floating point consensus engine
- [4485](https://github.com/vegaprotocol/vega/pull/4485) - Change snapshot interval default to 1000 blocks
- [4505](https://github.com/vegaprotocol/vega/pull/4505) - Fast forward epochs when loading from checkpoint to trigger payouts for the skipped time
- [4554](https://github.com/vegaprotocol/vega/pull/4554) - Integrate price ranges with floating point consensus engine
- [4544](https://github.com/vegaprotocol/vega/pull/4544) - Ensure validators are started with the right set of keys
- [4569](https://github.com/vegaprotocol/vega/pull/4569) - Move to `ghcr.io` docker container registry
- [4571](https://github.com/vegaprotocol/vega/pull/4571) - Update `CHANGELOG.md` for `0.47.x`
- [4577](https://github.com/vegaprotocol/vega/pull/4577) - Update `CHANGELOG.md` for `0.45.6` patch
- [4573](https://github.com/vegaprotocol/vega/pull/4573) - Remove execution configuration duplication from configuration root
- [4555](https://github.com/vegaprotocol/vega/issues/4555) - Probability of trading integrated into floating point consensus engine
- [4592](https://github.com/vegaprotocol/vega/pull/4592) - Update instructions on how to use docker without `sudo`
- [4491](https://github.com/vegaprotocol/vega/issues/4491) - Measure validator performance and use to penalise rewards
- [4599](https://github.com/vegaprotocol/vega/pull/4599) - Allow raw private keys for bridges functions
- [4588](https://github.com/vegaprotocol/vega/pull/4588) - Add `--update` and `--replace` flags on `vega genesis new validator`
- [4522](https://github.com/vegaprotocol/vega/pull/4522) - Add `--network-url` option to `vega tm`
- [4580](https://github.com/vegaprotocol/vega/pull/4580) - Add transfer command support (one off transfers)
- [4636](https://github.com/vegaprotocol/vega/pull/4636) - Update the Core Team DoD and issue templates
- [4629](https://github.com/vegaprotocol/vega/pull/4629) - Update `CHANGELOG.md` to include `0.47.5` changes
- [4580](https://github.com/vegaprotocol/vega/pull/4580) - Add transfer command support (recurring transfers)
- [4643](https://github.com/vegaprotocol/vega/issues/4643) - Add noise to floating point consensus variables in QA
- [4639](https://github.com/vegaprotocol/vega/pull/4639) - Add cancel transfer command
- [4750](https://github.com/vegaprotocol/vega/pull/4750) - Fix null blockchain by forcing it to always be a non-validator node
- [4754](https://github.com/vegaprotocol/vega/pull/4754) - Fix null blockchain properly this time
- [4823](https://github.com/vegaprotocol/vega/pull/4283) - Reward refactoring for network treasury
- [4647](https://github.com/vegaprotocol/vega/pull/4647) - Added endpoint `SubmitRawTransaction` to provide support for different transaction request message versions
- [4653](https://github.com/vegaprotocol/vega/issues/4653) - Replace asset insurance pool with network treasury
- [4638](https://github.com/vegaprotocol/vega/pull/4638) - CI add option to specify connected changes in other repos
- [4650](https://github.com/vegaprotocol/vega/pull/4650) - Restore code from rebase and ensure node retries connection with application
- [4570](https://github.com/vegaprotocol/vega/pull/4570) - Internalize Ethereum Event Forwarder
- [4663](https://github.com/vegaprotocol/vega/issues/4663) - CI set `qa` build tag when running system tests
- [4709](https://github.com/vegaprotocol/vega/issues/4709) - Make `BlockNr` part of event interface
- [4657](https://github.com/vegaprotocol/vega/pull/4657) - Rename `min_lp_stake` to quantum + use it in liquidity provisions
- [4672](https://github.com/vegaprotocol/vega/issues/4672) - Update Jenkinsfile
- [4712](https://github.com/vegaprotocol/vega/issues/4712) - Check smart contract hash on startup to ensure the correct version is being used
- [4594](https://github.com/vegaprotocol/vega/issues/4594) - Add integration test ensuring positions plug-in calculates P&L accurately.
- [4680](https://github.com/vegaprotocol/vega/issues/4680) - Add `totalTokenSupplyStake` to the snapshots
- [4645](https://github.com/vegaprotocol/vega/pull/4645) - Add transfers snapshots
- [4595](https://github.com/vegaprotocol/vega/pull/4595) - Add internal oracle supplying vega time data for time-triggered events
- [4737](https://github.com/vegaprotocol/vega/pull/4737) - Use a deterministic generator for order ids, set new order ids to the transaction hash of the Submit transaction
- [4741](https://github.com/vegaprotocol/vega/pull/4741) - Hash again list of hash from engines
- [4751](https://github.com/vegaprotocol/vega/pull/4751) - Make trade ids unique using the deterministic id generator
- [4766](https://github.com/vegaprotocol/vega/issues/4766) - Added feature tests and integration steps for transfers
- [4771](https://github.com/vegaprotocol/vega/issues/4771) - Small fixes and conformance update for transfers
<<<<<<< HEAD
- [4785](https://github.com/vegaprotocol/vega/issues/4785) - Implement feature tests given the acceptance criteria for transfers
=======
- [4784](https://github.com/vegaprotocol/vega/issues/4784) - Moving feature tests from specs internal to verified folder

>>>>>>> 60e187e3
### 🐛 Fixes
- [4521](https://github.com/vegaprotocol/vega/pull/4521) - Better error when trying to use the null-blockchain with an ERC20 asset
- [4692](https://github.com/vegaprotocol/vega/pull/4692) - Set statistics block height after a snapshot reload
- [4702](https://github.com/vegaprotocol/vega/pull/4702) - User tree importer and exporter to transfer snapshots via `statesync`
- [4516](https://github.com/vegaprotocol/vega/pull/4516) - Fix release number title typo - 0.46.1 > 0.46.2
- [4524](https://github.com/vegaprotocol/vega/pull/4524) - Updated `vega verify genesis` to understand new `app_state` layout
- [4515](https://github.com/vegaprotocol/vega/pull/4515) - Set log level in snapshot engine
- [4721](https://github.com/vegaprotocol/vega/pull/4721) - Save checkpoint with `UnixNano` when taking a snapshot
- [4728](https://github.com/vegaprotocol/vega/pull/4728) - Fix restoring markets from snapshot by handling generated providers properly
- [4522](https://github.com/vegaprotocol/vega/pull/4522) - Set transfer responses event when paying rewards
- [4566](https://github.com/vegaprotocol/vega/pull/4566) - Withdrawal fails should return a status rejected rather than cancelled
- [4582](https://github.com/vegaprotocol/vega/pull/4582) - Deposits stayed in memory indefinitely, and withdrawal keys were not being sorted to ensure determinism.
- [4588](https://github.com/vegaprotocol/vega/pull/4588) - Fail when missing tendermint home and public key in `nodewallet import` command
- [4623](https://github.com/vegaprotocol/vega/pull/4623) - Bug fix for `--snapshot.db-path` parameter not being used if it is set
- [4634](https://github.com/vegaprotocol/vega/pull/4634) - Bug fix for `--snapshot.max-retries` parameter not working correctly
- [4775](https://github.com/vegaprotocol/vega/pull/4775) - Restore all market fields when restoring from a snapshot
- [4651](https://github.com/vegaprotocol/vega/pull/4651) - An array of fixes in the snapshot code path
- [4658](https://github.com/vegaprotocol/vega/pull/4658) - Allow replaying a chain from zero when old snapshots exist
- [4659](https://github.com/vegaprotocol/vega/pull/4659) - Fix liquidity provision commands decode
- [4665](https://github.com/vegaprotocol/vega/pull/4665) - Remove all references to `TxV2`
- [4686](https://github.com/vegaprotocol/vega/pull/4686) - Fix commit hash problem when checkpoint and snapshot overlap. Ensure the snapshot contains the correct checkpoint state.
- [4691](https://github.com/vegaprotocol/vega/pull/4691) - Handle undelegate stake with no balances gracefully
- [4716](https://github.com/vegaprotocol/vega/pull/4716) - Fix protobuf conversion in orders
- [4732](https://github.com/vegaprotocol/vega/pull/4732) - `TimeUpdate` is now first event sent
- [4714](https://github.com/vegaprotocol/vega/pull/4714) - Ensure EEF doesn't process the current block multiple times
- [4700](https://github.com/vegaprotocol/vega/pull/4700) - Ensure verification of type between oracle spec binding and oracle spec
- [4738](https://github.com/vegaprotocol/vega/pull/4738) - Add vesting contract as part of the Ethereum event forwarder
- [4747](https://github.com/vegaprotocol/vega/pull/4747) - Dispatch network parameter updates at the same block when loaded from checkpoint
- [4756](https://github.com/vegaprotocol/vega/pull/4756) - Fix for markets loaded from snapshot not terminated by their oracle
- [4590](https://github.com/vegaprotocol/vega/pull/4590) - Added verification of uint market data in integration test

## 0.47.6
*2022-02-01*

### 🐛 Fixes
- [4691](https://github.com/vegaprotocol/vega/pull/4691) - Handle undelegate stake with no balances gracefully

## 0.47.5
*2022-01-20*

### 🐛 Fixes
- [4617](https://github.com/vegaprotocol/vega/pull/4617) - Bug fix for incorrectly reporting auto delegation

## 0.47.4
*2022-01-05*

### 🐛 Fixes
- [4563](https://github.com/vegaprotocol/vega/pull/4563) - Send an epoch event when loaded from checkpoint

## 0.47.3
*2021-12-24*

### 🐛 Fixes
- [4529](https://github.com/vegaprotocol/vega/pull/4529) - Non determinism in checkpoint fixed

## 0.47.2
*2021-12-17*

### 🐛 Fixes
- [4500](https://github.com/vegaprotocol/vega/pull/4500) - Set minimum for validator power to avoid accidentally removing them
- [4503](https://github.com/vegaprotocol/vega/pull/4503) - Limit delegation epochs in core API
- [4504](https://github.com/vegaprotocol/vega/pull/4504) - Fix premature ending of epoch when loading from checkpoint

## 0.47.1
*2021-11-24*

### 🐛 Fixes
- [4488](https://github.com/vegaprotocol/vega/pull/4488) - Disable snapshots
- [4536](https://github.com/vegaprotocol/vega/pull/4536) - Fixed non determinism in topology checkpoint
- [4550](https://github.com/vegaprotocol/vega/pull/4550) - Do not validate assets when loading checkpoint from non-validators

## 0.47.0
*2021-11-24*

### 🛠 Improvements
- [4480](https://github.com/vegaprotocol/vega/pull/4480) - Update `CHANGELOG.md` since GH Action implemented
- [4439](https://github.com/vegaprotocol/vega/pull/4439) - Create `release_ticket.md` issue template
- [4456](https://github.com/vegaprotocol/vega/pull/4456) - Return 400 on bad mint amounts sent via the faucet
- [4434](https://github.com/vegaprotocol/vega/pull/4434) - Add free form governance net parameters to `allKeys` map
- [4436](https://github.com/vegaprotocol/vega/pull/4436) - Add ability for the null-blockchain to deliver transactions
- [4455](https://github.com/vegaprotocol/vega/pull/4455) - Introduce API to allow time-forwarding in the null-blockchain
- [4422](https://github.com/vegaprotocol/vega/pull/4422) - Add support for validator key rotation
- [4463](https://github.com/vegaprotocol/vega/pull/4463) - Remove the need for an Ethereum connection when using the null-blockchain
- [4477](https://github.com/vegaprotocol/vega/pull/4477) - Allow reloading of null-blockchain configuration while core is running
- [4468](https://github.com/vegaprotocol/vega/pull/4468) - Change validator weights to be based on validator score
- [4484](https://github.com/vegaprotocol/vega/pull/4484) - Add checkpoint validator key rotation
- [4459](https://github.com/vegaprotocol/vega/pull/4459) - Add network parameters overwrite from checkpoints
- [4070](https://github.com/vegaprotocol/vega/pull/4070) - Add calls to enable state-sync via tendermint
- [4465](https://github.com/vegaprotocol/vega/pull/4465) - Add events tags to the `ResponseDeliverTx`

### 🐛 Fixes
- [4435](https://github.com/vegaprotocol/vega/pull/4435) - Fix non determinism in deposits snapshot
- [4418](https://github.com/vegaprotocol/vega/pull/4418) - Add some logging + height/version handling fixes
- [4461](https://github.com/vegaprotocol/vega/pull/4461) - Fix problem where chain id was not present on event bus during checkpoint loading
- [4475](https://github.com/vegaprotocol/vega/pull/4475) - Fix rewards checkpoint not assigned to its correct place

## 0.46.2
*2021-11-24*

### 🐛 Fixes
- [4445](https://github.com/vegaprotocol/vega/pull/4445) - Limit the number of iterations for reward calculation for delegator and fix for division by zero

## 0.46.1
*2021-11-22*

### 🛠 Improvements
- [4437](https://github.com/vegaprotocol/vega/pull/4437) - Turn snapshots off for `v0.46.1` only


## 0.46.0
*2021-11-22*

### 🛠 Improvements
- [4431](https://github.com/vegaprotocol/vega/pull/4431) - Update Vega wallet to version 0.10.0
- [4406](https://github.com/vegaprotocol/vega/pull/4406) - Add changelog and project board Github actions and update linked PR action version
- [4328](https://github.com/vegaprotocol/vega/pull/4328) - Unwrap the timestamps in reward payout event
- [4330](https://github.com/vegaprotocol/vega/pull/4330) - Remove badger related code from the codebase
- [4336](https://github.com/vegaprotocol/vega/pull/4336) - Add oracle snapshot
- [4299](https://github.com/vegaprotocol/vega/pull/4299) - Add liquidity snapshot
- [4196](https://github.com/vegaprotocol/vega/pull/4196) - Experiment at removing the snapshot details from the engine
- [4338](https://github.com/vegaprotocol/vega/pull/4338) - Adding more error messages
- [4317](https://github.com/vegaprotocol/vega/pull/4317) - Extend integration tests with global check for net deposits
- [3616](https://github.com/vegaprotocol/vega/pull/3616) - Add tests to show margins not being released
- [4171](https://github.com/vegaprotocol/vega/pull/4171) - Add trading fees feature test
- [4348](https://github.com/vegaprotocol/vega/pull/4348) - Updating return codes
- [4346](https://github.com/vegaprotocol/vega/pull/4346) - Implement liquidity supplied snapshot
- [4351](https://github.com/vegaprotocol/vega/pull/4351) - Add target liquidity engine
- [4362](https://github.com/vegaprotocol/vega/pull/4362) - Remove staking of cache at the beginning of the epoch for spam protection
- [4364](https://github.com/vegaprotocol/vega/pull/4364) - Change spam error messages to debug and enabled reloading of configuration
- [4353](https://github.com/vegaprotocol/vega/pull/4353) - remove usage of `vegatime.Now` over the codebase
- [4382](https://github.com/vegaprotocol/vega/pull/4382) - Add Prometheus metrics on snapshots
- [4190](https://github.com/vegaprotocol/vega/pull/4190) - Add markets snapshot
- [4389](https://github.com/vegaprotocol/vega/pull/4389) - Update issue templates #4389
- [4392](https://github.com/vegaprotocol/vega/pull/4392) - Update `GETTING_STARTED.md` documentation
- [4391](https://github.com/vegaprotocol/vega/pull/4391) - Refactor delegation
- [4423](https://github.com/vegaprotocol/vega/pull/4423) - Add CLI options to start node with a null-blockchain
- [4400](https://github.com/vegaprotocol/vega/pull/4400) - Add transaction hash to `SubmitTransactionResponse`
- [4394](https://github.com/vegaprotocol/vega/pull/4394) - Add step to clear all events in integration tests
- [4403](https://github.com/vegaprotocol/vega/pull/4403) - Fully remove expiry from withdrawals #4403
- [4396](https://github.com/vegaprotocol/vega/pull/4396) - Add free form governance proposals
- [4413](https://github.com/vegaprotocol/vega/pull/4413) - Deploy to Devnet with Jenkins and remove drone
- [4429](https://github.com/vegaprotocol/vega/pull/4429) - Release version `v0.46.0`
- [4442](https://github.com/vegaprotocol/vega/pull/4442) - Reduce the number of iterations in reward calculation
- [4409](https://github.com/vegaprotocol/vega/pull/4409) - Include chain id in bus messages
- [4464](https://github.com/vegaprotocol/vega/pull/4466) - Update validator power in tendermint based on their staking

### 🐛 Fixes
- [4325](https://github.com/vegaprotocol/vega/pull/4325) - Remove state from the witness snapshot and infer it from votes
- [4334](https://github.com/vegaprotocol/vega/pull/4334) - Fix notary implementation
- [4343](https://github.com/vegaprotocol/vega/pull/4343) - Fix non deterministic test by using same `idGenerator`
- [4352](https://github.com/vegaprotocol/vega/pull/4352) - Remove usage of `time.Now()` in the auction state
- [4380](https://github.com/vegaprotocol/vega/pull/4380) - Implement Uint for network parameters and use it for monies values
- [4369](https://github.com/vegaprotocol/vega/pull/4369) - Fix orders still being accepted after market in trading terminated state
- [4395](https://github.com/vegaprotocol/vega/pull/4395) - Fix drone pipeline
- [4398](https://github.com/vegaprotocol/vega/pull/4398) - Fix to set proper status on withdrawal errors
- [4421](https://github.com/vegaprotocol/vega/issues/4421) - Fix to missing pending rewards in LNL checkpoint
- [4419](https://github.com/vegaprotocol/vega/pull/4419) - Fix snapshot cleanup, improve logging when specified block height could not be reloaded.
- [4444](https://github.com/vegaprotocol/vega/pull/4444) - Fix division by zero when all validator scores are 0
- [4467](https://github.com/vegaprotocol/vega/pull/4467) - Fix reward account balance not being saved/loaded to/from checkpoint
- [4474](https://github.com/vegaprotocol/vega/pull/4474) - Wire rewards checkpoint to checkpoint engine and store infrastructure fee accounts in collateral checkpoint

## 0.45.6
*2021-11-16*

### 🐛 Fixes
- [4506](https://github.com/vegaprotocol/vega/pull/4506) - Wire network parameters to time service to flush out pending changes

## 0.45.5
*2021-11-16*

### 🐛 Fixes
- [4403](https://github.com/vegaprotocol/vega/pull/4403) - Fully remove expiry from withdrawals and release version `v0.45.5`


## 0.45.4
*2021-11-05*

### 🐛 Fixes
- [4372](https://github.com/vegaprotocol/vega/pull/4372) - Fix, if all association is nominated, allow association to be unnominated and nominated again in the same epoch


## 0.45.3
*2021-11-04*

### 🐛 Fixes
- [4362](https://github.com/vegaprotocol/vega/pull/4362) - Remove staking of cache at the beginning of the epoch for spam protection


## 0.45.2
*2021-10-27*

### 🛠 Improvements
- [4308](https://github.com/vegaprotocol/vega/pull/4308) - Add Visual Studio Code configuration
- [4319](https://github.com/vegaprotocol/vega/pull/4319) - Add snapshot node topology
- [4321](https://github.com/vegaprotocol/vega/pull/4321) - Release version `v0.45.2` #4321

### 🐛 Fixes
- [4320](https://github.com/vegaprotocol/vega/pull/4320) - Implement retries for notary transactions
- [4312](https://github.com/vegaprotocol/vega/pull/4312) - Implement retries for witness transactions


## 0.45.1
*2021-10-23*

### 🛠 Improvements
- [4246](https://github.com/vegaprotocol/vega/pull/4246) - Add replay protection snapshot
- [4245](https://github.com/vegaprotocol/vega/pull/4245) - Add ABCI snapshot
- [4260](https://github.com/vegaprotocol/vega/pull/4260) - Reconcile delegation more frequently
- [4255](https://github.com/vegaprotocol/vega/pull/4255) - Add staking snapshot
- [4278](https://github.com/vegaprotocol/vega/pull/4278) - Add timestamps to rewards
- [4265](https://github.com/vegaprotocol/vega/pull/4265) - Add witness snapshot
- [4287](https://github.com/vegaprotocol/vega/pull/4287) - Add stake verifier snapshot
- [4292](https://github.com/vegaprotocol/vega/pull/4292) - Update the vega wallet version

### 🐛 Fixes
- [4280](https://github.com/vegaprotocol/vega/pull/4280) - Make event forwarder hashing result more random
- [4270](https://github.com/vegaprotocol/vega/pull/4270) - Prevent overflow with pending delegation
- [4274](https://github.com/vegaprotocol/vega/pull/4274) - Ensure sufficient balances when nominating multiple nodes
- [4286](https://github.com/vegaprotocol/vega/pull/4286) - Checkpoints fixes


## 0.45.0
*2021-10-19*

### 🛠 Improvements
- [4188](https://github.com/vegaprotocol/vega/pull/4188) - Add rewards snapshot
- [4191](https://github.com/vegaprotocol/vega/pull/4191) - Add limit snapshot
- [4192](https://github.com/vegaprotocol/vega/pull/4192) - Ask for passphrase confirmation on init and generate commands when applicable
- [4201](https://github.com/vegaprotocol/vega/pull/4201) - Implement spam snapshot
- [4214](https://github.com/vegaprotocol/vega/pull/4214) - Add golangci-lint to CI
- [4199](https://github.com/vegaprotocol/vega/pull/4199) - Add ERC20 logic signing
- [4211](https://github.com/vegaprotocol/vega/pull/4211) - Implement snapshot for notary
- [4219](https://github.com/vegaprotocol/vega/pull/4219) - Enable linters
- [4218](https://github.com/vegaprotocol/vega/pull/4218) - Run system-tests in separate build
- [4227](https://github.com/vegaprotocol/vega/pull/4227) - Ignore system-tests failures for non PR builds
- [4232](https://github.com/vegaprotocol/vega/pull/4232) - golangci-lint increase timeout
- [4229](https://github.com/vegaprotocol/vega/pull/4229) - Ensure the vega and Ethereum wallet are not nil before accessing
- [4230](https://github.com/vegaprotocol/vega/pull/4230) - Replay protection snapshot
- [4242](https://github.com/vegaprotocol/vega/pull/4242) - Set timeout for system-tests steps
- [4215](https://github.com/vegaprotocol/vega/pull/4215) - Improve handling of expected trades
- [4224](https://github.com/vegaprotocol/vega/pull/4224) - Make evt forward mode deterministic
- [4168](https://github.com/vegaprotocol/vega/pull/4168) - Update code still using uint64
- [4240](https://github.com/vegaprotocol/vega/pull/4240) - Add command to list and describe Vega paths

### 🐛 Fixes
- [4228](https://github.com/vegaprotocol/vega/pull/4228) - Fix readme updates
- [4210](https://github.com/vegaprotocol/vega/pull/4210) - Add min validators network parameter and bug fix for overflow reward


## 0.44.2
*2021-10-11*

### 🐛 Fixes
- [4195](https://github.com/vegaprotocol/vega/pull/4195) - Fix rewards payout with delay


## 0.44.1
*2021-10-08*

### 🐛 Fixes
- [4183](https://github.com/vegaprotocol/vega/pull/4183) - Fix `undelegateNow` to use the passed amount instead of 0
- [4184](https://github.com/vegaprotocol/vega/pull/4184) - Remove 0 balance events from checkpoint of delegations
- [4185](https://github.com/vegaprotocol/vega/pull/4185) - Fix event sent on reward pool creation + fix owner


## 0.44.0
*2021-10-07*

### 🛠 Improvements
- [4159](https://github.com/vegaprotocol/vega/pull/4159) - Clean-up and separate checkpoints and snapshots
- [4172](https://github.com/vegaprotocol/vega/pull/4172) - Added assetActions to banking snapshot
- [4173](https://github.com/vegaprotocol/vega/pull/4173) - Add tools and linting
- [4161](https://github.com/vegaprotocol/vega/pull/4161) - Assets snapshot implemented
- [4142](https://github.com/vegaprotocol/vega/pull/4142) - Add clef wallet
- [4160](https://github.com/vegaprotocol/vega/pull/4160) - Snapshot positions engine
- [4170](https://github.com/vegaprotocol/vega/pull/4170) - Update to latest proto and go mod tidy
- [4157](https://github.com/vegaprotocol/vega/pull/4157) - Adding IDGenerator types
- [4166](https://github.com/vegaprotocol/vega/pull/4166) - Banking snapshot
- [4133](https://github.com/vegaprotocol/vega/pull/4133) - Matching engine snapshots
- [4162](https://github.com/vegaprotocol/vega/pull/4162) - Add fields to validators genesis
- [4154](https://github.com/vegaprotocol/vega/pull/4154) - Port code to use last version of proto (layout change)
- [4141](https://github.com/vegaprotocol/vega/pull/4141) - Collateral snapshots
- [4131](https://github.com/vegaprotocol/vega/pull/4131) - Snapshot epoch engine
- [4143](https://github.com/vegaprotocol/vega/pull/4143) - Add delegation snapshot
- [4114](https://github.com/vegaprotocol/vega/pull/4114) - Document default file location
- [4130](https://github.com/vegaprotocol/vega/pull/4130) - Update proto dependencies to latest
- [4134](https://github.com/vegaprotocol/vega/pull/4134) - Checkpoints and snapshots are 2 different things
- [4121](https://github.com/vegaprotocol/vega/pull/4121) - Additional test scenarios for delegation & rewards
- [4111](https://github.com/vegaprotocol/vega/pull/4111) - Simplify nodewallet integration
- [4110](https://github.com/vegaprotocol/vega/pull/4110) - Auto delegation
- [4123](https://github.com/vegaprotocol/vega/pull/4123) - Add auto delegation to checkpoint
- [4120](https://github.com/vegaprotocol/vega/pull/4120) - Snapshot preparation
- [4060](https://github.com/vegaprotocol/vega/pull/4060) - Edge case scenarios delegation

### 🐛 Fixes
- [4156](https://github.com/vegaprotocol/vega/pull/4156) - Fix filename for checkpoints
- [4158](https://github.com/vegaprotocol/vega/pull/4158) - Remove delay in reward/delegation calculation
- [4150](https://github.com/vegaprotocol/vega/pull/4150) - De-duplicate stake linkings
- [4137](https://github.com/vegaprotocol/vega/pull/4137) - Add missing key to all network parameters key map
- [4132](https://github.com/vegaprotocol/vega/pull/4132) - Send delegation events
- [4128](https://github.com/vegaprotocol/vega/pull/4128) - Simplify checkpointing for network parameters and start fixing collateral checkpoint
- [4124](https://github.com/vegaprotocol/vega/pull/4124) - Fixed non-deterministic checkpoint and added auto delegation to checkpoint
- [4118](https://github.com/vegaprotocol/vega/pull/4118) - Fixed epoch issue


## 0.43.0
*2021-09-22*

### 🛠 Improvements
- [4051](https://github.com/vegaprotocol/vega/pull/4051) - New type to handle signed versions of the uint256 values we already support
- [4090](https://github.com/vegaprotocol/vega/pull/4090) - Update the proto repository dependencies
- [4023](https://github.com/vegaprotocol/vega/pull/4023) - Implement the spam protection engine
- [4063](https://github.com/vegaprotocol/vega/pull/4063) - Migrate to XDG structure
- [4075](https://github.com/vegaprotocol/vega/pull/4075) - Prefix checkpoint files with time and interval for automated tests
- [4050](https://github.com/vegaprotocol/vega/pull/4050) - Extend delegation feature test scenarios
- [4056](https://github.com/vegaprotocol/vega/pull/4056) - Improve message for genesis error with topology
- [4017](https://github.com/vegaprotocol/vega/pull/4017) - Migrate wallet to XGD file structure
- [4024](https://github.com/vegaprotocol/vega/pull/4024) - Extend delegation rewards feature test scenarios
- [4035](https://github.com/vegaprotocol/vega/pull/4035) - Implement multisig control signatures
- [4083](https://github.com/vegaprotocol/vega/pull/4083) - Remove expiry support for withdrawals
- [4068](https://github.com/vegaprotocol/vega/pull/4068) - Allow proposal votes to happen during the validation period
- [4088](https://github.com/vegaprotocol/vega/pull/4088) - Implements the simple JSON oracle source
- [4105](https://github.com/vegaprotocol/vega/pull/4105) - Add more hashes to the app state hash
- [4107](https://github.com/vegaprotocol/vega/pull/4107) - Remove the trading proxy service
- [4101](https://github.com/vegaprotocol/vega/pull/4101) - Remove dependency to the Ethereum client from the Ethereum wallet

### 🐛 Fixes
- [4053](https://github.com/vegaprotocol/vega/pull/4053) - Fix readme explanation for log levels
- [4054](https://github.com/vegaprotocol/vega/pull/4054) - Capture errors with Ethereum iterator and continue
- [4040](https://github.com/vegaprotocol/vega/pull/4040) - Fix bug where the withdrawal signature uses uint64
- [4042](https://github.com/vegaprotocol/vega/pull/4042) - Extended delegation rewards feature test scenario edits
- [4034](https://github.com/vegaprotocol/vega/pull/4034) - Update integration tests now TxErr events are not sent in the execution package
- [4106](https://github.com/vegaprotocol/vega/pull/4106) - Fix a panic when reloading checkpoints
- [4115](https://github.com/vegaprotocol/vega/pull/4115) - Use block height in checkpoint file names

## 0.42.0
*2021-09-10*

### 🛠 Improvements
- [3862](https://github.com/vegaprotocol/vega/pull/3862) - Collateral snapshot: Add checkpoints where needed, update processor (ABCI app) to write checkpoint data to file.
- [3926](https://github.com/vegaprotocol/vega/pull/3926) - Add epoch to delegation balance events and changes to the delegation / reward engines
- [3963](https://github.com/vegaprotocol/vega/pull/3963) - Load tendermint logger configuration
- [3958](https://github.com/vegaprotocol/vega/pull/3958) - Update istake ABI and run abigen
- [3933](https://github.com/vegaprotocol/vega/pull/3933) - Remove redundant API from Validator node
- [3971](https://github.com/vegaprotocol/vega/pull/3971) - Reinstate wallet subcommand tests
- [3961](https://github.com/vegaprotocol/vega/pull/3961) - Implemented feature test for delegation
- [3977](https://github.com/vegaprotocol/vega/pull/3977) - Add undelegate, delegate and register snapshot errors
- [3976](https://github.com/vegaprotocol/vega/pull/3976) - Add network parameter for competition level
- [3975](https://github.com/vegaprotocol/vega/pull/3975) - Add parties stake api
- [3978](https://github.com/vegaprotocol/vega/pull/3978) - Update dependencies
- [3980](https://github.com/vegaprotocol/vega/pull/3980) - Update protobuf dependencies
- [3910](https://github.com/vegaprotocol/vega/pull/3910) - Change all price, amounts, balances from uint64 to string
- [3969](https://github.com/vegaprotocol/vega/pull/3969) - Bump dlv and geth to latest versions
- [3925](https://github.com/vegaprotocol/vega/pull/3925) - Add command to sign a subset of network parameters
- [3981](https://github.com/vegaprotocol/vega/pull/3981) - Remove the `wallet-pubkey` flag on genesis sign command
- [3987](https://github.com/vegaprotocol/vega/pull/3987) - Add genesis verify command to verify signature against local genesis file
- [3984](https://github.com/vegaprotocol/vega/pull/3984) - Update the mainnet addresses in genesis generation command
- [3983](https://github.com/vegaprotocol/vega/pull/3983) - Added action field to epoch events
- [3988](https://github.com/vegaprotocol/vega/pull/3988) - Update the go-ethereum dependency
- [3991](https://github.com/vegaprotocol/vega/pull/3991) - Remove hardcoded address to the Ethereum node
- [3990](https://github.com/vegaprotocol/vega/pull/3990) - Network bootstrapping
- [3992](https://github.com/vegaprotocol/vega/pull/3992) - Check big int conversion from string in ERC20 code
- [3993](https://github.com/vegaprotocol/vega/pull/3993) - Use the vega public key as node id
- [3955](https://github.com/vegaprotocol/vega/pull/3955) - Use staking accounts in governance
- [4004](https://github.com/vegaprotocol/vega/pull/4004) - Broker configuration: change IP to address Address
- [4005](https://github.com/vegaprotocol/vega/pull/4005) - Add a simple subcommand to the vega binary to ease submitting transactions
- [3997](https://github.com/vegaprotocol/vega/pull/3997) - Do not require Ethereum client when starting the nodewallet
- [4009](https://github.com/vegaprotocol/vega/pull/4009) - Add delegation core APIs
- [4014](https://github.com/vegaprotocol/vega/pull/4014) - Implement delegation and epoch for Limited Network Life
- [3914](https://github.com/vegaprotocol/vega/pull/3914) - Implement staking event verification
- [3940](https://github.com/vegaprotocol/vega/pull/3940) - Remove validator signature from configuration and add network parameters
- [3938](https://github.com/vegaprotocol/vega/pull/3938) - Add more logging informations on the witness vote failures
- [3932](https://github.com/vegaprotocol/vega/pull/3932) - Adding asset details to reward events
- [3706](https://github.com/vegaprotocol/vega/pull/3706) - Remove startup markets workaround
- [3905](https://github.com/vegaprotocol/vega/pull/3905) - Add vega genesis new validator sub-command
- [3895](https://github.com/vegaprotocol/vega/pull/3895) - Add command to create a new genesis block with app_state
- [3900](https://github.com/vegaprotocol/vega/pull/3900) - Create reward engine
- [4847](https://github.com/vegaprotocol/vega/pull/3847) - Modified staking account to be backed by governance token account balance
- [3907](https://github.com/vegaprotocol/vega/pull/3907) - Tune system tests
- [3904](https://github.com/vegaprotocol/vega/pull/3904) - Update Jenkins file to run all System Tests
- [3795](https://github.com/vegaprotocol/vega/pull/3795) - Add capability to sent events to a socket stream
- [3832](https://github.com/vegaprotocol/vega/pull/3832) - Update the genesis topology map
- [3891](https://github.com/vegaprotocol/vega/pull/3891) - Verify transaction version 2 signature
- [3813](https://github.com/vegaprotocol/vega/pull/3813) - Implementing epoch time
- [4031](https://github.com/vegaprotocol/vega/pull/4031) - Send error events in processor through wrapper

### 🐛 Fixes
- [3950](https://github.com/vegaprotocol/vega/pull/3950) - `LoadGenesis` returns nil if checkpoint entry is empty
- [3960](https://github.com/vegaprotocol/vega/pull/3960) - Unstaking events are not seen by all validator nodes in DV
- [3973](https://github.com/vegaprotocol/vega/pull/3973) - Set ABCI client so it is possible to submit a transaction
- [3986](https://github.com/vegaprotocol/vega/pull/3986) - Emit Party event when stake link is accepted
- [3979](https://github.com/vegaprotocol/vega/pull/3979) - Add more delegation / reward scenarios and steps and a bug fix in emitted events
- [4007](https://github.com/vegaprotocol/vega/pull/4007) - Changed delegation balance event to use string
- [4006](https://github.com/vegaprotocol/vega/pull/4006) - Sort proposals by timestamp
- [4012](https://github.com/vegaprotocol/vega/pull/4012) - Fix panic with vega watch
- [3937](https://github.com/vegaprotocol/vega/pull/3937) - Include `TX_ERROR` events for type ALL subscribers
- [3930](https://github.com/vegaprotocol/vega/pull/3930) - Added missing function and updated readme with details
- [3918](https://github.com/vegaprotocol/vega/pull/3918) - Fix the build by updating the module version for the vegawallet
- [3901](https://github.com/vegaprotocol/vega/pull/3901) - Emit a `TxErrEvent` if withdraw submission is invalid
- [3874](https://github.com/vegaprotocol/vega/pull/3874) - Fix binary version
- [3884](https://github.com/vegaprotocol/vega/pull/3884) - Always async transaction
- [3877](https://github.com/vegaprotocol/vega/pull/3877) - Use a custom http client for the tendermint client


## 0.41.0
*2021-08-06*

### 🛠 Improvements
- [#3743](https://github.com/vegaprotocol/vega/pull/3743) - Refactor: Rename traders to parties
- [#3758](https://github.com/vegaprotocol/vega/pull/3758) - Refactor: Cleanup naming in the types package
- [#3789](https://github.com/vegaprotocol/vega/pull/3789) - Update ed25519-voi
- [#3589](https://github.com/vegaprotocol/vega/pull/3589) - Update tendermint to a newer version
- [#3591](https://github.com/vegaprotocol/vega/pull/3591) - Implemented market terminated, settled and suspended states via the oracle trigger
- [#3798](https://github.com/vegaprotocol/vega/pull/3798) - Update godog version to 11
- [#3793](https://github.com/vegaprotocol/vega/pull/3793) - Send Commander commands in a goroutine
- [#3805](https://github.com/vegaprotocol/vega/pull/3805) - Checkpoint engine hash and checkpoint creation
- [#3785](https://github.com/vegaprotocol/vega/pull/3785) - Implement delegation commands
- [#3714](https://github.com/vegaprotocol/vega/pull/3714) - Move protobufs into an external repository
- [#3719](https://github.com/vegaprotocol/vega/pull/3719) - Replace vega wallet with call to the vegawallet
- [#3762](https://github.com/vegaprotocol/vega/pull/3762) - Refactor: Cleanup markets in domains types
- [#3822](https://github.com/vegaprotocol/vega/pull/3822) - Testing: vega integration add subfolders for features
- [#3794](https://github.com/vegaprotocol/vega/pull/3794) - Implement rewards transfer
- [#3839](https://github.com/vegaprotocol/vega/pull/3839) - Implement a delegation engine
- [#3842](https://github.com/vegaprotocol/vega/pull/3842) - Imports need reformatting for core code base
- [#3849](https://github.com/vegaprotocol/vega/pull/3849) - Add limits engine + genesis loading
- [#3836](https://github.com/vegaprotocol/vega/pull/3836) - Add a first version of the accounting engine
- [#3859](https://github.com/vegaprotocol/vega/pull/3859) - Enable CGO in CI


### 🐛 Fixes
- [#3751](https://github.com/vegaprotocol/vega/pull/3751) - `Unparam` linting fixes
- [#3776](https://github.com/vegaprotocol/vega/pull/3776) - Ensure expired/settled markets are correctly recorded in app state
- [#3774](https://github.com/vegaprotocol/vega/pull/3774) - Change liquidity fees distribution to general account and not margin account of liquidity provider
- [#3801](https://github.com/vegaprotocol/vega/pull/3801) - Testing: Fixed setup of oracle spec step in integration
- [#3828](https://github.com/vegaprotocol/vega/pull/3828) - 🔥 Check if application context has been cancelled before writing to channel
- [#3838](https://github.com/vegaprotocol/vega/pull/3838) - 🔥 Fix panic on division by 0 with party voting and withdrawing funds

## 0.40.0
*2021-07-12*

### 🛠 Improvements
- [#3718](https://github.com/vegaprotocol/vega/pull/3718) - Run `unparam` over the codebase
- [#3705](https://github.com/vegaprotocol/vega/pull/3705) - Return theoretical target stake when in auction
- [#3703](https://github.com/vegaprotocol/vega/pull/3703) - Remove inefficient metrics calls
- [#3693](https://github.com/vegaprotocol/vega/pull/3693) - Calculation without Decimal in the liquidity target package
- [#3696](https://github.com/vegaprotocol/vega/pull/3696) - Remove some uint <-> Decimal conversion
- [#3689](https://github.com/vegaprotocol/vega/pull/3689) - Do not rely on proto conversion for `GetAsset`
- [#3676](https://github.com/vegaprotocol/vega/pull/3676) - Ad the `tm` subcommand
- [#3569](https://github.com/vegaprotocol/vega/pull/3569) - Migrate from uint64 to uint256 for all balances, amount, prices in the core
- [#3594](https://github.com/vegaprotocol/vega/pull/3594) - Improve probability of trading calculations
- [#3752](https://github.com/vegaprotocol/vega/pull/3752) - Update oracle engine to send events at the end of the block
- [#3745](https://github.com/vegaprotocol/vega/pull/3745) - Add loss socialization for final settlement

### 🐛 Fixes
- [#3722](https://github.com/vegaprotocol/vega/pull/3722) - Added sign to settle return values to allow to determine correctly win/loss
- [#3720](https://github.com/vegaprotocol/vega/pull/3720) - Tidy up max open interest calculations
- [#3704](https://github.com/vegaprotocol/vega/pull/3704) - Fix settlement with network orders
- [#3686](https://github.com/vegaprotocol/vega/pull/3686) -Fixes in the positions engine following migration to uint256
- [#3684](https://github.com/vegaprotocol/vega/pull/3684) - Fix the position engine hash state following migration to uint256
- [#3467](https://github.com/vegaprotocol/vega/pull/3647) - Ensure LP orders are not submitted during auction
- [#3736](https://github.com/vegaprotocol/vega/pull/3736) - Correcting event types and adding panics to catch mistakes


## 0.39.0
*2021-06-30*

### 🛠 Improvements
- [#3642](https://github.com/vegaprotocol/vega/pull/3642) - Refactor integration tests
- [#3637](https://github.com/vegaprotocol/vega/pull/3637) - Rewrite pegged / liquidity order control flow
- [#3635](https://github.com/vegaprotocol/vega/pull/3635) - Unified error system and strict parsing in feature tests
- [#3632](https://github.com/vegaprotocol/vega/pull/3632) - Add documentation on market instantiation in feature tests
- [#3599](https://github.com/vegaprotocol/vega/pull/3599) - Return better errors when replay protection happen

### 🐛 Fixes
- [#3640](https://github.com/vegaprotocol/vega/pull/3640) - Fix send on closed channel using timer (event bus)
- [#3638](https://github.com/vegaprotocol/vega/pull/3638) - Fix decimal instantiation in bond slashing
- [#3621](https://github.com/vegaprotocol/vega/pull/3621) - Remove pegged order from pegged list if order is aggressive and trade
- [#3612](https://github.com/vegaprotocol/vega/pull/3612) - Clean code in the wallet package


## 0.38.0
*2021-06-11*

### 🛠 Improvements
- [#3546](https://github.com/vegaprotocol/vega/pull/3546) - Add Auction Extension trigger field to market data
- [#3538](https://github.com/vegaprotocol/vega/pull/3538) - Testing: Add block time handling & block time variance
- [#3596](https://github.com/vegaprotocol/vega/pull/3596) - Enable replay protection
- [#3497](https://github.com/vegaprotocol/vega/pull/3497) - Implement new transaction format
- [#3461](https://github.com/vegaprotocol/vega/pull/3461) - Implement new commands validation

### 🐛 Fixes
- [#3528](https://github.com/vegaprotocol/vega/pull/3528) - Stop liquidity auctions from extending infinitely
- [#3567](https://github.com/vegaprotocol/vega/pull/3567) - Fix handling of Liquidity Commitments at price bounds
- [#3568](https://github.com/vegaprotocol/vega/pull/3568) - Fix potential nil pointer when fetching proposals
- [#3554](https://github.com/vegaprotocol/vega/pull/3554) - Fix package import for domain types
- [#3549](https://github.com/vegaprotocol/vega/pull/3549) - Remove Oracle prefix from files in the Oracle package
- [#3541](https://github.com/vegaprotocol/vega/pull/3541) - Ensure all votes have weight initialised to 0
- [#3539](https://github.com/vegaprotocol/vega/pull/3541) - Address flaky tests
- [#3540](https://github.com/vegaprotocol/vega/pull/3540) - Rename auction state methods
- [#3533](https://github.com/vegaprotocol/vega/pull/3533) - Refactor auction end logic to its own file
- [#3532](https://github.com/vegaprotocol/vega/pull/3532) - Fix Average Entry valuation during opening auctions
- [#3523](https://github.com/vegaprotocol/vega/pull/3523) - Improve nil pointer checks on proposal submissions
- [#3591](https://github.com/vegaprotocol/vega/pull/3591) - Avoid slice out of access bond in trades store


## 0.37.0
*2021-05-26*

### 🛠 Improvements
- [#3479](https://github.com/vegaprotocol/vega/pull/3479) - Add test coverage for auction interactions
- [#3494](https://github.com/vegaprotocol/vega/pull/3494) - Add `error_details` field to rejected proposals
- [#3491](https://github.com/vegaprotocol/vega/pull/3491) - Market Data no longer returns an error when no market data exists, as this is a valid situation
- [#3461](https://github.com/vegaprotocol/vega/pull/3461) - Optimise transaction format & improve validation
- [#3489](https://github.com/vegaprotocol/vega/pull/3489) - Run `buf breaking` at build time
- [#3487](https://github.com/vegaprotocol/vega/pull/3487) - Refactor `prepare*` command validation
- [#3516](https://github.com/vegaprotocol/vega/pull/3516) - New tests for distressed LP + use margin for bond slashing as fallback

### 🐛 Fixes
- [#3513](https://github.com/vegaprotocol/vega/pull/3513) - Fix reprice of pegged orders on every liquidity update
- [#3457](https://github.com/vegaprotocol/vega/pull/3457) - Fix probability of trading calculation for liquidity orders
- [#3515](https://github.com/vegaprotocol/vega/pull/3515) - Fixes for the resolve close out LP parties flow
- [#3513](https://github.com/vegaprotocol/vega/pull/3513) - Fix redeployment of LP orders
- [#3514](https://github.com/vegaprotocol/vega/pull/3513) - Fix price monitoring bounds

## 0.36.0
*2021-05-13*

### 🛠 Improvements
- [#3408](https://github.com/vegaprotocol/vega/pull/3408) - Add more information on token proportion/weight on proposal votes APIs
- [#3360](https://github.com/vegaprotocol/vega/pull/3360) - :fire: REST: Move deposits endpoint to `/parties/[partyId]/deposits`
- [#3431](https://github.com/vegaprotocol/vega/pull/3431) - Improve caching of values when exiting auctions
- [#3459](https://github.com/vegaprotocol/vega/pull/3459) - Add extra validation for Order, Vote, Withdrawal and LP transactions
- [#3433](https://github.com/vegaprotocol/vega/pull/3433) - Reject non-persistent orders that fall outside price monitoring bounds
- [#3443](https://github.com/vegaprotocol/vega/pull/3443) - Party is no longer required when submitting an order amendment
- [#3446](https://github.com/vegaprotocol/vega/pull/3443) - Party is no longer required when submitting an order cancellation
- [#3449](https://github.com/vegaprotocol/vega/pull/3449) - Party is no longer required when submitting an withdrawal request

### 🐛 Fixes
- [#3451](https://github.com/vegaprotocol/vega/pull/3451) - Remove float usage in liquidity engine
- [#3447](https://github.com/vegaprotocol/vega/pull/3447) - Clean up order submission code
- [#3436](https://github.com/vegaprotocol/vega/pull/3436) - Break up internal proposal definitions
- [#3452](https://github.com/vegaprotocol/vega/pull/3452) - Tidy up LP implementation internally
- [#3458](https://github.com/vegaprotocol/vega/pull/3458) - Fix spelling errors in GraphQL docs
- [#3434](https://github.com/vegaprotocol/vega/pull/3434) - Improve test coverage around Liquidity Provisions on auction close
- [#3411](https://github.com/vegaprotocol/vega/pull/3411) - Fix settlement tests
- [#3418](https://github.com/vegaprotocol/vega/pull/3418) - Rename External Resource Checker to Witness
- [#3419](https://github.com/vegaprotocol/vega/pull/3419) - Fix blank IDs on oracle specs in genesis markets
- [#3412](https://github.com/vegaprotocol/vega/pull/3412) - Refactor internal Vote Submission type to be separate from Vote type
- [#3421](https://github.com/vegaprotocol/vega/pull/3421) - Improve test coverage around order uncrossing
- [#3425](https://github.com/vegaprotocol/vega/pull/3425) - Remove debug steps from feature tests
- [#3430](https://github.com/vegaprotocol/vega/pull/3430) - Remove `LiquidityPoolBalance` from configuration
- [#3468](https://github.com/vegaprotocol/vega/pull/3468) - Increase rate limit that was causing mempools to fill up unnecessarily
- [#3438](https://github.com/vegaprotocol/vega/pull/3438) - Split protobuf definitions
- [#3450](https://github.com/vegaprotocol/vega/pull/3450) - Do not emit amendments from liquidity engine

## 0.35.0
*2021-04-21*

### 🛠 Improvements
- [#3341](https://github.com/vegaprotocol/vega/pull/3341) - Add logging for transactions rejected for having no accounts
- [#3339](https://github.com/vegaprotocol/vega/pull/3339) - Reimplement amending LPs not to be cancel and replace
- [#3371](https://github.com/vegaprotocol/vega/pull/3371) - Optimise calculation of cumulative price levels
- [#3339](https://github.com/vegaprotocol/vega/pull/3339) - Reuse LP orders IDs when they are re-created
- [#3385](https://github.com/vegaprotocol/vega/pull/3385) - Track the time spent in auction via Prometheus metrics
- [#3376](https://github.com/vegaprotocol/vega/pull/3376) - Implement a simple benchmarking framework for the core trading
- [#3371](https://github.com/vegaprotocol/vega/pull/3371) - Optimize indicative price and volume calculation

### 🐛 Fixes
- [#3356](https://github.com/vegaprotocol/vega/pull/3356) - Auctions are extended if exiting auction would leave either side of the book empty
- [#3348](https://github.com/vegaprotocol/vega/pull/3348) - Correctly set time when liquidity engine is created
- [#3321](https://github.com/vegaprotocol/vega/pull/3321) - Fix bond account use on LP submission
- [#3369](https://github.com/vegaprotocol/vega/pull/3369) - Reimplement amending LPs not to be cancel and replace
- [#3358](https://github.com/vegaprotocol/vega/pull/3358) - Improve event bus stability
- [#3363](https://github.com/vegaprotocol/vega/pull/3363) - Fix behaviour when leaving auctions
- [#3321](https://github.com/vegaprotocol/vega/pull/3321) - Do not slash bond accounts on LP submission
- [#3350](https://github.com/vegaprotocol/vega/pull/3350) - Fix equity like share in the market data
- [#3363](https://github.com/vegaprotocol/vega/pull/3363) - Ensure leaving an auction cannot trigger another auction / auction leave
- [#3369](https://github.com/vegaprotocol/vega/pull/3369) - Fix LP order deployments
- [#3366](https://github.com/vegaprotocol/vega/pull/3366) - Set the fee paid in uncrossing auction trades
- [#3364](https://github.com/vegaprotocol/vega/pull/3364) - Improve / fix positions tracking
- [#3358](https://github.com/vegaprotocol/vega/pull/3358) - Fix event bus by deep cloning all messages
- [#3374](https://github.com/vegaprotocol/vega/pull/3374) - Check trades in integration tests

## 0.34.1

*2021-04-08*

### 🐛 Fixes
- [#3324](https://github.com/vegaprotocol/vega/pull/3324) - CI: Fix multi-architecture build

## 0.34.0

*2021-04-07*

### 🛠 Improvements

- [#3302](https://github.com/vegaprotocol/vega/pull/3302) - Add reference to LP in orders created by LP
- [#3183](https://github.com/vegaprotocol/vega/pull/3183) - All orders from LP - including rejected orders - are now sent through the event bus
- [#3248](https://github.com/vegaprotocol/vega/pull/3248) - Store and propagate bond penalty
- [#3266](https://github.com/vegaprotocol/vega/pull/3266) - Add network parameters to control auction duration & extension
- [#3264](https://github.com/vegaprotocol/vega/pull/3264) - Add Liquidity Provision ID to orders created by LP commitments
- [#3126](https://github.com/vegaprotocol/vega/pull/3126) - Add transfer for bond slashing
- [#3281](https://github.com/vegaprotocol/vega/pull/3281) - Update scripts to go 1.16.2
- [#3280](https://github.com/vegaprotocol/vega/pull/3280) - Update to go 1.16.2
- [#3235](https://github.com/vegaprotocol/vega/pull/3235) - Extend unit test coverage for products
- [#3219](https://github.com/vegaprotocol/vega/pull/3219) - Remove `liquidityFee` network parameter
- [#3217](https://github.com/vegaprotocol/vega/pull/3217) - Add an event bus event when a market closes
- [#3214](https://github.com/vegaprotocol/vega/pull/3214) - Add arbitrary data signing wallet endpoint
- [#3316](https://github.com/vegaprotocol/vega/pull/3316) - Add tests for traders closing their own position
- [#3270](https://github.com/vegaprotocol/vega/pull/3270) - _Feature test refactor_: Add Liquidity Provision feature tests
- [#3289](https://github.com/vegaprotocol/vega/pull/3289) - _Feature test refactor_: Remove unused steps
- [#3275](https://github.com/vegaprotocol/vega/pull/3275) - _Feature test refactor_: Refactor order cancellation steps
- [#3230](https://github.com/vegaprotocol/vega/pull/3230) - _Feature test refactor_: Refactor trader amends step
- [#3226](https://github.com/vegaprotocol/vega/pull/3226) - _Feature test refactor_: Refactor features with invalid order specs
- [#3200](https://github.com/vegaprotocol/vega/pull/3200) - _Feature test refactor_: Add step to end opening auction
- [#3201](https://github.com/vegaprotocol/vega/pull/3201) - _Feature test refactor_: Add step to amend order by reference
- [#3204](https://github.com/vegaprotocol/vega/pull/3204) - _Feature test refactor_: Add step to place pegged orders
- [#3207](https://github.com/vegaprotocol/vega/pull/3207) - _Feature test refactor_: Add step to create Liquidity Provision
- [#3212](https://github.com/vegaprotocol/vega/pull/3212) - _Feature test refactor_: Remove unused settlement price step
- [#3203](https://github.com/vegaprotocol/vega/pull/3203) - _Feature test refactor_: Rework Submit Order step
- [#3251](https://github.com/vegaprotocol/vega/pull/3251) - _Feature test refactor_:  Split market declaration
- [#3314](https://github.com/vegaprotocol/vega/pull/3314) - _Feature test refactor_:  Apply naming convention to assertions
- [#3295](https://github.com/vegaprotocol/vega/pull/3295) - Refactor governance engine tests
- [#3298](https://github.com/vegaprotocol/vega/pull/3298) - Add order book caching
- [#3307](https://github.com/vegaprotocol/vega/pull/3307) - Use `UpdateNetworkParams` to validate network parameter updates
- [#3308](https://github.com/vegaprotocol/vega/pull/3308) - Add probability of trading

### 🐛 Fixes
- [#3249](https://github.com/vegaprotocol/vega/pull/3249) - GraphQL: `LiquidityProvision` is no longer missing from the `EventBus` union
- [#3253](https://github.com/vegaprotocol/vega/pull/3253) - Verify all properties on oracle specs
- [#3224](https://github.com/vegaprotocol/vega/pull/3224) - Check for wash trades when FOK orders uncross
- [#3257](https://github.com/vegaprotocol/vega/pull/3257) - Order Status is now only `Active` when it is submitted to the book
- [#3285](https://github.com/vegaprotocol/vega/pull/3285) - LP provisions are now properly stopped when a market is rejected
- [#3290](https://github.com/vegaprotocol/vega/pull/3290) - Update Market Value Proxy at the end of each block
- [#3267](https://github.com/vegaprotocol/vega/pull/3267) - Ensure Liquidity Auctions are not left if it would result in an empty book
- [#3286](https://github.com/vegaprotocol/vega/pull/3286) - Reduce some log levels
- [#3263](https://github.com/vegaprotocol/vega/pull/3263) - Fix incorrect context object in Liquidity Provisions
- [#3283](https://github.com/vegaprotocol/vega/pull/3283) - Remove debug code
- [#3198](https://github.com/vegaprotocol/vega/pull/3198) - chore: Add spell checking to build pipeline
- [#3303](https://github.com/vegaprotocol/vega/pull/3303) - Reduce market depth updates when nothing changes
- [#3310](https://github.com/vegaprotocol/vega/pull/3310) - Fees are no longer paid to inactive LPs
- [#3305](https://github.com/vegaprotocol/vega/pull/3305) - Fix validation of governance proposal terms
- [#3311](https://github.com/vegaprotocol/vega/pull/3311) - `targetStake` is now an unsigned integer
- [#3313](https://github.com/vegaprotocol/vega/pull/3313) - Fix invalid account wrapping

## 0.33.0

*2021-02-16*

As per the previous release notes, this release brings a lot of fixes, most of which aren't exciting new features but improve either the code quality or the developer experience. This release is pretty hefty, as the last few updates have been patch releases. It represents a lot of heavy testing and bug fixing on Liquidity Commitment orders. Alongside that, the feature test suite (we use [godog](https://github.com/cucumber/godog)) has seen some serious attention so that we can specify more complex scenarios easily.

### 🛠 Improvements
- [#3094](https://github.com/vegaprotocol/vega/pull/3094) - :fire: GraphQL: Use `ID` scalar for IDs, ensure capitalisation is correct (`marketID` -> `marketId`)
- [#3093](https://github.com/vegaprotocol/vega/pull/3093) - :fire: GraphQL: Add LP Commitment field to market proposal
- [#3061](https://github.com/vegaprotocol/vega/pull/3061) - GraphQL: Add market proposal to markets created via governance
- [#3060](https://github.com/vegaprotocol/vega/pull/3060) - Add maximum LP shape size limit network parameter
- [#3089](https://github.com/vegaprotocol/vega/pull/3089) - Add `OracleSpec` to market
- [#3148](https://github.com/vegaprotocol/vega/pull/3148) - Add GraphQL endpoints for oracle spec
- [#3179](https://github.com/vegaprotocol/vega/pull/3179) - Add metrics logging for LPs
- [#3127](https://github.com/vegaprotocol/vega/pull/3127) - Add validation for Oracle Specs on market proposals
- [#3129](https://github.com/vegaprotocol/vega/pull/3129) - Update transfers to use `uint256`
- [#3091](https://github.com/vegaprotocol/vega/pull/3091) - Refactor: Standardise how `InAuction` is detected in the core
- [#3133](https://github.com/vegaprotocol/vega/pull/3133) - Remove `log.error` when TX rate limit is hit
- [#3140](https://github.com/vegaprotocol/vega/pull/3140) - Remove `log.error` when cancel all orders fails
- [#3072](https://github.com/vegaprotocol/vega/pull/3072) - Re-enable disabled static analysis
- [#3068](https://github.com/vegaprotocol/vega/pull/3068) - Add `dlv` to docker container
- [#3067](https://github.com/vegaprotocol/vega/pull/3067) - Add more LP unit tests
- [#3066](https://github.com/vegaprotocol/vega/pull/3066) - Remove `devnet` specific wallet initialisation
- [#3041](https://github.com/vegaprotocol/vega/pull/3041) - Remove obsolete `InitialMarkPrice` network parameter
- [#3035](https://github.com/vegaprotocol/vega/pull/3035) - Documentation fixed for infrastructure fee field
- [#3034](https://github.com/vegaprotocol/vega/pull/3034) - Add `buf` to get tools script
- [#3032](https://github.com/vegaprotocol/vega/pull/3032) - Move documentation generation to [`vegaprotocol/api`](https://github.com/vegaprotocol/api) repository
- [#3030](https://github.com/vegaprotocol/vega/pull/3030) - Add more debug logging in execution engine
- [#3114](https://github.com/vegaprotocol/vega/pull/3114) - _Feature test refactor_: Standardise market definitions
- [#3122](https://github.com/vegaprotocol/vega/pull/3122) - _Feature test refactor_: Remove unused trading modes
- [#3124](https://github.com/vegaprotocol/vega/pull/3124) - _Feature test refactor_: Move submit order step to separate package
- [#3141](https://github.com/vegaprotocol/vega/pull/3141) - _Feature test refactor_: Move oracle data step to separate package
- [#3142](https://github.com/vegaprotocol/vega/pull/3142) - _Feature test refactor_: Move market steps to separate package
- [#3143](https://github.com/vegaprotocol/vega/pull/3143) - _Feature test refactor_: Move confirmed trades step to separate package
- [#3144](https://github.com/vegaprotocol/vega/pull/3144) - _Feature test refactor_: Move cancelled trades step to separate package
- [#3145](https://github.com/vegaprotocol/vega/pull/3145) - _Feature test refactor_: Move traders step to separate package
- [#3146](https://github.com/vegaprotocol/vega/pull/3146) - _Feature test refactor_: Create new step to verify margin accounts for a market
- [#3153](https://github.com/vegaprotocol/vega/pull/3153) - _Feature test refactor_: Create step to verify one account of each type per asset
- [#3152](https://github.com/vegaprotocol/vega/pull/3152) - _Feature test refactor_: Create step to deposit collateral
- [#3151](https://github.com/vegaprotocol/vega/pull/3151) - _Feature test refactor_: Create step to withdraw collateral
- [#3149](https://github.com/vegaprotocol/vega/pull/3149) - _Feature test refactor_: Merge deposit & verification steps
- [#3154](https://github.com/vegaprotocol/vega/pull/3154) - _Feature test refactor_: Create step to verify settlement balance for market
- [#3156](https://github.com/vegaprotocol/vega/pull/3156) - _Feature test refactor_: Rewrite margin levels step
- [#3178](https://github.com/vegaprotocol/vega/pull/3178) - _Feature test refactor_: Unify error handling steps
- [#3157](https://github.com/vegaprotocol/vega/pull/3157) - _Feature test refactor_: Various small fixes
- [#3101](https://github.com/vegaprotocol/vega/pull/3101) - _Feature test refactor_: Remove outdated feature tests
- [#3092](https://github.com/vegaprotocol/vega/pull/3092) - _Feature test refactor_: Add steps to test handling of LPs during auction
- [#3071](https://github.com/vegaprotocol/vega/pull/3071) - _Feature test refactor_: Fix typo

### 🐛 Fixes
- [#3018](https://github.com/vegaprotocol/vega/pull/3018) - Fix crash caused by distressed traders with LPs
- [#3029](https://github.com/vegaprotocol/vega/pull/3029) - API: LP orders were missing their reference data
- [#3031](https://github.com/vegaprotocol/vega/pull/3031) - Parties with cancelled LPs no longer receive fees
- [#3033](https://github.com/vegaprotocol/vega/pull/3033) - Improve handling of genesis block errors
- [#3036](https://github.com/vegaprotocol/vega/pull/3036) - Equity share is now correct when submitting initial order
- [#3048](https://github.com/vegaprotocol/vega/pull/3048) - LP submission now checks margin engine is started
- [#3070](https://github.com/vegaprotocol/vega/pull/3070) - Rewrite amending LPs
- [#3053](https://github.com/vegaprotocol/vega/pull/3053) - Rewrite cancel all order implementation
- [#3050](https://github.com/vegaprotocol/vega/pull/3050) - GraphQL: Order in `LiquidityOrder` is now nullable
- [#3056](https://github.com/vegaprotocol/vega/pull/3056) - Move `vegastream` to a separate repository
- [#3057](https://github.com/vegaprotocol/vega/pull/3057) - Ignore error if Tendermint stats is temporarily unavailable
- [#3058](https://github.com/vegaprotocol/vega/pull/3058) - Fix governance to use total supply rather than total deposited into network
- [#3062](https://github.com/vegaprotocol/vega/pull/3070) - Opening Auction no longer set to null on a market when auction completes
- [#3051](https://github.com/vegaprotocol/vega/pull/3051) - Rewrite LP refresh mechanism
- [#3080](https://github.com/vegaprotocol/vega/pull/3080) - Auctions now leave auction when `maximumDuration` is exceeded
- [#3075](https://github.com/vegaprotocol/vega/pull/3075) - Bond account is now correctly cleared when LPs are cancelled
- [#3074](https://github.com/vegaprotocol/vega/pull/3074) - Switch error reporting mechanism to stream error
- [#3069](https://github.com/vegaprotocol/vega/pull/3069) - Switch more error reporting mechanisms to stream error
- [#3081](https://github.com/vegaprotocol/vega/pull/3081) - Fix fee check for LP orders
- [#3087](https://github.com/vegaprotocol/vega/pull/3087) - GraphQL schema grammar & spelling fixes
- [#3185](https://github.com/vegaprotocol/vega/pull/3185) - LP orders are now accessed deterministically
- [#3131](https://github.com/vegaprotocol/vega/pull/3131) - GRPC api now shuts down gracefully
- [#3110](https://github.com/vegaprotocol/vega/pull/3110) - LP Bond is now returned if a market is rejected
- [#3115](https://github.com/vegaprotocol/vega/pull/3115) - Parties with closed out LPs can now submit new LPs
- [#3123](https://github.com/vegaprotocol/vega/pull/3123) - New market proposals with invalid Oracle definitions no longer crash core
- [#3131](https://github.com/vegaprotocol/vega/pull/3131) - GRPC api now shuts down gracefully
- [#3137](https://github.com/vegaprotocol/vega/pull/3137) - Pegged orders that fail to reprice correctly are now properly removed from the Market Depth API
- [#3168](https://github.com/vegaprotocol/vega/pull/3168) - Fix `intoProto` for `OracleSpecBinding`
- [#3106](https://github.com/vegaprotocol/vega/pull/3106) - Target Stake is now used as the Market Value Proxy during opening auction
- [#3103](https://github.com/vegaprotocol/vega/pull/3103) - Ensure all filled and partially filled orders are remove from the Market Depth API
- [#3095](https://github.com/vegaprotocol/vega/pull/3095) - GraphQL: Fix missing data in proposal subscription
- [#3085](https://github.com/vegaprotocol/vega/pull/3085) - Minor tidy-up of errors reported by `goland`

## 0.32.0

*2021-02-23*

More fixes, primarily related to liquidity provisioning (still disabled in this release) and asset withdrawals, which will soon be enabled in the UI.

Two minor breaking changes in the GraphQL API are included - one fixing a typo, the other changing the content of date fields on the withdrawal object - they're now date formatted.

### 🛠 Improvements
- [#3004](https://github.com/vegaprotocol/vega/pull/3004) - Incorporate `buf.yaml` tidy up submitted by `bufdev` on api-clients repo
- [#3002](https://github.com/vegaprotocol/vega/pull/3002) -🔥GraphQL: Withdrawal fields `expiry`, `createdAt` & `updatedAt` are now `RFC3339Nano` date formatted
- [#3000](https://github.com/vegaprotocol/vega/pull/3002) -🔥GraphQL: Fix typo in `prepareVote` mutation - `propopsalId` is now `proposalId`
- [#2957](https://github.com/vegaprotocol/vega/pull/2957) - REST: Add missing prepare endpoints (`PrepareProposal`, `PrepareVote`, `PrepareLiquiditySubmission`)

### 🐛 Fixes
- [#3011](https://github.com/vegaprotocol/vega/pull/3011) - Liquidity fees are distributed in to margin accounts, not general accounts
- [#2991](https://github.com/vegaprotocol/vega/pull/2991) - Liquidity Provisions are now rejected if there is not enough collateral
- [#2990](https://github.com/vegaprotocol/vega/pull/2990) - Fix a lock caused by GraphQL subscribers unsubscribing from certain endpoints
- [#2996](https://github.com/vegaprotocol/vega/pull/2986) - Liquidity Provisions are now parked when repricing fails
- [#2951](https://github.com/vegaprotocol/vega/pull/2951) - Store reference prices when parking pegs for auction
- [#2982](https://github.com/vegaprotocol/vega/pull/2982) - Fix withdrawal data availability before it is verified
- [#2981](https://github.com/vegaprotocol/vega/pull/2981) - Fix sending multisig bundle for withdrawals before threshold is reached
- [#2964](https://github.com/vegaprotocol/vega/pull/2964) - Extend auctions if uncrossing price is unreasonable
- [#2961](https://github.com/vegaprotocol/vega/pull/2961) - GraphQL: Fix incorrect market in bond account resolver
- [#2958](https://github.com/vegaprotocol/vega/pull/2958) - Create `third_party` folder to avoid excluding vendor protobuf files in build
- [#3009](https://github.com/vegaprotocol/vega/pull/3009) - Remove LP commitments when a trader is closed out
- [#3012](https://github.com/vegaprotocol/vega/pull/3012) - Remove LP commitments when a trader reduces their commitment to 0

## 0.31.0

*2021-02-09*

Many of the fixes below relate to Liquidity Commitments, which are still disabled in testnet, and Data Sourcing, which is also not enabled. Data Sourcing (a.k.a Oracles) is one of the last remaining pieces we need to complete settlement at instrument expiry, and Liquidity Commitment will be enabled when the functionality has been stabilised.

This release does improve protocol documentation, with all missing fields filled in and the explanations for Pegged Orders expanded. Two crashers have been fixed, although the first is already live as hotfix on testnet, and the other is in functionality that is not yet enabled.

This release also makes some major API changes:

- `api.TradingClient` -> `api.v1.TradingServiceClient`
- `api.TradingDataClient` -> `api.v1.TradingDataServiceClient`
- Fields have changed from camel-case to snake-cased (e.g. `someFieldName` is now `some_field_name`)
- All API calls now have request and response messages whose names match the API call name (e.g. `GetSomething` now has a request called `GetSomethingRequest` and a response called `GetSomethingResponse`)
- See [#2879](https://github.com/vegaprotocol/vega/pull/2879) for details

### 🛠 Improvements
- [#2879](https://github.com/vegaprotocol/vega/pull/2879) - 🔥Update all the protobuf files with Buf recommendations
- [#2847](https://github.com/vegaprotocol/vega/pull/2847) - Improve proto documentation, in particular for pegged orders
- [#2905](https://github.com/vegaprotocol/vega/pull/2905) - Update `vega verify` command to verify genesis block files
- [#2851](https://github.com/vegaprotocol/vega/pull/2851) - Enable distribution of liquidity fees to liquidity providers
- [#2871](https://github.com/vegaprotocol/vega/pull/2871) - Add `submitOracleData` command
- [#2887](https://github.com/vegaprotocol/vega/pull/2887) - Add Open Oracle data processing & data normalisation
- [#2915](https://github.com/vegaprotocol/vega/pull/2915) - Add Liquidity Commitments to API responses

### 🐛 Fixes
- [#2913](https://github.com/vegaprotocol/vega/pull/2913) - Fix market lifecycle events not being published through event bus API
- [#2906](https://github.com/vegaprotocol/vega/pull/2906) - Add new process for calculating margins for orders during auction
- [#2887](https://github.com/vegaprotocol/vega/pull/2887) - Liquidity Commitment fix-a-thon
- [#2879](https://github.com/vegaprotocol/vega/pull/2879) - Apply `Buf` lint recommendations
- [#2872](https://github.com/vegaprotocol/vega/pull/2872) - Improve field names in fee distribution package
- [#2867](https://github.com/vegaprotocol/vega/pull/2867) - Fix GraphQL bug: deposits `creditedAt` incorrectly showed `createdAt` time, not credit time
- [#2858](https://github.com/vegaprotocol/vega/pull/2858) - Fix crasher caused by parking pegged orders for auction
- [#2852](https://github.com/vegaprotocol/vega/pull/2852) - Remove unused binaries from CI builds
- [#2850](https://github.com/vegaprotocol/vega/pull/2850) - Fix bug that caused fees to be charged for pegged orders
- [#2893](https://github.com/vegaprotocol/vega/pull/2893) - Remove unused dependency in repricing
- [#2929](https://github.com/vegaprotocol/vega/pull/2929) - Refactor GraphQL resolver for withdrawals
- [#2939](https://github.com/vegaprotocol/vega/pull/2939) - Fix crasher caused by incorrectly loading Fee account for transfers

## 0.30.0

*2021-01-19*

This release enables (or more accurately, re-enables previously disabled) pegged orders, meaning they're finally here :tada:

The Ethereum bridge also received some work - in particular the number of confirmations we wait for on Ethereum is now controlled by a governance parameter. Being a governance parameter, that means that the value can be changed by a governance vote. Slightly related: You can now fetch active governance proposals via REST.

:one: We also switch to [Buf](https://buf.build/) for our protobuf workflow. This was one of the pre-requisites for opening up our api clients build process, and making the protobuf files open source. More on that soon!

:two: This fixes an issue on testnet where votes were not registered when voting on open governance proposals. The required number of Ropsten `VOTE` tokens was being calculated incorrectly on testnet, leading to all votes quietly being ignored. In 0.30.0, voting works as expected again.

### ✨ New
- [#2732](https://github.com/vegaprotocol/vega/pull/2732) Add REST endpoint to fetch all proposals (`/governance/proposals`)
- [#2735](https://github.com/vegaprotocol/vega/pull/2735) Add `FeeSplitter` to correctly split fee portion of an aggressive order
- [#2745](https://github.com/vegaprotocol/vega/pull/2745) Add transfer bus events for withdrawals and deposits
- [#2754](https://github.com/vegaprotocol/vega/pull/2754) Add New Market bus event
- [#2778](https://github.com/vegaprotocol/vega/pull/2778) Switch to [Buf](https://buf.build/) :one:
- [#2785](https://github.com/vegaprotocol/vega/pull/2785) Add configurable required confirmations for bridge transactions
- [#2791](https://github.com/vegaprotocol/vega/pull/2791) Add Supplied State to market data
- [#2793](https://github.com/vegaprotocol/vega/pull/2793) 🔥Rename `marketState` to `marketTradingMode`, add new `marketState` enum (`ACTIVE`, `SUSPENDED` or `PENDING`)
- [#2833](https://github.com/vegaprotocol/vega/pull/2833) Add fees estimate for pegged orders
- [#2838](https://github.com/vegaprotocol/vega/pull/2838) Add bond and fee transfers

### 🛠 Improvements
- [#2835](https://github.com/vegaprotocol/vega/pull/2835) Fix voting for proposals :two:
- [#2830](https://github.com/vegaprotocol/vega/pull/2830) Refactor pegged order repricing
- [#2827](https://github.com/vegaprotocol/vega/pull/2827) Refactor expiring orders lists
- [#2821](https://github.com/vegaprotocol/vega/pull/2821) Handle liquidity commitments on market proposals
- [#2816](https://github.com/vegaprotocol/vega/pull/2816) Add changing liquidity commitment when not enough stake
- [#2805](https://github.com/vegaprotocol/vega/pull/2805) Fix read nodes lagging if they receive votes but not a bridge event
- [#2804](https://github.com/vegaprotocol/vega/pull/2804) Fix various minor bridge confirmation bugs
- [#2800](https://github.com/vegaprotocol/vega/pull/2800) Fix removing pegged orders that are rejected when unparked
- [#2799](https://github.com/vegaprotocol/vega/pull/2799) Fix crasher when proposing an update to network parameters
- [#2797](https://github.com/vegaprotocol/vega/pull/2797) Update target stake to include mark price
- [#2783](https://github.com/vegaprotocol/vega/pull/2783) Fix price monitoring integration tests
- [#2780](https://github.com/vegaprotocol/vega/pull/2780) Add more unit tests for pegged order price amends
- [#2774](https://github.com/vegaprotocol/vega/pull/2774) Fix cancelling all orders
- [#2768](https://github.com/vegaprotocol/vega/pull/2768) Fix GraphQL: Allow `marketId` to be null when it is invalid
- [#2767](https://github.com/vegaprotocol/vega/pull/2767) Fix parked pegged orders to have a price of 0 explicitly
- [#2766](https://github.com/vegaprotocol/vega/pull/2766) Disallow GFN to GTC/GTT amends
- [#2765](https://github.com/vegaprotocol/vega/pull/2765) Fix New Market bus event being sent more than once
- [#2763](https://github.com/vegaprotocol/vega/pull/2763) Add rounding to pegged order mid prices that land on non integer values
- [#2795](https://github.com/vegaprotocol/vega/pull/2795) Fix typos in GraphQL schema documentation
- [#2762](https://github.com/vegaprotocol/vega/pull/2762) Fix more typos in GraphQL schema documentation
- [#2758](https://github.com/vegaprotocol/vega/pull/2758) Fix error handling when amending some pegged order types
- [#2757](https://github.com/vegaprotocol/vega/pull/2757) Remove order from pegged list when it becomes inactive
- [#2756](https://github.com/vegaprotocol/vega/pull/2756) Add more panics to the core
- [#2750](https://github.com/vegaprotocol/vega/pull/2750) Remove expiring orders when amending to non GTT
- [#2671](https://github.com/vegaprotocol/vega/pull/2671) Add extra integration tests for uncrossing at auction end
- [#2746](https://github.com/vegaprotocol/vega/pull/2746) Fix potential divide by 0 in position calculation
- [#2743](https://github.com/vegaprotocol/vega/pull/2743) Add check for pegged orders impacted by order expiry
- [#2737](https://github.com/vegaprotocol/vega/pull/2737) Remove the ability to amend a pegged order's price
- [#2724](https://github.com/vegaprotocol/vega/pull/2724) Add price monitoring tests for order amendment
- [#2723](https://github.com/vegaprotocol/vega/pull/2723) Fix fee monitoring values during auction
- [#2721](https://github.com/vegaprotocol/vega/pull/2721) Fix incorrect reference when amending pegged orders
- [#2717](https://github.com/vegaprotocol/vega/pull/2717) Fix incorrect error codes for IOC and FOK orders during auction
- [#2715](https://github.com/vegaprotocol/vega/pull/2715) Update price monitoring to use reference price when syncing with risk model
- [#2711](https://github.com/vegaprotocol/vega/pull/2711) Refactor governance event subscription

## 0.29.0

*2020-12-07*

Note that you'll see a lot of changes related to **Pegged Orders** and **Liquidity Commitments**. These are still in testing, so these two types cannot currently be used in _Testnet_.

### ✨ New
- [#2534](https://github.com/vegaprotocol/vega/pull/2534) Implements amends for pegged orders
- [#2493](https://github.com/vegaprotocol/vega/pull/2493) Calculate market target stake
- [#2649](https://github.com/vegaprotocol/vega/pull/2649) Add REST governance endpoints
- [#2429](https://github.com/vegaprotocol/vega/pull/2429) Replace inappropriate wording in the codebase
- [#2617](https://github.com/vegaprotocol/vega/pull/2617) Implements proposal to update network parameters
- [#2622](https://github.com/vegaprotocol/vega/pull/2622) Integrate the liquidity engine into the market
- [#2683](https://github.com/vegaprotocol/vega/pull/2683) Use the Ethereum block log index to de-duplicate Ethereum transactions
- [#2674](https://github.com/vegaprotocol/vega/pull/2674) Update ERC20 token and bridges ABIs / codegen
- [#2690](https://github.com/vegaprotocol/vega/pull/2690) Add instruction to debug integration tests with DLV
- [#2680](https://github.com/vegaprotocol/vega/pull/2680) Add price monitoring bounds to the market data API

### 🛠 Improvements
- [#2589](https://github.com/vegaprotocol/vega/pull/2589) Fix cancellation of pegged orders
- [#2659](https://github.com/vegaprotocol/vega/pull/2659) Fix panic in execution engine when GFN order are submit at auction start
- [#2661](https://github.com/vegaprotocol/vega/pull/2661) Handle missing error conversion in GraphQL API
- [#2621](https://github.com/vegaprotocol/vega/pull/2621) Fix pegged order creating duplicated order events
- [#2666](https://github.com/vegaprotocol/vega/pull/2666) Prevent the node to DDOS the Ethereum node when lots of deposits happen
- [#2653](https://github.com/vegaprotocol/vega/pull/2653) Fix indicative price and volume calculation
- [#2649](https://github.com/vegaprotocol/vega/pull/2649) Fix a typo in market price monitoring parameters API
- [#2650](https://github.com/vegaprotocol/vega/pull/2650) Change governance minimum proposer balance to be a minimum amount of token instead of a factor of the total supply
- [#2675](https://github.com/vegaprotocol/vega/pull/2675) Fix an GraphQL enum conversion
- [#2691](https://github.com/vegaprotocol/vega/pull/2691) Fix spelling in a network parameter
- [#2696](https://github.com/vegaprotocol/vega/pull/2696) Fix panic when uncrossing auction
- [#2984](https://github.com/vegaprotocol/vega/pull/2698) Fix price monitoring by feeding it the uncrossing price at end of opening auction
- [#2705](https://github.com/vegaprotocol/vega/pull/2705) Fix a bug related to order being sorted by creating time in the matching engine price levels

## 0.28.0

*2020-11-25*

Vega release logs contain a 🔥 emoji to denote breaking API changes. 🔥🔥 is a new combination denoting something that may significantly change your experience - from this release forward, transactions from keys that have no collateral on the network will *always* be rejected. As there are no transactions that don't either require collateral themselves, or an action to have been taken that already required collateral, we are now rejecting these as soon as possible.

We've also added support for synchronously submitting transactions. This can make error states easier to catch. Along with this you can now subscribe to error events in the event bus.

Also: Note that you'll see a lot of changes related to **Pegged Orders** and **Liquidity Commitments**. These are still in testing, so these two types cannot currently be used in _Testnet_.

### ✨ New
- [#2634](https://github.com/vegaprotocol/vega/pull/2634) Avoid caching transactions before they are rate/balance limited
- [#2626](https://github.com/vegaprotocol/vega/pull/2626) Add a transaction submit type to GraphQL
- [#2624](https://github.com/vegaprotocol/vega/pull/2624) Add mutexes to assets maps
- [#2593](https://github.com/vegaprotocol/vega/pull/2503) 🔥🔥 Reject transactions
- [#2453](https://github.com/vegaprotocol/vega/pull/2453) 🔥 Remove `baseName` field from markets
- [#2536](https://github.com/vegaprotocol/vega/pull/2536) Add Liquidity Measurement engine
- [#2539](https://github.com/vegaprotocol/vega/pull/2539) Add Liquidity Provisioning Commitment handling to markets
- [#2540](https://github.com/vegaprotocol/vega/pull/2540) Add support for amending pegged orders
- [#2549](https://github.com/vegaprotocol/vega/pull/2549) Add calculation for liquidity order sizes
- [#2553](https://github.com/vegaprotocol/vega/pull/2553) Allow pegged orders to have a price of 0
- [#2555](https://github.com/vegaprotocol/vega/pull/2555) Update Event stream votes to contain proposal ID
- [#2556](https://github.com/vegaprotocol/vega/pull/2556) Update Event stream to contain error events
- [#2560](https://github.com/vegaprotocol/vega/pull/2560) Add Pegged Order details to GraphQL
- [#2607](https://github.com/vegaprotocol/vega/pull/2807) Add support for parking orders during auction

### 🛠 Improvements
- [#2634](https://github.com/vegaprotocol/vega/pull/2634) Avoid caching transactions before they are rate/balance limited
- [#2626](https://github.com/vegaprotocol/vega/pull/2626) Add a transaction submit type to GraphQL
- [#2624](https://github.com/vegaprotocol/vega/pull/2624) Add mutexes to assets maps
- [#2623](https://github.com/vegaprotocol/vega/pull/2623) Fix concurrent map access in assets
- [#2608](https://github.com/vegaprotocol/vega/pull/2608) Add sync/async equivalents for `submitTX`
- [#2618](https://github.com/vegaprotocol/vega/pull/2618) Disable storing API-related data on validator nodes
- [#2615](https://github.com/vegaprotocol/vega/pull/2618) Expand static checks
- [#2613](https://github.com/vegaprotocol/vega/pull/2613) Remove unused internal `cancelOrderById` function
- [#2530](https://github.com/vegaprotocol/vega/pull/2530) Governance asset for the network is now set in the genesis block
- [#2533](https://github.com/vegaprotocol/vega/pull/2533) More efficiently close channels in subscriptions
- [#2554](https://github.com/vegaprotocol/vega/pull/2554) Fix mid-price to 0 when best bid and average are unavailable and pegged order price is 0
- [#2565](https://github.com/vegaprotocol/vega/pull/2565) Cancelled pegged orders now have the correct status
- [#2568](https://github.com/vegaprotocol/vega/pull/2568) Prevent pegged orders from being repriced
- [#2570](https://github.com/vegaprotocol/vega/pull/2570) Expose probability of trading
- [#2576](https://github.com/vegaprotocol/vega/pull/2576) Use static best bid/ask price for pegged order repricing
- [#2581](https://github.com/vegaprotocol/vega/pull/2581) Fix order of messages when cancelling a pegged order
- [#2586](https://github.com/vegaprotocol/vega/pull/2586) Fix blank `txHash` in deposit API types
- [#2591](https://github.com/vegaprotocol/vega/pull/2591) Pegged orders are now cancelled when all orders are cancelled
- [#2609](https://github.com/vegaprotocol/vega/pull/2609) Improve expiry of pegged orders
- [#2610](https://github.com/vegaprotocol/vega/pull/2609) Improve removal of liquidity commitment orders when manual orders satisfy liquidity provisioning commitments

## 0.27.0

*2020-10-30*

This release contains a fix (read: large reduction in memory use) around auction modes with particularly large order books that caused slow block times when handling orders placed during an opening auction. It also contains a lot of internal work related to the liquidity provision mechanics.

### ✨ New
- [#2498](https://github.com/vegaprotocol/vega/pull/2498) Automatically create a bond account for liquidity providers
- [#2596](https://github.com/vegaprotocol/vega/pull/2496) Create liquidity measurement API
- [#2490](https://github.com/vegaprotocol/vega/pull/2490) GraphQL: Add Withdrawal and Deposit events to event bus
- [#2476](https://github.com/vegaprotocol/vega/pull/2476) 🔥`MarketData` now uses RFC339 formatted times, not seconds
- [#2473](https://github.com/vegaprotocol/vega/pull/2473) Add network parameters related to target stake calculation
- [#2506](https://github.com/vegaprotocol/vega/pull/2506) Network parameters can now contain JSON configuration

### 🛠 Improvements
- [#2521](https://github.com/vegaprotocol/vega/pull/2521) Optimise memory usage when building cumulative price levels
- [#2520](https://github.com/vegaprotocol/vega/pull/2520) Fix indicative price calculation
- [#2517](https://github.com/vegaprotocol/vega/pull/2517) Improve command line for rate limiting in faucet & wallet
- [#2510](https://github.com/vegaprotocol/vega/pull/2510) Remove reference to external risk model
- [#2509](https://github.com/vegaprotocol/vega/pull/2509) Fix panic when loading an invalid genesis configuration
- [#2502](https://github.com/vegaprotocol/vega/pull/2502) Fix pointer when using amend in place
- [#2487](https://github.com/vegaprotocol/vega/pull/2487) Remove context from struct that didn't need it
- [#2485](https://github.com/vegaprotocol/vega/pull/2485) Refactor event bus event transmission
- [#2481](https://github.com/vegaprotocol/vega/pull/2481) Add `LiquidityProvisionSubmission` transaction
- [#2480](https://github.com/vegaprotocol/vega/pull/2480) Remove unused code
- [#2479](https://github.com/vegaprotocol/vega/pull/2479) Improve validation of external resources
- [#1936](https://github.com/vegaprotocol/vega/pull/1936) Upgrade to Tendermint 0.33.8

## 0.26.1

*2020-10-23*

Fixes a number of issues discovered during the testing of 0.26.0.

### 🛠 Improvements
- [#2463](https://github.com/vegaprotocol/vega/pull/2463) Further reliability fixes for the event bus
- [#2469](https://github.com/vegaprotocol/vega/pull/2469) Fix incorrect error returned when a trader places an order in an asset that they have no account for (was `InvalidPartyID`, now `InsufficientAssetBalance`)
- [#2458](https://github.com/vegaprotocol/vega/pull/2458) REST: Fix a crasher when a market is proposed without specifying auction times

## 0.26.0

*2020-10-20*

The events API added in 0.25.0 had some reliability issues when a large volume of events were being emitted. This release addresses that in two ways:
 - The gRPC event stream now takes a parameter that sets a batch size. A client will receive the events when the batch limit is hit.
 - GraphQL is now limited to one event type per subscription, and we also removed the ALL event type as an option. This was due to the GraphQL gateway layer taking too long to process the full event stream, leading to sporadic disconnections.

These two fixes combined make both the gRPC and GraphQL streams much more reliable under reasonably heavy load. Let us know if you see any other issues. The release also adds some performance improvements to the way the core processes Tendermint events, some documentation improvements, and some additional debug tools.

### ✨ New
- [#2319](https://github.com/vegaprotocol/vega/pull/2319) Add fee estimate API endpoints to remaining APIs
- [#2321](https://github.com/vegaprotocol/vega/pull/2321) 🔥 Change `estimateFee` to `estimateOrder` in GraphQL
- [#2327](https://github.com/vegaprotocol/vega/pull/2327) 🔥 GraphQL: Event bus API - remove ALL type & limit subscription to one event type
- [#2343](https://github.com/vegaprotocol/vega/pull/2343) 🔥 Add batching support to stream subscribers

### 🛠 Improvements
- [#2229](https://github.com/vegaprotocol/vega/pull/2229) Add Price Monitoring module
- [#2246](https://github.com/vegaprotocol/vega/pull/2246) Add new market depth subscription methods
- [#2298](https://github.com/vegaprotocol/vega/pull/2298) Improve error messages for Good For Auction/Good For Normal rejections
- [#2301](https://github.com/vegaprotocol/vega/pull/2301) Add validation for GFA/GFN orders
- [#2307](https://github.com/vegaprotocol/vega/pull/2307) Implement app state hash
- [#2312](https://github.com/vegaprotocol/vega/pull/2312) Add validation for market proposal risk parameters
- [#2313](https://github.com/vegaprotocol/vega/pull/2313) Add transaction replay protection
- [#2314](https://github.com/vegaprotocol/vega/pull/2314) GraphQL: Improve response when market does not exist
- [#2315](https://github.com/vegaprotocol/vega/pull/2315) GraphQL: Improve response when party does not exist
- [#2316](https://github.com/vegaprotocol/vega/pull/2316) Documentation: Improve documentation for fee estimate endpoint
- [#2318](https://github.com/vegaprotocol/vega/pull/2318) Documentation: Improve documentation for governance data endpoints
- [#2324](https://github.com/vegaprotocol/vega/pull/2324) Cache transactions already seen by `checkTX`
- [#2328](https://github.com/vegaprotocol/vega/pull/2328) Add test covering context cancellation mid data-sending
- [#2331](https://github.com/vegaprotocol/vega/pull/2331) Internal refactor of network parameter storage
- [#2334](https://github.com/vegaprotocol/vega/pull/2334) Rewrite `vegastream` to use the event bus
- [#2333](https://github.com/vegaprotocol/vega/pull/2333) Fix context for events, add block hash and event id
- [#2335](https://github.com/vegaprotocol/vega/pull/2335) Add ABCI event recorder
- [#2341](https://github.com/vegaprotocol/vega/pull/2341) Ensure event slices cannot be empty
- [#2345](https://github.com/vegaprotocol/vega/pull/2345) Handle filled orders in the market depth service before new orders are added
- [#2346](https://github.com/vegaprotocol/vega/pull/2346) CI: Add missing environment variables
- [#2348](https://github.com/vegaprotocol/vega/pull/2348) Use cached transactions in `checkTX`
- [#2349](https://github.com/vegaprotocol/vega/pull/2349) Optimise accounts map accesses
- [#2351](https://github.com/vegaprotocol/vega/pull/2351) Fix sequence ID related to market `OnChainTimeUpdate`
- [#2355](https://github.com/vegaprotocol/vega/pull/2355) Update coding style doc with info on log levels
- [#2358](https://github.com/vegaprotocol/vega/pull/2358) Add documentation and comments for `events.proto`
- [#2359](https://github.com/vegaprotocol/vega/pull/2359) Fix out of bounds index crash
- [#2364](https://github.com/vegaprotocol/vega/pull/2364) Add mutex to protect map access
- [#2366](https://github.com/vegaprotocol/vega/pull/2366) Auctions: Reject IOC/FOK orders
- [#2368](https://github.com/vegaprotocol/vega/pull/2370) Tidy up genesis market instantiation
- [#2369](https://github.com/vegaprotocol/vega/pull/2369) Optimise event bus to reduce CPU usage
- [#2370](https://github.com/vegaprotocol/vega/pull/2370) Event stream: Send batches instead of single events
- [#2376](https://github.com/vegaprotocol/vega/pull/2376) GraphQL: Remove verbose logging
- [#2377](https://github.com/vegaprotocol/vega/pull/2377) Update tendermint stats less frequently for Vega stats API endpoint
- [#2381](https://github.com/vegaprotocol/vega/pull/2381) Event stream: Reduce CPU load, depending on batch size
- [#2382](https://github.com/vegaprotocol/vega/pull/2382) GraphQL: Make event stream batch size mandatory
- [#2401](https://github.com/vegaprotocol/vega/pull/2401) Event stream: Fix CPU spinning after stream close
- [#2404](https://github.com/vegaprotocol/vega/pull/2404) Auctions: Add fix for crash during auction exit
- [#2419](https://github.com/vegaprotocol/vega/pull/2419) Make the price level wash trade check configurable
- [#2432](https://github.com/vegaprotocol/vega/pull/2432) Use `EmitDefaults` on `jsonpb.Marshaler`
- [#2431](https://github.com/vegaprotocol/vega/pull/2431) GraphQL: Add price monitoring
- [#2433](https://github.com/vegaprotocol/vega/pull/2433) Validate amend orders with GFN and GFA
- [#2436](https://github.com/vegaprotocol/vega/pull/2436) Return a permission denied error for a non-allowlisted public key
- [#2437](https://github.com/vegaprotocol/vega/pull/2437) Undo accidental code removal
- [#2438](https://github.com/vegaprotocol/vega/pull/2438) GraphQL: Fix a resolver error when markets are in auction mode
- [#2441](https://github.com/vegaprotocol/vega/pull/2441) GraphQL: Remove unnecessary validations
- [#2442](https://github.com/vegaprotocol/vega/pull/2442) GraphQL: Update library; improve error responses
- [#2447](https://github.com/vegaprotocol/vega/pull/2447) REST: Fix HTTP verb for network parameters query
- [#2443](https://github.com/vegaprotocol/vega/pull/2443) Auctions: Add check for opening auction duration during market creation

## 0.25.1

*2020-10-14*

This release backports two fixes from the forthcoming 0.26.0 release.

### 🛠 Improvements
- [#2354](https://github.com/vegaprotocol/vega/pull/2354) Update `OrderEvent` to copy by value
- [#2379](https://github.com/vegaprotocol/vega/pull/2379) Add missing `/governance/prepare/vote` REST endpoint

## 0.25.0

*2020-09-24*

This release adds the event bus API, allowing for much greater introspection in to the operation of a node. We've also re-enabled the order amends API, as well as a long list of fixes.

### ✨ New
- [#2281](https://github.com/vegaprotocol/vega/pull/2281) Enable opening auctions
- [#2205](https://github.com/vegaprotocol/vega/pull/2205) Add GraphQL event stream API
- [#2219](https://github.com/vegaprotocol/vega/pull/2219) Add deposits API
- [#2222](https://github.com/vegaprotocol/vega/pull/2222) Initial asset list is now loaded from genesis configuration, not external configuration
- [#2238](https://github.com/vegaprotocol/vega/pull/2238) Re-enable order amend API
- [#2249](https://github.com/vegaprotocol/vega/pull/2249) Re-enable TX rate limit by party ID
- [#2240](https://github.com/vegaprotocol/vega/pull/2240) Add time to position responses

### 🛠 Improvements
- [#2211](https://github.com/vegaprotocol/vega/pull/2211) 🔥 GraphQL: Field case change `proposalId` -> `proposalID`
- [#2218](https://github.com/vegaprotocol/vega/pull/2218) 🔥 GraphQL: Withdrawals now return a `Party`, not a party ID
- [#2202](https://github.com/vegaprotocol/vega/pull/2202) Fix time validation for proposals when all times are the same
- [#2206](https://github.com/vegaprotocol/vega/pull/2206) Reduce log noise from statistics endpoint
- [#2207](https://github.com/vegaprotocol/vega/pull/2207) Automatically reload node configuration
- [#2209](https://github.com/vegaprotocol/vega/pull/2209) GraphQL: fix proposal rejection enum
- [#2210](https://github.com/vegaprotocol/vega/pull/2210) Refactor order service to not require blockchain client
- [#2213](https://github.com/vegaprotocol/vega/pull/2213) Improve error clarity for invalid proposals
- [#2216](https://github.com/vegaprotocol/vega/pulls/2216) Ensure all GRPC endpoints use real time, not Vega time
- [#2231](https://github.com/vegaprotocol/vega/pull/2231) Refactor processor to no longer require collateral
- [#2232](https://github.com/vegaprotocol/vega/pull/2232) Clean up logs that dumped raw bytes
- [#2233](https://github.com/vegaprotocol/vega/pull/2233) Remove generate method from execution engine
- [#2234](https://github.com/vegaprotocol/vega/pull/2234) Remove `authEnabled` setting
- [#2236](https://github.com/vegaprotocol/vega/pull/2236) Simply order amendment logging
- [#2237](https://github.com/vegaprotocol/vega/pull/2237) Clarify fees attribution in transfers
- [#2239](https://github.com/vegaprotocol/vega/pull/2239) Ensure margin is released immediately, not on next mark to market
- [#2241](https://github.com/vegaprotocol/vega/pull/2241) Load log level in processor app
- [#2245](https://github.com/vegaprotocol/vega/pull/2245) Fix a concurrent map access in positions API
- [#2247](https://github.com/vegaprotocol/vega/pull/2247) Improve logging on a TX with an invalid signature
- [#2252](https://github.com/vegaprotocol/vega/pull/2252) Fix incorrect order count in Market Depth API
- [#2254](https://github.com/vegaprotocol/vega/pull/2254) Fix concurrent map access in Market Depth API
- [#2269](https://github.com/vegaprotocol/vega/pull/2269) GraphQL: Fix party filtering for event bus API
- [#2266](https://github.com/vegaprotocol/vega/pull/2266) Refactor transaction codec
- [#2275](https://github.com/vegaprotocol/vega/pull/2275) Prevent opening auctions from closing early
- [#2262](https://github.com/vegaprotocol/vega/pull/2262) Clear potential position properly when an order is cancelled for self trading
- [#2286](https://github.com/vegaprotocol/vega/pull/2286) Add sequence ID to event bus events
- [#2288](https://github.com/vegaprotocol/vega/pull/2288) Fix auction events not appearing in GraphQL event bus
- [#2294](https://github.com/vegaprotocol/vega/pull/2294) Fixing incorrect order iteration in auctions
- [#2285](https://github.com/vegaprotocol/vega/pull/2285) Check auction times
- [#2283](https://github.com/vegaprotocol/vega/pull/2283) Better handling of 0 `expiresAt`

## 0.24.0

*2020-09-04*

One new API endpoint allows cancelling multiple orders simultaneously, either all orders by market, a single order in a specific market, or just all open orders.

Other than that it's mainly bugfixes, many of which fix subtly incorrect API output.

### ✨ New

- [#2107](https://github.com/vegaprotocol/vega/pull/2107) Support for cancelling multiple orders at once
- [#2186](https://github.com/vegaprotocol/vega/pull/2186) Add per-party rate-limit of 50 requests over 3 blocks

### 🛠 Improvements

- [#2177](https://github.com/vegaprotocol/vega/pull/2177) GraphQL: Add Governance proposal metadata
- [#2098](https://github.com/vegaprotocol/vega/pull/2098) Fix crashed in event bus
- [#2041](https://github.com/vegaprotocol/vega/pull/2041) Fix a rounding error in the output of Positions API
- [#1934](https://github.com/vegaprotocol/vega/pull/1934) Improve API documentation
- [#2110](https://github.com/vegaprotocol/vega/pull/2110) Send Infrastructure fees to the correct account
- [#2117](https://github.com/vegaprotocol/vega/pull/2117) Prevent creation of withdrawal requests for more than the available balance
- [#2136](https://github.com/vegaprotocol/vega/pull/2136) gRPC: Fetch all accounts for a market did not return all accounts
- [#2151](https://github.com/vegaprotocol/vega/pull/2151) Prevent wasteful event bus subscriptions
- [#2167](https://github.com/vegaprotocol/vega/pull/2167) Ensure events in the event bus maintain their order
- [#2178](https://github.com/vegaprotocol/vega/pull/2178) Fix API returning incorrectly formatted orders when a party has no collateral

## 0.23.1

*2020-08-27*

This release backports a fix from the forthcoming 0.24.0 release that fixes a GraphQL issue with the new `Asset` type. When fetching the Assets from the top level, all the details came through. When fetching them as a nested property, only the ID was filled in. This is now fixed.

### 🛠 Improvements

- [#2140](https://github.com/vegaprotocol/vega/pull/2140) GraphQL fix for fetching assets as nested properties

## 0.23.0

*2020-08-10*

This release contains a lot of groundwork for Fees and Auction mode.

**Fees** are incurred on every trade on Vega. Those fees are divided between up to three recipient types, but traders will only see one collective fee charged. The fees reward liquidity providers, infrastructure providers and market makers.

* The liquidity portion of the fee is paid to market makers for providing liquidity, and is transferred to the market-maker fee pool for the market.
* The infrastructure portion of the fee, which is paid to validators as a reward for running the infrastructure of the network, is transferred to the infrastructure fee pool for that asset. It is then periodically distributed to the validators.
* The maker portion of the fee is transferred to the non-aggressive, or passive party in the trade (the maker, as opposed to the taker).

**Auction mode** is not enabled in this release, but the work is nearly complete for Opening Auctions on new markets.

💥 Please note, **this release disables order amends**. The team uncovered an issue in the Market Depth API output that is caused by order amends, so rather than give incorrect output, we've temporarily disabled the amendment of orders. They will return when the Market Depth API is fixed. For now, *amends will return an error*.

### ✨ New

- 💥 [#2092](https://github.com/vegaprotocol/vega/pull/2092) Disable order amends
- [#2027](https://github.com/vegaprotocol/vega/pull/2027) Add built in asset faucet endpoint
- [#2075](https://github.com/vegaprotocol/vega/pull/2075), [#2086](https://github.com/vegaprotocol/vega/pull/2086), [#2083](https://github.com/vegaprotocol/vega/pull/2083), [#2078](https://github.com/vegaprotocol/vega/pull/2078) Add time & size limits to faucet requests
- [#2068](https://github.com/vegaprotocol/vega/pull/2068) Add REST endpoint to fetch governance proposals by Party
- [#2058](https://github.com/vegaprotocol/vega/pull/2058) Add REST endpoints for fees
- [#2047](https://github.com/vegaprotocol/vega/pull/2047) Add `prepareWithdraw` endpoint

### 🛠 Improvements

- [#2061](https://github.com/vegaprotocol/vega/pull/2061) Fix Network orders being left as active
- [#2034](https://github.com/vegaprotocol/vega/pull/2034) Send `KeepAlive` messages on GraphQL subscriptions
- [#2031](https://github.com/vegaprotocol/vega/pull/2031) Add proto fields required for auctions
- [#2025](https://github.com/vegaprotocol/vega/pull/2025) Add auction mode (currently never triggered)
- [#2013](https://github.com/vegaprotocol/vega/pull/2013) Add Opening Auctions support to market framework
- [#2010](https://github.com/vegaprotocol/vega/pull/2010) Add documentation for Order Errors to proto source files
- [#2003](https://github.com/vegaprotocol/vega/pull/2003) Add fees support
- [#2004](https://github.com/vegaprotocol/vega/pull/2004) Remove @deprecated field from GraphQL input types (as it’s invalid)
- [#2000](https://github.com/vegaprotocol/vega/pull/2000) Fix `rejectionReason` for trades stopped for self trading
- [#1990](https://github.com/vegaprotocol/vega/pull/1990) Remove specified `tickSize` from market
- [#2066](https://github.com/vegaprotocol/vega/pull/2066) Fix validation of proposal timestamps to ensure that datestamps specify events in the correct order
- [#2043](https://github.com/vegaprotocol/vega/pull/2043) Track Event Queue events to avoid processing events from other chains twice
## 0.22.0

### 🐛 Bugfixes
- [#2096](https://github.com/vegaprotocol/vega/pull/2096) Fix concurrent map access in event forward

*2020-07-20*

This release primarily focuses on setting up Vega nodes to deal correctly with events sourced from other chains, working towards bridging assets from Ethereum. This includes responding to asset events from Ethereum, and support for validator nodes notarising asset movements and proposals.

It also contains a lot of bug fixes and improvements, primarily around an internal refactor to using an event bus to communicate between packages. Also included are some corrections for order statuses that were incorrectly being reported or left outdated on the APIs.

### ✨ New

- [#1825](https://github.com/vegaprotocol/vega/pull/1825) Add new Notary package for tracking multisig decisions for governance
- [#1837](https://github.com/vegaprotocol/vega/pull/1837) Add support for two-step governance processes such as asset proposals
- [#1856](https://github.com/vegaprotocol/vega/pull/1856) Implement handling of external chain events from the Event Queue
- [#1927](https://github.com/vegaprotocol/vega/pull/1927) Support ERC20 deposits
- [#1987](https://github.com/vegaprotocol/vega/pull/1987) Add `OpenInterest` field to markets
- [#1949](https://github.com/vegaprotocol/vega/pull/1949) Add `RejectionReason` field to rejected governance proposals

### 🛠 Improvements
- 💥 [#1988](https://github.com/vegaprotocol/vega/pull/1988) REST: Update orders endpoints to use POST, not PUT or DELETE
- 💥 [#1957](https://github.com/vegaprotocol/vega/pull/1957) GraphQL: Some endpoints returned a nullable array of Strings. Now they return an array of nullable strings
- 💥 [#1928](https://github.com/vegaprotocol/vega/pull/1928) GraphQL & GRPC: Remove broken `open` parameter from Orders endpoints. It returned ambiguous results
- 💥 [#1858](https://github.com/vegaprotocol/vega/pull/1858) Fix outdated order details for orders amended by cancel-and-replace
- 💥 [#1849](https://github.com/vegaprotocol/vega/pull/1849) Fix incorrect status on partially filled trades that would have matched with another order by the same user. Was `stopped`, now `rejected`
- 💥 [#1883](https://github.com/vegaprotocol/vega/pull/1883) REST & GraphQL: Market name is now based on the instrument name rather than being set separately
- [#1699](https://github.com/vegaprotocol/vega/pull/1699) Migrate Margin package to event bus
- [#1853](https://github.com/vegaprotocol/vega/pull/1853) Migrate Market package to event bus
- [#1844](https://github.com/vegaprotocol/vega/pull/1844) Migrate Governance package to event
- [#1877](https://github.com/vegaprotocol/vega/pull/1877) Migrate Position package to event
- [#1838](https://github.com/vegaprotocol/vega/pull/1838) GraphQL: Orders now include their `version` and `updatedAt`, which are useful when dealing with amended orders
- [#1841](https://github.com/vegaprotocol/vega/pull/1841) Fix: `expiresAt` on orders was validated at submission time, this has been moved to post-chain validation
- [#1849](https://github.com/vegaprotocol/vega/pull/1849) Improve Order documentation for `Status` and `TimeInForce`
- [#1861](https://github.com/vegaprotocol/vega/pull/1861) Remove single mutex in event bus
- [#1866](https://github.com/vegaprotocol/vega/pull/1866) Add mutexes for event bus access
- [#1889](https://github.com/vegaprotocol/vega/pull/1889) Improve event broker performance
- [#1891](https://github.com/vegaprotocol/vega/pull/1891) Fix context for event subscribers
- [#1889](https://github.com/vegaprotocol/vega/pull/1889) Address event bus performance issues
- [#1892](https://github.com/vegaprotocol/vega/pull/1892) Improve handling for new chain connection proposal
- [#1903](https://github.com/vegaprotocol/vega/pull/1903) Fix regressions in Candles API introduced by event bus
- [#1940](https://github.com/vegaprotocol/vega/pull/1940) Add new asset proposals to GraphQL API
- [#1943](https://github.com/vegaprotocol/vega/pull/1943) Validate list of allowed assets

## 0.21.0

*2020-06-18*

A follow-on from 0.20.1, this release includes a fix for the GraphQL API returning inconsistent values for the `side` field on orders, leading to Vega Console failing to submit orders. As a bonus there is another GraphQL improvement, and two fixes that return more correct values for filled network orders and expired orders.

### 🛠 Improvements

- 💥 [#1820](https://github.com/vegaprotocol/vega/pull/1820) GraphQL: Non existent parties no longer return a GraphQL error
- 💥 [#1784](https://github.com/vegaprotocol/vega/pull/1784) GraphQL: Update schema and fix enum mappings from Proto
- 💥 [#1761](https://github.com/vegaprotocol/vega/pull/1761) Governance: Improve processing of Proposals
- [#1822](https://github.com/vegaprotocol/vega/pull/1822) Remove duplicate updates to `createdAt`
- [#1818](https://github.com/vegaprotocol/vega/pull/1818) Trades: Replace buffer with events
- [#1812](https://github.com/vegaprotocol/vega/pull/1812) Governance: Improve logging
- [#1810](https://github.com/vegaprotocol/vega/pull/1810) Execution: Set order status for fully filled network orders to be `FILLED`
- [#1803](https://github.com/vegaprotocol/vega/pull/1803) Matching: Set `updatedAt` when orders expire
- [#1780](https://github.com/vegaprotocol/vega/pull/1780) APIs: Reject `NETWORK` orders
- [#1792](https://github.com/vegaprotocol/vega/pull/1792) Update Golang to 1.14 and tendermint to 0.33.5

## 0.20.1

*2020-06-18*

This release fixes one small bug that was causing many closed streams, which was a problem for API clients.

## 🛠 Improvements

- [#1813](https://github.com/vegaprotocol/vega/pull/1813) Set `PartyEvent` type to party event

## 0.20.0

*2020-06-15*

This release contains a lot of fixes to APIs, and a minor new addition to the statistics endpoint. Potentially breaking changes are now labelled with 💥. If you have implemented a client that fetches candles, places orders or amends orders, please check below.

### ✨ Features
- [#1730](https://github.com/vegaprotocol/vega/pull/1730) `ChainID` added to statistics endpoint
- 💥 [#1734](https://github.com/vegaprotocol/vega/pull/1734) Start adding `TraceID` to core events

### 🛠 Improvements
- 💥 [#1721](https://github.com/vegaprotocol/vega/pull/1721) Improve API responses for `GetProposalById`
- 💥 [#1724](https://github.com/vegaprotocol/vega/pull/1724) New Order: Type no longer defaults to LIMIT orders
- 💥 [#1728](https://github.com/vegaprotocol/vega/pull/1728) `PrepareAmend` no longer accepts expiry time
- 💥 [#1760](https://github.com/vegaprotocol/vega/pull/1760) Add proto enum zero value "unspecified" to Side
- 💥 [#1764](https://github.com/vegaprotocol/vega/pull/1764) Candles: Interval no longer defaults to 1 minute
- 💥 [#1773](https://github.com/vegaprotocol/vega/pull/1773) Add proto enum zero value "unspecified" to `Order.Status`
- 💥 [#1776](https://github.com/vegaprotocol/vega/pull/1776) Add prefixes to enums, add proto zero value "unspecified" to `Trade.Type`
- 💥 [#1781](https://github.com/vegaprotocol/vega/pull/1781) Add prefix and UNSPECIFIED to `ChainStatus`, `AccountType`, `TransferType`
- [#1714](https://github.com/vegaprotocol/vega/pull/1714) Extend governance error handling
- [#1726](https://github.com/vegaprotocol/vega/pull/1726) Mark Price was not always correctly updated on a partial fill
- [#1734](https://github.com/vegaprotocol/vega/pull/1734) Feature/1577 hash context propagation
- [#1741](https://github.com/vegaprotocol/vega/pull/1741) Fix incorrect timestamps for proposals retrieved by GraphQL
- [#1743](https://github.com/vegaprotocol/vega/pull/1743) Orders amended to be GTT now return GTT in the response
- [#1745](https://github.com/vegaprotocol/vega/pull/1745) Votes blob is now base64 encoded
- [#1747](https://github.com/vegaprotocol/vega/pull/1747) Markets created from proposals now have the same ID as the proposal that created them
- [#1750](https://github.com/vegaprotocol/vega/pull/1750) Added datetime to governance votes
- [#1751](https://github.com/vegaprotocol/vega/pull/1751) Fix a bug in governance vote counting
- [#1752](https://github.com/vegaprotocol/vega/pull/1752) Fix incorrect validation on new orders
- [#1757](https://github.com/vegaprotocol/vega/pull/1757) Fix incorrect party ID validation on new orders
- [#1758](https://github.com/vegaprotocol/vega/pull/1758) Fix issue where markets created via governance were not tradable
- [#1763](https://github.com/vegaprotocol/vega/pull/1763) Expiration settlement date for market changed to 30/10/2020-22:59:59
- [#1777](https://github.com/vegaprotocol/vega/pull/1777) Create `README.md`
- [#1764](https://github.com/vegaprotocol/vega/pull/1764) Add proto enum zero value "unspecified" to Interval
- [#1767](https://github.com/vegaprotocol/vega/pull/1767) Feature/1692 order event
- [#1787](https://github.com/vegaprotocol/vega/pull/1787) Feature/1697 account event
- [#1788](https://github.com/vegaprotocol/vega/pull/1788) Check for unspecified Vote value
- [#1794](https://github.com/vegaprotocol/vega/pull/1794) Feature/1696 party event

## 0.19.0

*2020-05-26*

This release fixes a handful of bugs, primarily around order amends and new market governance proposals.

### ✨ Features

- [#1658](https://github.com/vegaprotocol/vega/pull/1658) Add timestamps to proposal API responses
- [#1656](https://github.com/vegaprotocol/vega/pull/1656) Add margin checks to amends
- [#1679](https://github.com/vegaprotocol/vega/pull/1679) Add topology package to map Validator nodes to Vega keypairs

### 🛠 Improvements
- [#1718](https://github.com/vegaprotocol/vega/pull/1718) Fix a case where a party can cancel another party's orders
- [#1662](https://github.com/vegaprotocol/vega/pull/1662) Start moving to event-based architecture internally
- [#1684](https://github.com/vegaprotocol/vega/pull/1684) Fix order expiry handling when `expiresAt` is amended
- [#1686](https://github.com/vegaprotocol/vega/pull/1686) Fix participation stake to have a maximum of 100%
- [#1607](https://github.com/vegaprotocol/vega/pull/1607) Update `gqlgen` dependency to 0.11.3
- [#1711](https://github.com/vegaprotocol/vega/pull/1711) Remove ID from market proposal input
- [#1712](https://github.com/vegaprotocol/vega/pull/1712) `prepareProposal` no longer returns an ID on market proposals
- [#1707](https://github.com/vegaprotocol/vega/pull/1707) Allow overriding default governance parameters via `ldflags`.
- [#1715](https://github.com/vegaprotocol/vega/pull/1715) Compile testing binary with short-lived governance periods

## 0.18.1

*2020-05-13*

### 🛠 Improvements
- [#1649](https://github.com/vegaprotocol/vega/pull/1649)
    Fix github artefact upload CI configuration

## 0.18.0

*2020-05-12*

From this release forward, compiled binaries for multiple platforms will be attached to the release on GitHub.

### ✨ Features

- [#1636](https://github.com/vegaprotocol/vega/pull/1636)
    Add a default GraphQL query complexity limit of 5. Currently configured to 17 on testnet to support Console.
- [#1656](https://github.com/vegaprotocol/vega/pull/1656)
    Add GraphQL queries for governance proposals
- [#1596](https://github.com/vegaprotocol/vega/pull/1596)
    Add builds for multiple architectures to GitHub releases

### 🛠 Improvements
- [#1630](https://github.com/vegaprotocol/vega/pull/1630)
    Fix amends triggering multiple updates to the same order
- [#1564](https://github.com/vegaprotocol/vega/pull/1564)
    Hex encode keys

## 0.17.0

*2020-04-21*

### ✨ Features

- [#1458](https://github.com/vegaprotocol/vega/issues/1458) Add root GraphQL Orders query.
- [#1457](https://github.com/vegaprotocol/vega/issues/1457) Add GraphQL query to list all known parties.
- [#1455](https://github.com/vegaprotocol/vega/issues/1455) Remove party list from stats endpoint.
- [#1448](https://github.com/vegaprotocol/vega/issues/1448) Add `updatedAt` field to orders.

### 🛠 Improvements

- [#1102](https://github.com/vegaprotocol/vega/issues/1102) Return full Market details in nested GraphQL queries.
- [#1466](https://github.com/vegaprotocol/vega/issues/1466) Flush orders before trades. This fixes a rare scenario where a trade can be available through the API, but not the order that triggered it.
- [#1491](https://github.com/vegaprotocol/vega/issues/1491) Fix `OrdersByMarket` and `OrdersByParty` 'Open' parameter.
- [#1472](https://github.com/vegaprotocol/vega/issues/1472) Fix Orders by the same party matching.

### Upcoming changes

This release contains the initial partial implementation of Governance. This will be finished and documented in 0.18.0.

## 0.16.2

*2020-04-16*

### 🛠 Improvements

- [#1545](https://github.com/vegaprotocol/vega/pull/1545) Improve error handling in `Prepare*Order` requests

## 0.16.1

*2020-04-15*

### 🛠 Improvements

- [!651](https://gitlab.com/vega-protocol/trading-core/-/merge_requests/651) Prevent bad ED25519 key length causing node panic.

## 0.16.0

*2020-03-02*

### ✨ Features

- The new authentication service is in place. The existing authentication service is now deprecated and will be removed in the next release.

### 🛠 Improvements

- [!609](https://gitlab.com/vega-protocol/trading-core/-/merge_requests/609) Show trades resulting from Orders created by the network (for example close outs) in the API.
- [!604](https://gitlab.com/vega-protocol/trading-core/-/merge_requests/604) Add `lastMarketPrice` settlement.
- [!614](https://gitlab.com/vega-protocol/trading-core/-/merge_requests/614) Fix casing of Order parameter `timeInForce`.
- [!615](https://gitlab.com/vega-protocol/trading-core/-/merge_requests/615) Add new order statuses, `Rejected` and `PartiallyFilled`.
- [!622](https://gitlab.com/vega-protocol/trading-core/-/merge_requests/622) GraphQL: Change Buyer and Seller properties on Trades from string to Party.
- [!599](https://gitlab.com/vega-protocol/trading-core/-/merge_requests/599) Pin Market IDs to fixed values.
- [!603](https://gitlab.com/vega-protocol/trading-core/-/merge_requests/603), [!611](https://gitlab.com/vega-protocol/trading-core/-/merge_requests/611) Remove `NotifyTraderAccount` from API documentation.
- [!624](https://gitlab.com/vega-protocol/trading-core/-/merge_requests/624) Add protobuf validators to API requests.
- [!595](https://gitlab.com/vega-protocol/trading-core/-/merge_requests/595), [!621](https://gitlab.com/vega-protocol/trading-core/-/merge_requests/621), [!623](https://gitlab.com/vega-protocol/trading-core/-/merge_requests/623) Fix a flaky integration test.
- [!601](https://gitlab.com/vega-protocol/trading-core/-/merge_requests/601) Improve matching engine coverage.
- [!612](https://gitlab.com/vega-protocol/trading-core/-/merge_requests/612) Improve collateral engine test coverage.<|MERGE_RESOLUTION|>--- conflicted
+++ resolved
@@ -73,12 +73,9 @@
 - [4751](https://github.com/vegaprotocol/vega/pull/4751) - Make trade ids unique using the deterministic id generator
 - [4766](https://github.com/vegaprotocol/vega/issues/4766) - Added feature tests and integration steps for transfers
 - [4771](https://github.com/vegaprotocol/vega/issues/4771) - Small fixes and conformance update for transfers
-<<<<<<< HEAD
 - [4785](https://github.com/vegaprotocol/vega/issues/4785) - Implement feature tests given the acceptance criteria for transfers
-=======
 - [4784](https://github.com/vegaprotocol/vega/issues/4784) - Moving feature tests from specs internal to verified folder
 
->>>>>>> 60e187e3
 ### 🐛 Fixes
 - [4521](https://github.com/vegaprotocol/vega/pull/4521) - Better error when trying to use the null-blockchain with an ERC20 asset
 - [4692](https://github.com/vegaprotocol/vega/pull/4692) - Set statistics block height after a snapshot reload
