package collateral

import (
	"context"
	"sort"
	"strings"

	checkpoint "code.vegaprotocol.io/protos/vega/checkpoint/v1"
	"code.vegaprotocol.io/vega/logging"
	"code.vegaprotocol.io/vega/types"
	"code.vegaprotocol.io/vega/types/num"
	"github.com/golang/protobuf/proto"
)

func (e *Engine) Name() types.CheckpointName {
	return types.CollateralCheckpoint
}

func (e *Engine) Checkpoint() ([]byte, error) {
	msg := &checkpoint.Collateral{
		Balances: e.getCheckpointBalances(),
	}
	ret, err := proto.Marshal(msg)
	if err != nil {
		return nil, err
	}
	return ret, nil
}

var partyOverrides = map[string]types.AccountType{
<<<<<<< HEAD
	systemOwner: types.AccountTypeGlobalReward,
=======
	systemOwner: types.AccountTypeGlobalInsurance,
	systemOwner + types.AccountTypeGlobalReward.String():                   types.AccountTypeGlobalReward,
>>>>>>> ab316240
	systemOwner + types.AccountTypeMakerFeeReward.String():                 types.AccountTypeMakerFeeReward,
	systemOwner + types.AccountTypeTakerFeeReward.String():                 types.AccountTypeTakerFeeReward,
	systemOwner + types.AccountTypeLPFeeReward.String():                    types.AccountTypeLPFeeReward,
	systemOwner + types.AccountTypeMarketProposerReward.String():           types.AccountTypeMarketProposerReward,
	systemOwner + types.AccountTypeFeesInfrastructure.String():             types.AccountTypeFeesInfrastructure,
	systemOwner + systemOwner + types.AccountTypePendingTransfers.String(): types.AccountTypePendingTransfers,
}

func (e *Engine) Load(ctx context.Context, data []byte) error {
	msg := checkpoint.Collateral{}
	if err := proto.Unmarshal(data, &msg); err != nil {
		return err
	}
	for _, balance := range msg.Balances {
		ub, _ := num.UintFromString(balance.Balance, 10)
		// for backward compatibility check both - after this is already out checkpoints will always have the type for global accounts
		if tp, ok := partyOverrides[balance.Party]; ok {
			accID := e.accountID(noMarket, systemOwner, balance.Asset, tp)
			if _, err := e.GetAccountByID(accID); err != nil {
				// this account is created when the asset is enabled. If we can't get this account,
				// then the asset is not yet enabled and we have a problem...
				return err
			}
			e.UpdateBalance(ctx, accID, ub)
			continue
		}
		accID := e.accountID(noMarket, balance.Party, balance.Asset, types.AccountTypeGeneral)
		if _, err := e.GetAccountByID(accID); err != nil {
			accID, _ = e.CreatePartyGeneralAccount(ctx, balance.Party, balance.Asset)
		}
		e.UpdateBalance(ctx, accID, ub)
	}
	return nil
}

// get all balances for checkpoint.
func (e *Engine) getCheckpointBalances() []*checkpoint.AssetBalance {
	// party -> asset -> balance
	balances := make(map[string]map[string]*num.Uint, len(e.accs))
	for _, acc := range e.accs {
		if acc.Balance.IsZero() {
			continue
		}
		switch acc.Type {
		case types.AccountTypeMargin, types.AccountTypeGeneral, types.AccountTypeBond,
<<<<<<< HEAD
			types.AccountTypeInsurance, types.AccountTypeGlobalReward,
=======
			types.AccountTypeInsurance, types.AccountTypeGlobalInsurance, types.AccountTypeGlobalReward,
>>>>>>> ab316240
			types.AccountTypeLPFeeReward, types.AccountTypeMakerFeeReward, types.AccountTypeTakerFeeReward,
			types.AccountTypeMarketProposerReward, types.AccountTypeFeesInfrastructure, types.AccountTypePendingTransfers:
			owner := acc.Owner
			// handle special accounts separately.
<<<<<<< HEAD
			// NB: market insurance accounts funds will flow implicitly using this logic into the network treasury for the asset
=======
>>>>>>> ab316240
			if owner == systemOwner {
				for k, v := range partyOverrides {
					if acc.Type == v {
						owner = k
					}
				}
			}

			assets, ok := balances[owner]
			if !ok {
				assets = map[string]*num.Uint{}
				balances[owner] = assets
			}
			balance, ok := assets[acc.Asset]
			if !ok {
				balance = num.Zero()
				assets[acc.Asset] = balance
			}
			balance.AddSum(acc.Balance)
		case types.AccountTypeSettlement:
			if !acc.Balance.IsZero() {
				e.log.Panic("Settlement balance is not zero",
					logging.String("market-id", acc.MarketID))
			}
		}
	}

	out := make([]*checkpoint.AssetBalance, 0, len(balances))
	for owner, assets := range balances {
		for asset, balance := range assets {
			out = append(out, &checkpoint.AssetBalance{
				Party:   owner,
				Asset:   asset,
				Balance: balance.String(),
			})
		}
	}

	sort.Slice(out, func(i, j int) bool {
		switch strings.Compare(out[i].Party, out[j].Party) {
		case -1:
			return true
		case 1:
			return false
		}
		return out[i].Asset < out[j].Asset
	})
	return out
}<|MERGE_RESOLUTION|>--- conflicted
+++ resolved
@@ -28,12 +28,7 @@
 }
 
 var partyOverrides = map[string]types.AccountType{
-<<<<<<< HEAD
 	systemOwner: types.AccountTypeGlobalReward,
-=======
-	systemOwner: types.AccountTypeGlobalInsurance,
-	systemOwner + types.AccountTypeGlobalReward.String():                   types.AccountTypeGlobalReward,
->>>>>>> ab316240
 	systemOwner + types.AccountTypeMakerFeeReward.String():                 types.AccountTypeMakerFeeReward,
 	systemOwner + types.AccountTypeTakerFeeReward.String():                 types.AccountTypeTakerFeeReward,
 	systemOwner + types.AccountTypeLPFeeReward.String():                    types.AccountTypeLPFeeReward,
@@ -79,19 +74,11 @@
 		}
 		switch acc.Type {
 		case types.AccountTypeMargin, types.AccountTypeGeneral, types.AccountTypeBond,
-<<<<<<< HEAD
 			types.AccountTypeInsurance, types.AccountTypeGlobalReward,
-=======
-			types.AccountTypeInsurance, types.AccountTypeGlobalInsurance, types.AccountTypeGlobalReward,
->>>>>>> ab316240
 			types.AccountTypeLPFeeReward, types.AccountTypeMakerFeeReward, types.AccountTypeTakerFeeReward,
 			types.AccountTypeMarketProposerReward, types.AccountTypeFeesInfrastructure, types.AccountTypePendingTransfers:
 			owner := acc.Owner
-			// handle special accounts separately.
-<<<<<<< HEAD
 			// NB: market insurance accounts funds will flow implicitly using this logic into the network treasury for the asset
-=======
->>>>>>> ab316240
 			if owner == systemOwner {
 				for k, v := range partyOverrides {
 					if acc.Type == v {
