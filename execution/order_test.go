package execution_test

import (
	"context"
	"testing"
	"time"

	types "code.vegaprotocol.io/vega/proto"

	"github.com/golang/mock/gomock"
	"github.com/stretchr/testify/assert"
	"github.com/stretchr/testify/require"
)

func TestOrderBufferOutputCount(t *testing.T) {
	party1 := "party1"
	now := time.Unix(10, 0)
	closingAt := time.Unix(10000000000, 0)
	tm := getTestMarket(t, now, closingAt, nil)

	addAccount(tm, party1)
	tm.broker.EXPECT().Send(gomock.Any()).MinTimes(11)

	orderBuy := &types.Order{
		Type:        types.Order_TYPE_LIMIT,
		TimeInForce: types.Order_TIF_GTC,
		Status:      types.Order_STATUS_ACTIVE,
		Id:          "someid",
		Side:        types.Side_SIDE_BUY,
		PartyID:     party1,
		MarketID:    tm.market.GetID(),
		Size:        100,
		Price:       100,
		Remaining:   100,
		CreatedAt:   now.UnixNano(),
		ExpiresAt:   0,
		Reference:   "party1-buy-order",
	}
	orderAmend := *orderBuy

	// Create an order (generates one order message)
	confirmation, err := tm.market.SubmitOrder(context.TODO(), orderBuy)
	assert.NotNil(t, confirmation)
	assert.NoError(t, err)

	// Cancel it (generates one order message)
	cancelled, err := tm.market.CancelOrderByID(confirmation.Order.Id)
	assert.NotNil(t, cancelled, "cancelled freshly submitted order")
	assert.NoError(t, err)
	assert.EqualValues(t, confirmation.Order.Id, cancelled.Order.Id)

	// Create a new order (generates one order message)
	orderAmend.Id = "amendingorder"
	orderAmend.Reference = "amendingorderreference"
	confirmation, err = tm.market.SubmitOrder(context.TODO(), &orderAmend)
	assert.NotNil(t, confirmation)
	assert.NoError(t, err)

	amend := &types.OrderAmendment{
		MarketID: tm.market.GetID(),
		PartyID:  party1,
		OrderID:  orderAmend.Id,
	}

	// Amend price down (generates one order message)
	amend.Price = &types.Price{Value: orderBuy.Price - 1}
	amendConf, err := tm.market.AmendOrder(context.TODO(), amend)
	assert.NotNil(t, amendConf)
	assert.NoError(t, err)

	// Amend price up (generates one order message)
	amend.Price = &types.Price{Value: orderBuy.Price + 1}
	amendConf, err = tm.market.AmendOrder(context.TODO(), amend)
	assert.NotNil(t, amendConf)
	assert.NoError(t, err)

	// Amend size down (generates one order message)
	amend.Price = nil
	amend.SizeDelta = -1
	amendConf, err = tm.market.AmendOrder(context.TODO(), amend)
	assert.NotNil(t, amendConf)
	assert.NoError(t, err)

	// Amend size up (generates one order message)
	amend.SizeDelta = +1
	amendConf, err = tm.market.AmendOrder(context.TODO(), amend)
	assert.NotNil(t, amendConf)
	assert.NoError(t, err)

	// Amend TIF -> GTT (generates one order message)
	amend.SizeDelta = 0
	amend.TimeInForce = types.Order_TIF_GTT
	amend.ExpiresAt = &types.Timestamp{Value: now.UnixNano() + 100000000000}
	amendConf, err = tm.market.AmendOrder(context.TODO(), amend)
	assert.NotNil(t, amendConf)
	assert.NoError(t, err)

	// Amend TIF -> GTC (generates one order message)
	amend.TimeInForce = types.Order_TIF_GTC
	amend.ExpiresAt = nil
	amendConf, err = tm.market.AmendOrder(context.TODO(), amend)
	assert.NotNil(t, amendConf)
	assert.NoError(t, err)

	// Amend ExpiresAt (generates two order messages)
	amend.TimeInForce = types.Order_TIF_GTT
	amend.ExpiresAt = &types.Timestamp{Value: now.UnixNano() + 100000000000}
	amendConf, err = tm.market.AmendOrder(context.TODO(), amend)
	assert.NotNil(t, amendConf)
	assert.NoError(t, err)

	amend.ExpiresAt = &types.Timestamp{Value: now.UnixNano() + 200000000000}
	amendConf, err = tm.market.AmendOrder(context.TODO(), amend)
	assert.NotNil(t, amendConf)
	assert.NoError(t, err)
}

func TestAmendCancelResubmit(t *testing.T) {
	party1 := "party1"
	now := time.Unix(10, 0)
	closingAt := time.Unix(10000000000, 0)
	tm := getTestMarket(t, now, closingAt, nil)

	addAccount(tm, party1)
	tm.broker.EXPECT().Send(gomock.Any()).AnyTimes()

	orderBuy := &types.Order{
		Status:      types.Order_STATUS_ACTIVE,
		Type:        types.Order_TYPE_LIMIT,
		TimeInForce: types.Order_TIF_GTC,
		Id:          "someid",
		Side:        types.Side_SIDE_BUY,
		PartyID:     party1,
		MarketID:    tm.market.GetID(),
		Size:        100,
		Price:       100,
		Remaining:   100,
		CreatedAt:   now.UnixNano(),
		Reference:   "party1-buy-order",
	}
	// Submit the original order
	confirmation, err := tm.market.SubmitOrder(context.TODO(), orderBuy)
	assert.NotNil(t, confirmation)
	assert.NoError(t, err)

	orderID := confirmation.GetOrder().Id

	// Amend the price to force a cancel+resubmit to the order book

	amend := &types.OrderAmendment{
		OrderID:  orderID,
		PartyID:  confirmation.GetOrder().GetPartyID(),
		MarketID: confirmation.GetOrder().GetMarketID(),
		Price:    &types.Price{Value: 101},
	}
	amended, err := tm.market.AmendOrder(context.TODO(), amend)
	assert.NotNil(t, amended)
	assert.NoError(t, err)

	amend = &types.OrderAmendment{
		OrderID:   orderID,
		PartyID:   confirmation.GetOrder().GetPartyID(),
		MarketID:  confirmation.GetOrder().GetMarketID(),
		Price:     &types.Price{Value: 101},
		SizeDelta: 1,
	}
	amended, err = tm.market.AmendOrder(context.TODO(), amend)
	assert.NotNil(t, amended)
	assert.NoError(t, err)
}

func TestCancelWithWrongPartyID(t *testing.T) {
	party1 := "party1"
	party2 := "party2"
	now := time.Unix(10, 0)
	closingAt := time.Unix(10000000000, 0)
	tm := getTestMarket(t, now, closingAt, nil)

	addAccount(tm, party1)
	addAccount(tm, party2)
	tm.broker.EXPECT().Send(gomock.Any()).AnyTimes()

	orderBuy := &types.Order{
		Status:      types.Order_STATUS_ACTIVE,
		Type:        types.Order_TYPE_LIMIT,
		TimeInForce: types.Order_TIF_GTC,
		Id:          "someid",
		Side:        types.Side_SIDE_BUY,
		PartyID:     party1,
		MarketID:    tm.market.GetID(),
		Size:        100,
		Price:       100,
		Remaining:   100,
		CreatedAt:   now.UnixNano(),
		Reference:   "party1-buy-order",
	}
	// Submit the original order
	confirmation, err := tm.market.SubmitOrder(context.TODO(), orderBuy)
	assert.NotNil(t, confirmation)
	assert.NoError(t, err)

	// Now attempt to cancel it with the wrong partyID
	cancelOrder := &types.OrderCancellation{
		OrderID:  confirmation.GetOrder().Id,
		MarketID: confirmation.GetOrder().MarketID,
		PartyID:  party2,
	}
	cancelconf, err := tm.market.CancelOrder(context.TODO(), cancelOrder.PartyID, cancelOrder.OrderID)
	assert.Nil(t, cancelconf)
	assert.Error(t, err, types.ErrInvalidPartyID)
}

func TestMarkPriceUpdateAfterPartialFill(t *testing.T) {
	party1 := "party1"
	party2 := "party2"
	now := time.Unix(10, 0)
	closingAt := time.Unix(10000000000, 0)
	tm := getTestMarket(t, now, closingAt, nil)

	addAccount(tm, party1)
	addAccount(tm, party2)
	tm.broker.EXPECT().Send(gomock.Any()).AnyTimes()

	orderBuy := &types.Order{
		Status:      types.Order_STATUS_ACTIVE,
		TimeInForce: types.Order_TIF_GTC,
		Id:          "someid",
		Side:        types.Side_SIDE_BUY,
		PartyID:     party1,
		MarketID:    tm.market.GetID(),
		Size:        100,
		Price:       10,
		Remaining:   100,
		CreatedAt:   now.UnixNano(),
		Reference:   "party1-buy-order",
		Type:        types.Order_TYPE_LIMIT,
	}
	// Submit the original order
	buyConfirmation, err := tm.market.SubmitOrder(context.TODO(), orderBuy)
	assert.NotNil(t, buyConfirmation)
	assert.NoError(t, err)

	orderSell := &types.Order{
		Status:      types.Order_STATUS_ACTIVE,
		TimeInForce: types.Order_TIF_IOC,
		Id:          "someid",
		Side:        types.Side_SIDE_SELL,
		PartyID:     party2,
		MarketID:    tm.market.GetID(),
		Size:        50,
		Price:       10,
		Remaining:   50,
		CreatedAt:   now.UnixNano(),
		Reference:   "party2-sell-order",
		Type:        types.Order_TYPE_MARKET,
	}
	// Submit an opposite order to partially fill
	sellConfirmation, err := tm.market.SubmitOrder(context.TODO(), orderSell)
	assert.NotNil(t, sellConfirmation)
	assert.NoError(t, err)

	// Validate that the mark price has been updated
	assert.EqualValues(t, tm.market.GetMarketData().MarkPrice, 10)
}

func TestExpireCancelGTCOrder(t *testing.T) {
	party1 := "party1"
	now := time.Unix(10, 0)
	closingAt := time.Unix(10000000000, 0)
	tm := getTestMarket(t, now, closingAt, nil)

	addAccount(tm, party1)

	orderBuy := &types.Order{
		CreatedAt:   10000000000,
		Status:      types.Order_STATUS_ACTIVE,
		TimeInForce: types.Order_TIF_GTC,
		Id:          "someid",
		Side:        types.Side_SIDE_BUY,
		PartyID:     party1,
		MarketID:    tm.market.GetID(),
		Size:        100,
		Price:       10,
		Remaining:   100,
		Reference:   "party1-buy-order",
		Type:        types.Order_TYPE_LIMIT,
	}
	// Submit the original order
	buyConfirmation, err := tm.market.SubmitOrder(context.Background(), orderBuy)
	assert.NotNil(t, buyConfirmation)
	assert.NoError(t, err)

	// Move the current time forward
	tm.market.OnChainTimeUpdate(context.Background(), time.Unix(10, 100))

	amend := &types.OrderAmendment{
		OrderID:     buyConfirmation.GetOrder().GetId(),
		PartyID:     party1,
		MarketID:    tm.market.GetID(),
		ExpiresAt:   &types.Timestamp{Value: 10000000010},
		TimeInForce: types.Order_TIF_GTT,
	}
	amended, err := tm.market.AmendOrder(context.Background(), amend)
	assert.NotNil(t, amended)
	assert.NoError(t, err)

	// Validate that the mark price has been updated
	assert.EqualValues(t, amended.Order.TimeInForce, types.Order_TIF_GTT)
	assert.EqualValues(t, amended.Order.Status, types.Order_STATUS_EXPIRED)
	assert.EqualValues(t, amended.Order.CreatedAt, 10000000000)
	assert.EqualValues(t, amended.Order.ExpiresAt, 10000000010)
	assert.EqualValues(t, amended.Order.UpdatedAt, 10000000100)
}

func TestAmendPartialFillCancelReplace(t *testing.T) {
	party1 := "party1"
	party2 := "party2"
	now := time.Unix(10, 0)
	closingAt := time.Unix(10000000000, 0)
	tm := getTestMarket(t, now, closingAt, nil)

	addAccount(tm, party1)
	addAccount(tm, party2)
	tm.broker.EXPECT().Send(gomock.Any()).AnyTimes()

	orderBuy := &types.Order{
		Status:      types.Order_STATUS_ACTIVE,
		TimeInForce: types.Order_TIF_GTC,
		Side:        types.Side_SIDE_BUY,
		PartyID:     party1,
		MarketID:    tm.market.GetID(),
		Size:        20,
		Price:       5,
		Remaining:   20,
		Reference:   "party1-buy-order",
		Type:        types.Order_TYPE_LIMIT,
	}
	// Place an order
	buyConfirmation, err := tm.market.SubmitOrder(context.Background(), orderBuy)
	assert.NotNil(t, buyConfirmation)
	assert.NoError(t, err)

	orderSell := &types.Order{
		Status:      types.Order_STATUS_ACTIVE,
		TimeInForce: types.Order_TIF_IOC,
		Side:        types.Side_SIDE_SELL,
		PartyID:     party2,
		MarketID:    tm.market.GetID(),
		Size:        10,
		Price:       5,
		Remaining:   10,
		Reference:   "party2-sell-order",
		Type:        types.Order_TYPE_MARKET,
	}
	// Partially fill the original order
	sellConfirmation, err := tm.market.SubmitOrder(context.Background(), orderSell)
	assert.NotNil(t, sellConfirmation)
	assert.NoError(t, err)

	amend := &types.OrderAmendment{
		OrderID:  buyConfirmation.GetOrder().GetId(),
		PartyID:  party1,
		MarketID: tm.market.GetID(),
		Price:    &types.Price{Value: 20},
	}
	amended, err := tm.market.AmendOrder(context.Background(), amend)
	assert.NotNil(t, amended)
	assert.NoError(t, err)

	// Check the values are correct
	assert.EqualValues(t, amended.Order.Price, 20)
	assert.EqualValues(t, amended.Order.Remaining, 10)
	assert.EqualValues(t, amended.Order.Size, 20)
}

func TestAmendWrongPartyID(t *testing.T) {
	party1 := "party1"
	party2 := "party2"
	now := time.Unix(10, 0)
	closingAt := time.Unix(10000000000, 0)
	tm := getTestMarket(t, now, closingAt, nil)

	addAccount(tm, party1)
	addAccount(tm, party2)
	tm.broker.EXPECT().Send(gomock.Any()).AnyTimes()

	orderBuy := &types.Order{
		Status:      types.Order_STATUS_ACTIVE,
		Type:        types.Order_TYPE_LIMIT,
		TimeInForce: types.Order_TIF_GTC,
		Side:        types.Side_SIDE_BUY,
		PartyID:     party1,
		MarketID:    tm.market.GetID(),
		Size:        100,
		Price:       100,
		Remaining:   100,
		CreatedAt:   now.UnixNano(),
		Reference:   "party1-buy-order",
	}
	// Submit the original order
	confirmation, err := tm.market.SubmitOrder(context.Background(), orderBuy)
	assert.NotNil(t, confirmation)
	assert.NoError(t, err)

	// Send an aend but use the wrong partyID
	amend := &types.OrderAmendment{
		OrderID:  confirmation.GetOrder().GetId(),
		PartyID:  party2,
		MarketID: confirmation.GetOrder().GetMarketID(),
		Price:    &types.Price{Value: 101},
	}
	amended, err := tm.market.AmendOrder(context.Background(), amend)
	assert.Nil(t, amended)
	assert.Error(t, err, types.ErrInvalidPartyID)
}

func TestPartialFilledWashTrade(t *testing.T) {
	party1 := "party1"
	party2 := "party2"
	now := time.Unix(10, 0)
	closingAt := time.Unix(10000000000, 0)
	tm := getTestMarket(t, now, closingAt, nil)

	addAccount(tm, party1)
	addAccount(tm, party2)
	tm.broker.EXPECT().Send(gomock.Any()).AnyTimes()

	orderSell1 := &types.Order{
		Status:      types.Order_STATUS_ACTIVE,
		Type:        types.Order_TYPE_LIMIT,
		TimeInForce: types.Order_TIF_GTC,
		Side:        types.Side_SIDE_SELL,
		PartyID:     party1,
		MarketID:    tm.market.GetID(),
		Size:        15,
		Price:       55,
		Remaining:   15,
		CreatedAt:   now.UnixNano(),
		Reference:   "party1-sell-order",
	}
	confirmation, err := tm.market.SubmitOrder(context.Background(), orderSell1)
	assert.NotNil(t, confirmation)
	assert.NoError(t, err)

	orderSell2 := &types.Order{
		Status:      types.Order_STATUS_ACTIVE,
		Type:        types.Order_TYPE_LIMIT,
		TimeInForce: types.Order_TIF_GTC,
		Side:        types.Side_SIDE_SELL,
		PartyID:     party2,
		MarketID:    tm.market.GetID(),
		Size:        15,
		Price:       53,
		Remaining:   15,
		CreatedAt:   now.UnixNano(),
		Reference:   "party2-sell-order",
	}
	confirmation, err = tm.market.SubmitOrder(context.Background(), orderSell2)
	assert.NotNil(t, confirmation)
	assert.NoError(t, err)

	// This order should partially fill and then be rejected
	orderBuy1 := &types.Order{
		Status:      types.Order_STATUS_ACTIVE,
		Type:        types.Order_TYPE_LIMIT,
		TimeInForce: types.Order_TIF_GTC,
		Side:        types.Side_SIDE_BUY,
		PartyID:     party1,
		MarketID:    tm.market.GetID(),
		Size:        30,
		Price:       60,
		Remaining:   30,
		CreatedAt:   now.UnixNano(),
		Reference:   "party1-buy-order",
	}
	confirmation, err = tm.market.SubmitOrder(context.Background(), orderBuy1)
	assert.NotNil(t, confirmation)
	assert.NoError(t, err)
	assert.Equal(t, confirmation.Order.Status, types.Order_STATUS_REJECTED)
	assert.Equal(t, confirmation.Order.Remaining, uint64(15))
}

func amendOrder(t *testing.T, tm *testMarket, party string, orderID string, sizeDelta int64, price uint64,
	tif types.Order_TimeInForce, expiresAt int64, pass bool) *types.OrderConfirmation {
	amend := &types.OrderAmendment{
		OrderID:     orderID,
		PartyID:     party,
		MarketID:    tm.market.GetID(),
		SizeDelta:   sizeDelta,
		TimeInForce: tif,
	}

	if price > 0 {
		amend.Price = &types.Price{Value: price}
	}

	if expiresAt > 0 {
		amend.ExpiresAt = &types.Timestamp{Value: expiresAt}
	}

	amended, err := tm.market.AmendOrder(context.Background(), amend)
	if pass {
		assert.NotNil(t, amended)
		assert.NoError(t, err)
	}
	return amended
}

func getOrder(t *testing.T, tm *testMarket, now *time.Time, orderType types.Order_Type, tif types.Order_TimeInForce,
	expiresAt int64, side types.Side, party string, size uint64, price uint64) types.Order {
	order := types.Order{
		Status:      types.Order_STATUS_ACTIVE,
		Type:        orderType,
		TimeInForce: tif,
		Side:        side,
		PartyID:     party,
		MarketID:    tm.market.GetID(),
		Size:        size,
		Price:       price,
		Remaining:   size,
		CreatedAt:   now.UnixNano(),
		Reference:   "",
	}

	if expiresAt > 0 {
		order.ExpiresAt = expiresAt
	}
	return order
}

func sendOrder(t *testing.T, tm *testMarket, now *time.Time, orderType types.Order_Type, tif types.Order_TimeInForce, expiresAt int64, side types.Side, party string,
	size uint64, price uint64) string {
	order := &types.Order{
		Status:      types.Order_STATUS_ACTIVE,
		Type:        orderType,
		TimeInForce: tif,
		Side:        side,
		PartyID:     party,
		MarketID:    tm.market.GetID(),
		Size:        size,
		Price:       price,
		Remaining:   size,
		CreatedAt:   now.UnixNano(),
		Reference:   "",
	}

	if expiresAt > 0 {
		order.ExpiresAt = expiresAt
	}

	confirmation, err := tm.market.SubmitOrder(context.Background(), order)
	assert.NotNil(t, confirmation)
	assert.NoError(t, err)

	// Move time forward one second
	//	*now = now.Add(time.Second)
	//	tm.market.OnChainTimeUpdate(*now)

	return confirmation.GetOrder().Id
}

func TestAmendToFill(t *testing.T) {
	now := time.Unix(10, 0)
	closingAt := time.Unix(10000000000, 0)
	tm := getTestMarket(t, now, closingAt, nil)

	addAccount(tm, "party1")
	addAccount(tm, "party2")
	tm.broker.EXPECT().Send(gomock.Any()).AnyTimes()

	// test_AmendMarketOrderFail
	orderId := sendOrder(t, tm, &now, types.Order_TYPE_LIMIT, types.Order_TIF_GTC, 0, types.Side_SIDE_SELL, "party1", 10, 100) // 1 - a8
	orderId = sendOrder(t, tm, &now, types.Order_TYPE_LIMIT, types.Order_TIF_GTC, 0, types.Side_SIDE_SELL, "party1", 10, 110)  // 1 - a8
	orderId = sendOrder(t, tm, &now, types.Order_TYPE_LIMIT, types.Order_TIF_GTC, 0, types.Side_SIDE_SELL, "party1", 10, 120)  // 1 - a8
	orderId = sendOrder(t, tm, &now, types.Order_TYPE_LIMIT, types.Order_TIF_GTC, 0, types.Side_SIDE_BUY, "party2", 40, 50)    // 1 - a8
	amendOrder(t, tm, "party2", orderId, 0, 500, types.Order_TIF_UNSPECIFIED, 0, true)
}

func TestUnableToAmendGFAGFN(t *testing.T) {
	now := time.Unix(10, 0)
	closeSec := int64(10000000000)
	closingAt := time.Unix(closeSec, 0)
	tm := getTestMarket(t, now, closingAt, nil)

	addAccount(tm, "party1")
	tm.broker.EXPECT().Send(gomock.Any()).AnyTimes()

	// test_AmendMarketOrderFail
	orderId := sendOrder(t, tm, &now, types.Order_TYPE_LIMIT, types.Order_TIF_GTC, 0, types.Side_SIDE_SELL, "party1", 10, 100)
	amendOrder(t, tm, "party1", orderId, 0, 0, types.Order_TIF_GFA, 0, false)
	amendOrder(t, tm, "party1", orderId, 0, 0, types.Order_TIF_GFN, 0, false)

	orderId2 := sendOrder(t, tm, &now, types.Order_TYPE_LIMIT, types.Order_TIF_GFN, 0, types.Side_SIDE_SELL, "party1", 10, 100)
	amendOrder(t, tm, "party1", orderId2, 0, 0, types.Order_TIF_GTC, 0, false)
	amendOrder(t, tm, "party1", orderId2, 0, 0, types.Order_TIF_GFA, 0, false)

	// EnterAuction should actually trigger an auction here...
	tm.mas.StartPriceAuction(now, &types.AuctionDuration{
		Duration: closeSec / 10, // some time in the future, before closing
	})
	tm.market.EnterAuction(context.Background())
	orderId3 := sendOrder(t, tm, &now, types.Order_TYPE_LIMIT, types.Order_TIF_GFA, 0, types.Side_SIDE_SELL, "party1", 10, 100)
	amendOrder(t, tm, "party1", orderId3, 0, 0, types.Order_TIF_GTC, 0, false)
	amendOrder(t, tm, "party1", orderId3, 0, 0, types.Order_TIF_GFN, 0, false)
}

func TestPeggedOrders(t *testing.T) {
	t.Run("pegged orders must be LIMIT orders ", testPeggedOrderTypes)
	t.Run("pegged orders must be either GTT or GTC ", testPeggedOrderTIFs)
	t.Run("pegged orders buy side validation", testPeggedOrderBuys)
	t.Run("pegged orders sell side validation", testPeggedOrderSells)
	t.Run("pegged orders are parked when price below 0", testPeggedOrderParkWhenPriceBelowZero)
	t.Run("pegged orders are parked when price reprices below 0", testPeggedOrderParkWhenPriceRepricesBelowZero)
	t.Run("pegged order when there is no market prices", testPeggedOrderAddWithNoMarketPrice)
	t.Run("pegged order add to order book", testPeggedOrderAdd)
	t.Run("pegged order test when placing a pegged order forces a reprice", testPeggedOrderWithReprice)
	t.Run("pegged order entry during an auction", testPeggedOrderParkWhenInAuction)
	t.Run("Pegged orders unpark order after leaving auction", testPeggedOrderUnparkAfterLeavingAuction)
	t.Run("pegged order repricing", testPeggedOrderRepricing)
	t.Run("pegged order check that a filled pegged order is handled correctly", testPeggedOrderFilledOrder)
	t.Run("parked orders during normal trading are unparked when possible", testParkedOrdersAreUnparkedWhenPossible)
	t.Run("pegged orders are handled correctly when moving into auction", testPeggedOrdersEnteringAuction)
	t.Run("pegged orders are handled correctly when moving out of auction", testPeggedOrdersLeavingAuction)
	t.Run("pegged orders amend to move reference", testPeggedOrderAmendToMoveReference)
	t.Run("pegged orders are removed when expired", testPeggedOrderExpiring)
<<<<<<< HEAD
	t.Run("pegged orders unpark order due to reference becoming valid", testPeggedOrderUnpark)
}

func testPeggedOrderUnpark(t *testing.T) {
	now := time.Unix(10, 0)
	closeSec := int64(10000000000)
	closingAt := time.Unix(closeSec, 0)
	tm := getTestMarket(t, now, closingAt, nil)
	ctx := context.Background()

	addAccount(tm, "party1")
	addAccount(tm, "party2")
	tm.broker.EXPECT().Send(gomock.Any()).AnyTimes()

	// Create a single buy order to give this party a valid position
	sendOrder(t, tm, &now, types.Order_TYPE_LIMIT, types.Order_TIF_GTC, 0, types.Side_SIDE_BUY, "party1", 5, 11)

	// Add a pegged order which will park due to missing reference price
	order := getOrder(t, tm, &now, types.Order_TYPE_LIMIT, types.Order_TIF_GTC, 0, types.Side_SIDE_SELL, "party1", 1, 100)
	order.PeggedOrder = &types.PeggedOrder{Reference: types.PeggedReference_PEGGED_REFERENCE_BEST_ASK, Offset: 10}
	_, err := tm.market.SubmitOrder(ctx, &order)
	require.NoError(t, err)
	assert.Equal(t, 1, tm.market.GetParkedOrderCount())

	// Send a new order to set the BEST_ASK price and force the parked order to unpark
	sendOrder(t, tm, &now, types.Order_TYPE_LIMIT, types.Order_TIF_GTC, 0, types.Side_SIDE_SELL, "party2", 5, 15)

	assert.Equal(t, 0, tm.market.GetParkedOrderCount())
=======
	t.Run("pegged order cancel a parked order", testPeggedOrderCancelParked)
>>>>>>> faebf7ba
}

func testPeggedOrderAmendToMoveReference(t *testing.T) {
	now := time.Unix(10, 0)
	closeSec := int64(10000000000)
	closingAt := time.Unix(closeSec, 0)
	tm := getTestMarket(t, now, closingAt, nil)
	ctx := context.Background()

	addAccount(tm, "party1")
	tm.broker.EXPECT().Send(gomock.Any()).AnyTimes()

	// Place 2 orders to create valid reference prices
	bestBidOrder := sendOrder(t, tm, &now, types.Order_TYPE_LIMIT, types.Order_TIF_GTC, 0, types.Side_SIDE_BUY, "party1", 1, 90)
	sendOrder(t, tm, &now, types.Order_TYPE_LIMIT, types.Order_TIF_GTC, 0, types.Side_SIDE_SELL, "party1", 1, 110)

	// Place a valid pegged order which will be added to the order book
	order := getOrder(t, tm, &now, types.Order_TYPE_LIMIT, types.Order_TIF_GTC, 0, types.Side_SIDE_BUY, "party1", 1, 100)
	order.PeggedOrder = &types.PeggedOrder{Reference: types.PeggedReference_PEGGED_REFERENCE_BEST_BID, Offset: -10}
	_, err := tm.market.SubmitOrder(ctx, &order)
	require.NoError(t, err)

	// Amend best bid price
	amendConf1 := amendOrder(t, tm, "party1", bestBidOrder, 0, 88, types.Order_TIF_UNSPECIFIED, 0, true)
	assert.NotNil(t, amendConf1)
	amendConf2 := amendOrder(t, tm, "party1", bestBidOrder, 0, 86, types.Order_TIF_UNSPECIFIED, 0, true)
	assert.NotNil(t, amendConf2)
}

func testPeggedOrderFilledOrder(t *testing.T) {
	now := time.Unix(10, 0)
	closeSec := int64(10000000000)
	closingAt := time.Unix(closeSec, 0)
	tm := getTestMarket(t, now, closingAt, nil)
	ctx := context.Background()

	addAccount(tm, "party1")
	addAccount(tm, "party2")
	tm.broker.EXPECT().Send(gomock.Any()).AnyTimes()

	// Place 2 orders to create valid reference prices
	sendOrder(t, tm, &now, types.Order_TYPE_LIMIT, types.Order_TIF_GTC, 0, types.Side_SIDE_BUY, "party1", 1, 90)
	sendOrder(t, tm, &now, types.Order_TYPE_LIMIT, types.Order_TIF_GTC, 0, types.Side_SIDE_SELL, "party1", 1, 110)

	// Place a valid pegged order which will be added to the order book
	order := getOrder(t, tm, &now, types.Order_TYPE_LIMIT, types.Order_TIF_GTC, 0, types.Side_SIDE_BUY, "party1", 1, 100)
	order.PeggedOrder = &types.PeggedOrder{Reference: types.PeggedReference_PEGGED_REFERENCE_BEST_BID, Offset: -1}
	_, err := tm.market.SubmitOrder(ctx, &order)
	require.NoError(t, err)

	// Place a sell MARKET order to fill the buy orders
	sendOrder(t, tm, &now, types.Order_TYPE_MARKET, types.Order_TIF_IOC, 0, types.Side_SIDE_SELL, "party2", 2, 0)

	assert.Equal(t, 0, tm.market.GetParkedOrderCount())
	assert.Equal(t, 0, tm.market.GetPeggedOrderCount())
}

func testParkedOrdersAreUnparkedWhenPossible(t *testing.T) {
	now := time.Unix(10, 0)
	closeSec := int64(10000000000)
	closingAt := time.Unix(closeSec, 0)
	tm := getTestMarket(t, now, closingAt, nil)
	ctx := context.Background()

	addAccount(tm, "party1")
	addAccount(tm, "party2")
	tm.broker.EXPECT().Send(gomock.Any()).AnyTimes()

	// Place 2 orders to create valid reference prices
	sendOrder(t, tm, &now, types.Order_TYPE_LIMIT, types.Order_TIF_GTC, 0, types.Side_SIDE_BUY, "party1", 1, 5)
	sendOrder(t, tm, &now, types.Order_TYPE_LIMIT, types.Order_TIF_GTC, 0, types.Side_SIDE_SELL, "party1", 1, 100)

	// Place a valid pegged order which will be added to the order book
	order := getOrder(t, tm, &now, types.Order_TYPE_LIMIT, types.Order_TIF_GTC, 0, types.Side_SIDE_BUY, "party1", 1, 1)
	order.PeggedOrder = &types.PeggedOrder{Reference: types.PeggedReference_PEGGED_REFERENCE_BEST_BID, Offset: -10}
	_, err := tm.market.SubmitOrder(ctx, &order)
	require.NoError(t, err)

	assert.Equal(t, 1, tm.market.GetParkedOrderCount())
	assert.Equal(t, 1, tm.market.GetPeggedOrderCount())

	// Send a higher buy price order to move the BEST BID price up
	sendOrder(t, tm, &now, types.Order_TYPE_LIMIT, types.Order_TIF_GTC, 0, types.Side_SIDE_BUY, "party1", 1, 50)

	assert.Equal(t, 0, tm.market.GetParkedOrderCount())
	assert.Equal(t, 1, tm.market.GetPeggedOrderCount())
}

func testPeggedOrdersLeavingAuction(t *testing.T) {
	now := time.Unix(10, 0)
	auctionClose := now.Add(101 * time.Second)
	closeSec := int64(10000000000)
	closingAt := time.Unix(closeSec, 0)
	tm := getTestMarket(t, now, closingAt, nil)
	ctx := context.Background()

	addAccount(tm, "party1")
	tm.broker.EXPECT().Send(gomock.Any()).AnyTimes()

	// Move into auction
	tm.mas.StartOpeningAuction(now, &types.AuctionDuration{Duration: 100})
	tm.market.EnterAuction(ctx)

	// Place 2 orders to create valid reference prices
	sendOrder(t, tm, &now, types.Order_TYPE_LIMIT, types.Order_TIF_GTC, 0, types.Side_SIDE_BUY, "party1", 1, 90)
	sendOrder(t, tm, &now, types.Order_TYPE_LIMIT, types.Order_TIF_GTC, 0, types.Side_SIDE_SELL, "party1", 1, 100)

	// Pegged order must be a LIMIT order
	order := getOrder(t, tm, &now, types.Order_TYPE_LIMIT, types.Order_TIF_GTC, 0, types.Side_SIDE_BUY, "party1", 10, 100)
	order.PeggedOrder = &types.PeggedOrder{Reference: types.PeggedReference_PEGGED_REFERENCE_MID, Offset: -10}
	confirmation, err := tm.market.SubmitOrder(ctx, &order)
	require.NoError(t, err)
	assert.NotNil(t, confirmation)
	assert.Equal(t, confirmation.Order.Status, types.Order_STATUS_PARKED)
	assert.Equal(t, 1, tm.market.GetPeggedOrderCount())
	// During an auction all pegged orders are parked so we don't add them to the list
	assert.Equal(t, 0, tm.market.GetParkedOrderCount())

	// Update the time to force the auction to end
	tm.market.OnChainTimeUpdate(ctx, auctionClose)
	assert.Equal(t, 1, tm.market.GetPeggedOrderCount())
	assert.Equal(t, 0, tm.market.GetParkedOrderCount())
}

func testPeggedOrdersEnteringAuction(t *testing.T) {
	now := time.Unix(10, 0)
	closeSec := int64(10000000000)
	closingAt := time.Unix(closeSec, 0)
	tm := getTestMarket(t, now, closingAt, nil)
	ctx := context.Background()

	addAccount(tm, "party1")
	tm.broker.EXPECT().Send(gomock.Any()).AnyTimes()

	// Place 2 orders to create valid reference prices
	sendOrder(t, tm, &now, types.Order_TYPE_LIMIT, types.Order_TIF_GTC, 0, types.Side_SIDE_BUY, "party1", 1, 90)
	sendOrder(t, tm, &now, types.Order_TYPE_LIMIT, types.Order_TIF_GTC, 0, types.Side_SIDE_SELL, "party1", 1, 100)

	// Pegged order must be a LIMIT order
	order := getOrder(t, tm, &now, types.Order_TYPE_LIMIT, types.Order_TIF_GTC, 0, types.Side_SIDE_BUY, "party1", 10, 100)
	order.PeggedOrder = &types.PeggedOrder{Reference: types.PeggedReference_PEGGED_REFERENCE_MID, Offset: -10}
	confirmation, err := tm.market.SubmitOrder(ctx, &order)
	require.NoError(t, err)
	assert.NotNil(t, confirmation)
	assert.Equal(t, confirmation.Order.Status, types.Order_STATUS_ACTIVE)
	assert.Equal(t, 1, tm.market.GetPeggedOrderCount())
	assert.Equal(t, 0, tm.market.GetParkedOrderCount())

	tm.mas.StartOpeningAuction(now, &types.AuctionDuration{Duration: 100})
	tm.market.EnterAuction(ctx)

	assert.Equal(t, 1, tm.market.GetPeggedOrderCount())
	assert.Equal(t, 0, tm.market.GetParkedOrderCount())
}

func testPeggedOrderAddWithNoMarketPrice(t *testing.T) {
	now := time.Unix(10, 0)
	closeSec := int64(10000000000)
	closingAt := time.Unix(closeSec, 0)
	tm := getTestMarket(t, now, closingAt, nil)
	ctx := context.Background()

	addAccount(tm, "party1")
	tm.broker.EXPECT().Send(gomock.Any()).AnyTimes()

	// Place a valid pegged order which will be parked
	order := getOrder(t, tm, &now, types.Order_TYPE_LIMIT, types.Order_TIF_GTC, 0, types.Side_SIDE_BUY, "party1", 10, 100)
	order.PeggedOrder = &types.PeggedOrder{Reference: types.PeggedReference_PEGGED_REFERENCE_MID, Offset: -3}
	confirmation, err := tm.market.SubmitOrder(ctx, &order)
	assert.NotNil(t, confirmation)
	assert.Equal(t, confirmation.Order.Status, types.Order_STATUS_PARKED)
	assert.NoError(t, err)
	assert.Equal(t, 1, tm.market.GetParkedOrderCount())
	assert.Equal(t, 1, tm.market.GetPeggedOrderCount())
}

func testPeggedOrderAdd(t *testing.T) {
	now := time.Unix(10, 0)
	closeSec := int64(10000000000)
	closingAt := time.Unix(closeSec, 0)
	tm := getTestMarket(t, now, closingAt, nil)
	ctx := context.Background()

	addAccount(tm, "party1")
	tm.broker.EXPECT().Send(gomock.Any()).AnyTimes()

	sendOrder(t, tm, &now, types.Order_TYPE_LIMIT, types.Order_TIF_GTC, 0, types.Side_SIDE_BUY, "party1", 1, 100)
	sendOrder(t, tm, &now, types.Order_TYPE_LIMIT, types.Order_TIF_GTC, 0, types.Side_SIDE_SELL, "party1", 1, 102)

	// Place a valid pegged order which will be added to the order book
	order := getOrder(t, tm, &now, types.Order_TYPE_LIMIT, types.Order_TIF_GTC, 0, types.Side_SIDE_BUY, "party1", 10, 100)
	order.PeggedOrder = &types.PeggedOrder{Reference: types.PeggedReference_PEGGED_REFERENCE_MID, Offset: -3}
	confirmation, err := tm.market.SubmitOrder(ctx, &order)
	require.NoError(t, err)

	assert.NotNil(t, confirmation)
	assert.Equal(t, types.Order_STATUS_ACTIVE, confirmation.Order.Status)
	assert.Equal(t, 0, tm.market.GetParkedOrderCount())
	assert.Equal(t, 1, tm.market.GetPeggedOrderCount())

	assert.Equal(t, uint64(98), order.Price)
}

func testPeggedOrderWithReprice(t *testing.T) {
	now := time.Unix(10, 0)
	closeSec := int64(10000000000)
	closingAt := time.Unix(closeSec, 0)
	tm := getTestMarket(t, now, closingAt, nil)
	ctx := context.Background()

	addAccount(tm, "party1")
	tm.broker.EXPECT().Send(gomock.Any()).AnyTimes()

	sendOrder(t, tm, &now, types.Order_TYPE_LIMIT, types.Order_TIF_GTC, 0, types.Side_SIDE_BUY, "party1", 1, 90)
	sendOrder(t, tm, &now, types.Order_TYPE_LIMIT, types.Order_TIF_GTC, 0, types.Side_SIDE_SELL, "party1", 1, 110)

	md := tm.market.GetMarketData()
	assert.Equal(t, uint64(100), md.MidPrice)
	// Place a valid pegged order which will be added to the order book
	// This order will cause the MID price to move and thus a reprice multiple times until it settles
	order := getOrder(t, tm, &now, types.Order_TYPE_LIMIT, types.Order_TIF_GTC, 0, types.Side_SIDE_BUY, "party1", 10, 100)
	order.PeggedOrder = &types.PeggedOrder{Reference: types.PeggedReference_PEGGED_REFERENCE_MID, Offset: -3}
	_, err := tm.market.SubmitOrder(ctx, &order)
	require.NoError(t, err)

	// Check to make sure the existing pegged order is repriced correctly
	assert.Equal(t, 0, tm.market.GetParkedOrderCount())
	assert.Equal(t, 1, tm.market.GetPeggedOrderCount())

	// TODO need to find a way to validate details of the amended order
}

func testPeggedOrderParkWhenInAuction(t *testing.T) {
	now := time.Unix(10, 0)
	closeSec := int64(10000000000)
	closingAt := time.Unix(closeSec, 0)
	tm := getTestMarket(t, now, closingAt, nil)
	ctx := context.Background()

	addAccount(tm, "party1")
	tm.broker.EXPECT().Send(gomock.Any()).AnyTimes()

	// Move into auction
	tm.mas.StartOpeningAuction(now, &types.AuctionDuration{Duration: 100})
	tm.market.EnterAuction(ctx)

	// Pegged order must be a LIMIT order
	order := getOrder(t, tm, &now, types.Order_TYPE_LIMIT, types.Order_TIF_GTC, 0, types.Side_SIDE_BUY, "party1", 10, 100)
	order.PeggedOrder = &types.PeggedOrder{Reference: types.PeggedReference_PEGGED_REFERENCE_MID, Offset: -3}
	confirmation, err := tm.market.SubmitOrder(ctx, &order)
	assert.NotNil(t, confirmation)
	assert.Equal(t, confirmation.Order.Status, types.Order_STATUS_PARKED)
	assert.NoError(t, err)
}

func testPeggedOrderUnparkAfterLeavingAuction(t *testing.T) {
	now := time.Unix(10, 0)
	closeSec := int64(10000000000)
	closingAt := time.Unix(closeSec, 0)
	tm := getTestMarket(t, now, closingAt, nil)
	ctx := context.Background()

	addAccount(tm, "party1")
	tm.broker.EXPECT().Send(gomock.Any()).AnyTimes()

	// Move into auction
	tm.mas.StartOpeningAuction(now, &types.AuctionDuration{Duration: 100})
	tm.market.EnterAuction(ctx)

	// Pegged order must be a LIMIT order
	order := getOrder(t, tm, &now, types.Order_TYPE_LIMIT, types.Order_TIF_GTC, 0, types.Side_SIDE_BUY, "party1", 10, 100)
	order.PeggedOrder = &types.PeggedOrder{Reference: types.PeggedReference_PEGGED_REFERENCE_BEST_BID, Offset: -3}
	confirmation, err := tm.market.SubmitOrder(ctx, &order)
	assert.NotNil(t, confirmation)
	assert.Equal(t, confirmation.Order.Status, types.Order_STATUS_PARKED)
	assert.NoError(t, err)

	buy := getOrder(t, tm, &now, types.Order_TYPE_LIMIT, types.Order_TIF_GTC, 0, types.Side_SIDE_BUY, "party1", 10, 90)
	confirmation, err = tm.market.SubmitOrder(context.Background(), &buy)
	require.NotNil(t, confirmation)
	assert.NoError(t, err)

	require.NotNil(t, buy)
	sell := getOrder(t, tm, &now, types.Order_TYPE_LIMIT, types.Order_TIF_GTC, 0, types.Side_SIDE_SELL, "party1", 10, 110)
	confirmation, err = tm.market.SubmitOrder(context.Background(), &sell)
	require.NotNil(t, confirmation)
	assert.NoError(t, err)

	tm.market.LeaveAuction(ctx, closingAt)
	assert.Equal(t, 0, tm.market.GetParkedOrderCount())
}

func testPeggedOrderTypes(t *testing.T) {
	now := time.Unix(10, 0)
	closeSec := int64(10000000000)
	closingAt := time.Unix(closeSec, 0)
	tm := getTestMarket(t, now, closingAt, nil)

	addAccount(tm, "party1")
	tm.broker.EXPECT().Send(gomock.Any()).AnyTimes()

	// Pegged order must be a LIMIT order
	order := getOrder(t, tm, &now, types.Order_TYPE_LIMIT, types.Order_TIF_GTC, 0, types.Side_SIDE_BUY, "party1", 10, 100)
	order.PeggedOrder = &types.PeggedOrder{Reference: types.PeggedReference_PEGGED_REFERENCE_MID, Offset: -3}
	confirmation, err := tm.market.SubmitOrder(context.Background(), &order)
	assert.NotNil(t, confirmation)
	assert.NoError(t, err)

	// Not MARKET
	order.Type = types.Order_TYPE_MARKET
	confirmation, err = tm.market.SubmitOrder(context.Background(), &order)
	assert.Nil(t, confirmation)
	assert.Error(t, err)
}

func testPeggedOrderCancelParked(t *testing.T) {
	now := time.Unix(10, 0)
	closeSec := int64(10000000000)
	closingAt := time.Unix(closeSec, 0)
	tm := getTestMarket(t, now, closingAt, nil)

	addAccount(tm, "party1")
	tm.broker.EXPECT().Send(gomock.Any()).AnyTimes()

	// Pegged order will be parked as no reference prices
	order := getOrder(t, tm, &now, types.Order_TYPE_LIMIT, types.Order_TIF_GTC, 0, types.Side_SIDE_BUY, "party1", 10, 100)
	order.PeggedOrder = &types.PeggedOrder{Reference: types.PeggedReference_PEGGED_REFERENCE_MID, Offset: -3}
	confirmation, err := tm.market.SubmitOrder(context.Background(), &order)
	require.NotNil(t, confirmation)
	assert.NoError(t, err)

	// Attempt to cancel the parked order
	cancelled, err := tm.market.CancelOrderByID(confirmation.Order.Id)
	require.NotNil(t, cancelled)
	assert.Equal(t, types.Order_STATUS_CANCELLED, cancelled.Order.Status)
}

func testPeggedOrderTIFs(t *testing.T) {
	now := time.Unix(10, 0)
	closeSec := int64(10000000000)
	closingAt := time.Unix(closeSec, 0)
	tm := getTestMarket(t, now, closingAt, nil)

	addAccount(tm, "party1")
	tm.broker.EXPECT().Send(gomock.Any()).AnyTimes()

	// Pegged order must be a LIMIT order
	order := getOrder(t, tm, &now, types.Order_TYPE_LIMIT, types.Order_TIF_GTC, 0, types.Side_SIDE_BUY, "party1", 10, 100)
	order.PeggedOrder = &types.PeggedOrder{Reference: types.PeggedReference_PEGGED_REFERENCE_MID, Offset: -3}

	// Only allowed GTC
	order.Type = types.Order_TYPE_LIMIT
	order.TimeInForce = types.Order_TIF_GTC
	confirmation, err := tm.market.SubmitOrder(context.Background(), &order)
	assert.NotNil(t, confirmation)
	assert.NoError(t, err)

	// and GTT
	order.TimeInForce = types.Order_TIF_GTT
	order.ExpiresAt = now.UnixNano() + 1000000000
	confirmation, err = tm.market.SubmitOrder(context.Background(), &order)
	assert.NotNil(t, confirmation)
	assert.NoError(t, err)

	// but not IOC
	order.ExpiresAt = 0
	order.TimeInForce = types.Order_TIF_IOC
	confirmation, err = tm.market.SubmitOrder(context.Background(), &order)
	assert.Nil(t, confirmation)
	assert.Error(t, err)

	// or FOK
	order.TimeInForce = types.Order_TIF_FOK
	confirmation, err = tm.market.SubmitOrder(context.Background(), &order)
	assert.Nil(t, confirmation)
	assert.Error(t, err)
}

func testPeggedOrderBuys(t *testing.T) {
	now := time.Unix(10, 0)
	closeSec := int64(10000000000)
	closingAt := time.Unix(closeSec, 0)
	tm := getTestMarket(t, now, closingAt, nil)

	addAccount(tm, "party1")
	tm.broker.EXPECT().Send(gomock.Any()).AnyTimes()

	order := getOrder(t, tm, &now, types.Order_TYPE_LIMIT, types.Order_TIF_GTC, 0, types.Side_SIDE_BUY, "party1", 10, 100)

	// BEST BID peg must be <= 0
	order.PeggedOrder = &types.PeggedOrder{Reference: types.PeggedReference_PEGGED_REFERENCE_BEST_BID, Offset: -3}
	confirmation, err := tm.market.SubmitOrder(context.Background(), &order)
	assert.NotNil(t, confirmation)
	assert.NoError(t, err)

	order.PeggedOrder = &types.PeggedOrder{Reference: types.PeggedReference_PEGGED_REFERENCE_BEST_BID, Offset: 3}
	confirmation, err = tm.market.SubmitOrder(context.Background(), &order)
	assert.Nil(t, confirmation)
	assert.Error(t, err)

	order.PeggedOrder = &types.PeggedOrder{Reference: types.PeggedReference_PEGGED_REFERENCE_BEST_BID, Offset: 0}
	confirmation, err = tm.market.SubmitOrder(context.Background(), &order)
	assert.NotNil(t, confirmation)
	assert.NoError(t, err)

	// MID peg must be < 0
	order.PeggedOrder = &types.PeggedOrder{Reference: types.PeggedReference_PEGGED_REFERENCE_MID, Offset: 0}
	confirmation, err = tm.market.SubmitOrder(context.Background(), &order)
	assert.Nil(t, confirmation)
	assert.Error(t, err)

	order.PeggedOrder = &types.PeggedOrder{Reference: types.PeggedReference_PEGGED_REFERENCE_MID, Offset: 3}
	confirmation, err = tm.market.SubmitOrder(context.Background(), &order)
	assert.Nil(t, confirmation)
	assert.Error(t, err)

	order.PeggedOrder = &types.PeggedOrder{Reference: types.PeggedReference_PEGGED_REFERENCE_MID, Offset: -3}
	confirmation, err = tm.market.SubmitOrder(context.Background(), &order)
	assert.NotNil(t, confirmation)
	assert.NoError(t, err)

	// BEST ASK peg not allowed
	order.PeggedOrder = &types.PeggedOrder{Reference: types.PeggedReference_PEGGED_REFERENCE_BEST_ASK, Offset: -3}
	confirmation, err = tm.market.SubmitOrder(context.Background(), &order)
	assert.Nil(t, confirmation)
	assert.Error(t, err)

	order.PeggedOrder = &types.PeggedOrder{Reference: types.PeggedReference_PEGGED_REFERENCE_BEST_ASK, Offset: 3}
	confirmation, err = tm.market.SubmitOrder(context.Background(), &order)
	assert.Nil(t, confirmation)
	assert.Error(t, err)

	order.PeggedOrder = &types.PeggedOrder{Reference: types.PeggedReference_PEGGED_REFERENCE_BEST_ASK, Offset: 0}
	confirmation, err = tm.market.SubmitOrder(context.Background(), &order)
	assert.Nil(t, confirmation)
	assert.Error(t, err)
}

func testPeggedOrderSells(t *testing.T) {
	now := time.Unix(10, 0)
	closeSec := int64(10000000000)
	closingAt := time.Unix(closeSec, 0)
	tm := getTestMarket(t, now, closingAt, nil)

	addAccount(tm, "party1")
	tm.broker.EXPECT().Send(gomock.Any()).AnyTimes()

	order := getOrder(t, tm, &now, types.Order_TYPE_LIMIT, types.Order_TIF_GTC, 0, types.Side_SIDE_SELL, "party1", 10, 100)

	// BEST BID peg not allowed
	order.PeggedOrder = &types.PeggedOrder{Reference: types.PeggedReference_PEGGED_REFERENCE_BEST_BID, Offset: -3}
	confirmation, err := tm.market.SubmitOrder(context.Background(), &order)
	assert.Nil(t, confirmation)
	assert.Error(t, err)

	order.PeggedOrder = &types.PeggedOrder{Reference: types.PeggedReference_PEGGED_REFERENCE_BEST_BID, Offset: 3}
	confirmation, err = tm.market.SubmitOrder(context.Background(), &order)
	assert.Nil(t, confirmation)
	assert.Error(t, err)

	order.PeggedOrder = &types.PeggedOrder{Reference: types.PeggedReference_PEGGED_REFERENCE_BEST_BID, Offset: 0}
	confirmation, err = tm.market.SubmitOrder(context.Background(), &order)
	assert.Nil(t, confirmation)
	assert.Error(t, err)

	// MID peg must be > 0
	order.PeggedOrder = &types.PeggedOrder{Reference: types.PeggedReference_PEGGED_REFERENCE_MID, Offset: 0}
	confirmation, err = tm.market.SubmitOrder(context.Background(), &order)
	assert.Nil(t, confirmation)
	assert.Error(t, err)

	order.PeggedOrder = &types.PeggedOrder{Reference: types.PeggedReference_PEGGED_REFERENCE_MID, Offset: 3}
	confirmation, err = tm.market.SubmitOrder(context.Background(), &order)
	assert.NotNil(t, confirmation)
	assert.NoError(t, err)

	order.PeggedOrder = &types.PeggedOrder{Reference: types.PeggedReference_PEGGED_REFERENCE_MID, Offset: -3}
	confirmation, err = tm.market.SubmitOrder(context.Background(), &order)
	assert.Nil(t, confirmation)
	assert.Error(t, err)

	// BEST ASK peg mudst be >= 0
	order.PeggedOrder = &types.PeggedOrder{Reference: types.PeggedReference_PEGGED_REFERENCE_BEST_ASK, Offset: -3}
	confirmation, err = tm.market.SubmitOrder(context.Background(), &order)
	assert.Nil(t, confirmation)
	assert.Error(t, err)

	order.PeggedOrder = &types.PeggedOrder{Reference: types.PeggedReference_PEGGED_REFERENCE_BEST_ASK, Offset: 3}
	confirmation, err = tm.market.SubmitOrder(context.Background(), &order)
	assert.NotNil(t, confirmation)
	assert.NoError(t, err)

	order.PeggedOrder = &types.PeggedOrder{Reference: types.PeggedReference_PEGGED_REFERENCE_BEST_ASK, Offset: 0}
	confirmation, err = tm.market.SubmitOrder(context.Background(), &order)
	assert.NotNil(t, confirmation)
	assert.NoError(t, err)
}

func testPeggedOrderParkWhenPriceBelowZero(t *testing.T) {
	now := time.Unix(10, 0)
	closeSec := int64(10000000000)
	closingAt := time.Unix(closeSec, 0)
	tm := getTestMarket(t, now, closingAt, nil)
	ctx := context.Background()

	for _, acc := range []string{"buyer", "seller", "pegged"} {
		addAccount(tm, acc)
		tm.broker.EXPECT().Send(gomock.Any()).AnyTimes()
	}

	buy := getOrder(t, tm, &now, types.Order_TYPE_LIMIT, types.Order_TIF_GTC, 0, types.Side_SIDE_BUY, "buyer", 10, 4)
	_, err := tm.market.SubmitOrder(ctx, &buy)
	require.NoError(t, err)

	sell := getOrder(t, tm, &now, types.Order_TYPE_LIMIT, types.Order_TIF_GTC, 0, types.Side_SIDE_SELL, "seller", 10, 8)
	_, err = tm.market.SubmitOrder(ctx, &sell)
	require.NoError(t, err)

	order := getOrder(t, tm, &now, types.Order_TYPE_LIMIT, types.Order_TIF_GTC, 0, types.Side_SIDE_BUY, "pegged", 10, 4)
	order.PeggedOrder = &types.PeggedOrder{Reference: types.PeggedReference_PEGGED_REFERENCE_MID, Offset: -10}
	confirmation, err := tm.market.SubmitOrder(ctx, &order)
	require.NoError(t, err)
	assert.Equal(t,
		types.Order_STATUS_PARKED.String(),
		confirmation.Order.Status.String(), "When pegged price below zero (MIDPRICE - OFFSET) <= 0")
}

func testPeggedOrderParkWhenPriceRepricesBelowZero(t *testing.T) {
	now := time.Unix(10, 0)
	closeSec := int64(10000000000)
	closingAt := time.Unix(closeSec, 0)
	tm := getTestMarket(t, now, closingAt, nil)
	ctx := context.Background()

	for _, acc := range []string{"buyer", "seller", "pegged"} {
		addAccount(tm, acc)
		tm.broker.EXPECT().Send(gomock.Any()).AnyTimes()
	}

	buy := getOrder(t, tm, &now, types.Order_TYPE_LIMIT, types.Order_TIF_GTC, 0, types.Side_SIDE_BUY, "buyer", 10, 4)
	_, err := tm.market.SubmitOrder(ctx, &buy)
	require.NoError(t, err)

	sell := getOrder(t, tm, &now, types.Order_TYPE_LIMIT, types.Order_TIF_GTC, 0, types.Side_SIDE_SELL, "seller", 10, 8)
	_, err = tm.market.SubmitOrder(ctx, &sell)
	require.NoError(t, err)

	order := getOrder(t, tm, &now, types.Order_TYPE_LIMIT, types.Order_TIF_GTC, 0, types.Side_SIDE_BUY, "pegged", 10, 4)
	order.PeggedOrder = &types.PeggedOrder{Reference: types.PeggedReference_PEGGED_REFERENCE_MID, Offset: -5}
	confirmation, err := tm.market.SubmitOrder(ctx, &order)
	require.NoError(t, err)

	amendOrder(t, tm, "buyer", buy.Id, 0, 1, types.Order_TIF_UNSPECIFIED, 0, true)

	assert.Equal(t, types.Order_STATUS_PARKED.String(), confirmation.Order.Status.String())
}

func testPeggedOrderRepricing(t *testing.T) {
	// Create the market
	now := time.Unix(10, 0)
	closeSec := int64(10000000000)
	closingAt := time.Unix(closeSec, 0)

	var (
		buyPrice  uint64 = 90
		sellPrice uint64 = 110
		midPrice         = (sellPrice + buyPrice) / 2
	)

	tests := []struct {
		reference      types.PeggedReference
		side           types.Side
		offset         int64
		expectedPrice  uint64
		expectingError string
	}{
		{
			reference:     types.PeggedReference_PEGGED_REFERENCE_BEST_BID,
			side:          types.Side_SIDE_BUY,
			offset:        -3,
			expectedPrice: buyPrice - 3,
		},
		{
			reference:      types.PeggedReference_PEGGED_REFERENCE_BEST_BID,
			side:           types.Side_SIDE_BUY,
			offset:         3,
			expectingError: "can't have a positive offset on Buy orders",
		},
		{
			reference:     types.PeggedReference_PEGGED_REFERENCE_MID,
			side:          types.Side_SIDE_BUY,
			offset:        -5,
			expectedPrice: midPrice - 1,
		},
		{
			reference:     types.PeggedReference_PEGGED_REFERENCE_MID,
			side:          types.Side_SIDE_SELL,
			offset:        5,
			expectedPrice: midPrice,
		},
		{
			reference:     types.PeggedReference_PEGGED_REFERENCE_BEST_ASK,
			side:          types.Side_SIDE_SELL,
			offset:        5,
			expectedPrice: sellPrice + 5,
		},
		{
			reference:      types.PeggedReference_PEGGED_REFERENCE_BEST_ASK,
			side:           types.Side_SIDE_SELL,
			offset:         -5,
			expectingError: "can't have a negative offset on Sell orders",
		},
	}

	for _, test := range tests {
		t.Run("", func(t *testing.T) {
			// Create market
			tm := getTestMarket(t, now, closingAt, nil)

			// Create the party
			addAccount(tm, "party")
			tm.broker.EXPECT().Send(gomock.Any()).AnyTimes()

			// Create buy and sell orders
			sendOrder(t, tm, &now, types.Order_TYPE_LIMIT, types.Order_TIF_GTC, 0, types.Side_SIDE_BUY, "party", 1, buyPrice)
			sendOrder(t, tm, &now, types.Order_TYPE_LIMIT, types.Order_TIF_GTC, 0, types.Side_SIDE_SELL, "party", 1, sellPrice)

			// Create pegged order
			order := getOrder(t, tm, &now, types.Order_TYPE_LIMIT, types.Order_TIF_GTC, 0, test.side, "party", 10, 0)
			order.PeggedOrder = &types.PeggedOrder{Reference: test.reference, Offset: test.offset}
			conf, err := tm.market.SubmitOrder(context.Background(), &order)
			if msg := test.expectingError; msg != "" {
				require.Error(t, err, msg)
			} else {
				require.NoError(t, err)
				assert.Equal(t, test.expectedPrice, conf.Order.Price)
			}
		})
	}
}

func testPeggedOrderExpiring(t *testing.T) {
	// Create the market
	now := time.Unix(10, 0)
	closeSec := int64(10000000000)
	closingAt := time.Unix(closeSec, 0)

	tm := getTestMarket(t, now, closingAt, nil)
	addAccount(tm, "party")
	tm.broker.EXPECT().Send(gomock.Any()).AnyTimes()

	// Create buy and sell orders
	sendOrder(t, tm, &now, types.Order_TYPE_LIMIT, types.Order_TIF_GTC, 0, types.Side_SIDE_BUY, "party", 1, 100)
	sendOrder(t, tm, &now, types.Order_TYPE_LIMIT, types.Order_TIF_GTC, 0, types.Side_SIDE_SELL, "party", 1, 200)

	// let's create N orders with different expiration time
	expirations := []struct {
		party      string
		expiration time.Time
	}{
		{"party-10", now.Add(10 * time.Minute)},
		{"party-20", now.Add(20 * time.Minute)},
		{"party-30", now.Add(30 * time.Minute)},
	}
	for _, test := range expirations {
		addAccount(tm, test.party)

		order := getOrder(t, tm, &now, types.Order_TYPE_LIMIT, types.Order_TIF_GTC, 0, types.Side_SIDE_BUY, test.party, 10, 150)
		order.PeggedOrder = &types.PeggedOrder{Reference: types.PeggedReference_PEGGED_REFERENCE_BEST_BID, Offset: -10}
		order.ExpiresAt = test.expiration.UnixNano()
		_, err := tm.market.SubmitOrder(context.Background(), &order)
		require.NoError(t, err)
	}
	assert.Equal(t, len(expirations), tm.market.GetPeggedOrderCount())

	orders, err := tm.market.RemoveExpiredOrders(now.Add(25 * time.Minute).UnixNano())
	require.NoError(t, err)
	assert.Empty(t, orders, "expiring pegged orders shouldn't be in the books expiring list")
	assert.Equal(t, 1, tm.market.GetPeggedOrderCount(), "1 order should still be in the market")
}<|MERGE_RESOLUTION|>--- conflicted
+++ resolved
@@ -623,8 +623,8 @@
 	t.Run("pegged orders are handled correctly when moving out of auction", testPeggedOrdersLeavingAuction)
 	t.Run("pegged orders amend to move reference", testPeggedOrderAmendToMoveReference)
 	t.Run("pegged orders are removed when expired", testPeggedOrderExpiring)
-<<<<<<< HEAD
 	t.Run("pegged orders unpark order due to reference becoming valid", testPeggedOrderUnpark)
+	t.Run("pegged order cancel a parked order", testPeggedOrderCancelParked)
 }
 
 func testPeggedOrderUnpark(t *testing.T) {
@@ -652,9 +652,6 @@
 	sendOrder(t, tm, &now, types.Order_TYPE_LIMIT, types.Order_TIF_GTC, 0, types.Side_SIDE_SELL, "party2", 5, 15)
 
 	assert.Equal(t, 0, tm.market.GetParkedOrderCount())
-=======
-	t.Run("pegged order cancel a parked order", testPeggedOrderCancelParked)
->>>>>>> faebf7ba
 }
 
 func testPeggedOrderAmendToMoveReference(t *testing.T) {
