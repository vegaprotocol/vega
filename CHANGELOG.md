--- conflicted
+++ resolved
@@ -29,12 +29,9 @@
 - [5660](https://github.com/vegaprotocol/vega/issues/5660) - Migrate subscription `apis` from `datanode v1 api` to `datanode v2 api`
 - [5636](https://github.com/vegaprotocol/vega/issues/5636) - Assure no false positives in cucumber steps
 - [5011](https://github.com/vegaprotocol/vega/issues/5011) - Import the `protos` repo in the vega repo
-<<<<<<< HEAD
+- [5774](https://github.com/vegaprotocol/vega/issues/5774) - Use `generics` for `ID` types
+
 - [5685](https://github.com/vegaprotocol/vega/issues/5685) - Migrated `apis` from `datanode v1` to `datanode v2`
-=======
-- [5774](https://github.com/vegaprotocol/vega/issues/5774) - Use `generics` for `ID` types
-
->>>>>>> 3ba524e3
 ### 🐛 Fixes
 - [5571](https://github.com/vegaprotocol/vega/issues/5571) - Restore pending assets status correctly after snapshot restore
 - [5572](https://github.com/vegaprotocol/vega/issues/5572) - Add validation on `IDs` and public keys
