--- conflicted
+++ resolved
@@ -276,8 +276,6 @@
     | node12 | VEGA  |  3841  | 
     | node13 | VEGA  |  3841  | 
 
-<<<<<<< HEAD
-=======
    
 
     #party1 gets 0.07760 * 50000 * 0.883 * 100/10100 + 0.07722 * 50000 * 0.883 * 50/10050 
@@ -350,7 +348,6 @@
     | node12 | VEGA  |  3841  | 
     | node13 | VEGA  |  3841  | 
 
->>>>>>> 9ab3462a
   Scenario: A party changes delegation from one validator to another in the same epoch
    Description: A party can change delegatation from one Validator to another
 
