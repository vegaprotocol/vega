--- conflicted
+++ resolved
@@ -25,6 +25,7 @@
 	"code.vegaprotocol.io/vega/monitoring"
 	"code.vegaprotocol.io/vega/orders"
 	"code.vegaprotocol.io/vega/parties"
+	"code.vegaprotocol.io/vega/plugins"
 	"code.vegaprotocol.io/vega/plugins/positions"
 	"code.vegaprotocol.io/vega/pprof"
 	"code.vegaprotocol.io/vega/proto"
@@ -121,14 +122,10 @@
 	mktscfg         []proto.Market
 
 	// plugins
-<<<<<<< HEAD
 	settlePlugin *positions.Pos
-=======
-	settlePlugin *plugins.Positions
 	plugins      []plugins.Plugin
 	srvv2        *apiv2.Server
 	bufs         *buffer.Buffers
->>>>>>> 0de3e934
 }
 
 var (
