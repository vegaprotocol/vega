package rest

import (
	"fmt"
	"net/http"
	"strconv"
	"time"

	"vega/api"
	"vega/proto"

	"github.com/gin-gonic/gin"
<<<<<<< HEAD
=======
	"vega/api"
	"vega/proto"
	"strconv"
>>>>>>> 9f7cdf16
)

const ResponseKeyResult = "result"
const ResponseKeyError = "error"
const ResponseKeyOrders = "orders"
const ResponseKeyTrades = "trades"
<<<<<<< HEAD
const ResponseKeyCandles = "candles"
=======
>>>>>>> 9f7cdf16
const ResponseResultSuccess = "success"
const ResponseResultFailure = "failure"
const ResponseResultFailureValidation = "invalid"

const DefaultMarket = "BTC/DEC18"
const LimitMax = uint64(18446744073709551615)

type Handlers struct {
	OrderService api.OrderService
	TradeService api.TradeService
}

func (handlers *Handlers) Index(c *gin.Context) {
	c.String(http.StatusOK, "V E G A")
}

func (handlers *Handlers) CreateOrder(ctx *gin.Context) {
	var o msg.Order

	if err := bind(ctx, &o); err == nil {
		handlers.CreateOrderWithModel(ctx, o)
	} else {
		wasFailureWithCode(ctx, gin.H{ResponseKeyResult: ResponseResultFailureValidation, "error": err.Error()}, http.StatusBadRequest)
	}
}

func (handlers *Handlers) CreateOrderWithModel(ctx *gin.Context, o msg.Order) {
	success, err := handlers.OrderService.CreateOrder(ctx, o)
	if success {
		wasSuccess(ctx, gin.H{ResponseKeyResult: ResponseResultSuccess})
	} else {
		wasFailure(ctx, gin.H{ResponseKeyResult: ResponseResultFailure, ResponseKeyError: err.Error()})
	}
}

func (handlers *Handlers) GetOrders(ctx *gin.Context) {
	market := ctx.DefaultQuery("market", DefaultMarket)
	limit := ctx.DefaultQuery("limit", "")
	party := ctx.DefaultQuery("party", "")
	handlers.GetOrdersWithParams(ctx, market, party, handlers.stringToUint64(limit, LimitMax))
}

func (handlers *Handlers) GetOrdersWithParams(ctx *gin.Context, market string, party string, limit uint64) {
	orders, err := handlers.OrderService.GetOrders(ctx, market, "", limit)
	if err == nil {
		wasSuccess(ctx, gin.H{ResponseKeyResult: ResponseResultSuccess, ResponseKeyOrders: orders})
<<<<<<< HEAD
	} else {
		wasFailure(ctx, gin.H{ResponseKeyResult: ResponseResultFailure, ResponseKeyError: err.Error()})
	}
}

func (handlers *Handlers) GetTrades(ctx *gin.Context) {
	market := ctx.DefaultQuery("market", DefaultMarket)
	limit := ctx.DefaultQuery("limit", "")
	handlers.GetTradesWithParams(ctx, market, handlers.stringToUint64(limit, LimitMax))
}

func (handlers *Handlers) GetTradesWithParams(ctx *gin.Context, market string, limit uint64) {
	trades, err := handlers.TradeService.GetTrades(ctx, market, limit)
	if err == nil {
		wasSuccess(ctx, gin.H{ResponseKeyResult: ResponseResultSuccess, ResponseKeyTrades: trades})
	} else {
		wasFailure(ctx, gin.H{ResponseKeyResult: ResponseResultFailure, ResponseKeyError: err.Error()})
	}
}

func (handlers *Handlers) GetTradesForOrder(ctx *gin.Context) {
	market := ctx.DefaultQuery("market", DefaultMarket)
	orderId := ctx.Param("orderId")
	limit := ctx.DefaultQuery("limit", "")
	handlers.GetTradesForOrderWithParams(ctx, market, orderId, handlers.stringToUint64(limit, LimitMax))
}

func (handlers *Handlers) GetTradesForOrderWithParams(ctx *gin.Context, market string, orderId string, limit uint64) {
	trades, err := handlers.TradeService.GetTradesForOrder(ctx, market, orderId, limit)
	if err == nil {
		wasSuccess(ctx, gin.H{ResponseKeyResult: ResponseResultSuccess, ResponseKeyTrades: trades})
	} else {
		wasFailure(ctx, gin.H{ResponseKeyResult: ResponseResultFailure, ResponseKeyError: err.Error()})
	}
}

func (handlers *Handlers) stringToUint64(str string, defaultValue uint64) uint64 {
	i, err := strconv.Atoi(str)
	if i < 0 || err != nil {
		// todo log error when we have structured logging
		return defaultValue
	}
	return uint64(i)
}

func (handlers *Handlers) GetCandleChart(ctx *gin.Context) {
	market := ctx.DefaultQuery("market", DefaultMarket)

	sinceStr := ctx.DefaultQuery("since", "2018-07-09T12:00:00Z")

	fmt.Printf("sinceStr: %s\n", sinceStr)
	since, err := time.Parse(time.RFC3339, sinceStr)
	if err != nil {
		wasFailure(ctx, gin.H{ResponseKeyResult: ResponseResultFailure, ResponseKeyError: err.Error()})
	}


	intervalStr := ctx.DefaultQuery("interval", "2")
	fmt.Printf("intervalStr: %s\n", intervalStr)
	interval, err := strconv.ParseUint(intervalStr, 10, 64)
	if err != nil {
		wasFailure(ctx, gin.H{ResponseKeyResult: ResponseResultFailure, ResponseKeyError: err.Error()})
	}

	candles, err := handlers.TradeService.GetCandlesChart(ctx, market, since, interval)
	if err == nil {
		wasSuccess(ctx, gin.H{ResponseKeyResult: ResponseResultSuccess, ResponseKeyCandles: candles})
	} else {
		wasFailure(ctx, gin.H{ResponseKeyResult: ResponseResultFailure, ResponseKeyError: err.Error()})
=======
	} else {
		wasFailure(ctx, gin.H{ResponseKeyResult: ResponseResultFailure, ResponseKeyError: err.Error()})
	}
}

func (handlers *Handlers) GetTrades(ctx *gin.Context) {
	market := ctx.DefaultQuery("market", DefaultMarket)
	limit := ctx.DefaultQuery("limit", "")
	handlers.GetTradesWithParams(ctx, market, handlers.stringToUint64(limit, LimitMax))
}

func (handlers *Handlers) GetTradesWithParams(ctx *gin.Context, market string, limit uint64) {
	trades, err := handlers.TradeService.GetTrades(ctx, market, limit)
	if err == nil {
		wasSuccess(ctx, gin.H{ResponseKeyResult: ResponseResultSuccess, ResponseKeyTrades: trades})
	} else {
		wasFailure(ctx, gin.H{ResponseKeyResult: ResponseResultFailure, ResponseKeyError: err.Error()})
	}
}

func (handlers *Handlers) GetTradesForOrder(ctx *gin.Context) {
	market := ctx.DefaultQuery("market", DefaultMarket)
	orderId := ctx.Param("orderId")
	limit := ctx.DefaultQuery("limit", "")
	handlers.GetTradesForOrderWithParams(ctx, market, orderId, handlers.stringToUint64(limit, LimitMax))
}

func (handlers *Handlers) GetTradesForOrderWithParams(ctx *gin.Context, market string, orderId string, limit uint64) {
	trades, err := handlers.TradeService.GetTradesForOrder(ctx, market, orderId, limit)
	if err == nil {
		wasSuccess(ctx, gin.H{ResponseKeyResult: ResponseResultSuccess, ResponseKeyTrades: trades})
	} else {
		wasFailure(ctx, gin.H{ResponseKeyResult: ResponseResultFailure, ResponseKeyError: err.Error()})
	}
}

func (handlers *Handlers) stringToUint64(str string, defaultValue uint64) uint64 {
	i, err := strconv.Atoi(str)
	if i < 0 || err != nil {
		// todo log error when we have structured logging
		return defaultValue
>>>>>>> 9f7cdf16
	}
	return uint64(i)
}<|MERGE_RESOLUTION|>--- conflicted
+++ resolved
@@ -10,22 +10,13 @@
 	"vega/proto"
 
 	"github.com/gin-gonic/gin"
-<<<<<<< HEAD
-=======
-	"vega/api"
-	"vega/proto"
-	"strconv"
->>>>>>> 9f7cdf16
 )
 
 const ResponseKeyResult = "result"
 const ResponseKeyError = "error"
 const ResponseKeyOrders = "orders"
 const ResponseKeyTrades = "trades"
-<<<<<<< HEAD
 const ResponseKeyCandles = "candles"
-=======
->>>>>>> 9f7cdf16
 const ResponseResultSuccess = "success"
 const ResponseResultFailure = "failure"
 const ResponseResultFailureValidation = "invalid"
@@ -72,7 +63,6 @@
 	orders, err := handlers.OrderService.GetOrders(ctx, market, "", limit)
 	if err == nil {
 		wasSuccess(ctx, gin.H{ResponseKeyResult: ResponseResultSuccess, ResponseKeyOrders: orders})
-<<<<<<< HEAD
 	} else {
 		wasFailure(ctx, gin.H{ResponseKeyResult: ResponseResultFailure, ResponseKeyError: err.Error()})
 	}
@@ -129,7 +119,6 @@
 		wasFailure(ctx, gin.H{ResponseKeyResult: ResponseResultFailure, ResponseKeyError: err.Error()})
 	}
 
-
 	intervalStr := ctx.DefaultQuery("interval", "2")
 	fmt.Printf("intervalStr: %s\n", intervalStr)
 	interval, err := strconv.ParseUint(intervalStr, 10, 64)
@@ -142,49 +131,5 @@
 		wasSuccess(ctx, gin.H{ResponseKeyResult: ResponseResultSuccess, ResponseKeyCandles: candles})
 	} else {
 		wasFailure(ctx, gin.H{ResponseKeyResult: ResponseResultFailure, ResponseKeyError: err.Error()})
-=======
-	} else {
-		wasFailure(ctx, gin.H{ResponseKeyResult: ResponseResultFailure, ResponseKeyError: err.Error()})
 	}
-}
-
-func (handlers *Handlers) GetTrades(ctx *gin.Context) {
-	market := ctx.DefaultQuery("market", DefaultMarket)
-	limit := ctx.DefaultQuery("limit", "")
-	handlers.GetTradesWithParams(ctx, market, handlers.stringToUint64(limit, LimitMax))
-}
-
-func (handlers *Handlers) GetTradesWithParams(ctx *gin.Context, market string, limit uint64) {
-	trades, err := handlers.TradeService.GetTrades(ctx, market, limit)
-	if err == nil {
-		wasSuccess(ctx, gin.H{ResponseKeyResult: ResponseResultSuccess, ResponseKeyTrades: trades})
-	} else {
-		wasFailure(ctx, gin.H{ResponseKeyResult: ResponseResultFailure, ResponseKeyError: err.Error()})
-	}
-}
-
-func (handlers *Handlers) GetTradesForOrder(ctx *gin.Context) {
-	market := ctx.DefaultQuery("market", DefaultMarket)
-	orderId := ctx.Param("orderId")
-	limit := ctx.DefaultQuery("limit", "")
-	handlers.GetTradesForOrderWithParams(ctx, market, orderId, handlers.stringToUint64(limit, LimitMax))
-}
-
-func (handlers *Handlers) GetTradesForOrderWithParams(ctx *gin.Context, market string, orderId string, limit uint64) {
-	trades, err := handlers.TradeService.GetTradesForOrder(ctx, market, orderId, limit)
-	if err == nil {
-		wasSuccess(ctx, gin.H{ResponseKeyResult: ResponseResultSuccess, ResponseKeyTrades: trades})
-	} else {
-		wasFailure(ctx, gin.H{ResponseKeyResult: ResponseResultFailure, ResponseKeyError: err.Error()})
-	}
-}
-
-func (handlers *Handlers) stringToUint64(str string, defaultValue uint64) uint64 {
-	i, err := strconv.Atoi(str)
-	if i < 0 || err != nil {
-		// todo log error when we have structured logging
-		return defaultValue
->>>>>>> 9f7cdf16
-	}
-	return uint64(i)
 }