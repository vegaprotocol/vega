Feature: Test liquidity monitoring

  Background:
    Given the following network parameters are set:
      | name                                          | value |
      | market.stake.target.timeWindow                | 1s    |
      | market.stake.target.scalingFactor             | 1     |
      | network.floatingPointUpdates.delay            | 10s   |
      | market.auction.minimumDuration                | 1     |
      | network.markPriceUpdateMaximumFrequency       | 0s    |
    And the average block duration is "1"
    And the margin calculator named "margin-calculator-1":
      | search factor | initial factor | release factor |
      | 1.0           | 1.0            | 2              |
    And the simple risk model named "simple-risk-model-1":
      | long | short | max move up | min move down | probability of trading |
      | 0.1  | 0.1   | 10          | 10            | 0.1                    |
    And the log normal risk model named "log-normal-risk-model-1":
      | risk aversion | tau | mu | r | sigma |
      | 0.000001      | 0.1 | 0  | 0 | 1.0   |
    And the fees configuration named "fees-config-1":
      | maker fee | infrastructure fee |
      | 0.004     | 0.001              |
    And the price monitoring named "price-monitoring-1":
      | horizon | probability | auction extension |
      | 100     | 0.99        | 300               |
    And the price monitoring named "price-monitoring-2":
      | horizon | probability | auction extension |
      | 1       | 0.99        | 300               |
    And the markets:
      | id        | quote name | asset | risk model              | margin calculator         | auction duration | fees          | price monitoring   | data source config     | linear slippage factor | quadratic slippage factor |
      | ETH/DEC21 | ETH        | ETH   | simple-risk-model-1     | margin-calculator-1       | 1                | fees-config-1 | price-monitoring-1 | default-eth-for-future | 1e6                    | 1e6                       |
      | ETH/MAR22 | ETH        | USD   | log-normal-risk-model-1 | default-margin-calculator | 1                | fees-config-1 | price-monitoring-2 | default-eth-for-future | 1e6                    | 1e6                       |
    And the parties deposit on asset's general account the following amount:
      | party  | asset | amount     |
      | party1 | ETH   | 100000000  |
      | party2 | ETH   | 100000000  |
      | party3 | ETH   | 100000000  |
      | party4 | ETH   | 100000000  |
      | lprov1 | ETH   | 1000000000 |
      | lprov2 | ETH   | 1000000000 |
    And the parties deposit on asset's general account the following amount:
      | party  | asset | amount    |
      | party1 | USD   | 100000000 |
      | party2 | USD   | 100000000 |
      | party3 | USD   | 100000000 |
      | party4 | USD   | 100000000 |
      | party3 | USD   | 100000000 |
      | lprov1 | USD   | 500000    |
      | lprov2 | USD   | 500000    |

  Scenario: 001: A market which enters a state requiring liquidity auction through increased open interest during a block but then leaves state again prior to block completion never enters liquidity auction. (0035-LIQM-005)
  Given the following network parameters are set:
      | name                                          | value |
      | market.liquidity.targetstake.triggering.ratio | 1     |
    Given the parties submit the following liquidity provision:
      | id  | party  | market id | commitment amount | fee   | side | pegged reference | proportion | offset | lp type    |
      | lp1 | lprov1 | ETH/DEC21 | 1000              | 0.001 | buy  | BID              | 1          | 2      | submission |
      | lp1 | lprov1 | ETH/DEC21 | 1000              | 0.001 | sell | ASK              | 1          | 2      | submission |
    And the parties place the following orders:
      | party  | market id | side | volume | price | resulting trades | type       | tif     |
      | party1 | ETH/DEC21 | buy  | 1      | 990   | 0                | TYPE_LIMIT | TIF_GTC |
      | party1 | ETH/DEC21 | buy  | 10     | 1000  | 0                | TYPE_LIMIT | TIF_GTC |
      | party3 | ETH/DEC21 | buy  | 20     | 900  | 0                | TYPE_LIMIT | TIF_GTC |
      | party4 | ETH/DEC21 | sell | 20     | 1050  | 0                | TYPE_LIMIT | TIF_GTC |
      | party2 | ETH/DEC21 | sell | 1      | 1010  | 0                | TYPE_LIMIT | TIF_GTC |
      | party2 | ETH/DEC21 | sell | 10     | 1000  | 0                | TYPE_LIMIT | TIF_GTC |

    When the opening auction period ends for market "ETH/DEC21"
    Then the auction ends with a traded volume of "10" at a price of "1000"
    And the market data for the market "ETH/DEC21" should be:
      | mark price | trading mode            | horizon |min bound| max bound|  target stake | supplied stake | open interest |
      | 1000       | TRADING_MODE_CONTINUOUS | 100     |990      |1010      |   1000        | 1000           |  10            |

    Then clear all events

    When the parties place the following orders:
      | party  | market id | side | volume | price | resulting trades | type       | tif     |
      | party2 | ETH/DEC21 | sell | 20     | 1010  | 0                | TYPE_LIMIT | TIF_GTC |
      | party1 | ETH/DEC21 | buy  | 20     | 1010  | 2                | TYPE_LIMIT | TIF_GTC |

    # verify that we don't enter liquidity auction immediately despite liquidity being undersuplied
    And the market data for the market "ETH/DEC21" should be:
      | trading mode            | auction trigger             | target stake | supplied stake | open interest |
      | TRADING_MODE_CONTINUOUS | AUCTION_TRIGGER_UNSPECIFIED | 3000         | 1000           | 30            |

    Then the parties submit the following liquidity provision:
      | id  | party  | market id | commitment amount | fee   | side | pegged reference | proportion | offset | lp type   |
      | lp1 | lprov1 | ETH/DEC21 | 10000             | 0.001 | buy  | BID              | 1          | 2      | amendment |
      | lp1 | lprov1 | ETH/DEC21 | 10000             | 0.001 | sell | ASK              | 1          | 2      | amendment |

    # move to the next block to perform liquidity check, we should still be in continuous trading
    Then the network moves ahead "1" blocks

    And the market data for the market "ETH/DEC21" should be:
      | trading mode            | auction trigger             | target stake | supplied stake | open interest |
      | TRADING_MODE_CONTINUOUS | AUCTION_TRIGGER_UNSPECIFIED | 3030         | 10000          | 30            |

    # verify that at no point auction has been entered
    Then the following events should NOT be emitted:
      | type         |
      | AuctionEvent |

  Scenario: 002: A market which enters a state requiring liquidity auction through reduced current stake (e.g. through LP bankruptcy) during a block but then leaves state again prior to block completion never enters liquidity auction. (0035-LIQM-006)
    Given the following network parameters are set:
      | name                                          | value |
      | market.liquidity.targetstake.triggering.ratio | 1     |

    And the average block duration is "1"

    And the parties submit the following liquidity provision:
      | id  | party  | market id | commitment amount | fee   | side | pegged reference | proportion | offset | lp type    |
      | lp1 | lprov1 | ETH/MAR22 | 50000             | 0.001 | sell | ASK              | 500        | 20     | submission |
      | lp1 | lprov1 | ETH/MAR22 | 50000             | 0.001 | buy  | BID              | 500        | 20     | amendment  |

    And the parties place the following orders:
      | party  | market id | side | volume | price | resulting trades | type       | tif     | reference  |
      | party1 | ETH/MAR22 | buy  | 1      | 990   | 0                | TYPE_LIMIT | TIF_GTC | buy-ref-1  |
      | party1 | ETH/MAR22 | buy  | 10     | 1000  | 0                | TYPE_LIMIT | TIF_GTC | buy-ref-2  |
      | party2 | ETH/MAR22 | sell | 10     | 1000  | 0                | TYPE_LIMIT | TIF_GTC | sell-ref-3 |
      | party2 | ETH/MAR22 | sell | 1      | 1010  | 0                | TYPE_LIMIT | TIF_GTC | sell-ref-1 |

    When the opening auction period ends for market "ETH/MAR22"
    Then the auction ends with a traded volume of "10" at a price of "1000"
    And the insurance pool balance should be "0" for the market "ETH/MAR22"
    And the market data for the market "ETH/MAR22" should be:
      | mark price | trading mode            | target stake | supplied stake | open interest |
      | 1000       | TRADING_MODE_CONTINUOUS | 35569        | 50000          | 10            |

    When the parties place the following orders:
      | party  | market id | side | volume | price | resulting trades | type       | tif     | reference    |
      | party3 | ETH/MAR22 | buy  | 30     | 1000  | 0                | TYPE_LIMIT | TIF_GTC | party3-buy-1 |
    Then the trading mode should be "TRADING_MODE_CONTINUOUS" for the market "ETH/MAR22"

    When the parties place the following orders:
      | party  | market id | side | volume | price | resulting trades | type       | tif     | reference     |
      | party2 | ETH/MAR22 | sell | 50     | 1000  | 1                | TYPE_LIMIT | TIF_GTC | party2-sell-4 |

    And clear all events
    Then the market data for the market "ETH/MAR22" should be:
      | mark price | trading mode            | target stake | supplied stake | open interest |
      | 1000       | TRADING_MODE_CONTINUOUS | 142276       | 50000          | 40            |

    Then the parties submit the following liquidity provision:
      | id  | party  | market id | commitment amount | fee   | side | pegged reference | proportion | offset | lp type    |
      | lp2 | lprov2 | ETH/MAR22 | 92276             | 0.001 | sell | ASK              | 500        | 20     | submission |
      | lp2 | lprov2 | ETH/MAR22 | 92276             | 0.001 | buy  | BID              | 500        | 20     | amendment  |

    # move to the next block to perform liquidity check, we should still be in continuous trading
    Then the network moves ahead "1" blocks
    And the market data for the market "ETH/MAR22" should be:
      | trading mode            | auction trigger             | target stake | supplied stake | open interest |
      | TRADING_MODE_CONTINUOUS | AUCTION_TRIGGER_UNSPECIFIED | 142276       | 142276         | 40            |

    # verify that at no point auction has been entered
    Then the following events should NOT be emitted:
      | type         |
      | AuctionEvent |

  Scenario: 003: A liquidity provider cannot remove their liquidity within the block if this would bring the current total stake below the target stake as of that transaction. (0035-LIQM-007)
    Given the following network parameters are set:
      | name                                          | value |
      | market.liquidity.targetstake.triggering.ratio | 1     |
      | market.stake.target.timeWindow                | 1s    |
    And the parties submit the following liquidity provision:
      | id  | party  | market id | commitment amount | fee   | side | pegged reference | proportion | offset | lp type    |
      | lp1 | lprov1 | ETH/DEC21 | 1000              | 0.001 | buy  | BID              | 1          | 2      | submission |
      | lp1 | lprov1 | ETH/DEC21 | 1000              | 0.001 | sell | ASK              | 1          | 2      | submission |
      | lp2 | lprov2 | ETH/DEC21 | 500               | 0.001 | buy  | BID              | 1          | 2      | submission |
      | lp2 | lprov2 | ETH/DEC21 | 500               | 0.001 | sell | ASK              | 1          | 2      | submission |
    And the parties place the following orders:
      | party  | market id | side | volume | price | resulting trades | type       | tif     |
      | party1 | ETH/DEC21 | buy  | 1      | 970   | 0                | TYPE_LIMIT | TIF_GTC |
      | party1 | ETH/DEC21 | buy  | 15     | 1000  | 0                | TYPE_LIMIT | TIF_GTC |
      | party3 | ETH/DEC21 | buy  | 20     | 950  | 0                | TYPE_LIMIT | TIF_GTC |
      | party4 | ETH/DEC21 | sell | 20     | 1050  | 0                | TYPE_LIMIT | TIF_GTC |
      | party2 | ETH/DEC21 | sell | 1      | 1010  | 0                | TYPE_LIMIT | TIF_GTC |
      | party2 | ETH/DEC21 | sell | 15     | 1000  | 0                | TYPE_LIMIT | TIF_GTC |

    When the opening auction period ends for market "ETH/DEC21"
    Then the auction ends with a traded volume of "15" at a price of "1000"
    And the market data for the market "ETH/DEC21" should be:
      | mark price | trading mode            | target stake | supplied stake | open interest |
      | 1000       | TRADING_MODE_CONTINUOUS | 1500         | 1500           | 15            |

    When the network moves ahead "1" blocks
    And the parties submit the following liquidity provision:
      | id  | party  | market id | commitment amount | fee   | side | pegged reference | proportion | offset | lp type   | error                                            |
      | lp2 | lprov2 | ETH/DEC21 | 400               | 0.001 | buy  | BID              | 1          | 2      | amendment | commitment submission rejected, not enough stake |
      | lp2 | lprov2 | ETH/DEC21 | 400               | 0.001 | sell | ASK              | 1          | 2      | amendment |                                                  |
    And the parties place the following orders:
      | party  | market id | side | volume | price | resulting trades | type       | tif     |
      | party1 | ETH/DEC21 | sell | 2      | 1000  | 0                | TYPE_LIMIT | TIF_GTC |
      | party2 | ETH/DEC21 | buy  | 2      | 1000  | 1                | TYPE_LIMIT | TIF_GTC |

    When the network moves ahead "1" blocks
    Then the market data for the market "ETH/DEC21" should be:
      | mark price | trading mode            | target stake | supplied stake | open interest |
      | 1000       | TRADING_MODE_CONTINUOUS | 1300         | 1500           | 13            |
    And the parties submit the following liquidity provision:
      | id  | party  | market id | commitment amount | fee   | side | pegged reference | proportion | offset | lp type      | error                                            |
      | lp2 | lprov2 | ETH/DEC21 | 0                 | 0.001 | buy  | BID              | 1          | 2      | cancellation | commitment submission rejected, not enough stake |
      | lp2 | lprov2 | ETH/DEC21 | 0                 | 0.001 | sell | ASK              | 1          | 2      | cancellation |                                                  |
    And the parties place the following orders:
      | party  | market id | side | volume | price | resulting trades | type       | tif     |
      | party1 | ETH/DEC21 | sell | 3      | 1000  | 0                | TYPE_LIMIT | TIF_GTC |
      | party2 | ETH/DEC21 | buy  | 3      | 1000  | 1                | TYPE_LIMIT | TIF_GTC |

    When the network moves ahead "1" blocks
    Then the market data for the market "ETH/DEC21" should be:
      | mark price | trading mode            | target stake | supplied stake | open interest |
      | 1000       | TRADING_MODE_CONTINUOUS | 1000         | 1500           | 10            |

    # cancellation goes through fine once target stake's been updated
    When the parties submit the following liquidity provision:
      | id  | party  | market id | commitment amount | fee   | side | pegged reference | proportion | offset | lp type      |
      | lp2 | lprov2 | ETH/DEC21 | 0                 | 0.001 | buy  | BID              | 1          | 2      | cancellation |
      | lp2 | lprov2 | ETH/DEC21 | 0                 | 0.001 | sell | ASK              | 1          | 2      | cancellation |
    Then the market data for the market "ETH/DEC21" should be:
      | mark price | trading mode            | target stake | supplied stake | open interest |
      | 1000       | TRADING_MODE_CONTINUOUS | 1000         | 1000           | 10            |

  Scenario: 004: When the Max Open Interest field decreases for a created block to a level such that a liquidity auction which is active at the start of a block can now be exited the block stays in auction within the block but leaves at the end. (0035-LIQM-008)

    Given the following network parameters are set:
      | name                                          | value |
      | market.liquidity.targetstake.triggering.ratio | 0.01     |
      | market.stake.target.timeWindow                | 5s    |
      | market.liquidity.bondPenaltyParameter         | 1     |
    And the parties deposit on asset's general account the following amount:
      | party          | asset | amount |
      | lp2Bdistressed | ETH   | 101    |
    And the parties submit the following liquidity provision:
      | id  | party          | market id | commitment amount | fee   | side | pegged reference | proportion | offset | lp type    |
      | lp1 | lprov1         | ETH/DEC21 | 5999              | 0.001 | buy  | BID              | 1          | 2      | submission |
      | lp1 | lprov1         | ETH/DEC21 | 5999              | 0.001 | sell | ASK              | 1          | 2      |            |
      | lp2 | lp2Bdistressed | ETH/DEC21 | 1                 | 0.001 | buy  | BID              | 1          | 10     | submission |
      | lp2 | lp2Bdistressed | ETH/DEC21 | 1                 | 0.001 | sell | ASK              | 1          | 10     |            |
    And the parties place the following orders:
      | party  | market id | side | volume | price | resulting trades | type       | tif     |
      | party1 | ETH/DEC21 | buy  | 1      | 970   | 0                | TYPE_LIMIT | TIF_GTC |
      | party1 | ETH/DEC21 | buy  | 60     | 1000  | 0                | TYPE_LIMIT | TIF_GTC |
      | party3 | ETH/DEC21 | buy  | 100     | 950  | 0                | TYPE_LIMIT | TIF_GTC |
      | party4 | ETH/DEC21 | sell | 199     | 1050  | 0                | TYPE_LIMIT | TIF_GTC |
      | party2 | ETH/DEC21 | sell | 1      | 1030  | 0                | TYPE_LIMIT | TIF_GTC |
      | party2 | ETH/DEC21 | sell | 60     | 1000  | 0                | TYPE_LIMIT | TIF_GTC |

    When the opening auction period ends for market "ETH/DEC21"
    Then the market data for the market "ETH/DEC21" should be:
      | mark price | trading mode            | open interest | best static bid price | static mid price | best static offer price | target stake | supplied stake |
      | 1000       | TRADING_MODE_CONTINUOUS | 60            | 970                   | 1000             | 1030                    | 6000         | 6000           |

    When the network moves ahead "1" blocks
    And the orders should have the following states:
      | party          | market id | side | volume | price | status        | reference |
      | lprov1         | ETH/DEC21 | buy  | 7      | 968   | STATUS_ACTIVE | lp1       |
      | lprov1         | ETH/DEC21 | sell | 6      | 1032  | STATUS_ACTIVE | lp1       |
      | lp2Bdistressed | ETH/DEC21 | buy  | 1      | 960   | STATUS_ACTIVE | lp2       |
      | lp2Bdistressed | ETH/DEC21 | sell | 1      | 1040  | STATUS_ACTIVE | lp2       |
    Then the parties should have the following margin levels:
      | party          | market id | maintenance | initial |
      | lp2Bdistressed | ETH/DEC21 | 100         | 100     |
    And the liquidity provisions should have the following states:
      | id  | party          | market    | commitment amount | status        |
      | lp1 | lprov1         | ETH/DEC21 | 5999              | STATUS_ACTIVE |
      | lp2 | lp2Bdistressed | ETH/DEC21 | 1                 | STATUS_ACTIVE |

    When the parties place the following orders with ticks:
      | party  | market id | side | volume | price | resulting trades | type       | tif     |
      | party2 | ETH/DEC21 | buy  | 50     | 1010  | 0                | TYPE_LIMIT | TIF_GTC |
      | party1 | ETH/DEC21 | sell | 50     | 1010  | 1                | TYPE_LIMIT | TIF_FOK |
    Then the market data for the market "ETH/DEC21" should be:
      | mark price | trading mode                    | auction trigger                          | open interest | target stake | supplied stake |
<<<<<<< HEAD
      | 1010       | TRADING_MODE_CONTINUOUS | AUCTION_TRIGGER_UNSPECIFIED | 10            | 6060         | 5999           |
    And the liquidity provisions should have the following states:
      | id  | party          | market    | commitment amount | status           |
      | lp2 | lp2Bdistressed | ETH/DEC21 | 1                 | STATUS_CANCELLED |
=======
      | 1010       | TRADING_MODE_MONITORING_AUCTION | AUCTION_TRIGGER_LIQUIDITY_TARGET_NOT_MET | 10            | 6060         | 6000           |
>>>>>>> a9d7b40a

    And the parties should have the following position changes for market "ETH/DEC21":
      | party          | status                        |
      | lp2Bdistressed | POSITION_STATUS_ORDERS_CLOSED |

    And the parties should have the following account balances:
      | party          | asset | market id | margin | general |
      | lp2Bdistressed | ETH   | ETH/DEC21 | 0      | 99      |

    And the parties should have the following margin levels:
      | party          | market id | maintenance | search | initial | release |
      | lp2Bdistressed | ETH/DEC21 | 0           | 0      | 0       | 0       |

    When the network moves ahead "5" blocks
    Then the market data for the market "ETH/DEC21" should be:
      | mark price | trading mode            | auction trigger             | open interest | target stake | supplied stake |
      | 1010       | TRADING_MODE_CONTINUOUS | AUCTION_TRIGGER_UNSPECIFIED | 10            | 1010         | 5999           |
    And the liquidity provisions should have the following states:
      | id  | party          | market    | commitment amount | status           |
      | lp2 | lp2Bdistressed | ETH/DEC21 | 1                 | STATUS_CANCELLED |<|MERGE_RESOLUTION|>--- conflicted
+++ resolved
@@ -271,14 +271,10 @@
       | party1 | ETH/DEC21 | sell | 50     | 1010  | 1                | TYPE_LIMIT | TIF_FOK |
     Then the market data for the market "ETH/DEC21" should be:
       | mark price | trading mode                    | auction trigger                          | open interest | target stake | supplied stake |
-<<<<<<< HEAD
       | 1010       | TRADING_MODE_CONTINUOUS | AUCTION_TRIGGER_UNSPECIFIED | 10            | 6060         | 5999           |
     And the liquidity provisions should have the following states:
       | id  | party          | market    | commitment amount | status           |
       | lp2 | lp2Bdistressed | ETH/DEC21 | 1                 | STATUS_CANCELLED |
-=======
-      | 1010       | TRADING_MODE_MONITORING_AUCTION | AUCTION_TRIGGER_LIQUIDITY_TARGET_NOT_MET | 10            | 6060         | 6000           |
->>>>>>> a9d7b40a
 
     And the parties should have the following position changes for market "ETH/DEC21":
       | party          | status                        |
