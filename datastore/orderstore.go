--- conflicted
+++ resolved
@@ -112,20 +112,12 @@
 	return nil
 }
 
-<<<<<<< HEAD
-func (m *orderStore) queueEvent(o msg.Order) {
-=======
 func (m *orderStore) addToBuffer(o msg.Order) {
->>>>>>> 9eaaf154
 	m.mu.Lock()
 	m.buffer = append(m.buffer, o)
 	m.mu.Unlock()
 
-<<<<<<< HEAD
-	log.Debugf("OrderStore -> QueueEvent: Adding order to buffer: %+v", o)
-=======
 	log.Debugf("OrderStore -> addToBuffer: Adding order to buffer: %+v", o)
->>>>>>> 9eaaf154
 }
 
 func (os *orderStore) GetByMarket(market string, queryFilters *filters.OrderQueryFilters) ([]*msg.Order, error) {
@@ -249,11 +241,7 @@
 }
 
 func (os *orderStore) Post(order *msg.Order) error {
-<<<<<<< HEAD
-	os.queueEvent(*order)
-=======
 	os.addToBuffer(*order)
->>>>>>> 9eaaf154
 	return nil
 }
 
@@ -317,19 +305,7 @@
 
 	if !recordExistsInBuffer {
 		err := os.badger.db.View(func(txn *badger.Txn) error {
-<<<<<<< HEAD
-			partyKey := os.badger.orderPartyKey(order.Party, order.Id)
-			marketKeyItem, err := txn.Get(partyKey)
-			if err != nil {
-				return err
-			}
-			marketKey, err := marketKeyItem.ValueCopy(nil)
-			if err != nil {
-				return err
-			}
-=======
 			marketKey := os.badger.orderMarketKey(order.Market, order.Id)
->>>>>>> 9eaaf154
 			orderItem, err := txn.Get(marketKey)
 			if err != nil {
 				return err
@@ -343,18 +319,10 @@
 				log.Errorf("Unmarshal failed %s", err.Error())
 				return err
 			}
-<<<<<<< HEAD
-
 			return nil
 		})
 		if err != nil {
-			fmt.Printf("Failed to fetch current order %s\n", err.Error())
-=======
-			return nil
-		})
-		if err != nil {
 			log.Errorf("Failed to fetch current order %s\n", err.Error())
->>>>>>> 9eaaf154
 			return err
 		}
 
@@ -368,11 +336,7 @@
 			return nil
 		})
 		if err != nil {
-<<<<<<< HEAD
-			fmt.Printf("Failed to update current order %s\n", err.Error())
-=======
 			log.Errorf("Failed to update current order %s\n", err.Error())
->>>>>>> 9eaaf154
 		}
 	}
 
@@ -383,11 +347,7 @@
 		os.orderBookDepth.updateWithRemainingDelta(order, remainingDelta)
 	}
 
-<<<<<<< HEAD
-	os.queueEvent(*order)
-=======
 	os.addToBuffer(*order)
->>>>>>> 9eaaf154
 	return nil
 }
 
