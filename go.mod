--- conflicted
+++ resolved
@@ -35,11 +35,7 @@
 	go.nanomsg.org/mangos/v3 v3.2.1
 	go.uber.org/zap v1.24.0
 	golang.org/x/crypto v0.14.0
-<<<<<<< HEAD
-	google.golang.org/grpc v1.54.0
-=======
 	google.golang.org/grpc v1.56.3
->>>>>>> 0b96a438
 	google.golang.org/protobuf v1.30.0
 )
 
