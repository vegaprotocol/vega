--- conflicted
+++ resolved
@@ -26,13 +26,10 @@
   name = "google.golang.org/grpc"
   version = "=1.13.0"
 
-<<<<<<< HEAD
-
 [[constraint]]
   branch = "master"
   name = "github.com/tav/golly"
-=======
+
 [[constraint]]
   name = "github.com/grpc-ecosystem/grpc-gateway"
-  version = "1.4.1"
->>>>>>> cb26a7a4
+  version = "1.4.1"