--- conflicted
+++ resolved
@@ -184,7 +184,7 @@
 }
 
 service trading_data {
-<<<<<<< HEAD
+
   // Orders
 
   rpc OrdersByMarket(OrdersByMarketRequest) returns (OrdersResponse) {
@@ -371,44 +371,6 @@
 
   // Streams
 
-=======
-  // orders
-  rpc OrdersByMarket(OrdersByMarketRequest) returns (OrdersByMarketResponse);
-  rpc OrdersByParty(OrdersByPartyRequest) returns (OrdersByPartyResponse);
-  rpc OrderByMarketAndId(OrderByMarketAndIdRequest) returns (OrderByMarketAndIdResponse);
-  rpc OrderByReference(OrderByReferenceRequest) returns (OrderByReferenceResponse);
-
-  // markets
-  rpc MarketByID(MarketByIDRequest) returns (MarketByIDResponse);
-  rpc Markets(google.protobuf.Empty) returns (MarketsResponse);
-  rpc MarketDepth(MarketDepthRequest) returns (MarketDepthResponse);
-  rpc LastTrade(LastTradeRequest) returns (LastTradeResponse);
-
-  // parties
-  rpc PartyByID(PartyByIDRequest) returns (PartyByIDResponse);
-  rpc Parties(google.protobuf.Empty) returns (PartiesResponse);
-
-  // trades
-  rpc TradesByMarket(TradesByMarketRequest) returns (TradesByMarketResponse);
-  rpc TradesByParty(TradesByPartyRequest) returns (TradesByPartyResponse);
-  rpc TradesByOrder(TradesByOrderRequest) returns (TradesByOrderResponse);
-
-  // positions
-  rpc PositionsByParty(PositionsByPartyRequest) returns (PositionsByPartyResponse);
-
-  // candles
-  rpc Candles(CandlesRequest) returns (CandlesResponse);
-
-  // metrics
-  rpc Statistics(google.protobuf.Empty) returns (vega.Statistics);
-  rpc GetVegaTime(google.protobuf.Empty) returns (VegaTimeResponse);
-
-  // marketdata
-  rpc MarketDataByID(MarketDataByIDRequest) returns (MarketDataByIDResponse);
-  rpc MarketsData(google.protobuf.Empty) returns (MarketsDataResponse);
-
-  // streams
->>>>>>> 6a3d9443
   rpc OrdersSubscribe(OrdersSubscribeRequest) returns (stream OrdersStream);
   rpc TradesSubscribe(TradesSubscribeRequest) returns (stream TradesStream);
   rpc CandlesSubscribe(CandlesSubscribeRequest) returns (stream vega.Candle);
@@ -451,6 +413,29 @@
       description: "Get a list of Accounts for a given Party and Asset";
     };
   };
+
+  // Market Data
+
+  rpc MarketDataByID(MarketDataByIDRequest) returns (MarketDataByIDResponse) {
+    option (google.api.http) = {
+      get: '/markets/{marketID}/data'
+    };
+    option (grpc.gateway.protoc_gen_swagger.options.openapiv2_operation) = {
+      summary: "Get Market Data";
+      description: "Get Data for a given Market";
+    };
+  };
+
+  rpc MarketsData(google.protobuf.Empty) returns (MarketsDataResponse) {
+    option (google.api.http) = {
+      get: '/markets/data'
+    };
+    option (grpc.gateway.protoc_gen_swagger.options.openapiv2_operation) = {
+      summary: "Get Markets Data";
+      description: "Get Data for all Market";
+    };
+  };
+
 }
 
 message MarketsDataSubscribeRequest {
