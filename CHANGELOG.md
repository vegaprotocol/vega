# Changelog

## Unreleased 0.71.0

### 🚨 Breaking changes

- [7859](https://github.com/vegaprotocol/vega/issues/7859) - Fix Ledger entries exporting `CSV` file.
- [8064](https://github.com/vegaprotocol/vega/issues/8064) - Remove `websocket` for rewards
- [8093](https://github.com/vegaprotocol/vega/issues/8093) - Remove offset pagination
- [8111](https://github.com/vegaprotocol/vega/issues/8111) - Unify payload between `admin.update_network` and `admin.describe_network` endpoint in the wallet API.
- [7916](https://github.com/vegaprotocol/vega/issues/7916) - Deprecated `TradesConnection GraphQL sub-queries` in favour of an `un-nested` Trades query with a filter parameter. This requires a change in the underlying `gRPC` request message. Trades subscription takes a `TradesSubscriptionFilter` that allows multiple `MarketID` and `PartyID` filters to be specified.
- [8143](https://github.com/vegaprotocol/vega/issues/8143) - Merge GraphQL and REST servers
- [8111](https://github.com/vegaprotocol/vega/issues/8111) - Reduce passphrase requests for admin endpoints by introducing `admin.unlock_wallet` and removing the `passphrase` field from wallet-related endpoints.
- [](https://github.com/vegaprotocol/vega/issues/xxxx) -

### 🗑️ Deprecation

- [](https://github.com/vegaprotocol/vega/issues/xxxx) -

### 🛠 Improvements

- [8030](https://github.com/vegaprotocol/vega/issues/8030) - Add `API` for fetching `CSV` data from network history.
- [7943](https://github.com/vegaprotocol/vega/issues/7943) - Add version to network file to be future-proof.
- [7759](https://github.com/vegaprotocol/vega/issues/7759) - Support for rolling back data node to a previous network history segment
- [7505](https://github.com/vegaprotocol/vega/issues/7505) - `Datanode` batcher statistics
- [8045](https://github.com/vegaprotocol/vega/issues/8045) - Fix bug in handling internal sources data.
- [7843](https://github.com/vegaprotocol/vega/issues/7843) - Report partial batch market instruction processing failure
- [7990](https://github.com/vegaprotocol/vega/issues/7990) - Remove reference to `postgres` in the `protobuf` documentation comments
- [7992](https://github.com/vegaprotocol/vega/issues/7992) - Improve Candles related `APIs`
- [7986](https://github.com/vegaprotocol/vega/issues/7986) - Remove cross `protobuf` files documentation references
- [8146](https://github.com/vegaprotocol/vega/issues/8146) - Add fetch retry behaviour to network history fetch command
- [7982](https://github.com/vegaprotocol/vega/issues/7982) - Fix behaviour of endpoints with `marketIds` and `partyIds` filters
- [7846](https://github.com/vegaprotocol/vega/issues/7846) - Add event indicating distressed parties that are still holding an active position.
- [7985](https://github.com/vegaprotocol/vega/issues/7985) - Add full stop on all fields documentation to get it properly generated
- [8024](https://github.com/vegaprotocol/vega/issues/8024) - Unify naming in `rpc` endpoints and add tags
- [7989](https://github.com/vegaprotocol/vega/issues/7989) - Remove reference to cursor based pagination in `rpc` documentations
- [7991](https://github.com/vegaprotocol/vega/issues/7991) - Improve `EstimateFees` documentation
- [7108](https://github.com/vegaprotocol/vega/issues/7108) - Annotate required fields in `API` requests.
- [8039](https://github.com/vegaprotocol/vega/issues/8039) - Write network history segments in the `datanode` process instead of requesting `postgres` to write them.
- [7987](https://github.com/vegaprotocol/vega/issues/7987) - Make terms consistent in `API` documentation.
- [8025](https://github.com/vegaprotocol/vega/issues/8025) - Address inconsistent verb and grammar in the `API` documentation.
- [7999](https://github.com/vegaprotocol/vega/issues/7999) - Review `DateRange API` documentation.
- [7955](https://github.com/vegaprotocol/vega/issues/7955) - Ensure the wallet API documentation matches the Go definitions
- [8023](https://github.com/vegaprotocol/vega/issues/8023) - Made pagination `docstrings` consistent.
- [8105](https://github.com/vegaprotocol/vega/issues/8105) - Make candles return in ascending order when queried from `graphql`.
- [8144](https://github.com/vegaprotocol/vega/issues/8144) - Visor - remove data node asset option from the config. Use only one asset.
- [8000](https://github.com/vegaprotocol/vega/issues/8000) - Add documentation for `Pagination` `protobuf` message.
- [7969](https://github.com/vegaprotocol/vega/issues/7969) - Add `GoodForBlocks` field to transaction input data.
- [8155](https://github.com/vegaprotocol/vega/issues/8155) - Visor - allow restart without snapshot.
- [8129](https://github.com/vegaprotocol/vega/issues/8129) - Keep liquidity fee remainder in fee account.
- [8022](https://github.com/vegaprotocol/vega/issues/8022) - Improve `ListTransfers` API documentation.
- [8154](https://github.com/vegaprotocol/vega/issues/8154) - Visor - added option for delaying stop of binaries.
- [8169](https://github.com/vegaprotocol/vega/issues/8169) - Add `buf` format
- [7997](https://github.com/vegaprotocol/vega/issues/7997) - Clean up `API` comments when returned value is signed/unsigned.
- [7988](https://github.com/vegaprotocol/vega/issues/7988) - Make information about numbers expressed as strings more clear.
<<<<<<< HEAD
- [8021](https://github.com/vegaprotocol/vega/issues/8021) - Add better field descriptions in the `API` documentation.
=======
- [8171](https://github.com/vegaprotocol/vega/issues/8171) - Optimise the way offsets are used in probability of trading.
>>>>>>> b99a974e

### 🐛 Fixes

- [7938](https://github.com/vegaprotocol/vega/issues/7938) - Attempt to fix protocol upgrade failure because of `LevelDB` file lock issue
- [7944](https://github.com/vegaprotocol/vega/issues/7944) - Better error message if we fail to parse the network configuration in wallet
- [7870](https://github.com/vegaprotocol/vega/issues/7870) - Fix `LP` subscription filters
- [8159](https://github.com/vegaprotocol/vega/issues/8159) - Remove corresponding network history segments on rollback
- [7954](https://github.com/vegaprotocol/vega/issues/7954) - Don't error if subscribing to a market/party that has no position yet
- [7899](https://github.com/vegaprotocol/vega/issues/7899) - Fixes inconsistency in the `HTTP` status codes returned when rate limited
- [7968](https://github.com/vegaprotocol/vega/issues/7968) - Ready for protocol upgrade flag set without going through memory barrier
- [7962](https://github.com/vegaprotocol/vega/issues/7962) - Set `isValidator` when loading from a checkpoint
- [7950](https://github.com/vegaprotocol/vega/issues/7950) - Fix the restore of deposits from checkpoint
- [7933](https://github.com/vegaprotocol/vega/issues/7933) - Ensure the wallet store is closed to avoid "too many opened files" error
- [8069](https://github.com/vegaprotocol/vega/issues/8069) - Handle zero return value for memory when setting IPFS resource limits
- [7956](https://github.com/vegaprotocol/vega/issues/7956) - Floor negative slippage per unit at 0
- [7964](https://github.com/vegaprotocol/vega/issues/7964) - Use mark price for all margin calculations
- [8003](https://github.com/vegaprotocol/vega/issues/8003) - Fix `ListGovernanceData` does not honour `TYPE_ALL`
- [8057](https://github.com/vegaprotocol/vega/issues/8057) - Load history and current state in one transaction
- [8058](https://github.com/vegaprotocol/vega/issues/8058) - Continuous aggregates should be updated according to the watermark and span of history loaded
- [8001](https://github.com/vegaprotocol/vega/issues/8001) - Fix issues with order subscriptions
- [7980](https://github.com/vegaprotocol/vega/issues/7980) - Visor - prevent panic when auto install configuration is missing assets
- [7995](https://github.com/vegaprotocol/vega/issues/7995) - Validate order price input to `estimateFee` and `estimateMargin`
- [8011](https://github.com/vegaprotocol/vega/issues/8011) - Return a not found error for an invalid network parameter key for the API
- [8012](https://github.com/vegaprotocol/vega/issues/8012) - Ensure client do not specify both a before and after cursor
- [8017](https://github.com/vegaprotocol/vega/issues/8017) - Return an error when requesting order with negative version
- [8020](https://github.com/vegaprotocol/vega/issues/8020) - Update default `tendermint` home path to `cometbft`
- [7919](https://github.com/vegaprotocol/vega/issues/7919) - Avoid sending empty ledger movements
- [8053](https://github.com/vegaprotocol/vega/issues/8053) - Fix notary vote count
- [8004](https://github.com/vegaprotocol/vega/issues/8004) - Validate signatures exist in announce node command
- [8004](https://github.com/vegaprotocol/vega/issues/8004) - Validate value in state variable bundles
- [8004](https://github.com/vegaprotocol/vega/issues/8004) - Validate Ethereum addresses and add a cap on node vote reference length
- [8046](https://github.com/vegaprotocol/vega/issues/8046) - Update GraphQL schema with new order rejection reason
- [6659](https://github.com/vegaprotocol/vega/issues/6659) - Wallet application configuration is correctly reported on default location
- [8074](https://github.com/vegaprotocol/vega/issues/8074) - Add missing order rejection reason to `graphql` schema
- [8090](https://github.com/vegaprotocol/vega/issues/8090) - Rename network history `APIs` that did not follow the naming convention
- [8060](https://github.com/vegaprotocol/vega/issues/8060) - Allow 0 decimals assets
- [7993](https://github.com/vegaprotocol/vega/issues/7993) - Fix `ListDeposits` endpoint and documentation
- [8072](https://github.com/vegaprotocol/vega/issues/8072) - Fix `panics` in estimate orders
- [8125](https://github.com/vegaprotocol/vega/issues/8125) - Ensure network compatibility can be checked against TLS nodes
- [8103](https://github.com/vegaprotocol/vega/issues/8103) - Fix incorrect rate limiting behaviour on `gRPC` `API`
- [8128](https://github.com/vegaprotocol/vega/issues/8128) - Assure price monitoring engine extends the auction one bound at a time
- [8149](https://github.com/vegaprotocol/vega/issues/8149) - Trigger populating `orders_live` table out of date and does not filter correctly for live orders.
- [8165](https://github.com/vegaprotocol/vega/issues/8165) - Send order events when an `lp` order is cancelled or rejected
- [8173](https://github.com/vegaprotocol/vega/issues/8173) - Trades when leaving auction should should have the aggressor field set to `SideUnspecified`.
- [8157](https://github.com/vegaprotocol/vega/issues/8157) - Handle kill/interrupt signals in datanode, and clean up properly.

## 0.70.0

### 🚨 Breaking changes

- [7794](https://github.com/vegaprotocol/vega/issues/7794) - Add `marketIds` and `partyIds` to orders queries' filter.
- [7876](https://github.com/vegaprotocol/vega/issues/7876) - Change `DeliverOn` on one-off transfer to be in nanoseconds as everything else.
- [7326](https://github.com/vegaprotocol/vega/issues/7326) - Rename table `current liquidity provisions` to `live liquiditiy provisions` and add a `live` option

### 🛠 Improvements

- [7862](https://github.com/vegaprotocol/vega/issues/7862) - Add per table statistics for network history segment creation
- [7834](https://github.com/vegaprotocol/vega/issues/7834) - Support TLS connection for gRPC endpoints in wallet when prefixed with `tls://`
- [7851](https://github.com/vegaprotocol/vega/issues/7851) - Implement post only and reduce only orders
- [7768](https://github.com/vegaprotocol/vega/issues/7768) - Set sensible defaults for the IPFS resource manager
- [7863](https://github.com/vegaprotocol/vega/issues/7863) - Rework positions indexes so that snapshot creation does not slow down
- [7829](https://github.com/vegaprotocol/vega/issues/7829) - Get precision for reference price from price monitoring bounds when getting market data
- [7670](https://github.com/vegaprotocol/vega/issues/7670) - Removes the need for the buffered event source to hold a large buffer of sequence numbers
- [7904](https://github.com/vegaprotocol/vega/issues/7904) - Add a default system test template for integration tests
- [7894](https://github.com/vegaprotocol/vega/issues/7894) - Use slippage cap when market is in auction mode
- [7923](https://github.com/vegaprotocol/vega/issues/7923) - Subscription rate limiter is enabled on `gRPC` and `REST` subscriptions

### 🐛 Fixes

- [7910](https://github.com/vegaprotocol/vega/issues/7910) - Store heartbeats in the checkpoint so that validator sets do not reorder unexpectedly after loading
- [7835](https://github.com/vegaprotocol/vega/issues/7835) - Ensure the command errors have the same format on arrays
- [7871](https://github.com/vegaprotocol/vega/issues/7871) - Bad `SQL` generated when paginating reward summaries
- [7908](https://github.com/vegaprotocol/vega/issues/7908) - Expired `heartbeats` no longer invalidate subsequent `heartbeats`
- [7880](https://github.com/vegaprotocol/vega/issues/7880) - Update volume-weighted average price party's of open orders after a trade
- [7883](https://github.com/vegaprotocol/vega/issues/7883) - Fix snapshot issue with witness on accounting
- [7921](https://github.com/vegaprotocol/vega/issues/7921) - Fix streams batches
- [7895](https://github.com/vegaprotocol/vega/issues/7895) - Fix margin calculation during auction
- [7940](https://github.com/vegaprotocol/vega/issues/7940) - Enhance validation of tendermint public keys
- [7930](https://github.com/vegaprotocol/vega/issues/7930) - Fix typo in the `Vegavisor` configuration and improve Visor binaries runner logging
- [7981](https://github.com/vegaprotocol/vega/issues/7981) - Ensure LP order events are not sent when nothing changes

## 0.69.0

### 🚨 Breaking changes

- [7798](https://github.com/vegaprotocol/vega/issues/7798) - Remove redundant headers from the rate limiter response.
- [7710](https://github.com/vegaprotocol/vega/issues/7710) - Rename "token dApp" to "governance"
- [6905](https://github.com/vegaprotocol/vega/issues/6905) - Deprecated `Version` field removed from `admin.import_wallet`
- [6905](https://github.com/vegaprotocol/vega/issues/6905) - References to file paths have been removed from `admin.import_wallet`, `admin.import_network`, `admin.create_wallet` and `admin.isolate_key` API
- [7731](https://github.com/vegaprotocol/vega/issues/7731) - Upgrade the interplanetary file system library to latest release
- [7802](https://github.com/vegaprotocol/vega/issues/7802) - Split liquidity auction trigger into two cases
- [7728](https://github.com/vegaprotocol/vega/issues/7728) - Remove current order flag from table - adds restrictions to how orders can be paged
- [7816](https://github.com/vegaprotocol/vega/issues/7816) - Require slippage factors to always be set

### 🛠 Improvements

- [6942](https://github.com/vegaprotocol/vega/issues/6942) - Add `admin.rename_network` with `vega wallet network rename`
- [7656](https://github.com/vegaprotocol/vega/issues/7656) - Add `vega wallet service config locate` CLI that returns the location of the service configuration file.
- [7656](https://github.com/vegaprotocol/vega/issues/7656) - Add `vega wallet service config describe` CLI that display the service configuration.
- [7656](https://github.com/vegaprotocol/vega/issues/7656) - Add `vega wallet service config reset` CLI that reset the service configuration to its default state.
- [7681](https://github.com/vegaprotocol/vega/issues/7681) - Remove unnecessary `protobuf` marshalling in event pipeline
- [7288](https://github.com/vegaprotocol/vega/issues/7288) - Add `block` interval for trade candles
- [7696](https://github.com/vegaprotocol/vega/issues/7696) - Cache `ListMarket` store queries
- [7532](https://github.com/vegaprotocol/vega/issues/7532) - Load network history in a transaction
- [7413](https://github.com/vegaprotocol/vega/issues/7413) - Add foreign block height to stake linkings in `GraphQL`
- [7675](https://github.com/vegaprotocol/vega/issues/7675) - Migrate to comet `bft`
- [7792](https://github.com/vegaprotocol/vega/issues/7792) - An attempt to import a network when the `url` is to `github` and not the raw file contents is caught early with a suggested `url`
- [7722](https://github.com/vegaprotocol/vega/issues/7722) - Send a reason for a passphrase request through the wallet's `interactor`
- [5967](https://github.com/vegaprotocol/vega/issues/5967) - Do not ask for wallet passphrase if it has already been unlocked.
- [5967](https://github.com/vegaprotocol/vega/issues/5967) - Preselect the wallet during connection is there is only one.
- [7723](https://github.com/vegaprotocol/vega/issues/7723) - Make the `SessionBegan` interaction easy to identify using a `WorkflowType`
- [7724](https://github.com/vegaprotocol/vega/issues/7724) - Add steps number to interactions to convey a progression feeling.
- [7353](https://github.com/vegaprotocol/vega/issues/7353) - Improve query setting current orders to only the most recent row after snapshot restore.
- [7763](https://github.com/vegaprotocol/vega/issues/7763) - Remove separate LP close out code path.
- [7686](https://github.com/vegaprotocol/vega/issues/7686) - Network History load will retry when IPFS cannot connect to peers.
- [7804](https://github.com/vegaprotocol/vega/issues/7804) - Headers include `Retry-After` when banned for exceeding rate limit.
- [7840](https://github.com/vegaprotocol/vega/issues/7840) - Make chunk time interval configurable.

### 🐛 Fixes

- [7688](https://github.com/vegaprotocol/vega/issues/7688) - Fix `BlockExplorer` case insensitive transaction retrieval.
- [7695](https://github.com/vegaprotocol/vega/issues/7695) - Fix `create_hypertable` in migrations.
- [7596](https://github.com/vegaprotocol/vega/issues/7596) - Slippage factors not persisted in database
- [7535](https://github.com/vegaprotocol/vega/issues/7535) - Fix network history load takes an increasingly long time to complete
- [7517](https://github.com/vegaprotocol/vega/issues/7517) - Add buffer files event source
- [7720](https://github.com/vegaprotocol/vega/issues/7720) - Return an empty slice instead of nil when describing a wallet network
- [7517](https://github.com/vegaprotocol/vega/issues/7517) - Add buffer files event source
- [7659](https://github.com/vegaprotocol/vega/issues/7659) - Tidy up REST documentation for consistency
- [7563](https://github.com/vegaprotocol/vega/issues/7563) - Let the wallet work again with null `blockchain`
- [7692](https://github.com/vegaprotocol/vega/issues/7692) - Fix network history load hanging after protocol upgrade
- [7751](https://github.com/vegaprotocol/vega/issues/7751) - Store the block height of the last seen `ERC20` event in the snapshot so deposits are not lost when the network is down
- [7778](https://github.com/vegaprotocol/vega/issues/7778) - Store the block height of the last seen `ERC20` event in the checkpoint so deposits are not lost when the network is down
- [7713](https://github.com/vegaprotocol/vega/issues/7713) - Fix PnL values on trade in the positions API
- [7726](https://github.com/vegaprotocol/vega/issues/7726) - Add market data current state table to ensure node restored from network history has latest market data
- [7673](https://github.com/vegaprotocol/vega/issues/7673) - Accept internal data sources without signers
- [7483](https://github.com/vegaprotocol/vega/issues/7483) - Fix market data history returning 0 values for price monitoring bounds
- [7732](https://github.com/vegaprotocol/vega/issues/7732) - Fix panic when amending orders
- [7588](https://github.com/vegaprotocol/vega/issues/7588) - Fix margin calculations when missing exit price
- [7766](https://github.com/vegaprotocol/vega/issues/7766) - Fix orders from new parties not being included in the nearest MTM
- [7499](https://github.com/vegaprotocol/vega/issues/7499) - Implement transaction check functionality to wallet
- [7745](https://github.com/vegaprotocol/vega/issues/7745) - Use margin after the application of a bond penalty to assess LP solvency
- [7765](https://github.com/vegaprotocol/vega/issues/7765) - Assure pegged order won't get deployed with insufficient margin
- [7786](https://github.com/vegaprotocol/vega/issues/7786) - Fix validation of order amendments (check for negative pegged offset)
- [7750](https://github.com/vegaprotocol/vega/issues/7750) - Fix not all paths cleanly close network history index store.
- [7805](https://github.com/vegaprotocol/vega/issues/7805) - Fix re-announcing node in the same epoch kills data node.
- [7820](https://github.com/vegaprotocol/vega/issues/7820) - Remove the check for past date in limits engine
- [7822](https://github.com/vegaprotocol/vega/issues/7822) - Fix get last epoch query
- [7823](https://github.com/vegaprotocol/vega/issues/7823) - Fix validation of liquidity provisions shapes references

## 0.68.0

### 🚨 Breaking changes

- [7304](https://github.com/vegaprotocol/vega/issues/7304) - In the `datanode` `GraphQL` schema, move `fromEpoch` and `toEpoch` into a new `filter` for `epochRewardSummaries` query. Also add `assetIds` and `marketIds` to the same filter.
- [7419](https://github.com/vegaprotocol/vega/issues/7419) - Remove the deprecated headers with the `Grpc-Metadata-` prefix in `datanode` `API` and `REST` and `GraphQL` gateways.
- [6963](https://github.com/vegaprotocol/vega/issues/6963) - Remove the legacy fields from network API
- [7361](https://github.com/vegaprotocol/vega/issues/7361) - Network history loading and current order set tracking - database requires database to be dropped
- [6963](https://github.com/vegaprotocol/vega/issues/7382) - `IssueSignatures` is no longer a validator command and is now protected by the spam engine
- [7445](https://github.com/vegaprotocol/vega/issues/7445) - Added rate limiting to `GRPC`, `Rest` and `GraphQL` `APIs`
- [7614](https://github.com/vegaprotocol/vega/issues/7614) - Market parties added to snapshot state to ensure proper restoration
- [7542](https://github.com/vegaprotocol/vega/issues/7542) - Add optional slippage factors to market proposal and use them to cap slippage component of maintenance margin

### 🗑️ Deprecation

- [7385](https://github.com/vegaprotocol/vega/issues/7385) - Deprecating the `X-Vega-Connection` HTTP header in `datanode` `API` and `REST` and `GraphQL` gateways.

### 🛠 Improvements

- [7501](https://github.com/vegaprotocol/vega/issues/7501) - Make logs more clear
- [7555](https://github.com/vegaprotocol/vega/issues/7555) - Clean up code, add missing metrics and comments
- [7477](https://github.com/vegaprotocol/vega/issues/7477) - Improve `gRPC` service error handling and formatting
- [7386](https://github.com/vegaprotocol/vega/issues/7386) - Add indexed filtering by command type to block explorer
- [6962](https://github.com/vegaprotocol/vega/issues/6962) - Add a dedicated configuration for the wallet service
- [7434](https://github.com/vegaprotocol/vega/issues/7434) - Update design architecture diagram
- [7517](https://github.com/vegaprotocol/vega/issues/7517) - Archive and roll event buffer files
- [7429](https://github.com/vegaprotocol/vega/issues/7429) - Do not mark wallet and network as incompatible when the patch version doesn't match
- [6650](https://github.com/vegaprotocol/vega/issues/6650) - Add ability to filter rewards with `fromEpoch` and `toEpoch`
- [7429](https://github.com/vegaprotocol/vega/issues/7359) - `vega wallet` will not send in a transaction if it will result in a party becoming banned
- [7289](https://github.com/vegaprotocol/vega/issues/7289) - `positionsConnection` query added to `GraphQL`root query with filter for multiple parties and markets
- [7454](https://github.com/vegaprotocol/vega/issues/7454) - Retention policies for new types do not honour the `lite` or `archive` when added after `init`
- [7469](https://github.com/vegaprotocol/vega/issues/7469) - Sanitize `Prometheus` labels for `HTTP API` requests
- [7495](https://github.com/vegaprotocol/vega/issues/7495) - Upgrade `tendermint` to 0.34.25
- [7496](https://github.com/vegaprotocol/vega/issues/7496) - Enforce using priority `mempool` and max packet size in `tendermint config`
- [5987](https://github.com/vegaprotocol/vega/issues/5987) - Pick up the wallet changes when the service is started
- [7450](https://github.com/vegaprotocol/vega/issues/7450) - Positions API reporting close-out information and loss socialisation data.
- [7538](https://github.com/vegaprotocol/vega/issues/7538) - Add node information to the wallet response when sending the transaction
- [7550](https://github.com/vegaprotocol/vega/issues/7550) - Update feature tests to use specify explicitly linear and quadratic slippage factors
- [7558](https://github.com/vegaprotocol/vega/issues/7558) - Add `hypertable` for rewards
- [7509](https://github.com/vegaprotocol/vega/issues/7509) - Automatically reconcile account balance changes with transfer events after each integration test step
- [7564](https://github.com/vegaprotocol/vega/issues/7564) - Add logging when database migrations are run
- [7546](https://github.com/vegaprotocol/vega/issues/7546) - Visor automatically uses snapshot on core based on latest data node snapshot.
- [7576](https://github.com/vegaprotocol/vega/issues/7576) - include the application version in the block hash
- [7605](https://github.com/vegaprotocol/vega/issues/7605) - Return better error text when the wallet blocks a transaction due to spam rules
- [7591](https://github.com/vegaprotocol/vega/issues/7591) - Add metadata and links to app to the network configuration
- [7632](https://github.com/vegaprotocol/vega/issues/7632) - Make the wallet change events JSON friendly
- [7601](https://github.com/vegaprotocol/vega/issues/7601) - introduce the expired orders event for optimisation.
- [7655](https://github.com/vegaprotocol/vega/issues/7655) - Require initial margin level to be met on new orders

### 🐛 Fixes

- [7422](https://github.com/vegaprotocol/vega/issues/7422) - Fix missing `priceMonitoringParameters` and `liquidityMonitoringParameters` in `GraphQL` schema
- [7462](https://github.com/vegaprotocol/vega/issues/7462) - Fix `BlockExplorer` `API` not returning details on transactions.
- [7407](https://github.com/vegaprotocol/vega/issues/7407) - fix `ethereum` timestamp in stake linking in `graphql`
- [7494](https://github.com/vegaprotocol/vega/issues/7494) - fix memory leak in event bus stream subscriber when consumer is slow
- [7420](https://github.com/vegaprotocol/vega/issues/7420) - `clearFeeActivity` now clears fee activity
- [7420](https://github.com/vegaprotocol/vega/issues/7420) - set seed nonce for joining and leaving signatures during begin block
- [7420](https://github.com/vegaprotocol/vega/issues/7515) - protect `vegawallet` with recovers to shield against file system oddities
- [7399](https://github.com/vegaprotocol/vega/issues/7399) - Fix issue where market cache not working after restoring from network history
- [7410](https://github.com/vegaprotocol/vega/issues/7410) - Return underlying error when parsing a command failed in the wallet API version 2
- [7169](https://github.com/vegaprotocol/vega/issues/7169) - Fix migration, account for existing position data
- [7427](https://github.com/vegaprotocol/vega/issues/7427) - Fix nil pointer panic on settlement of restored markets.
- [7438](https://github.com/vegaprotocol/vega/issues/7438) - Update JSON-RPC documentation with all wallet errors
- [7451](https://github.com/vegaprotocol/vega/issues/7451) - Fix floating point consensus to use voting power rather than node count
- [7399](https://github.com/vegaprotocol/vega/issues/7399) - Revert previous fix
- [7399](https://github.com/vegaprotocol/vega/issues/7399) - Add option to filter out settled markets when listing markets in `API` requests
- [7559](https://github.com/vegaprotocol/vega/issues/7559) - Workaround `leveldb` issue and open `db` in write mode when listing using `vega tools snapshot`
- [7417](https://github.com/vegaprotocol/vega/issues/7417) - Missing entries in default data retention configuration for `datanode`
- [7504](https://github.com/vegaprotocol/vega/issues/7504) - Fixed panic in collateral engine when trying to clear a market
- [7468](https://github.com/vegaprotocol/vega/issues/7468) - `Datanode` network history load command only prompts when run from a terminal
- [7164](https://github.com/vegaprotocol/vega/issues/7164) - The command `vega wallet transaction send` now returns verbose errors
- [7514](https://github.com/vegaprotocol/vega/issues/7514) - Network names cannot contain `/`, `\` or start with a `.`
- [7519](https://github.com/vegaprotocol/vega/issues/7519) - Fix memory leak and increased CPU usage when streaming data.
- [7536](https://github.com/vegaprotocol/vega/issues/7536) - Ensure all errors are displayed when the wallet service cannot bind
- [7540](https://github.com/vegaprotocol/vega/issues/7540) - Prevent the double appending of the `http` scheme when ensuring port binding
- [7549](https://github.com/vegaprotocol/vega/issues/7549) - Switch proof-of-work ban error from an internal error to an application error on the wallet API
- [7543](https://github.com/vegaprotocol/vega/issues/7543) - Initiate post-auction close out only when all the parked orders get redeployed
- [7508](https://github.com/vegaprotocol/vega/issues/7508) - Assure transfer events always sent after margin recheck
- [7492](https://github.com/vegaprotocol/vega/issues/7492) - Send market depth events at the end of each block
- [7582](https://github.com/vegaprotocol/vega/issues/7582) - Validate transfer amount in `checkTx`
- [7582](https://github.com/vegaprotocol/vega/issues/7625) - Add validation to wallet's server configuration
- [7577](https://github.com/vegaprotocol/vega/issues/7577) - Use correct trade size when calculating pending open volume
- [7598](https://github.com/vegaprotocol/vega/issues/7598) - Set up log for rate limiter
- [7629](https://github.com/vegaprotocol/vega/issues/7629) - Handle error from `e.initialiseTree()` in the snapshot engine
- [7607](https://github.com/vegaprotocol/vega/issues/7607) - Fix handling of removed transfers
- [7622](https://github.com/vegaprotocol/vega/issues/7622) - Fix cleaning path for Visor when restarting data node
- [7638](https://github.com/vegaprotocol/vega/issues/7638) - Add missing fields to position update resolver
- [7647](https://github.com/vegaprotocol/vega/issues/7647) - Assure LP orders never trade on entry

## 0.67.2

### 🐛 Fixes

- [7387](https://github.com/vegaprotocol/vega/issues/7387) - Allow authorization headers in wallet service

## 0.67.1

### 🛠 Improvements

- [7374](https://github.com/vegaprotocol/vega/issues/7374) - Add `TLS` support to the `REST` `api`
- [7349](https://github.com/vegaprotocol/vega/issues/7349) - Add `Access-Control-Max-Age` header with configurable value for the in `core`, `datanode` and `blockexplorer` HTTP `APIs`
- [7381](https://github.com/vegaprotocol/vega/pull/7381) - Allow target stake to drop within auction once the time window elapses

### 🐛 Fixes

- [7366](https://github.com/vegaprotocol/vega/issues/7366) - Fix typos in the API descriptions
- [7335](https://github.com/vegaprotocol/vega/issues/7335) - Fix custom http headers not being returned - add configurable `CORS` headers to `core`, `datanode` and `blockexplorer` HTTP `APIs`

## 0.67.0

### 🚨 Breaking changes

- [6895](https://github.com/vegaprotocol/vega/issues/6895) - Move the authentication of wallet API version 2 to the transport layer (HTTP). This brings several breaking changes:
  - A unified HTTP response payload has been introduced for structured response and error handling for data coming from the HTTP layer.
  - the `/api/v2/methods` endpoints now uses the new HTTP response payload.
  - the `/api/v2/requests` endpoint can either return the HTTP or the JSON-RPC response payload depending on the situation.
  - the token has been moved out of the JSON-RPC requests, to HTTP `Authorization` header.
- [7293](https://github.com/vegaprotocol/vega/issues/7293) - Rename restricted keys to allowed keys
- [7211](https://github.com/vegaprotocol/vega/issues/7211) - Add sender and receiver balances in ledger entries
- [7255](https://github.com/vegaprotocol/vega/issues/7255) - Rename `dehistory` to network history

### 🛠 Improvements

- [7317](https://github.com/vegaprotocol/vega/issues/7317) - Add database schema docs
- [7279](https://github.com/vegaprotocol/vega/issues/7279) - Add `--archive` and `--lite` to `datanode init`
- [7302](https://github.com/vegaprotocol/vega/issues/7302) - Add withdrawal minimal amount
- [5487](https://github.com/vegaprotocol/vega/issues/5487) - Add `UPGRADING.md`
- [7358](https://github.com/vegaprotocol/vega/issues/7358) - Improve `datanode init` and `vega init` help text
- [7114](https://github.com/vegaprotocol/vega/issues/7114) - Expose user spam statistics via `API`
- [7316](https://github.com/vegaprotocol/vega/issues/7316) - Add a bunch of database indexes following audit of queries
- [7331](https://github.com/vegaprotocol/vega/issues/7331) - Control the decrease of the number of validators when network parameter is decreased
- [6754](https://github.com/vegaprotocol/vega/issues/6754) - Add `csv` export for ledger entries
- [7093](https://github.com/vegaprotocol/vega/issues/7093) - Pick up the long-living tokens after the wallet service is started
- [7328](https://github.com/vegaprotocol/vega/issues/7328) - Add missing documentation of JSON-RPC methods `admin.update_passphrase`

### 🐛 Fixes

- [7260](https://github.com/vegaprotocol/vega/issues/7260) - Fix bug where pagination `before` or `after` cursors were ignored if `first` or `last` not set
- [7281](https://github.com/vegaprotocol/vega/issues/7281) - Fix formatting of status enum for `dataSourceSpec` in `GraphQL`
- [7283](https://github.com/vegaprotocol/vega/issues/7283) - Fix validation of future product oracles signers
- [7306](https://github.com/vegaprotocol/vega/issues/7306) - Improve speed of querying deposits and withdrawals by party
- [7337](https://github.com/vegaprotocol/vega/issues/7337) - Add `UpdateAsset` change types to proposal terms `GraphQL` resolver
- [7278](https://github.com/vegaprotocol/vega/issues/7278) - Use `Informal systems` fork of Tendermint
- [7294](https://github.com/vegaprotocol/vega/issues/7294) - Submission of `OpenOracle` data is broken
- [7286](https://github.com/vegaprotocol/vega/issues/7286) - Fix serialisation of `oracle specs`
- [7327](https://github.com/vegaprotocol/vega/issues/7327) - Improve and add API info, remove unused `AccountField` enum in `GraphQL`
- [7345](https://github.com/vegaprotocol/vega/issues/7345) - Cache account lookup by id

## 0.66.1

- [7269](https://github.com/vegaprotocol/vega/pull/7269) - Fix wallet release pipeline

## 0.66.0

### 🚨 Breaking changes

- [6957](https://github.com/vegaprotocol/vega/issues/6957) - Remove `client.<get|request>_permissions` endpoints on the wallet.
- [7079](https://github.com/vegaprotocol/vega/issues/7079) - Remove deprecated `version` property from wallet API.
- [7067](https://github.com/vegaprotocol/vega/issues/7067) - Remove legacy technical commands on the wallet command line.
- [7069](https://github.com/vegaprotocol/vega/issues/7069) - Remove deprecated `vegawallet info` command line.
- [7010](https://github.com/vegaprotocol/vega/issues/7010) - Remove the deprecated `encodedTransaction` fields on wallet API endpoints.
- [7232](https://github.com/vegaprotocol/vega/issues/7232) - Rename `stakeToCcySiskas` network parameter to `stakeToCcyVolume`
- [7171](https://github.com/vegaprotocol/vega/issues/7171) - Change liquidity triggering ratio value type from float to string

### 🛠 Improvements

- [7216](https://github.com/vegaprotocol/vega/issues/7216) - Support filtering by market for `ordersConnection` under party queries.
- [7252](https://github.com/vegaprotocol/vega/issues/7252) - Add limits to `MarkPriceUpdateMaximumFrequency` network parameter
- [7169](https://github.com/vegaprotocol/vega/issues/7169) - Handle events to update PnL on trade, instead of waiting for MTM settlements.

### 🐛 Fixes

- [7207](https://github.com/vegaprotocol/vega/issues/7207) - Fix panic, return on error in pool configuration
- [7213](https://github.com/vegaprotocol/vega/issues/7213) - Implement separate `DB` for snapshots `metadata`
- [7220](https://github.com/vegaprotocol/vega/issues/7220) - Fix panic when LP is closed out
- [7235](https://github.com/vegaprotocol/vega/issues/7235) - Do not update existing markets when changing global default `LiquidityMonitoringParameters`
- [7029](https://github.com/vegaprotocol/vega/issues/7029) - Added admin `API` for Data Node to secure some `dehistory` commands
- [7239](https://github.com/vegaprotocol/vega/issues/7239) - Added upper and lower bounds for floating point engine updates
- [7253](https://github.com/vegaprotocol/vega/issues/7253) - improve the adjustment of delegator weight to avoid overflow
- [7075](https://github.com/vegaprotocol/vega/issues/7075) - Remove unused expiry field in withdrawal

## 0.65.1

### 🛠 Improvements

- [6574](https://github.com/vegaprotocol/vega/issues/6574) - Use same default for the probability of trading for floating point consensus as we do for the value between best bid and ask.

### 🐛 Fixes

- [7188](https://github.com/vegaprotocol/vega/issues/7188) - Reset liquidity score even if fees accrued in a period were 0.
- [7189](https://github.com/vegaprotocol/vega/issues/7189) - Include LP orders outside PM price range but within LP price in the liquidity score.
- [7195](https://github.com/vegaprotocol/vega/issues/7195) - Ignore oracle messages while market is in proposed state
- [7198](https://github.com/vegaprotocol/vega/issues/7198) - Reduce `RAM` usage when tendermint calls list snapshot
- [6996](https://github.com/vegaprotocol/vega/issues/6996) - Add Visor docs

## 0.65.0

### 🚨 Breaking changes

- [6955](https://github.com/vegaprotocol/vega/issues/6955) - Market definition extended with the new field for LP price range across the API.
- [6645](https://github.com/vegaprotocol/vega/issues/6645) - Set decimal number value to be used from oracle instead of from tradable instruments

### 🗑️ Deprecation

- [7068](https://github.com/vegaprotocol/vega/issues/7068) - Alias `vegawallet info` to `vegawallet describe`, before definitive renaming.

### 🛠 Improvements

- [7032](https://github.com/vegaprotocol/vega/issues/7032) - Make deposits and withdrawals `hypertables` and change `deposits_current` and `withdrawals_current` into views to improve resource usage
- [7136](https://github.com/vegaprotocol/vega/issues/7136) - Update ban duration to 30 minutes for spam
- [7026](https://github.com/vegaprotocol/vega/issues/7026) - Let decentralised history use the snapshot event from the core as an indication for snapshot rather than doing the calculation based on the interval network parameter.
- [7108](https://github.com/vegaprotocol/vega/issues/7108) - Return `ArgumentError` if candle id not supplied to `ListCandleData`
- [7098](https://github.com/vegaprotocol/vega/issues/7098) - Add an event when the core is taking a snapshot
- [7028](https://github.com/vegaprotocol/vega/issues/7028) - Add `JSON` output for `dehistory` commands; fix `config` override on command line
- [7122](https://github.com/vegaprotocol/vega/issues/7122) - Allow for tolerance in validator performance calculation
- [7104](https://github.com/vegaprotocol/vega/issues/7104) - Provide a better error message when party has insufficient balance of an asset
- [7143](https://github.com/vegaprotocol/vega/issues/7143) - Update `grpc-rest-bindings` for Oracle `API`
- [7027](https://github.com/vegaprotocol/vega/issues/7027) - `Dehistory` store does not clean up resources after a graceful shutdown
- [7157](https://github.com/vegaprotocol/vega/issues/7157) - Core waits for data node and shuts down gracefully during protocol upgrade
- [7113](https://github.com/vegaprotocol/vega/issues/7113) - Added API for epoch summaries of rewards distributed
- [6956](https://github.com/vegaprotocol/vega/issues/6956) - Include liquidity measure of deployed orders in the fees distribution
- [7168](https://github.com/vegaprotocol/vega/issues/7168) - Expose liquidity score on on market data `API`

### 🐛 Fixes

- [7040](https://github.com/vegaprotocol/vega/issues/7040) - Block explorer use different codes than 500 on error
- [7099](https://github.com/vegaprotocol/vega/issues/7099) - Remove undelegate method `IN_ANGER`
- [7021](https://github.com/vegaprotocol/vega/issues/7021) - MTM settlement on trading terminated fix.
- [7102](https://github.com/vegaprotocol/vega/issues/7102) - Ensure the `api-token init -f` wipes the tokens file
- [7106](https://github.com/vegaprotocol/vega/issues/7106) - Properties of oracle data sent in non-deterministic order
- [7000](https://github.com/vegaprotocol/vega/issues/7000) - Wallet honours proof of work difficulty increases
- [7029](https://github.com/vegaprotocol/vega/issues/7029) - Remove unsafe `GRPC` endpoint in data node
- [7116](https://github.com/vegaprotocol/vega/issues/7116) - Fix MTM trade price check when trading is terminated.
- [7173](https://github.com/vegaprotocol/vega/issues/7173) - Fix deterministic order of price bounds on market data events
- [7112](https://github.com/vegaprotocol/vega/issues/7112) - Restore order's original price when restoring from a snapshot
- [6955](https://github.com/vegaprotocol/vega/issues/6955) - Remove scaling by probability when implying LP volumes. Only change the LP order price if it’s outside the new “valid LP price range” - move it to the bound in that case.
- [7132](https://github.com/vegaprotocol/vega/issues/7132) - Make the recovery phrase import white space resistant
- [7150](https://github.com/vegaprotocol/vega/issues/7150) - Avoid taking 2 snapshots upon protocol upgrade block
- [7142](https://github.com/vegaprotocol/vega/issues/7142) - Do not recalculate margins based on potential positions when market is terminated.
- [7172](https://github.com/vegaprotocol/vega/issues/7172) - Make markets table a hyper table and update queries.

## 0.64.0

### 🗑️ Deprecation

- [7065](https://github.com/vegaprotocol/vega/issues/7065) - Scope technical commands on wallet command line
- [7066](https://github.com/vegaprotocol/vega/issues/7066) - Move network compatibility check to a dedicated wallet command line

### 🛠 Improvements

- [7052](https://github.com/vegaprotocol/vega/issues/7052) - Add a specific error message when trying to access administrative endpoints on wallet API
- [7064](https://github.com/vegaprotocol/vega/issues/7064) - Make `SQL` store tests run in temporary transactions instead of truncating all tables for each test
- [7053](https://github.com/vegaprotocol/vega/issues/7053) - Add info endpoint for the block explorer

### 🐛 Fixes

- [7011](https://github.com/vegaprotocol/vega/issues/7011) - Incorrect flagging of live orders when multiple updates in the same block
- [7037](https://github.com/vegaprotocol/vega/issues/7037) - Reinstate permissions endpoints on the wallet API
- [7034](https://github.com/vegaprotocol/vega/issues/7034) - Rename `network` to `name` in `admin.remove_network`
- [7031](https://github.com/vegaprotocol/vega/issues/7031) - `datanode` expects protocol upgrade event in the right sequence
- [7072](https://github.com/vegaprotocol/vega/issues/7072) - Check if event forwarding engine is started before reloading
- [7017](https://github.com/vegaprotocol/vega/issues/7017) - Fix issue with market update during opening auction

## 0.63.1

### 🛠 Improvements

- [7003](https://github.com/vegaprotocol/vega/pull/7003) - Expose bus event stream on the `REST` API
- [7044](https://github.com/vegaprotocol/vega/issues/7044) - Proof of work improvements
- [7041](https://github.com/vegaprotocol/vega/issues/7041) - Change witness vote count to be based on voting power
- [7073](https://github.com/vegaprotocol/vega/issues/7073) - Upgrade `btcd` library

## 0.63.0

### 🚨 Breaking changes

- [6898](https://github.com/vegaprotocol/vega/issues/6795) - allow `-snapshot.load-from-block-height=` to apply to `statesync` snapshots
- [6716](https://github.com/vegaprotocol/vega/issues/6716) - Use timestamp on all times fields
- [6887](https://github.com/vegaprotocol/vega/issues/6716) - `client.get_permissions` and `client.request_permissions` have been removed from Wallet service V2 with permissions now asked during `client.list_keys`
- [6725](https://github.com/vegaprotocol/vega/issues/6725) - Fix inconsistent use of node field on `GraphQL` connection edges
- [6746](https://github.com/vegaprotocol/vega/issues/6746) - The `validating_nodes` has been removed from `NodeData` and replaced with details of each node set

### 🛠 Improvements

- [6898](https://github.com/vegaprotocol/vega/issues/6898) - allow `-snapshot.load-from-block-height=` to apply to `statesync` snapshots
- [6871](https://github.com/vegaprotocol/vega/issues/6871) - Assure integration test framework throws an error when no watchers specified for a network parameter being set/updated
- [6795](https://github.com/vegaprotocol/vega/issues/6795) - max gas implementation
- [6641](https://github.com/vegaprotocol/vega/issues/6641) - network wide limits
- [6731](https://github.com/vegaprotocol/vega/issues/6731) - standardize on 'network' and '' for network party and no market identifiers
- [6792](https://github.com/vegaprotocol/vega/issues/6792) - Better handling of panics when moving time with `nullchain`, add endpoint to query whether `nullchain` is replaying
- [6753](https://github.com/vegaprotocol/vega/issues/6753) - Filter votes per party and/or proposal
- [6959](https://github.com/vegaprotocol/vega/issues/6959) - Fix listing transactions by block height in block explorer back end
- [6832](https://github.com/vegaprotocol/vega/issues/6832) - Add signature to transaction information returned by block explorer API
- [6884](https://github.com/vegaprotocol/vega/issues/6884) - Specify transaction as `JSON` rather than a base64 encoded string in `client_{sign|send}_transaction`
- [6975](https://github.com/vegaprotocol/vega/issues/6975) - Implement `admin.sign_transaction` in the wallet
- [6974](https://github.com/vegaprotocol/vega/issues/6974) - Make names in wallet admin `API` consistent
- [6642](https://github.com/vegaprotocol/vega/issues/6642) - Add methods to manage the wallet service and its connections on wallet API version 2
- [6853](https://github.com/vegaprotocol/vega/issues/6853) - Max gas and priority improvements
- [6782](https://github.com/vegaprotocol/vega/issues/6782) - Bump embedded `postgres` version to hopefully fix `CI` instability
- [6880](https://github.com/vegaprotocol/vega/issues/6880) - Omit transactions we can't decode in block explorer transaction list
- [6640](https://github.com/vegaprotocol/vega/issues/6640) - Mark to market to happen every N seconds.
- [6827](https://github.com/vegaprotocol/vega/issues/6827) - Add `LastTradedPrice` field in market data
- [6871](https://github.com/vegaprotocol/vega/issues/6871) - Assure integration test framework throws an error when no watchers specified for a network parameter being set/updated
- [6908](https://github.com/vegaprotocol/vega/issues/6871) - Update default retention policy
- [6827](https://github.com/vegaprotocol/vega/issues/6615) - Add filters to `ordersConnection`
- [6910](https://github.com/vegaprotocol/vega/issues/6910) - Separate settled position from position
- [6988](https://github.com/vegaprotocol/vega/issues/6988) - Handle 0 timestamps in `graphql` marshaller
- [6910](https://github.com/vegaprotocol/vega/issues/6910) - Separate settled position from position
- [6949](https://github.com/vegaprotocol/vega/issues/6949) - Mark positions to market at the end of the block.
- [6819](https://github.com/vegaprotocol/vega/issues/6819) - Support long-living token in wallet client API
- [6964](https://github.com/vegaprotocol/vega/issues/6964) - Add support for long living tokens with expiry
- [6991](https://github.com/vegaprotocol/vega/issues/6991) - Expose error field in explorer API
- [5769](https://github.com/vegaprotocol/vega/issues/5769) - Automatically resolve the host name in the client wallet API
- [6910](https://github.com/vegaprotocol/vega/issues/6910) - Separate settled position from position

### 🐛 Fixes

- [6758](https://github.com/vegaprotocol/vega/issues/6758) - Fix first and last block not returned on querying epoch
- [6924](https://github.com/vegaprotocol/vega/issues/6924) - Fix deterministic sorting when nodes have equal scores and we have to choose who is in the signer set
- [6812](https://github.com/vegaprotocol/vega/issues/6812) - Network name is derived solely from the filename to cause less confusion if the network `config` is renamed
- [6831](https://github.com/vegaprotocol/vega/issues/6831) - Fix settlement state in snapshots and market settlement.
- [6856](https://github.com/vegaprotocol/vega/issues/6856) - When creating liquidity provision, seed dummy orders in order to prevent broken references when querying the market later
- [6801](https://github.com/vegaprotocol/vega/issues/6801) - Fix internal data source validations
- [6766](https://github.com/vegaprotocol/vega/issues/6766) - Handle relative vega home path being passed in `postgres` snapshots
- [6885](https://github.com/vegaprotocol/vega/issues/6885) - Don't ignore 'bootstrap peers' `IPFS` configuration setting in `datanode`
- [6799](https://github.com/vegaprotocol/vega/issues/6799) - Move LP fees in transit to the network treasury
- [6781](https://github.com/vegaprotocol/vega/issues/6781) - Fix bug where only first 32 characters of the `IPFS` identity seed were used.
- [6824](https://github.com/vegaprotocol/vega/issues/6824) - Respect `VEGA_HOME` for embedded `postgres` log location
- [6843](https://github.com/vegaprotocol/vega/issues/6843) - Fix Visor runner keys
- [6934](https://github.com/vegaprotocol/vega/issues/6934) - from/to accounts for ledger entries in database were reversed
- [6826](https://github.com/vegaprotocol/vega/issues/6826) - Update `spam.pow.numberOfPastBlocks` range values
- [6332](https://github.com/vegaprotocol/vega/issues/6332) - Standardise `graphql` responses
- [6862](https://github.com/vegaprotocol/vega/issues/6862) - Add party in account update
- [6888](https://github.com/vegaprotocol/vega/issues/6888) - Errors on accepted transaction with an invalid state are correctly handled in the wallet API version 2
- [6899](https://github.com/vegaprotocol/vega/issues/6899) - Upgrade to tendermint 0.34.24
- [6894](https://github.com/vegaprotocol/vega/issues/6894) - Finer error code returned to the third-party application
- [6849](https://github.com/vegaprotocol/vega/issues/6849) - Ensure the positions are remove from the positions engine when they are closed
- [6767](https://github.com/vegaprotocol/vega/issues/6767) - Protocol upgrade rejected events fail to write in the database
- [6896](https://github.com/vegaprotocol/vega/issues/6896) - Fix timestamps in proposals (`GQL`)
- [6844](https://github.com/vegaprotocol/vega/issues/6844) - Use proper type in `GQL` for transfer types and some types rename
- [6783](https://github.com/vegaprotocol/vega/issues/6783) - Unstable `CI` tests for `dehistory`
- [6844](https://github.com/vegaprotocol/vega/issues/6844) - Unstable `CI` tests for `dehistory`
- [6844](https://github.com/vegaprotocol/vega/issues/6844) - Add API descriptions, remove unused ledger entries and fix typos
- [6960](https://github.com/vegaprotocol/vega/issues/6960) - Infer has traded from settlement engine rather than from an unsaved-to-snapshot flag
- [6941](https://github.com/vegaprotocol/vega/issues/6941) - Rename `admin.describe_network` parameter to `name`
- [6976](https://github.com/vegaprotocol/vega/issues/6976) - Recalculate margins on MTM anniversary even if there were no trades.
- [6977](https://github.com/vegaprotocol/vega/issues/6977) - Prior to final settlement, perform MTM on unsettled trades.
- [6569](https://github.com/vegaprotocol/vega/issues/6569) - Fix margin calculations during auctions.
- [7001](https://github.com/vegaprotocol/vega/issues/7001) - Set mark price on final settlement.

## 0.62.1

### 🛠 Improvements

- [6726](https://github.com/vegaprotocol/vega/issues/6726) - Talk to embedded `postgres` via a `UNIX` domain socket in tests.

### 🐛 Fixes

- [6759](https://github.com/vegaprotocol/vega/issues/6759) - Send events when liquidity provisions are `undeployed`
- [6764](https://github.com/vegaprotocol/vega/issues/6764) - If a trading terminated oracle changes after trading already terminated do not subscribe to it
- [6775](https://github.com/vegaprotocol/vega/issues/6775) - Fix oracle spec identifiers
- [6762](https://github.com/vegaprotocol/vega/issues/6762) - Fix one off transfer events serialization
- [6747](https://github.com/vegaprotocol/vega/issues/6747) - Ensure proposal with no participation does not get enacted
- [6757](https://github.com/vegaprotocol/vega/issues/6655) - Fix oracle spec resolvers in Gateway
- [6952](https://github.com/vegaprotocol/vega/issues/6757) - Fix signers resolvers in Gateway

## 0.62.0

### 🚨 Breaking changes

- [6598](https://github.com/vegaprotocol/vega/issues/6598) - Rework `vega tools snapshot` command to be more consistent with other CLI options

### 🛠 Improvements

- [6681](https://github.com/vegaprotocol/vega/issues/6681) - Add indexes to improve balance history query
- [6682](https://github.com/vegaprotocol/vega/issues/6682) - Add indexes to orders by reference query
- [6668](https://github.com/vegaprotocol/vega/issues/6668) - Add indexes to trades by buyer/seller
- [6628](https://github.com/vegaprotocol/vega/issues/6628) - Improve node health check in the wallet
- [6711](https://github.com/vegaprotocol/vega/issues/6711) - `Anti-whale ersatz` validators reward stake scores

### 🐛 Fixes

- [6701](https://github.com/vegaprotocol/vega/issues/6701) - Fix `GraphQL` `API` not returning `x-vega-*` headers
- [6563](https://github.com/vegaprotocol/vega/issues/6563) - Liquidity engine reads orders directly from the matching engine
- [6696](https://github.com/vegaprotocol/vega/issues/6696) - New nodes are now visible from the epoch they announced and not epoch they become active
- [6661](https://github.com/vegaprotocol/vega/issues/6661) - Scale price to asset decimal in estimate orders
- [6685](https://github.com/vegaprotocol/vega/issues/6685) - `vega announce_node` now returns a `txHash` when successful or errors from `CheckTx`
- [6687](https://github.com/vegaprotocol/vega/issues/6687) - Expose `admin.update_passphrase` in admin wallet API
- [6686](https://github.com/vegaprotocol/vega/issues/6686) - Expose `admin.rename_wallet` in admin wallet API
- [6496](https://github.com/vegaprotocol/vega/issues/6496) - Fix margin calculation for pegged and liquidity orders
- [6670](https://github.com/vegaprotocol/vega/issues/6670) - Add governance by `ID` endpoint to `REST` bindings
- [6679](https://github.com/vegaprotocol/vega/issues/6679) - Permit `GFN` pegged orders
- [6707](https://github.com/vegaprotocol/vega/issues/6707) - Fix order event for liquidity provisions
- [6699](https://github.com/vegaprotocol/vega/issues/6699) - `orders` and `orders_current` view uses a redundant union causing performance issues
- [6721](https://github.com/vegaprotocol/vega/issues/6721) - Visor fix if condition for `maxNumberOfFirstConnectionRetries`
- [6655](https://github.com/vegaprotocol/vega/issues/6655) - Fix market query by `ID`
- [6656](https://github.com/vegaprotocol/vega/issues/6656) - Fix data sources to handle opening with internal source
- [6722](https://github.com/vegaprotocol/vega/issues/6722) - Fix get market response to contain oracle id

## 0.61.0

### 🚨 Breaking changes

- [5674](https://github.com/vegaprotocol/vega/issues/5674) - Remove `V1` data node `API`
- [5714](https://github.com/vegaprotocol/vega/issues/5714) - Update data sourcing types

### 🛠 Improvements

- [6603](https://github.com/vegaprotocol/vega/issues/6603) - Put embedded `postgres` files in proper state directory
- [6552](https://github.com/vegaprotocol/vega/issues/6552) - Add `datanode` `API` for querying protocol upgrade proposals
- [6613](https://github.com/vegaprotocol/vega/issues/6613) - Add file buffering to datanode
- [6602](https://github.com/vegaprotocol/vega/issues/6602) - Panic if data node receives events in unexpected order
- [6595](https://github.com/vegaprotocol/vega/issues/6595) - Support for cross network parameter dependency and validation
- [6627](https://github.com/vegaprotocol/vega/issues/6627) - Fix order estimates
- [6604](https://github.com/vegaprotocol/vega/issues/6604) - Fix transfer funds documentations in `protos`
- [6463](https://github.com/vegaprotocol/vega/issues/6463) - Implement chain replay and snapshot restore for the `nullblockchain`
- [6652](https://github.com/vegaprotocol/vega/issues/6652) - Change protocol upgrade consensus do be based on voting power

### 🐛 Fixes

- [6356](https://github.com/vegaprotocol/vega/issues/6356) - When querying for proposals from `GQL` return votes.
- [6623](https://github.com/vegaprotocol/vega/issues/6623) - Fix `nil` pointer panic in `datanode` for race condition in `recvEventRequest`
- [6601](https://github.com/vegaprotocol/vega/issues/6601) - Removed resend event when the socket client fails
- [5715](https://github.com/vegaprotocol/vega/issues/5715) - Fix documentation for Oracle Submission elements
- [5770](https://github.com/vegaprotocol/vega/issues/5770) - Fix Nodes data query returns incorrect results

## 0.60.0

### 🚨 Breaking changes

- [6227](https://github.com/vegaprotocol/vega/issues/6227) - Datanode Decentralized History - datanode init command now requires the chain id as a parameter

### 🛠 Improvements

- [6530](https://github.com/vegaprotocol/vega/issues/6530) - Add command to rename a wallet
- [6531](https://github.com/vegaprotocol/vega/issues/6531) - Add command to update the passphrase of a wallet
- [6482](https://github.com/vegaprotocol/vega/issues/6482) - Improve `TransferType` mapping usage
- [6546](https://github.com/vegaprotocol/vega/issues/6546) - Add a separate README for datanode/api gRPC handling principles
- [6582](https://github.com/vegaprotocol/vega/issues/6582) - Match validation to the required ranges
- [6596](https://github.com/vegaprotocol/vega/issues/6596) - Add market risk parameter validation

### 🐛 Fixes

- [6410](https://github.com/vegaprotocol/vega/issues/6410) - Add input validation for the `EstimateFee` endpoint.
- [6556](https://github.com/vegaprotocol/vega/issues/6556) - Limit ledger entries filtering complexity and potential number of items.
- [6539](https://github.com/vegaprotocol/vega/issues/6539) - Fix total fee calculation in estimate order
- [6584](https://github.com/vegaprotocol/vega/issues/6584) - Simplify `ListBalanceChanges`, removing aggregation and forward filling for now
- [6583](https://github.com/vegaprotocol/vega/issues/6583) - Cancel wallet connection request if no wallet

## 0.59.0

### 🚨 Breaking changes

- [6505](https://github.com/vegaprotocol/vega/issues/6505) - Allow negative position decimal places for market
- [6477](https://github.com/vegaprotocol/vega/issues/6477) - Allow the user to specify a different passphrase when isolating a key
- [6549](https://github.com/vegaprotocol/vega/issues/6549) - Output from `nodewallet reload` is now more useful `json`
- [6458](https://github.com/vegaprotocol/vega/issues/6458) - Rename `GetMultiSigSigner...Bundles API` functions to `ListMultiSigSigner...Bundles` to be consistent with `v2 APIs`
- [6506](https://github.com/vegaprotocol/vega/issues/6506) - Swap places of PID and date in log files in the wallet service

### 🛠 Improvements

- [6080](https://github.com/vegaprotocol/vega/issues/6080) - Data-node handles upgrade block and ensures data is persisted before upgrade
- [6527](https://github.com/vegaprotocol/vega/issues/6527) - Add `last-block` sub-command to `datanode CLI`
- [6529](https://github.com/vegaprotocol/vega/issues/6529) - Added reason to transfer to explain why it was stopped or rejected
- [6513](https://github.com/vegaprotocol/vega/issues/6513) - Refactor `datanode` `api` for getting balance history

### 🐛 Fixes

- [6480](https://github.com/vegaprotocol/vega/issues/6480) - Wallet `openrpc.json` is now a valid OpenRPC file
- [6473](https://github.com/vegaprotocol/vega/issues/6473) - Infrastructure Fee Account returns error when asset is pending listing
- [5690](https://github.com/vegaprotocol/vega/issues/5690) - Markets query now excludes rejected markets
- [5479](https://github.com/vegaprotocol/vega/issues/5479) - Fix inconsistent naming in API error
- [6525](https://github.com/vegaprotocol/vega/issues/6525) - Round the right way when restoring the integer representation of cached price ranges from a snapshot
- [6011](https://github.com/vegaprotocol/vega/issues/6011) - Fix data node fails when `Postgres` starts slowly
- [6341](https://github.com/vegaprotocol/vega/issues/6341) - Embedded `Postgres` should only capture logs during testing
- [6511](https://github.com/vegaprotocol/vega/issues/6511) - Do not check writer interface for null when starting embedded `Postgres`
- [6510](https://github.com/vegaprotocol/vega/issues/6510) - Filter parties with 0 reward from reward payout event
- [6471](https://github.com/vegaprotocol/vega/issues/6471) - Fix potential nil reference when owner is system for ledger entries
- [6519](https://github.com/vegaprotocol/vega/issues/6519) - Fix errors in the ledger entries `GraphQL` query.
- [6515](https://github.com/vegaprotocol/vega/issues/6515) - Required properties in OpenRPC documentation are marked as such
- [6234](https://github.com/vegaprotocol/vega/issues/6234) - Fix response in query for oracle data spec by id
- [6294](https://github.com/vegaprotocol/vega/issues/6294) - Fix response for query for non-existing market
- [6508](https://github.com/vegaprotocol/vega/issues/6508) - Fix data node starts slowly when the database is not empty
- [6532](https://github.com/vegaprotocol/vega/issues/6532) - Add current totals to the vote events

## 0.58.0

### 🚨 Breaking changes

- [6271](https://github.com/vegaprotocol/vega/issues/6271) - Require signature from new Ethereum key to validate key rotation submission
- [6364](https://github.com/vegaprotocol/vega/issues/6364) - Rename `oracleSpecForSettlementPrice` to `oracleSpecForSettlementData`
- [6401](https://github.com/vegaprotocol/vega/issues/6401) - Fix estimate fees and margin `APis`
- [6428](https://github.com/vegaprotocol/vega/issues/6428) - Update the wallet connection decision for future work
- [6429](https://github.com/vegaprotocol/vega/issues/6429) - Rename pipeline to interactor for better understanding
- [6430](https://github.com/vegaprotocol/vega/issues/6430) - Split the transaction status interaction depending on success and failure

### 🛠 Improvements

- [6399](https://github.com/vegaprotocol/vega/issues/6399) - Add `init-db` and `unsafe-reset-all` commands to block explorer
- [6348](https://github.com/vegaprotocol/vega/issues/6348) - Reduce pool size to leave more available `Postgres` connections
- [6453](https://github.com/vegaprotocol/vega/issues/6453) - Add ability to write `pprofs` at intervals to core
- [6312](https://github.com/vegaprotocol/vega/issues/6312) - Add back amended balance tests and correct ordering
- [6320](https://github.com/vegaprotocol/vega/issues/6320) - Use `Account` type without internal `id` in `datanode`
- [6461](https://github.com/vegaprotocol/vega/issues/6461) - Occasionally close `postgres` pool connections
- [6435](https://github.com/vegaprotocol/vega/issues/6435) - Add `GetTransaction` `API` call for block explorer
- [6464](https://github.com/vegaprotocol/vega/issues/6464) - Improve block explorer performance when filtering by submitter
- [6211](https://github.com/vegaprotocol/vega/issues/6211) - Handle `BeginBlock` and `EndBlock` events
- [6361](https://github.com/vegaprotocol/vega/issues/6361) - Remove unnecessary logging in market
- [6378](https://github.com/vegaprotocol/vega/issues/6378) - Migrate remaining views of current data to tables with current data
- [6425](https://github.com/vegaprotocol/vega/issues/6425) - Introduce interaction for beginning and ending of request
- [6308](https://github.com/vegaprotocol/vega/issues/6308) - Support parallel requests in wallet API version 2
- [6426](https://github.com/vegaprotocol/vega/issues/6426) - Add a name field on interaction to know what they are when JSON
- [6427](https://github.com/vegaprotocol/vega/issues/6427) - Improve interactions documentation
- [6431](https://github.com/vegaprotocol/vega/issues/6431) - Pass a human-readable input data in Transaction Succeeded and Failed notifications
- [6448](https://github.com/vegaprotocol/vega/issues/6448) - Improve wallet interaction JSON conversion
- [6454](https://github.com/vegaprotocol/vega/issues/6454) - Improve test coverage for setting fees and rewarding LPs
- [6458](https://github.com/vegaprotocol/vega/issues/6458) - Return a context aware message in `RequestSuccessful` interaction
- [6451](https://github.com/vegaprotocol/vega/issues/6451) - Improve interaction error message
- [6432](https://github.com/vegaprotocol/vega/issues/6432) - Use optionals for order error and proposal error
- [6368](https://github.com/vegaprotocol/vega/pull/6368) - Add Ledger Entry API

### 🐛 Fixes

- [6444](https://github.com/vegaprotocol/vega/issues/6444) - Send a transaction error if the same node announces itself twice
- [6388](https://github.com/vegaprotocol/vega/issues/6388) - Do not transfer stake and delegations after a key rotation
- [6266](https://github.com/vegaprotocol/vega/issues/6266) - Do not take a snapshot at block height 1 and handle increase of interval appropriately
- [6338](https://github.com/vegaprotocol/vega/issues/6338) - Fix validation for update an new asset proposals
- [6357](https://github.com/vegaprotocol/vega/issues/6357) - Fix potential panic in `gql` resolvers
- [6391](https://github.com/vegaprotocol/vega/issues/6391) - Fix dropped connection between core and data node when large `(>1mb)` messages are sent.
- [6358](https://github.com/vegaprotocol/vega/issues/6358) - Do not show hidden files nor directories as wallet
- [6374](https://github.com/vegaprotocol/vega/issues/6374) - Fix panic with the metrics
- [6373](https://github.com/vegaprotocol/vega/issues/6373) - Fix panic with the metrics as well
- [6238](https://github.com/vegaprotocol/vega/issues/6238) - Return empty string for `multisig` bundle, not `0x` when asset doesn't have one
- [6236](https://github.com/vegaprotocol/vega/issues/6236) - Make `erc20ListAssetBundle` `nullable` in `GraphQL`
- [6395](https://github.com/vegaprotocol/vega/issues/6395) - Wallet selection doesn't lower case the wallet name during input verification
- [6408](https://github.com/vegaprotocol/vega/issues/6408) - Initialise observer in liquidity provision `sql` store
- [6406](https://github.com/vegaprotocol/vega/issues/6406) - Fix invalid tracking of cumulative volume and price
- [6387](https://github.com/vegaprotocol/vega/issues/6387) - Fix max open interest calculation
- [6416](https://github.com/vegaprotocol/vega/issues/6416) - Prevent submission of `erc20` address already used by another asset
- [6375](https://github.com/vegaprotocol/vega/issues/6375) - If there is one unit left over at the end of final market settlement - transfer it to the network treasury. if there is more than one, log all transfers and panic.
- [6456](https://github.com/vegaprotocol/vega/issues/6456) - Assure liquidity fee gets update when target stake drops (even in the absence of trades)
- [6459](https://github.com/vegaprotocol/vega/issues/6459) - Send lifecycle notifications after parameters validation
- [6420](https://github.com/vegaprotocol/vega/issues/6420) - Support cancellation of a request during a wallet interaction

## 0.57.0

### 🚨 Breaking changes

- [6291](https://github.com/vegaprotocol/vega/issues/6291) - Remove `Nodewallet.ETH` configuration and add flags to supply `clef` addresses when importing or generating accounts
- [6314](https://github.com/vegaprotocol/vega/issues/6314) - Rename session namespace to client in wallet API version 2

### 🛠 Improvements

- [6283](https://github.com/vegaprotocol/vega/issues/6283) - Add commit hash to version if is development version
- [6321](https://github.com/vegaprotocol/vega/issues/6321) - Get rid of the `HasChanged` check in snapshot engines
- [6126](https://github.com/vegaprotocol/vega/issues/6126) - Don't generate market depth subscription messages if nothing has changed

### 🐛 Fixes

- [6287](https://github.com/vegaprotocol/vega/issues/6287) - Fix GraphQL `proposals` API `proposalType` filter
- [6307](https://github.com/vegaprotocol/vega/issues/6307) - Emit an event with status rejected if a protocol upgrade proposal has no validator behind it
- [5305](https://github.com/vegaprotocol/vega/issues/5305) - Handle market updates changing price monitoring parameters correctly.

## 0.56.0

### 🚨 Breaking changes

- [6196](https://github.com/vegaprotocol/vega/pull/6196) - Remove unused network parameters network end of life and market freeze date
- [6155](https://github.com/vegaprotocol/vega/issues/6155) - Rename "Client" to "User" in wallet API version 2
- [5641](https://github.com/vegaprotocol/vega/issues/5641) - Rename `SettlementPriceDecimals` to `SettlementDataDecimals`

### 🛠 Improvements

- [6103](hhttps://github.com/vegaprotocol/vega/issues/6103) - Verify that order amendment has the desired effect on opening auction
- [6170](https://github.com/vegaprotocol/vega/pull/6170) - Order GraphQL schema (query and subscription types) alphabetically
- [6163](https://github.com/vegaprotocol/vega/issues/6163) - Add block explorer back end
- [6153](https://github.com/vegaprotocol/vega/issues/6153) - Display UI friendly logs when calling `session.send_transaction`
- [6063](https://github.com/vegaprotocol/vega/pull/6063) - Update average entry valuation calculation according to spec change.
- [6191](https://github.com/vegaprotocol/vega/pull/6191) - Remove the retry on node health check in the wallet API version 2
- [6221](https://github.com/vegaprotocol/vega/pull/6221) - Add documentation for new `GraphQL endpoints`
- [6498](https://github.com/vegaprotocol/vega/pull/6498) - Fix incorrectly encoded account id
- [5600](https://github.com/vegaprotocol/vega/issues/5600) - Migrate all wallet capabilities to V2 api
- [6077](https://github.com/vegaprotocol/vega/issues/6077) - Add proof-of-work to transaction when using `vegawallet command sign`
- [6203](https://github.com/vegaprotocol/vega/issues/6203) - Support automatic consent for transactions sent through the wallet API version 2
- [6203](https://github.com/vegaprotocol/vega/issues/6203) - Log node selection process on the wallet CLI
- [5925](https://github.com/vegaprotocol/vega/issues/5925) - Clean transfer response API, now ledger movements
- [6254](https://github.com/vegaprotocol/vega/issues/6254) - Reject Ethereum configuration update via proposals
- [5706](https://github.com/vegaprotocol/vega/issues/5076) - Datanode snapshot create and restore support

### 🐛 Fixes

- [6255](https://github.com/vegaprotocol/vega/issues/6255) - Fix `WebSocket` upgrading when setting headers in HTTP middleware.
- [6101](https://github.com/vegaprotocol/vega/issues/6101) - Fix Nodes API not returning new `ethereumAdress` after `EthereumKeyRotation` event.
- [6183](https://github.com/vegaprotocol/vega/issues/6183) - Shutdown blockchain before protocol services
- [6148](https://github.com/vegaprotocol/vega/issues/6148) - Fix API descriptions for typos
- [6187](https://github.com/vegaprotocol/vega/issues/6187) - Not hash message before signing if using clef for validator heartbeats
- [6138](https://github.com/vegaprotocol/vega/issues/6138) - Return more useful information when a transaction submitted to a node contains validation errors
- [6156](https://github.com/vegaprotocol/vega/issues/6156) - Return only delegations for the specific node in `graphql` node delegation query
- [6233](https://github.com/vegaprotocol/vega/issues/6233) - Fix `GetNodeSignatures` GRPC api
- [6175](https://github.com/vegaprotocol/vega/issues/6175) - Fix `datanode` updating node public key on key rotation
- [5948](https://github.com/vegaprotocol/vega/issues/5948) - Shutdown node gracefully when panics or `sigterm` during chain-replay
- [6109](https://github.com/vegaprotocol/vega/issues/6109) - Candle query returns unexpected data.
- [5988](https://github.com/vegaprotocol/vega/issues/5988) - Exclude tainted keys from `session.list_keys` endpoint
- [5164](https://github.com/vegaprotocol/vega/issues/5164) - Distribute LP fees on settlement
- [6212](https://github.com/vegaprotocol/vega/issues/6212) - Change the error for protocol upgrade request for block 0
- [6242](https://github.com/vegaprotocol/vega/issues/6242) - Allow migrate between wallet types during Ethereum key rotation reload
- [6202](https://github.com/vegaprotocol/vega/issues/6202) - Always update margins for parties on amend
- [6228](https://github.com/vegaprotocol/vega/issues/6228) - Reject protocol upgrade downgrades
- [6245](https://github.com/vegaprotocol/vega/issues/6245) - Recalculate equity values when virtual stake changes
- [6260](https://github.com/vegaprotocol/vega/issues/6260) - Prepend `chainID` to input data only when signing the transaction
- [6036](https://github.com/vegaprotocol/vega/issues/6036) - Fix `protobuf<->swagger` generation
- [6248](https://github.com/vegaprotocol/vega/issues/6245) - Candles connection is not returning any candle data
- [6037](https://github.com/vegaprotocol/vega/issues/6037) - Fix auction events.
- [6061](https://github.com/vegaprotocol/vega/issues/6061) - Attempt at stabilizing the tests on the broker in the core
- [6178](https://github.com/vegaprotocol/vega/issues/6178) - Historical balances fails with `scany` error
- [6193](https://github.com/vegaprotocol/vega/issues/6193) - Use Data field from transaction successfully sent but that were rejected
- [6230](https://github.com/vegaprotocol/vega/issues/6230) - Node Signature Connection should return a list or an appropriate error message
- [5998](https://github.com/vegaprotocol/vega/issues/5998) - Positions should be zero when markets are closed and settled
- [6297](https://github.com/vegaprotocol/vega/issues/6297) - Historic Balances fails if `MarketId` is used in `groupBy`

## 0.55.0

### 🚨 Breaking changes

- [5989](https://github.com/vegaprotocol/vega/issues/5989) - Remove liquidity commitment from market proposal
- [6031](https://github.com/vegaprotocol/vega/issues/6031) - Remove market name from `graphql` market type
- [6095](https://github.com/vegaprotocol/vega/issues/6095) - Rename taker fees to maker paid fees
- [5442](https://github.com/vegaprotocol/vega/issues/5442) - Default behaviour when starting to node is to use the latest local snapshot if it exists
- [6139](https://github.com/vegaprotocol/vega/issues/6139) - Return the key on `session.list_keys` endpoint on wallet API version 2

### 🛠 Improvements

- [5971](https://github.com/vegaprotocol/vega/issues/5971) - Add headers `X-Block-Height`, `X-Block-Timestamp` and `X-Vega-Connection` to all API responses
- [5694](https://github.com/vegaprotocol/vega/issues/5694) - Add field `settlementPriceDecimals` to GraphQL `Future` and `FutureProduct` types
- [6048](https://github.com/vegaprotocol/vega/issues/6048) - Upgrade `golangci-lint` to `1.49.0` and implement its suggestions
- [5807](https://github.com/vegaprotocol/vega/issues/5807) - Add Vega tools: `stream`, `snapshot` and `checkpoint`
- [5678](https://github.com/vegaprotocol/vega/issues/5678) - Add GraphQL endpoints for Ethereum bundles: `listAsset`, `updateAsset`, `addSigner` and `removeSigner`
- [5881](https://github.com/vegaprotocol/vega/issues/5881) - Return account subscription as a list
- [5766](https://github.com/vegaprotocol/vega/issues/5766) - Better notification for version update on the wallet
- [5841](https://github.com/vegaprotocol/vega/issues/5841) - Add transaction to request `multisigControl` signatures on demand
- [5937](https://github.com/vegaprotocol/vega/issues/5937) - Add more flexibility to market creation bonus
- [5932](https://github.com/vegaprotocol/vega/issues/5932) - Remove Name and Symbol from update asset proposal
- [5880](https://github.com/vegaprotocol/vega/issues/5880) - Send initial image with subscriptions to positions, orders & accounts
- [5878](https://github.com/vegaprotocol/vega/issues/5878) - Add option to return only live orders in `ListOrders` `API`
- [5937](https://github.com/vegaprotocol/vega/issues/5937) - Add more flexibility to market creation bonus
- [5708](https://github.com/vegaprotocol/vega/issues/5708) - Use market price when reporting average trade price
- [5949](https://github.com/vegaprotocol/vega/issues/5949) - Transfers processed in the order they were received
- [5966](https://github.com/vegaprotocol/vega/issues/5966) - Do not send transaction from wallet if `chainID` is empty
- [5675](https://github.com/vegaprotocol/vega/issues/5675) - Add transaction information to all database tables
- [6004](https://github.com/vegaprotocol/vega/issues/6004) - Probability of trading refactoring
- [5849](https://github.com/vegaprotocol/vega/issues/5849) - Use network parameter from creation time of the proposal for requirements
- [5846](https://github.com/vegaprotocol/vega/issues/5846) - Expose network parameter from creation time of the proposal through `APIs`.
- [5999](https://github.com/vegaprotocol/vega/issues/5999) - Recalculate margins after risk parameters are updated.
- [5682](https://github.com/vegaprotocol/vega/issues/5682) - Expose equity share weight in the API
- [5684](https://github.com/vegaprotocol/vega/issues/5684) - Added date range to a number of historic balances, deposits, withdrawals, orders and trades queries
- [6071](https://github.com/vegaprotocol/vega/issues/6071) - Allow for empty settlement asset in recurring transfer metric definition for market proposer bonus
- [6042](https://github.com/vegaprotocol/vega/issues/6042) - Set GraphQL query complexity limit
- [6106](https://github.com/vegaprotocol/vega/issues/6106) - Returned signed transaction in wallet API version 2 `session.send_transaction`
- [6105](https://github.com/vegaprotocol/vega/issues/6105) - Add `session.sign_transaction` endpoint on wallet API version 2
- [6042](https://github.com/vegaprotocol/vega/issues/5270) - Set GraphQL query complexity limit
- [5888](https://github.com/vegaprotocol/vega/issues/5888) - Add Liquidity Provision subscription to GraphQL
- [5961](https://github.com/vegaprotocol/vega/issues/5961) - Add batch market instructions command
- [5974](https://github.com/vegaprotocol/vega/issues/5974) - Flatten subscription in `Graphql`
- [6146](https://github.com/vegaprotocol/vega/issues/6146) - Add version command to Vega Visor
- [6671](https://github.com/vegaprotocol/vega/issues/6671) - Vega Visor allows to postpone first failure when Core node is slow to startup

### 🐛 Fixes

- [5934](https://github.com/vegaprotocol/vega/issues/5934) - Ensure wallet without permissions can be read
- [5950](https://github.com/vegaprotocol/vega/issues/5934) - Fix documentation for new wallet command
- [5687](https://github.com/vegaprotocol/vega/issues/5934) - Asset cache was returning stale data
- [6032](https://github.com/vegaprotocol/vega/issues/6032) - Risk factors store errors after update to a market
- [5986](https://github.com/vegaprotocol/vega/issues/5986) - Error string on failed transaction is sent in the plain, no need to decode
- [5860](https://github.com/vegaprotocol/vega/issues/5860) - Enacted but unlisted new assets are now included in checkpoints
- [6023](https://github.com/vegaprotocol/vega/issues/6023) - Tell the `datanode` when a genesis validator does not exist in a `checkpoint`
- [5963](https://github.com/vegaprotocol/vega/issues/5963) - Check other nodes during version check if the first one is unavailable
- [6002](https://github.com/vegaprotocol/vega/issues/6002) - Do not emit events for unmatched oracle data and unsubscribe market as soon as oracle data is received
- [6008](https://github.com/vegaprotocol/vega/issues/6008) - Fix equity like share and average trade value calculation with opening auctions
- [6040](https://github.com/vegaprotocol/vega/issues/6040) - Fix protocol upgrade transaction submission and small Visor improvements
- [5977](https://github.com/vegaprotocol/vega/issues/5977) - Fix missing block height and block time on stake linking API
- [6054](https://github.com/vegaprotocol/vega/issues/6054) - Fix panic on settlement
- [6060](https://github.com/vegaprotocol/vega/issues/6060) - Fix connection results should not be declared as mandatory in GQL schema.
- [6097](https://github.com/vegaprotocol/vega/issues/6067) - Fix incorrect asset (metric asset) used for checking market proposer eligibility
- [6099](https://github.com/vegaprotocol/vega/issues/6099) - Allow recurring transfers with the same to and from but with different asset
- [6067](https://github.com/vegaprotocol/vega/issues/6067) - Verify global reward is transferred to party address 0
- [6131](https://github.com/vegaprotocol/vega/issues/6131) - `nullblockchain` should call Tendermint Info `abci` to match real flow
- [6119](https://github.com/vegaprotocol/vega/issues/6119) - Correct order in which market event is emitted
- [5890](https://github.com/vegaprotocol/vega/issues/5890) - Margin breach during amend doesn't cancel order
- [6144](https://github.com/vegaprotocol/vega/issues/6144) - Price and Pegged Offset in orders are Decimals
- [6111](https://github.com/vegaprotocol/vega/issues/5890) - Handle candles transient failure and prevent subscription blocking
- [6204](https://github.com/vegaprotocol/vega/issues/6204) - Data Node add Ethereum Key Rotations subscriber and rest binding

## 0.54.0

### 🚨 Breaking changes

With this release a few breaking changes are introduced.
The Vega application is now a built-in application. This means that Tendermint doesn't need to be started separately any more.
The `vega node` command has been renamed `vega start`.
The `vega tm` command has been renamed `vega tendermint`.
The `Blockchain.Tendermint.ClientAddr` configuration field have been renamed `Blockchain.Tendermint.RPCAddr`.
The init command now also generate the configuration for tendermint, the flags `--no-tendermint`, `--tendermint-home` and `--tendermint-key` have been introduced

- [5579](https://github.com/vegaprotocol/vega/issues/5579) - Make vega a built-in Tendermint application
- [5249](https://github.com/vegaprotocol/vega/issues/5249) - Migrate to Tendermint version 0.35.8
- [5624](https://github.com/vegaprotocol/vega/issues/5624) - Get rid of `updateFrequency` in price monitoring definition
- [5601](https://github.com/vegaprotocol/vega/issues/5601) - Remove support for launching a proxy in front of console and token dApp
- [5872](https://github.com/vegaprotocol/vega/issues/5872) - Remove console and token dApp from networks
- [5802](https://github.com/vegaprotocol/vega/issues/5802) - Remove support for transaction version 1

### 🗑️ Deprecation

- [4655](https://github.com/vegaprotocol/vega/issues/4655) - Move Ethereum `RPC` endpoint configuration from `Nodewallet` section to `Ethereum` section

### 🛠 Improvements

- [5589](https://github.com/vegaprotocol/vega/issues/5589) - Used custom version of Clef
- [5541](https://github.com/vegaprotocol/vega/issues/5541) - Support permissions in wallets
- [5439](https://github.com/vegaprotocol/vega/issues/5439) - `vegwallet` returns better responses when a transaction fails
- [5465](https://github.com/vegaprotocol/vega/issues/5465) - Verify `bytecode` of smart-contracts on startup
- [5608](https://github.com/vegaprotocol/vega/issues/5608) - Ignore stale price monitoring trigger when market is already in auction
- [5673](https://github.com/vegaprotocol/vega/issues/5673) - Add support for `ethereum` key rotations to `datanode`
- [5639](https://github.com/vegaprotocol/vega/issues/5639) - Move all core code in the core directory
- [5613](https://github.com/vegaprotocol/vega/issues/5613) - Import the `datanode` in the vega repo
- [5660](https://github.com/vegaprotocol/vega/issues/5660) - Migrate subscription `apis` from `datanode v1 api` to `datanode v2 api`
- [5636](https://github.com/vegaprotocol/vega/issues/5636) - Assure no false positives in cucumber steps
- [5011](https://github.com/vegaprotocol/vega/issues/5011) - Import the `protos` repo in the vega repo
- [5774](https://github.com/vegaprotocol/vega/issues/5774) - Use `generics` for `ID` types
- [5785](https://github.com/vegaprotocol/vega/issues/5785) - Add support form `ERC20` bridge stopped and resumed events
- [5712](https://github.com/vegaprotocol/vega/issues/5712) - Configurable `graphql` endpoint
- [5689](https://github.com/vegaprotocol/vega/issues/5689) - Support `UpdateAsset` proposal in APIs
- [5685](https://github.com/vegaprotocol/vega/issues/5685) - Migrated `apis` from `datanode v1` to `datanode v2`
- [5760](https://github.com/vegaprotocol/vega/issues/5760) - Map all `GRPC` to `REST`
- [5804](https://github.com/vegaprotocol/vega/issues/5804) - Rollback Tendermint to version `0.34.20`
- [5503](https://github.com/vegaprotocol/vega/issues/5503) - Introduce wallet API version 2 based on JSON-RPC with new authentication workflow
- [5822](https://github.com/vegaprotocol/vega/issues/5822) - Rename `Graphql` enums
- [5618](https://github.com/vegaprotocol/vega/issues/5618) - Add wallet JSON-RPC documentation
- [5776](https://github.com/vegaprotocol/vega/issues/5776) - Add endpoint to get a single network parameter
- [5685](https://github.com/vegaprotocol/vega/issues/5685) - Migrated `apis` from `datanode v1` to `datanode v2`
- [5761](https://github.com/vegaprotocol/vega/issues/5761) - Transfers connection make direction optional
- [5762](https://github.com/vegaprotocol/vega/issues/5762) - Transfers connection add under `party` type
- [5685](https://github.com/vegaprotocol/vega/issues/5685) - Migrated `apis` from `datanode v1` to `datanode v2`
- [5705](https://github.com/vegaprotocol/vega/issues/5705) - Use enum for validator status
- [5685](https://github.com/vegaprotocol/vega/issues/5685) - Migrated `apis` from `datanode v1` to `datanode v2`
- [5834](https://github.com/vegaprotocol/vega/issues/5834) - Avoid saving proposals of terminated/cancelled/rejected/settled markets in checkpoint
- [5619](https://github.com/vegaprotocol/vega/issues/5619) - Add wallet HTTP API version 2 documentation
- [5823](https://github.com/vegaprotocol/vega/issues/5823) - Add endpoint to wallet HTTP API version 2 to list available RPC methods
- [5814](https://github.com/vegaprotocol/vega/issues/5815) - Add proposal validation date time to `graphql`
- [5865](https://github.com/vegaprotocol/vega/issues/5865) - Allow a validator to withdraw their protocol upgrade proposal
- [5803](https://github.com/vegaprotocol/vega/issues/5803) - Update cursor pagination to use new method from [5784](https://github.com/vegaprotocol/vega/pull/5784)
- [5862](https://github.com/vegaprotocol/vega/issues/5862) - Add base `URL` in `swagger`
- [5817](https://github.com/vegaprotocol/vega/issues/5817) - Add validation error on asset proposal when rejected
- [5816](https://github.com/vegaprotocol/vega/issues/5816) - Set proper status to rejected asset proposal
- [5893](https://github.com/vegaprotocol/vega/issues/5893) - Remove total supply from assets
- [5752](https://github.com/vegaprotocol/vega/issues/5752) - Remove URL and Hash from proposal rationale, add Title
- [5802](https://github.com/vegaprotocol/vega/issues/5802) - Introduce transaction version 3 that encode the chain ID in its input data to protect against transaction replay
- [5358](https://github.com/vegaprotocol/vega/issues/5358) - Port equity like shares update to new structure
- [5926](https://github.com/vegaprotocol/vega/issues/5926) - Check for liquidity auction at the end of a block instead of after every trade

### 🐛 Fixes

- [5571](https://github.com/vegaprotocol/vega/issues/5571) - Restore pending assets status correctly after snapshot restore
- [5857](https://github.com/vegaprotocol/vega/issues/5857) - Fix panic when calling `ListAssets` `grpc` end point with no arguments
- [5572](https://github.com/vegaprotocol/vega/issues/5572) - Add validation on `IDs` and public keys
- [5348](https://github.com/vegaprotocol/vega/issues/5348) - Restore markets from checkpoint proposal
- [5279](https://github.com/vegaprotocol/vega/issues/5279) - Fix loading of proposals from checkpoint
- [5598](https://github.com/vegaprotocol/vega/issues/5598) - Remove `currentTime` from topology engine to ease snapshot restoration
- [5836](https://github.com/vegaprotocol/vega/issues/5836) - Add missing `GetMarket` `GRPC` end point
- [5609](https://github.com/vegaprotocol/vega/issues/5609) - Set event forwarder last seen height after snapshot restore
- [5782](https://github.com/vegaprotocol/vega/issues/5782) - `Pagination` with a cursor was returning incorrect results
- [5629](https://github.com/vegaprotocol/vega/issues/5629) - Fixes for loading voting power from checkpoint with non genesis validators
- [5626](https://github.com/vegaprotocol/vega/issues/5626) - Update `protos`, remove optional types
- [5665](https://github.com/vegaprotocol/vega/issues/5665) - Binary version hash always contain `-modified` suffix
- [5633](https://github.com/vegaprotocol/vega/issues/5633) - Allow `minProposerEquityLikeShare` to accept 0
- [5672](https://github.com/vegaprotocol/vega/issues/5672) - Typo fixed in datanode `ethereum` address
- [5863](https://github.com/vegaprotocol/vega/issues/5863) - Fix panic when calling `VegaTime` on `v2 api`
- [5683](https://github.com/vegaprotocol/vega/issues/5683) - Made market mandatory in `GraphQL` for order
- [5789](https://github.com/vegaprotocol/vega/issues/5789) - Fix performance issue with position query
- [5677](https://github.com/vegaprotocol/vega/issues/5677) - Fixed trading mode status
- [5663](https://github.com/vegaprotocol/vega/issues/5663) - Fixed panic with de-registering positions
- [5781](https://github.com/vegaprotocol/vega/issues/5781) - Make enactment timestamp optional in proposal for `graphql`
- [5767](https://github.com/vegaprotocol/vega/issues/5767) - Fix typo in command validation
- [5900](https://github.com/vegaprotocol/vega/issues/5900) - Add missing `/api/v2/parties/{party_id}/stake` `REST` end point
- [5825](https://github.com/vegaprotocol/vega/issues/5825) - Fix panic in pegged orders when going into auction
- [5763](https://github.com/vegaprotocol/vega/issues/5763) - Transfers connection rename `pubkey` to `partyId`
- [5486](https://github.com/vegaprotocol/vega/issues/5486) - Fix amend order expiring
- [5809](https://github.com/vegaprotocol/vega/issues/5809) - Remove state variables when a market proposal is rejected
- [5329](https://github.com/vegaprotocol/vega/issues/5329) - Fix checks for market enactment and termination
- [5837](https://github.com/vegaprotocol/vega/issues/5837) - Allow a promotion due to increased slots and a swap to happen in the same epoch
- [5819](https://github.com/vegaprotocol/vega/issues/5819) - Add new asset proposal validation timestamp validation
- [5897](https://github.com/vegaprotocol/vega/issues/5897) - Return uptime of 0, rather than error, when querying for `NodeData` before end of first epoch
- [5811](https://github.com/vegaprotocol/vega/issues/5811) - Do not overwrite local changes when updating wallet through JSON-RPC API
- [5868](https://github.com/vegaprotocol/vega/issues/5868) - Clarify the error for insufficient token to submit proposal or vote
- [5867](https://github.com/vegaprotocol/vega/issues/5867) - Fix witness check for majority
- [5853](https://github.com/vegaprotocol/vega/issues/5853) - Do not ignore market update proposals when loading from checkpoint
- [5648](https://github.com/vegaprotocol/vega/issues/5648) - Ethereum key rotation - search validators by Vega pub key and listen to rotation events in core API
- [5648](https://github.com/vegaprotocol/vega/issues/5648) - Search validator by vega pub key and update the core validators API

## 0.53.0

### 🗑️ Deprecation

- [5513](https://github.com/vegaprotocol/vega/issues/5513) - Remove all checkpoint restore command

### 🛠 Improvements

- [5428](https://github.com/vegaprotocol/vega/pull/5428) - Update contributor information
- [5519](https://github.com/vegaprotocol/vega/pull/5519) - Add `--genesis-file` option to the `load_checkpoint` command
- [5538](https://github.com/vegaprotocol/vega/issues/5538) - Core side implementation of protocol upgrade
- [5525](https://github.com/vegaprotocol/vega/pull/5525) - Release `vegawallet` from the core
- [5524](https://github.com/vegaprotocol/vega/pull/5524) - Align `vegawallet` and core versions
- [5524](https://github.com/vegaprotocol/vega/pull/5549) - Add endpoint for getting the network's `chain-id`
- [5524](https://github.com/vegaprotocol/vega/pull/5552) - Handle tendermint demotion and `ersatz` slot reduction at the same time

### 🐛 Fixes

- [5476](https://github.com/vegaprotocol/vega/issues/5476) - Include settlement price in snapshot
- [5476](https://github.com/vegaprotocol/vega/issues/5314) - Fix validation of checkpoint file
- [5499](https://github.com/vegaprotocol/vega/issues/5499) - Add error from app specific validation to check transaction response
- [5508](https://github.com/vegaprotocol/vega/issues/5508) - Fix duplicated staking events
- [5514](https://github.com/vegaprotocol/vega/issues/5514) - Emit `rewardScore` event correctly after loading from checkpoint
- [5520](https://github.com/vegaprotocol/vega/issues/5520) - Do not fail silently when wallet fails to start
- [5521](https://github.com/vegaprotocol/vega/issues/5521) - Fix asset bundle and add asset status
- [5546](https://github.com/vegaprotocol/vega/issues/5546) - Fix collateral checkpoint to unlock locked reward account balance
- [5194](https://github.com/vegaprotocol/vega/issues/5194) - Fix market trading mode vs market state
- [5432](https://github.com/vegaprotocol/vega/issues/5431) - Do not accept transaction with unexpected public keys
- [5478](https://github.com/vegaprotocol/vega/issues/5478) - Assure uncross and fake uncross are in line with each other
- [5480](https://github.com/vegaprotocol/vega/issues/5480) - Assure indicative trades are in line with actual uncrossing trades
- [5556](https://github.com/vegaprotocol/vega/issues/5556) - Fix id generation seed
- [5361](https://github.com/vegaprotocol/vega/issues/5361) - Fix limits for proposals
- [5557](https://github.com/vegaprotocol/vega/issues/5427) - Fix oracle status at market settlement

## 0.52.0

### 🛠 Improvements

- [5421](https://github.com/vegaprotocol/vega/issues/5421) - Fix notary snapshot determinism when no signature are generated yet
- [5415](https://github.com/vegaprotocol/vega/issues/5415) - Regenerate smart contracts code
- [5434](https://github.com/vegaprotocol/vega/issues/5434) - Add health check for faucet
- [5412](https://github.com/vegaprotocol/vega/issues/5412) - Proof of work improvement to support history of changes to network parameters
- [5378](https://github.com/vegaprotocol/vega/issues/5278) - Allow new market proposals without LP

### 🐛 Fixes

- [5438](https://github.com/vegaprotocol/vega/issues/5438) - Evaluate all trades resulting from an aggressive orders in one call to price monitoring engine
- [5444](https://github.com/vegaprotocol/vega/issues/5444) - Merge both checkpoints and genesis asset on startup
- [5446](https://github.com/vegaprotocol/vega/issues/5446) - Cover liquidity monitoring acceptance criteria relating to aggressive order removing best bid or ask from the book
- [5457](https://github.com/vegaprotocol/vega/issues/5457) - Fix sorting of validators for demotion check
- [5460](https://github.com/vegaprotocol/vega/issues/5460) - Fix theoretical open interest calculation
- [5477](https://github.com/vegaprotocol/vega/issues/5477) - Pass a clone of the liquidity commitment offset to pegged orders
- [5468](https://github.com/vegaprotocol/vega/issues/5468) - Bring indicative trades inline with actual auction uncrossing trades in presence of wash trades
- [5419](https://github.com/vegaprotocol/vega/issues/5419) - Fix listeners ordering and state updates

## 0.51.1

### 🛠 Improvements

- [5395](https://github.com/vegaprotocol/vega/issues/5395) - Add `burn_nonce` bridge tool
- [5403](https://github.com/vegaprotocol/vega/issues/5403) - Allow spam free / proof of work free running of null blockchain
- [5175](https://github.com/vegaprotocol/vega/issues/5175) - Validation free transactions (including signature verification) for null blockchain
- [5371](https://github.com/vegaprotocol/vega/issues/5371) - Ensure threshold is not breached in ERC20 withdrawal
- [5358](https://github.com/vegaprotocol/vega/issues/5358) - Update equity shares following updated spec.

### 🐛 Fixes

- [5362](https://github.com/vegaprotocol/vega/issues/5362) - Liquidity and order book point to same underlying order after restore
- [5367](https://github.com/vegaprotocol/vega/issues/5367) - better serialisation for party orders in liquidity snapshot
- [5377](https://github.com/vegaprotocol/vega/issues/5377) - Serialise state var internal state
- [5388](https://github.com/vegaprotocol/vega/issues/5388) - State variable snapshot now works as intended
- [5388](https://github.com/vegaprotocol/vega/issues/5388) - Repopulate cached order-book after snapshot restore
- [5203](https://github.com/vegaprotocol/vega/issues/5203) - Market liquidity monitor parameters trump network parameters on market creation
- [5297](https://github.com/vegaprotocol/vega/issues/5297) - Assure min/max price always accurate
- [4223](https://github.com/vegaprotocol/vega/issues/4223) - Use uncrossing price for target stake calculation during auction
- [3047](https://github.com/vegaprotocol/vega/issues/3047) - Improve interaction between liquidity and price monitoring auctions
- [3570](https://github.com/vegaprotocol/vega/issues/3570) - Set extension trigger during opening auction with insufficient liquidity
- [3362](https://github.com/vegaprotocol/vega/issues/3362) - Stop non-persistent orders from triggering auctions
- [5388](https://github.com/vegaprotocol/vega/issues/5388) - Use `UnixNano()` to snapshot price monitor times
- [5237](https://github.com/vegaprotocol/vega/issues/5237) - Trigger state variable calculation first time indicative uncrossing price is available
- [5397](https://github.com/vegaprotocol/vega/issues/5397) - Bring indicative trades price inline with that of actual auction uncrossing trades

## 0.51.0

### 🚨 Breaking changes

- [5192](https://github.com/vegaprotocol/vega/issues/5192) - Require a rationale on proposals

### 🛠 Improvements

- [5318](https://github.com/vegaprotocol/vega/issues/5318) - Automatically dispatch reward pool into markets in recurring transfers
- [5333](https://github.com/vegaprotocol/vega/issues/5333) - Run snapshot generation for all providers in parallel
- [5343](https://github.com/vegaprotocol/vega/issues/5343) - Snapshot optimisation part II - get rid of `getHash`
- [5324](https://github.com/vegaprotocol/vega/issues/5324) - Send event when oracle data doesn't match
- [5140](https://github.com/vegaprotocol/vega/issues/5140) - Move limits (enabled market / assets from) to network parameters
- [5360](https://github.com/vegaprotocol/vega/issues/5360) - rewards test coverage

### 🐛 Fixes

- [5338](https://github.com/vegaprotocol/vega/issues/5338) - Checking a transaction should return proper success code
- [5277](https://github.com/vegaprotocol/vega/issues/5277) - Updating a market should default auction extension to 1
- [5284](https://github.com/vegaprotocol/vega/issues/5284) - price monitoring past prices are now included in the snapshot
- [5294](https://github.com/vegaprotocol/vega/issues/5294) - Parse timestamps oracle in market proposal validation
- [5292](https://github.com/vegaprotocol/vega/issues/5292) - Internal time oracle broadcasts timestamp without nanoseconds
- [5297](https://github.com/vegaprotocol/vega/issues/5297) - Assure min/max price always accurate
- [5286](https://github.com/vegaprotocol/vega/issues/5286) - Ensure liquidity fees are updated when updating the market
- [5322](https://github.com/vegaprotocol/vega/issues/5322) - Change vega pub key hashing in topology to fix key rotation submission.
- [5313](https://github.com/vegaprotocol/vega/issues/5313) - Future update was using oracle spec for settlement price as trading termination spec
- [5304](https://github.com/vegaprotocol/vega/issues/5304) - Fix bug causing trade events at auction end showing the wrong price.
- [5345](https://github.com/vegaprotocol/vega/issues/5345) - Fix issue with state variable transactions assumed gone missing
- [5351](https://github.com/vegaprotocol/vega/issues/5351) - Fix panic when node is interrupted before snapshot engine gets cleared and initialised
- [5972](https://github.com/vegaprotocol/vega/issues/5972) - Allow submitting a market update with termination oracle ticking before enactment of the update

## 0.50.2

### 🛠 Improvements

- [5001](https://github.com/vegaprotocol/vega/issues/5001) - Set and increment LP version field correctly
- [5001](https://github.com/vegaprotocol/vega/issues/5001) - Add integration test for LP versioning
- [3372](https://github.com/vegaprotocol/vega/issues/3372) - Add integration test making sure margin is released when an LP is cancelled.
- [5235](https://github.com/vegaprotocol/vega/issues/5235) - Use `BroadcastTxSync` instead of async for submitting transactions to `tendermint`
- [5268](https://github.com/vegaprotocol/vega/issues/5268) - Make validator heartbeat frequency a function of the epoch duration.
- [5271](https://github.com/vegaprotocol/vega/issues/5271) - Make generated hex IDs lower case
- [5273](https://github.com/vegaprotocol/vega/issues/5273) - Reward / Transfer to allow payout of reward in an arbitrary asset unrelated to the settlement and by market.
- [5207](https://github.com/vegaprotocol/vega/issues/5206) - Add integration tests to ensure price bounds and decimal places work as expected
- [5243](https://github.com/vegaprotocol/vega/issues/5243) - Update equity like share according to spec changes.
- [5249](https://github.com/vegaprotocol/vega/issues/5249) - Upgrade to tendermint 0.35.6

### 🐛 Fixes

- [4798](https://github.com/vegaprotocol/vega/issues/4978) - Set market pending timestamp to the time at which the market is created.
- [5222](https://github.com/vegaprotocol/vega/issues/5222) - Do not panic when admin server stops.
- [5103](https://github.com/vegaprotocol/vega/issues/5103) - Fix invalid http status set in faucet
- [5239](https://github.com/vegaprotocol/vega/issues/5239) - Always call `StartAggregate()` when signing validators joining and leaving even if not a validator
- [5128](https://github.com/vegaprotocol/vega/issues/5128) - Fix wrong http rate limit for faucet
- [5231](https://github.com/vegaprotocol/vega/issues/5231) - Fix pegged orders to be reset to the order pointer after snapshot loading
- [5247](https://github.com/vegaprotocol/vega/issues/5247) - Fix the check for overflow in scaling settlement price
- [5250](https://github.com/vegaprotocol/vega/issues/5250) - Fixed panic in loading validator checkpoint
- [5260](https://github.com/vegaprotocol/vega/issues/5260) - Process recurring transfer before rewards
- [5262](https://github.com/vegaprotocol/vega/issues/5262) - Allow recurring transfers to start during the current epoch
- [5267](https://github.com/vegaprotocol/vega/issues/5267) - Do not check commitment on `UpdateMarket` proposals

## 0.50.1

### 🐛 Fixes

- [5226](https://github.com/vegaprotocol/vega/issues/5226) - Add support for settlement price decimal place in governance

## 0.50.0

### 🚨 Breaking changes

- [5197](https://github.com/vegaprotocol/vega/issues/5197) - Scale settlement price based on oracle definition

### 🛠 Improvements

- [5055](https://github.com/vegaprotocol/vega/issues/5055) - Ensure at most 5 triggers are used in price monitoring settings
- [5100](https://github.com/vegaprotocol/vega/issues/5100) - add a new scenario into feature test, auction folder, leaving auction when liquidity provider provides a limit order
- [4919](https://github.com/vegaprotocol/vega/issues/4919) - Feature tests for 0011 check order allocate margin
- [4922](https://github.com/vegaprotocol/vega/issues/4922) - Feature tests for 0015 market insurance pool collateral
- [4926](https://github.com/vegaprotocol/vega/issues/4926) - Feature tests for 0019 margin calculator scenarios
- [5119](https://github.com/vegaprotocol/vega/issues/5119) - Add Ethereum key rotation support
- [5209](https://github.com/vegaprotocol/vega/issues/5209) - Add retries to floating point consensus engine to work around tendermint missing transactions
- [5219](https://github.com/vegaprotocol/vega/issues/5219) - Remove genesis sign command.

### 🐛 Fixes

- [5078](https://github.com/vegaprotocol/vega/issues/5078) - Unwrap properly position decimal place from payload
- [5076](https://github.com/vegaprotocol/vega/issues/5076) - Set last mark price to settlement price when market is settled
- [5038](https://github.com/vegaprotocol/vega/issues/5038) - Send proof-of-work when when announcing node
- [5034](https://github.com/vegaprotocol/vega/issues/5034) - Ensure to / from in transfers payloads are vega public keys
- [5111](https://github.com/vegaprotocol/vega/issues/5111) - Stop updating the market's initial configuration when an opening auction is extended
- [5066](https://github.com/vegaprotocol/vega/issues/5066) - Return an error if market decimal place > to asset decimal place
- [5095](https://github.com/vegaprotocol/vega/issues/5095) - Stabilise state sync restore and restore block height in the topology engine
- [5204](https://github.com/vegaprotocol/vega/issues/5204) - Mark a snapshot state change when liquidity provision state changes
- [4870](https://github.com/vegaprotocol/vega/issues/5870) - Add missing commands to the `TxError` event
- [5136](https://github.com/vegaprotocol/vega/issues/5136) - Fix banking snapshot for transfers, risk factor restoration, and `statevar` handling of settled markets
- [5088](https://github.com/vegaprotocol/vega/issues/5088) - Fixed MTM bug where settlement balance would not be zero when loss amount was 1.
- [5093](https://github.com/vegaprotocol/vega/issues/5093) - Fixed proof of engine end of block callback never called to clear up state
- [4996](https://github.com/vegaprotocol/vega/issues/4996) - Fix positions engines `vwBuys` and `vwSell` when amending, send events on `Update` and `UpdateNetwork`
- [5016](https://github.com/vegaprotocol/vega/issues/5016) - Target stake in asset decimal place in Market Data
- [5109](https://github.com/vegaprotocol/vega/issues/5109) - Fixed promotion of ersatz to tendermint validator
- [5110](https://github.com/vegaprotocol/vega/issues/5110) - Fixed wrong tick size used for calculating probability of trading
- [5144](https://github.com/vegaprotocol/vega/issues/5144) - Fixed the default voting power in case there is stake in the network
- [5124](https://github.com/vegaprotocol/vega/issues/5124) - Add proto serialization for update market proposal
- [5124](https://github.com/vegaprotocol/vega/issues/5124) - Ensure update market proposal compute a proper auction duration
- [5172](https://github.com/vegaprotocol/vega/issues/5172) - Add replay protection for validator commands
- [5181](https://github.com/vegaprotocol/vega/issues/5181) - Ensure Oracle specs handle numbers using `num.Decimal` and `num.Int`
- [5059](https://github.com/vegaprotocol/vega/issues/5059) - Validators without tendermint status vote in the witness and notary engine but their votes do not count
- [5190](https://github.com/vegaprotocol/vega/issues/5190) - Fix settlement at expiry to scale the settlement price from market decimals to asset decimals
- [5185](https://github.com/vegaprotocol/vega/issues/5185) - Fix MTM settlement where win transfers get truncated resulting in settlement balance not being zero after settlement.
- [4943](https://github.com/vegaprotocol/vega/issues/4943) - Fix bug where amending orders in opening auctions did not work as expected

## 0.49.8

### 🛠 Improvements

- [4814](https://github.com/vegaprotocol/vega/issues/4814) - Review fees tests
- [5067](https://github.com/vegaprotocol/vega/pull/5067) - Adding acceptance codes and tidy up tests
- [5052](https://github.com/vegaprotocol/vega/issues/5052) - Adding acceptance criteria tests for market decimal places
- [5138](https://github.com/vegaprotocol/vega/issues/5038) - Adding feature test for "0032-PRIM-price_monitoring.md"
- [4753](https://github.com/vegaprotocol/vega/issues/4753) - Adding feature test for oracle spec public key validation
- [4559](https://github.com/vegaprotocol/vega/issues/4559) - Small fixes to the amend order flow

### 🐛 Fixes

- [5064](https://github.com/vegaprotocol/vega/issues/5064) - Send order event on settlement
- [5068](https://github.com/vegaprotocol/vega/issues/5068) - Use settlement price if exists when received trading terminated event

## 0.49.7

### 🚨 Breaking changes

- [4985](https://github.com/vegaprotocol/vega/issues/4985) - Proof of work spam protection

### 🛠 Improvements

- [5007](https://github.com/vegaprotocol/vega/issues/5007) - Run approbation as part of the CI pipeline
- [5019](https://github.com/vegaprotocol/vega/issues/5019) - Label Price Monitoring tests
- [5022](https://github.com/vegaprotocol/vega/issues/5022) - CI: Run approbation for main/master/develop branches only
- [5017](https://github.com/vegaprotocol/vega/issues/5017) - Added access functions to `PositionState` type
- [5049](https://github.com/vegaprotocol/vega/issues/5049) - Liquidity Provision test coverage for 0034 spec
- [5022](https://github.com/vegaprotocol/vega/issues/5022) - CI: Run approbation for main/master/develop branches
  only
- [4916](https://github.com/vegaprotocol/vega/issues/4916) - Add acceptance criteria number in the existing feature tests to address acceptance criteria in `0008-TRAD-trading_workflow.md`
- [5061](https://github.com/vegaprotocol/vega/issues/5061) - Add a test scenario using log normal risk model into feature test "insurance-pool-balance-test.feature"

### 🐛 Fixes

- [5025](https://github.com/vegaprotocol/vega/issues/5025) - Witness snapshot breaking consensus
- [5046](https://github.com/vegaprotocol/vega/issues/5046) - Save all events in `ERC20` topology snapshot

## 0.49.4

### 🛠 Improvements

- [2585](https://github.com/vegaprotocol/vega/issues/2585) - Adding position state event to event bus
- [4952](https://github.com/vegaprotocol/vega/issues/4952) - Add checkpoints for staking and `multisig control`
- [4923](https://github.com/vegaprotocol/vega/issues/4923) - Add checkpoint state in the genesis file + add subcommand to do it.

### 🐛 Fixes

- [4983](https://github.com/vegaprotocol/vega/issues/4983) - Set correct event type for positions state event
- [4989](https://github.com/vegaprotocol/vega/issues/4989) - Fixing incorrect overflow logic
- [5036](https://github.com/vegaprotocol/vega/issues/5036) - Fix the `nullblockchain`
- [4981](https://github.com/vegaprotocol/vega/issues/4981) - Fix bug causing LP orders to uncross at auction end.

## 0.49.2

### 🛠 Improvements

- [4951](https://github.com/vegaprotocol/vega/issues/4951) - Add ability to stream events to a file
- [4953](https://github.com/vegaprotocol/vega/issues/4953) - Add block hash to statistics and to block height request
- [4961](https://github.com/vegaprotocol/vega/issues/4961) - Extend auction feature tests
- [4832](https://github.com/vegaprotocol/vega/issues/4832) - Add validation of update market proposals.
- [4971](https://github.com/vegaprotocol/vega/issues/4971) - Add acceptance criteria to auction tests
- [4833](https://github.com/vegaprotocol/vega/issues/4833) - Propagate market update to other engines

### 🐛 Fixes

- [4947](https://github.com/vegaprotocol/vega/issues/4947) - Fix time formatting problem that was breaking consensus on nodes in different time zones
- [4956](https://github.com/vegaprotocol/vega/issues/4956) - Fix concurrent write to price monitoring ref price cache
- [4987](https://github.com/vegaprotocol/vega/issues/4987) - Include the witness engine in snapshots
- [4957](https://github.com/vegaprotocol/vega/issues/4957) - Fix `vega announce_node` to work with `--home` and `--passphrase-file`
- [4964](https://github.com/vegaprotocol/vega/issues/4964) - Fix price monitoring snapshot
- [4974](https://github.com/vegaprotocol/vega/issues/4974) - Fix panic when checkpointing staking accounts if there are no events
- [4888](https://github.com/vegaprotocol/vega/issues/4888) - Fix memory leak when loading snapshots.
- [4993](https://github.com/vegaprotocol/vega/issues/4993) - Stop snapshots thinking we've loaded via `statesync` when we just lost connection to TM
- [4981](https://github.com/vegaprotocol/vega/issues/4981) - Fix bug causing LP orders to uncross at auction end.

## 0.49.1

### 🛠 Improvements

- [4895](https://github.com/vegaprotocol/vega/issues/4895) - Emit validators signature when a validator is added or remove from the set
- [4901](https://github.com/vegaprotocol/vega/issues/4901) - Update the decimal library
- [4906](https://github.com/vegaprotocol/vega/issues/4906) - Get rid of unnecessary `ToDecimal` conversions (no functional change)
- [4838](https://github.com/vegaprotocol/vega/issues/4838) - Implement governance vote based on equity-like share for market update

### 🐛 Fixes

- [4877](https://github.com/vegaprotocol/vega/issues/4877) - Fix topology and `erc20` topology snapshots
- [4890](https://github.com/vegaprotocol/vega/issues/4890) - epoch service now notifies other engines when it has restored from a snapshot
- [4879](https://github.com/vegaprotocol/vega/issues/4879) - Fixes for invalid data types in the `MarketData` proto message.
- [4881](https://github.com/vegaprotocol/vega/issues/4881) - Set tendermint validators' voting power when loading from snapshot
- [4915](https://github.com/vegaprotocol/vega/issues/4915) - Take full snapshot of collateral engine, always read epoch length from network parameters, use back-off on heartbeats
- [4882](https://github.com/vegaprotocol/vega/issues/4882) - Fixed tracking of liquidity fee received and added feature tests for the fee based rewards
- [4898](https://github.com/vegaprotocol/vega/issues/4898) - Add ranking score information to checkpoint and snapshot and emit an event when loaded
- [4932](https://github.com/vegaprotocol/vega/issues/4932) - Fix the string used for resource id of stake total supply to be stable to fix the replay of non validator node locally

## 0.49.0

### 🚨 Breaking changes

- [4900](https://github.com/vegaprotocol/vega/issues/4809) - Review LP fee tests, and move to VEGA repo
- [4844](https://github.com/vegaprotocol/vega/issues/4844) - Add endpoints for checking transactions raw transactions
- [4515](https://github.com/vegaprotocol/vega/issues/4615) - Add snapshot options description and check provided storage method
- [4581](https://github.com/vegaprotocol/vega/issues/4561) - Separate endpoints for liquidity provision submissions, amendment and cancellation
- [4390](https://github.com/vegaprotocol/vega/pull/4390) - Introduce node mode, `vega init` now require a mode: full or validator
- [4383](https://github.com/vegaprotocol/vega/pull/4383) - Rename flag `--tm-root` to `--tm-home`
- [4588](https://github.com/vegaprotocol/vega/pull/4588) - Remove the outdated `--network` flag on `vega genesis generate` and `vega genesis update`
- [4605](https://github.com/vegaprotocol/vega/pull/4605) - Use new format for `EthereumConfig` in network parameters.
- [4508](https://github.com/vegaprotocol/vega/pull/4508) - Disallow negative offset for pegged orders
- [4465](https://github.com/vegaprotocol/vega/pull/4465) - Update to tendermint `v0.35.0`
- [4594](https://github.com/vegaprotocol/vega/issues/4594) - Add support for decimal places specific to markets. This means market price values and position events can have different values. Positions will be expressed in asset decimal places, market specific data events will list prices in market precision.
- [4660](https://github.com/vegaprotocol/vega/pull/4660) - Add tendermint transaction hash to events
- [4670](https://github.com/vegaprotocol/vega/pull/4670) - Rework `freeform proposal` structure so that they align with other proposals
- [4681](https://github.com/vegaprotocol/vega/issues/4681) - Remove tick size from market
- [4698](https://github.com/vegaprotocol/vega/issues/4698) - Remove maturity field from future
- [4699](https://github.com/vegaprotocol/vega/issues/4699) - Remove trading mode one off from market proposal
- [4790](https://github.com/vegaprotocol/vega/issues/4790) - Fix core to work with `protos` generated by newer versions of `protoc-gen-xxx`
- [4856](https://github.com/vegaprotocol/vega/issues/4856) - Fractional orders and positions

### 🗑️ Deprecation

### 🛠 Improvements

- [4793](https://github.com/vegaprotocol/vega/issues/4793) - Add specific insurance pool balance test
- [4633](https://github.com/vegaprotocol/vega/pull/4633) - Add possibility to list snapshots from the vega command line
- [4640](https://github.com/vegaprotocol/vega/pull/4640) - Update feature tests related to liquidity provision following integration of probability of trading with floating point consensus
- [4558](https://github.com/vegaprotocol/vega/pull/4558) - Add MacOS install steps and information required to use `dockerisedvega.sh` script with private docker repository
- [4496](https://github.com/vegaprotocol/vega/pull/4496) - State variable engine for floating point consensus
- [4481](https://github.com/vegaprotocol/vega/pull/4481) - Add an example client application that uses the null-blockchain
- [4514](https://github.com/vegaprotocol/vega/pull/4514) - Add network limits service and events
- [4516](https://github.com/vegaprotocol/vega/pull/4516) - Add a command to cleanup all vega node state
- [4531](https://github.com/vegaprotocol/vega/pull/4531) - Remove Float from network parameters, use `num.Decimal` instead
- [4537](https://github.com/vegaprotocol/vega/pull/4537) - Send staking asset total supply through consensus
- [4540](https://github.com/vegaprotocol/vega/pull/4540) - Require Go minimum version 1.17
- [4530](https://github.com/vegaprotocol/vega/pull/4530) - Integrate risk factors with floating point consensus engine
- [4485](https://github.com/vegaprotocol/vega/pull/4485) - Change snapshot interval default to 1000 blocks
- [4505](https://github.com/vegaprotocol/vega/pull/4505) - Fast forward epochs when loading from checkpoint to trigger payouts for the skipped time
- [4554](https://github.com/vegaprotocol/vega/pull/4554) - Integrate price ranges with floating point consensus engine
- [4544](https://github.com/vegaprotocol/vega/pull/4544) - Ensure validators are started with the right set of keys
- [4569](https://github.com/vegaprotocol/vega/pull/4569) - Move to `ghcr.io` docker container registry
- [4571](https://github.com/vegaprotocol/vega/pull/4571) - Update `CHANGELOG.md` for `0.47.x`
- [4577](https://github.com/vegaprotocol/vega/pull/4577) - Update `CHANGELOG.md` for `0.45.6` patch
- [4573](https://github.com/vegaprotocol/vega/pull/4573) - Remove execution configuration duplication from configuration root
- [4555](https://github.com/vegaprotocol/vega/issues/4555) - Probability of trading integrated into floating point consensus engine
- [4592](https://github.com/vegaprotocol/vega/pull/4592) - Update instructions on how to use docker without `sudo`
- [4491](https://github.com/vegaprotocol/vega/issues/4491) - Measure validator performance and use to penalise rewards
- [4599](https://github.com/vegaprotocol/vega/pull/4599) - Allow raw private keys for bridges functions
- [4588](https://github.com/vegaprotocol/vega/pull/4588) - Add `--update` and `--replace` flags on `vega genesis new validator`
- [4522](https://github.com/vegaprotocol/vega/pull/4522) - Add `--network-url` option to `vega tm`
- [4580](https://github.com/vegaprotocol/vega/pull/4580) - Add transfer command support (one off transfers)
- [4636](https://github.com/vegaprotocol/vega/pull/4636) - Update the Core Team DoD and issue templates
- [4629](https://github.com/vegaprotocol/vega/pull/4629) - Update `CHANGELOG.md` to include `0.47.5` changes
- [4580](https://github.com/vegaprotocol/vega/pull/4580) - Add transfer command support (recurring transfers)
- [4643](https://github.com/vegaprotocol/vega/issues/4643) - Add noise to floating point consensus variables in QA
- [4639](https://github.com/vegaprotocol/vega/pull/4639) - Add cancel transfer command
- [4750](https://github.com/vegaprotocol/vega/pull/4750) - Fix null blockchain by forcing it to always be a non-validator node
- [4754](https://github.com/vegaprotocol/vega/pull/4754) - Fix null blockchain properly this time
- [4754](https://github.com/vegaprotocol/vega/pull/4754) - Remove old id generator fields from execution engine's snapshot
- [4830](https://github.com/vegaprotocol/vega/pull/4830) - Reward refactoring for network treasury
- [4647](https://github.com/vegaprotocol/vega/pull/4647) - Added endpoint `SubmitRawTransaction` to provide support for different transaction request message versions
- [4653](https://github.com/vegaprotocol/vega/issues/4653) - Replace asset insurance pool with network treasury
- [4638](https://github.com/vegaprotocol/vega/pull/4638) - CI add option to specify connected changes in other repos
- [4650](https://github.com/vegaprotocol/vega/pull/4650) - Restore code from rebase and ensure node retries connection with application
- [4570](https://github.com/vegaprotocol/vega/pull/4570) - Internalize Ethereum Event Forwarder
- [4663](https://github.com/vegaprotocol/vega/issues/4663) - CI set `qa` build tag when running system tests
- [4709](https://github.com/vegaprotocol/vega/issues/4709) - Make `BlockNr` part of event interface
- [4657](https://github.com/vegaprotocol/vega/pull/4657) - Rename `min_lp_stake` to quantum + use it in liquidity provisions
- [4672](https://github.com/vegaprotocol/vega/issues/4672) - Update Jenkinsfile
- [4712](https://github.com/vegaprotocol/vega/issues/4712) - Check smart contract hash on startup to ensure the correct version is being used
- [4594](https://github.com/vegaprotocol/vega/issues/4594) - Add integration test ensuring positions plug-in calculates P&L accurately.
- [4689](https://github.com/vegaprotocol/vega/issues/4689) - Validators joining and leaving the network
- [4680](https://github.com/vegaprotocol/vega/issues/4680) - Add `totalTokenSupplyStake` to the snapshots
- [4645](https://github.com/vegaprotocol/vega/pull/4645) - Add transfers snapshots
- [4707](https://github.com/vegaprotocol/vega/pull/4707) - Serialize timestamp in time update message as number of nano seconds instead of seconds
- [4595](https://github.com/vegaprotocol/vega/pull/4595) - Add internal oracle supplying vega time data for time-triggered events
- [4737](https://github.com/vegaprotocol/vega/pull/4737) - Use a deterministic generator for order ids, set new order ids to the transaction hash of the Submit transaction
- [4741](https://github.com/vegaprotocol/vega/pull/4741) - Hash again list of hash from engines
- [4751](https://github.com/vegaprotocol/vega/pull/4751) - Make trade ids unique using the deterministic id generator
- [4766](https://github.com/vegaprotocol/vega/issues/4766) - Added feature tests and integration steps for transfers
- [4771](https://github.com/vegaprotocol/vega/issues/4771) - Small fixes and conformance update for transfers
- [4785](https://github.com/vegaprotocol/vega/issues/4785) - Implement feature tests given the acceptance criteria for transfers
- [4784](https://github.com/vegaprotocol/vega/issues/4784) - Moving feature tests from specs internal to verified folder
- [4797](https://github.com/vegaprotocol/vega/issues/4784) - Update `CODEOWNERS` for research to review verified feature files
- [4801](https://github.com/vegaprotocol/vega/issues/4801) - added acceptance criteria codes to feature tests for Settlement at expiry spec
- [4823](https://github.com/vegaprotocol/vega/issues/4823) - simplified performance score
- [4805](https://github.com/vegaprotocol/vega/issues/4805) - Add command line tool to sign for the asset pool method `set_bridge_address`
- [4839](https://github.com/vegaprotocol/vega/issues/4839) - Send governance events when restoring proposals on checkpoint reload.
- [4829](https://github.com/vegaprotocol/vega/issues/4829) - Fix margins calculations for positions with a size of 0 but with a non zero potential sell or buy
- [4826](https://github.com/vegaprotocol/vega/issues/4826) - Tidying up feature tests in verified folder
- [4843](https://github.com/vegaprotocol/vega/issues/4843) - Make snapshot engine aware of local storage old versions, and manage them accordingly to stop growing disk usage.
- [4863](https://github.com/vegaprotocol/vega/issues/4863) - Improve replay protection
- [4867](https://github.com/vegaprotocol/vega/issues/4867) - Optimise replay protection
- [4865](https://github.com/vegaprotocol/vega/issues/4865) - Fix: issue with project board automation action and update commit checker action
- [4674](https://github.com/vegaprotocol/vega/issues/4674) - Add Ethereum events reconciliation for `multisig control`
- [4886](https://github.com/vegaprotocol/vega/pull/4886) - Add more integration tests around order amends and fees.
- [4885](https://github.com/vegaprotocol/vega/pull/4885) - Update amend orders scenario to have fees transfers in int tests

### 🐛 Fixes

- [4842](https://github.com/vegaprotocol/vega/pull/4842) - Fix margin balance not being released after close-out.
- [4798](https://github.com/vegaprotocol/vega/pull/4798) - Fix panic in loading topology from snapshot
- [4521](https://github.com/vegaprotocol/vega/pull/4521) - Better error when trying to use the null-blockchain with an ERC20 asset
- [4692](https://github.com/vegaprotocol/vega/pull/4692) - Set statistics block height after a snapshot reload
- [4702](https://github.com/vegaprotocol/vega/pull/4702) - User tree importer and exporter to transfer snapshots via `statesync`
- [4516](https://github.com/vegaprotocol/vega/pull/4516) - Fix release number title typo - 0.46.1 > 0.46.2
- [4524](https://github.com/vegaprotocol/vega/pull/4524) - Updated `vega verify genesis` to understand new `app_state` layout
- [4515](https://github.com/vegaprotocol/vega/pull/4515) - Set log level in snapshot engine
- [4721](https://github.com/vegaprotocol/vega/pull/4721) - Save checkpoint with `UnixNano` when taking a snapshot
- [4728](https://github.com/vegaprotocol/vega/pull/4728) - Fix restoring markets from snapshot by handling generated providers properly
- [4742](https://github.com/vegaprotocol/vega/pull/4742) - `corestate` endpoints are now populated after a snapshot restore
- [4847](https://github.com/vegaprotocol/vega/pull/4847) - save state of the `feesplitter` in the execution snapshot
- [4782](https://github.com/vegaprotocol/vega/pull/4782) - Fix restoring markets from snapshot in an auction with orders
- [4522](https://github.com/vegaprotocol/vega/pull/4522) - Set transfer responses event when paying rewards
- [4566](https://github.com/vegaprotocol/vega/pull/4566) - Withdrawal fails should return a status rejected rather than cancelled
- [4582](https://github.com/vegaprotocol/vega/pull/4582) - Deposits stayed in memory indefinitely, and withdrawal keys were not being sorted to ensure determinism.
- [4588](https://github.com/vegaprotocol/vega/pull/4588) - Fail when missing tendermint home and public key in `nodewallet import` command
- [4623](https://github.com/vegaprotocol/vega/pull/4623) - Bug fix for `--snapshot.db-path` parameter not being used if it is set
- [4634](https://github.com/vegaprotocol/vega/pull/4634) - Bug fix for `--snapshot.max-retries` parameter not working correctly
- [4775](https://github.com/vegaprotocol/vega/pull/4775) - Restore all market fields when restoring from a snapshot
- [4845](https://github.com/vegaprotocol/vega/pull/4845) - Fix restoring rejected markets by signalling to the generated providers that their parent is dead
- [4651](https://github.com/vegaprotocol/vega/pull/4651) - An array of fixes in the snapshot code path
- [4658](https://github.com/vegaprotocol/vega/pull/4658) - Allow replaying a chain from zero when old snapshots exist
- [4659](https://github.com/vegaprotocol/vega/pull/4659) - Fix liquidity provision commands decode
- [4665](https://github.com/vegaprotocol/vega/pull/4665) - Remove all references to `TxV2`
- [4686](https://github.com/vegaprotocol/vega/pull/4686) - Fix commit hash problem when checkpoint and snapshot overlap. Ensure the snapshot contains the correct checkpoint state.
- [4691](https://github.com/vegaprotocol/vega/pull/4691) - Handle undelegate stake with no balances gracefully
- [4716](https://github.com/vegaprotocol/vega/pull/4716) - Fix protobuf conversion in orders
- [4861](https://github.com/vegaprotocol/vega/pull/4861) - Set a protocol version and properly send it to `Tendermint` in all cases
- [4732](https://github.com/vegaprotocol/vega/pull/4732) - `TimeUpdate` is now first event sent
- [4714](https://github.com/vegaprotocol/vega/pull/4714) - Ensure EEF doesn't process the current block multiple times
- [4700](https://github.com/vegaprotocol/vega/pull/4700) - Ensure verification of type between oracle spec binding and oracle spec
- [4738](https://github.com/vegaprotocol/vega/pull/4738) - Add vesting contract as part of the Ethereum event forwarder
- [4747](https://github.com/vegaprotocol/vega/pull/4747) - Dispatch network parameter updates at the same block when loaded from checkpoint
- [4732](https://github.com/vegaprotocol/vega/pull/4732) - Revert tendermint to version 0.34.14
- [4756](https://github.com/vegaprotocol/vega/pull/4756) - Fix for markets loaded from snapshot not terminated by their oracle
- [4776](https://github.com/vegaprotocol/vega/pull/4776) - Add testing for auction state changes and remove unnecessary market state change
- [4590](https://github.com/vegaprotocol/vega/pull/4590) - Added verification of uint market data in integration test
- [4749](https://github.com/vegaprotocol/vega/pull/4794) - Fixed issue where LP orders did not get redeployed
- [4820](https://github.com/vegaprotocol/vega/pull/4820) - Snapshot fixes for market + update market tracker on trades
- [4854](https://github.com/vegaprotocol/vega/pull/4854) - Snapshot fixes for the `statevar` engine
- [3919](https://github.com/vegaprotocol/vega/pull/3919) - Fixed panic in `maybeInvalidateDuringAuction`
- [4849](https://github.com/vegaprotocol/vega/pull/4849) - Fixed liquidity auction trigger for certain cancel & replace amends.

## 0.47.6

_2022-02-01_

### 🐛 Fixes

- [4691](https://github.com/vegaprotocol/vega/pull/4691) - Handle undelegate stake with no balances gracefully

## 0.47.5

_2022-01-20_

### 🐛 Fixes

- [4617](https://github.com/vegaprotocol/vega/pull/4617) - Bug fix for incorrectly reporting auto delegation

## 0.47.4

_2022-01-05_

### 🐛 Fixes

- [4563](https://github.com/vegaprotocol/vega/pull/4563) - Send an epoch event when loaded from checkpoint

## 0.47.3

_2021-12-24_

### 🐛 Fixes

- [4529](https://github.com/vegaprotocol/vega/pull/4529) - Non determinism in checkpoint fixed

## 0.47.2

_2021-12-17_

### 🐛 Fixes

- [4500](https://github.com/vegaprotocol/vega/pull/4500) - Set minimum for validator power to avoid accidentally removing them
- [4503](https://github.com/vegaprotocol/vega/pull/4503) - Limit delegation epochs in core API
- [4504](https://github.com/vegaprotocol/vega/pull/4504) - Fix premature ending of epoch when loading from checkpoint

## 0.47.1

_2021-11-24_

### 🐛 Fixes

- [4488](https://github.com/vegaprotocol/vega/pull/4488) - Disable snapshots
- [4536](https://github.com/vegaprotocol/vega/pull/4536) - Fixed non determinism in topology checkpoint
- [4550](https://github.com/vegaprotocol/vega/pull/4550) - Do not validate assets when loading checkpoint from non-validators

## 0.47.0

_2021-11-24_

### 🛠 Improvements

- [4480](https://github.com/vegaprotocol/vega/pull/4480) - Update `CHANGELOG.md` since GH Action implemented
- [4439](https://github.com/vegaprotocol/vega/pull/4439) - Create `release_ticket.md` issue template
- [4456](https://github.com/vegaprotocol/vega/pull/4456) - Return 400 on bad mint amounts sent via the faucet
- [4434](https://github.com/vegaprotocol/vega/pull/4434) - Add free form governance net parameters to `allKeys` map
- [4436](https://github.com/vegaprotocol/vega/pull/4436) - Add ability for the null-blockchain to deliver transactions
- [4455](https://github.com/vegaprotocol/vega/pull/4455) - Introduce API to allow time-forwarding in the null-blockchain
- [4422](https://github.com/vegaprotocol/vega/pull/4422) - Add support for validator key rotation
- [4463](https://github.com/vegaprotocol/vega/pull/4463) - Remove the need for an Ethereum connection when using the null-blockchain
- [4477](https://github.com/vegaprotocol/vega/pull/4477) - Allow reloading of null-blockchain configuration while core is running
- [4468](https://github.com/vegaprotocol/vega/pull/4468) - Change validator weights to be based on validator score
- [4484](https://github.com/vegaprotocol/vega/pull/4484) - Add checkpoint validator key rotation
- [4459](https://github.com/vegaprotocol/vega/pull/4459) - Add network parameters overwrite from checkpoints
- [4070](https://github.com/vegaprotocol/vega/pull/4070) - Add calls to enable state-sync via tendermint
- [4465](https://github.com/vegaprotocol/vega/pull/4465) - Add events tags to the `ResponseDeliverTx`

### 🐛 Fixes

- [4435](https://github.com/vegaprotocol/vega/pull/4435) - Fix non determinism in deposits snapshot
- [4418](https://github.com/vegaprotocol/vega/pull/4418) - Add some logging + height/version handling fixes
- [4461](https://github.com/vegaprotocol/vega/pull/4461) - Fix problem where chain id was not present on event bus during checkpoint loading
- [4475](https://github.com/vegaprotocol/vega/pull/4475) - Fix rewards checkpoint not assigned to its correct place

## 0.46.2

_2021-11-24_

### 🐛 Fixes

- [4445](https://github.com/vegaprotocol/vega/pull/4445) - Limit the number of iterations for reward calculation for delegator and fix for division by zero

## 0.46.1

_2021-11-22_

### 🛠 Improvements

- [4437](https://github.com/vegaprotocol/vega/pull/4437) - Turn snapshots off for `v0.46.1` only

## 0.46.0

_2021-11-22_

### 🛠 Improvements

- [4431](https://github.com/vegaprotocol/vega/pull/4431) - Update Vega wallet to version 0.10.0
- [4406](https://github.com/vegaprotocol/vega/pull/4406) - Add changelog and project board Github actions and update linked PR action version
- [4328](https://github.com/vegaprotocol/vega/pull/4328) - Unwrap the timestamps in reward payout event
- [4330](https://github.com/vegaprotocol/vega/pull/4330) - Remove badger related code from the codebase
- [4336](https://github.com/vegaprotocol/vega/pull/4336) - Add oracle snapshot
- [4299](https://github.com/vegaprotocol/vega/pull/4299) - Add liquidity snapshot
- [4196](https://github.com/vegaprotocol/vega/pull/4196) - Experiment at removing the snapshot details from the engine
- [4338](https://github.com/vegaprotocol/vega/pull/4338) - Adding more error messages
- [4317](https://github.com/vegaprotocol/vega/pull/4317) - Extend integration tests with global check for net deposits
- [3616](https://github.com/vegaprotocol/vega/pull/3616) - Add tests to show margins not being released
- [4171](https://github.com/vegaprotocol/vega/pull/4171) - Add trading fees feature test
- [4348](https://github.com/vegaprotocol/vega/pull/4348) - Updating return codes
- [4346](https://github.com/vegaprotocol/vega/pull/4346) - Implement liquidity supplied snapshot
- [4351](https://github.com/vegaprotocol/vega/pull/4351) - Add target liquidity engine
- [4362](https://github.com/vegaprotocol/vega/pull/4362) - Remove staking of cache at the beginning of the epoch for spam protection
- [4364](https://github.com/vegaprotocol/vega/pull/4364) - Change spam error messages to debug and enabled reloading of configuration
- [4353](https://github.com/vegaprotocol/vega/pull/4353) - remove usage of `vegatime.Now` over the codebase
- [4382](https://github.com/vegaprotocol/vega/pull/4382) - Add Prometheus metrics on snapshots
- [4190](https://github.com/vegaprotocol/vega/pull/4190) - Add markets snapshot
- [4389](https://github.com/vegaprotocol/vega/pull/4389) - Update issue templates #4389
- [4392](https://github.com/vegaprotocol/vega/pull/4392) - Update `GETTING_STARTED.md` documentation
- [4391](https://github.com/vegaprotocol/vega/pull/4391) - Refactor delegation
- [4423](https://github.com/vegaprotocol/vega/pull/4423) - Add CLI options to start node with a null-blockchain
- [4400](https://github.com/vegaprotocol/vega/pull/4400) - Add transaction hash to `SubmitTransactionResponse`
- [4394](https://github.com/vegaprotocol/vega/pull/4394) - Add step to clear all events in integration tests
- [4403](https://github.com/vegaprotocol/vega/pull/4403) - Fully remove expiry from withdrawals #4403
- [4396](https://github.com/vegaprotocol/vega/pull/4396) - Add free form governance proposals
- [4413](https://github.com/vegaprotocol/vega/pull/4413) - Deploy to Devnet with Jenkins and remove drone
- [4429](https://github.com/vegaprotocol/vega/pull/4429) - Release version `v0.46.0`
- [4442](https://github.com/vegaprotocol/vega/pull/4442) - Reduce the number of iterations in reward calculation
- [4409](https://github.com/vegaprotocol/vega/pull/4409) - Include chain id in bus messages
- [4464](https://github.com/vegaprotocol/vega/pull/4466) - Update validator power in tendermint based on their staking

### 🐛 Fixes

- [4325](https://github.com/vegaprotocol/vega/pull/4325) - Remove state from the witness snapshot and infer it from votes
- [4334](https://github.com/vegaprotocol/vega/pull/4334) - Fix notary implementation
- [4343](https://github.com/vegaprotocol/vega/pull/4343) - Fix non deterministic test by using same `idGenerator`
- [4352](https://github.com/vegaprotocol/vega/pull/4352) - Remove usage of `time.Now()` in the auction state
- [4380](https://github.com/vegaprotocol/vega/pull/4380) - Implement Uint for network parameters and use it for monies values
- [4369](https://github.com/vegaprotocol/vega/pull/4369) - Fix orders still being accepted after market in trading terminated state
- [4395](https://github.com/vegaprotocol/vega/pull/4395) - Fix drone pipeline
- [4398](https://github.com/vegaprotocol/vega/pull/4398) - Fix to set proper status on withdrawal errors
- [4421](https://github.com/vegaprotocol/vega/issues/4421) - Fix to missing pending rewards in LNL checkpoint
- [4419](https://github.com/vegaprotocol/vega/pull/4419) - Fix snapshot cleanup, improve logging when specified block height could not be reloaded.
- [4444](https://github.com/vegaprotocol/vega/pull/4444) - Fix division by zero when all validator scores are 0
- [4467](https://github.com/vegaprotocol/vega/pull/4467) - Fix reward account balance not being saved/loaded to/from checkpoint
- [4474](https://github.com/vegaprotocol/vega/pull/4474) - Wire rewards checkpoint to checkpoint engine and store infrastructure fee accounts in collateral checkpoint

## 0.45.6

_2021-11-16_

### 🐛 Fixes

- [4506](https://github.com/vegaprotocol/vega/pull/4506) - Wire network parameters to time service to flush out pending changes

## 0.45.5

_2021-11-16_

### 🐛 Fixes

- [4403](https://github.com/vegaprotocol/vega/pull/4403) - Fully remove expiry from withdrawals and release version `v0.45.5`

## 0.45.4

_2021-11-05_

### 🐛 Fixes

- [4372](https://github.com/vegaprotocol/vega/pull/4372) - Fix, if all association is nominated, allow association to be unnominated and nominated again in the same epoch

## 0.45.3

_2021-11-04_

### 🐛 Fixes

- [4362](https://github.com/vegaprotocol/vega/pull/4362) - Remove staking of cache at the beginning of the epoch for spam protection

## 0.45.2

_2021-10-27_

### 🛠 Improvements

- [4308](https://github.com/vegaprotocol/vega/pull/4308) - Add Visual Studio Code configuration
- [4319](https://github.com/vegaprotocol/vega/pull/4319) - Add snapshot node topology
- [4321](https://github.com/vegaprotocol/vega/pull/4321) - Release version `v0.45.2` #4321

### 🐛 Fixes

- [4320](https://github.com/vegaprotocol/vega/pull/4320) - Implement retries for notary transactions
- [4312](https://github.com/vegaprotocol/vega/pull/4312) - Implement retries for witness transactions

## 0.45.1

_2021-10-23_

### 🛠 Improvements

- [4246](https://github.com/vegaprotocol/vega/pull/4246) - Add replay protection snapshot
- [4245](https://github.com/vegaprotocol/vega/pull/4245) - Add ABCI snapshot
- [4260](https://github.com/vegaprotocol/vega/pull/4260) - Reconcile delegation more frequently
- [4255](https://github.com/vegaprotocol/vega/pull/4255) - Add staking snapshot
- [4278](https://github.com/vegaprotocol/vega/pull/4278) - Add timestamps to rewards
- [4265](https://github.com/vegaprotocol/vega/pull/4265) - Add witness snapshot
- [4287](https://github.com/vegaprotocol/vega/pull/4287) - Add stake verifier snapshot
- [4292](https://github.com/vegaprotocol/vega/pull/4292) - Update the vega wallet version

### 🐛 Fixes

- [4280](https://github.com/vegaprotocol/vega/pull/4280) - Make event forwarder hashing result more random
- [4270](https://github.com/vegaprotocol/vega/pull/4270) - Prevent overflow with pending delegation
- [4274](https://github.com/vegaprotocol/vega/pull/4274) - Ensure sufficient balances when nominating multiple nodes
- [4286](https://github.com/vegaprotocol/vega/pull/4286) - Checkpoints fixes

## 0.45.0

_2021-10-19_

### 🛠 Improvements

- [4188](https://github.com/vegaprotocol/vega/pull/4188) - Add rewards snapshot
- [4191](https://github.com/vegaprotocol/vega/pull/4191) - Add limit snapshot
- [4192](https://github.com/vegaprotocol/vega/pull/4192) - Ask for passphrase confirmation on init and generate commands when applicable
- [4201](https://github.com/vegaprotocol/vega/pull/4201) - Implement spam snapshot
- [4214](https://github.com/vegaprotocol/vega/pull/4214) - Add golangci-lint to CI
- [4199](https://github.com/vegaprotocol/vega/pull/4199) - Add ERC20 logic signing
- [4211](https://github.com/vegaprotocol/vega/pull/4211) - Implement snapshot for notary
- [4219](https://github.com/vegaprotocol/vega/pull/4219) - Enable linters
- [4218](https://github.com/vegaprotocol/vega/pull/4218) - Run system-tests in separate build
- [4227](https://github.com/vegaprotocol/vega/pull/4227) - Ignore system-tests failures for non PR builds
- [4232](https://github.com/vegaprotocol/vega/pull/4232) - golangci-lint increase timeout
- [4229](https://github.com/vegaprotocol/vega/pull/4229) - Ensure the vega and Ethereum wallet are not nil before accessing
- [4230](https://github.com/vegaprotocol/vega/pull/4230) - Replay protection snapshot
- [4242](https://github.com/vegaprotocol/vega/pull/4242) - Set timeout for system-tests steps
- [4215](https://github.com/vegaprotocol/vega/pull/4215) - Improve handling of expected trades
- [4224](https://github.com/vegaprotocol/vega/pull/4224) - Make evt forward mode deterministic
- [4168](https://github.com/vegaprotocol/vega/pull/4168) - Update code still using uint64
- [4240](https://github.com/vegaprotocol/vega/pull/4240) - Add command to list and describe Vega paths

### 🐛 Fixes

- [4228](https://github.com/vegaprotocol/vega/pull/4228) - Fix readme updates
- [4210](https://github.com/vegaprotocol/vega/pull/4210) - Add min validators network parameter and bug fix for overflow reward

## 0.44.2

_2021-10-11_

### 🐛 Fixes

- [4195](https://github.com/vegaprotocol/vega/pull/4195) - Fix rewards payout with delay

## 0.44.1

_2021-10-08_

### 🐛 Fixes

- [4183](https://github.com/vegaprotocol/vega/pull/4183) - Fix `undelegateNow` to use the passed amount instead of 0
- [4184](https://github.com/vegaprotocol/vega/pull/4184) - Remove 0 balance events from checkpoint of delegations
- [4185](https://github.com/vegaprotocol/vega/pull/4185) - Fix event sent on reward pool creation + fix owner

## 0.44.0

_2021-10-07_

### 🛠 Improvements

- [4159](https://github.com/vegaprotocol/vega/pull/4159) - Clean-up and separate checkpoints and snapshots
- [4172](https://github.com/vegaprotocol/vega/pull/4172) - Added assetActions to banking snapshot
- [4173](https://github.com/vegaprotocol/vega/pull/4173) - Add tools and linting
- [4161](https://github.com/vegaprotocol/vega/pull/4161) - Assets snapshot implemented
- [4142](https://github.com/vegaprotocol/vega/pull/4142) - Add clef wallet
- [4160](https://github.com/vegaprotocol/vega/pull/4160) - Snapshot positions engine
- [4170](https://github.com/vegaprotocol/vega/pull/4170) - Update to latest proto and go mod tidy
- [4157](https://github.com/vegaprotocol/vega/pull/4157) - Adding IDGenerator types
- [4166](https://github.com/vegaprotocol/vega/pull/4166) - Banking snapshot
- [4133](https://github.com/vegaprotocol/vega/pull/4133) - Matching engine snapshots
- [4162](https://github.com/vegaprotocol/vega/pull/4162) - Add fields to validators genesis
- [4154](https://github.com/vegaprotocol/vega/pull/4154) - Port code to use last version of proto (layout change)
- [4141](https://github.com/vegaprotocol/vega/pull/4141) - Collateral snapshots
- [4131](https://github.com/vegaprotocol/vega/pull/4131) - Snapshot epoch engine
- [4143](https://github.com/vegaprotocol/vega/pull/4143) - Add delegation snapshot
- [4114](https://github.com/vegaprotocol/vega/pull/4114) - Document default file location
- [4130](https://github.com/vegaprotocol/vega/pull/4130) - Update proto dependencies to latest
- [4134](https://github.com/vegaprotocol/vega/pull/4134) - Checkpoints and snapshots are 2 different things
- [4121](https://github.com/vegaprotocol/vega/pull/4121) - Additional test scenarios for delegation & rewards
- [4111](https://github.com/vegaprotocol/vega/pull/4111) - Simplify nodewallet integration
- [4110](https://github.com/vegaprotocol/vega/pull/4110) - Auto delegation
- [4123](https://github.com/vegaprotocol/vega/pull/4123) - Add auto delegation to checkpoint
- [4120](https://github.com/vegaprotocol/vega/pull/4120) - Snapshot preparation
- [4060](https://github.com/vegaprotocol/vega/pull/4060) - Edge case scenarios delegation

### 🐛 Fixes

- [4156](https://github.com/vegaprotocol/vega/pull/4156) - Fix filename for checkpoints
- [4158](https://github.com/vegaprotocol/vega/pull/4158) - Remove delay in reward/delegation calculation
- [4150](https://github.com/vegaprotocol/vega/pull/4150) - De-duplicate stake linkings
- [4137](https://github.com/vegaprotocol/vega/pull/4137) - Add missing key to all network parameters key map
- [4132](https://github.com/vegaprotocol/vega/pull/4132) - Send delegation events
- [4128](https://github.com/vegaprotocol/vega/pull/4128) - Simplify checkpointing for network parameters and start fixing collateral checkpoint
- [4124](https://github.com/vegaprotocol/vega/pull/4124) - Fixed non-deterministic checkpoint and added auto delegation to checkpoint
- [4118](https://github.com/vegaprotocol/vega/pull/4118) - Fixed epoch issue

## 0.43.0

_2021-09-22_

### 🛠 Improvements

- [4051](https://github.com/vegaprotocol/vega/pull/4051) - New type to handle signed versions of the uint256 values we already support
- [4090](https://github.com/vegaprotocol/vega/pull/4090) - Update the proto repository dependencies
- [4023](https://github.com/vegaprotocol/vega/pull/4023) - Implement the spam protection engine
- [4063](https://github.com/vegaprotocol/vega/pull/4063) - Migrate to XDG structure
- [4075](https://github.com/vegaprotocol/vega/pull/4075) - Prefix checkpoint files with time and interval for automated tests
- [4050](https://github.com/vegaprotocol/vega/pull/4050) - Extend delegation feature test scenarios
- [4056](https://github.com/vegaprotocol/vega/pull/4056) - Improve message for genesis error with topology
- [4017](https://github.com/vegaprotocol/vega/pull/4017) - Migrate wallet to XGD file structure
- [4024](https://github.com/vegaprotocol/vega/pull/4024) - Extend delegation rewards feature test scenarios
- [4035](https://github.com/vegaprotocol/vega/pull/4035) - Implement multisig control signatures
- [4083](https://github.com/vegaprotocol/vega/pull/4083) - Remove expiry support for withdrawals
- [4068](https://github.com/vegaprotocol/vega/pull/4068) - Allow proposal votes to happen during the validation period
- [4088](https://github.com/vegaprotocol/vega/pull/4088) - Implements the simple JSON oracle source
- [4105](https://github.com/vegaprotocol/vega/pull/4105) - Add more hashes to the app state hash
- [4107](https://github.com/vegaprotocol/vega/pull/4107) - Remove the trading proxy service
- [4101](https://github.com/vegaprotocol/vega/pull/4101) - Remove dependency to the Ethereum client from the Ethereum wallet

### 🐛 Fixes

- [4053](https://github.com/vegaprotocol/vega/pull/4053) - Fix readme explanation for log levels
- [4054](https://github.com/vegaprotocol/vega/pull/4054) - Capture errors with Ethereum iterator and continue
- [4040](https://github.com/vegaprotocol/vega/pull/4040) - Fix bug where the withdrawal signature uses uint64
- [4042](https://github.com/vegaprotocol/vega/pull/4042) - Extended delegation rewards feature test scenario edits
- [4034](https://github.com/vegaprotocol/vega/pull/4034) - Update integration tests now TxErr events are not sent in the execution package
- [4106](https://github.com/vegaprotocol/vega/pull/4106) - Fix a panic when reloading checkpoints
- [4115](https://github.com/vegaprotocol/vega/pull/4115) - Use block height in checkpoint file names

## 0.42.0

_2021-09-10_

### 🛠 Improvements

- [3862](https://github.com/vegaprotocol/vega/pull/3862) - Collateral snapshot: Add checkpoints where needed, update processor (ABCI app) to write checkpoint data to file.
- [3926](https://github.com/vegaprotocol/vega/pull/3926) - Add epoch to delegation balance events and changes to the delegation / reward engines
- [3963](https://github.com/vegaprotocol/vega/pull/3963) - Load tendermint logger configuration
- [3958](https://github.com/vegaprotocol/vega/pull/3958) - Update istake ABI and run abigen
- [3933](https://github.com/vegaprotocol/vega/pull/3933) - Remove redundant API from Validator node
- [3971](https://github.com/vegaprotocol/vega/pull/3971) - Reinstate wallet subcommand tests
- [3961](https://github.com/vegaprotocol/vega/pull/3961) - Implemented feature test for delegation
- [3977](https://github.com/vegaprotocol/vega/pull/3977) - Add undelegate, delegate and register snapshot errors
- [3976](https://github.com/vegaprotocol/vega/pull/3976) - Add network parameter for competition level
- [3975](https://github.com/vegaprotocol/vega/pull/3975) - Add parties stake api
- [3978](https://github.com/vegaprotocol/vega/pull/3978) - Update dependencies
- [3980](https://github.com/vegaprotocol/vega/pull/3980) - Update protobuf dependencies
- [3910](https://github.com/vegaprotocol/vega/pull/3910) - Change all price, amounts, balances from uint64 to string
- [3969](https://github.com/vegaprotocol/vega/pull/3969) - Bump dlv and geth to latest versions
- [3925](https://github.com/vegaprotocol/vega/pull/3925) - Add command to sign a subset of network parameters
- [3981](https://github.com/vegaprotocol/vega/pull/3981) - Remove the `wallet-pubkey` flag on genesis sign command
- [3987](https://github.com/vegaprotocol/vega/pull/3987) - Add genesis verify command to verify signature against local genesis file
- [3984](https://github.com/vegaprotocol/vega/pull/3984) - Update the mainnet addresses in genesis generation command
- [3983](https://github.com/vegaprotocol/vega/pull/3983) - Added action field to epoch events
- [3988](https://github.com/vegaprotocol/vega/pull/3988) - Update the go-ethereum dependency
- [3991](https://github.com/vegaprotocol/vega/pull/3991) - Remove hardcoded address to the Ethereum node
- [3990](https://github.com/vegaprotocol/vega/pull/3990) - Network bootstrapping
- [3992](https://github.com/vegaprotocol/vega/pull/3992) - Check big int conversion from string in ERC20 code
- [3993](https://github.com/vegaprotocol/vega/pull/3993) - Use the vega public key as node id
- [3955](https://github.com/vegaprotocol/vega/pull/3955) - Use staking accounts in governance
- [4004](https://github.com/vegaprotocol/vega/pull/4004) - Broker configuration: change IP to address Address
- [4005](https://github.com/vegaprotocol/vega/pull/4005) - Add a simple subcommand to the vega binary to ease submitting transactions
- [3997](https://github.com/vegaprotocol/vega/pull/3997) - Do not require Ethereum client when starting the nodewallet
- [4009](https://github.com/vegaprotocol/vega/pull/4009) - Add delegation core APIs
- [4014](https://github.com/vegaprotocol/vega/pull/4014) - Implement delegation and epoch for Limited Network Life
- [3914](https://github.com/vegaprotocol/vega/pull/3914) - Implement staking event verification
- [3940](https://github.com/vegaprotocol/vega/pull/3940) - Remove validator signature from configuration and add network parameters
- [3938](https://github.com/vegaprotocol/vega/pull/3938) - Add more logging informations on the witness vote failures
- [3932](https://github.com/vegaprotocol/vega/pull/3932) - Adding asset details to reward events
- [3706](https://github.com/vegaprotocol/vega/pull/3706) - Remove startup markets workaround
- [3905](https://github.com/vegaprotocol/vega/pull/3905) - Add vega genesis new validator sub-command
- [3895](https://github.com/vegaprotocol/vega/pull/3895) - Add command to create a new genesis block with app_state
- [3900](https://github.com/vegaprotocol/vega/pull/3900) - Create reward engine
- [4847](https://github.com/vegaprotocol/vega/pull/3847) - Modified staking account to be backed by governance token account balance
- [3907](https://github.com/vegaprotocol/vega/pull/3907) - Tune system tests
- [3904](https://github.com/vegaprotocol/vega/pull/3904) - Update Jenkins file to run all System Tests
- [3795](https://github.com/vegaprotocol/vega/pull/3795) - Add capability to sent events to a socket stream
- [3832](https://github.com/vegaprotocol/vega/pull/3832) - Update the genesis topology map
- [3891](https://github.com/vegaprotocol/vega/pull/3891) - Verify transaction version 2 signature
- [3813](https://github.com/vegaprotocol/vega/pull/3813) - Implementing epoch time
- [4031](https://github.com/vegaprotocol/vega/pull/4031) - Send error events in processor through wrapper

### 🐛 Fixes

- [3950](https://github.com/vegaprotocol/vega/pull/3950) - `LoadGenesis` returns nil if checkpoint entry is empty
- [3960](https://github.com/vegaprotocol/vega/pull/3960) - Unstaking events are not seen by all validator nodes in DV
- [3973](https://github.com/vegaprotocol/vega/pull/3973) - Set ABCI client so it is possible to submit a transaction
- [3986](https://github.com/vegaprotocol/vega/pull/3986) - Emit Party event when stake link is accepted
- [3979](https://github.com/vegaprotocol/vega/pull/3979) - Add more delegation / reward scenarios and steps and a bug fix in emitted events
- [4007](https://github.com/vegaprotocol/vega/pull/4007) - Changed delegation balance event to use string
- [4006](https://github.com/vegaprotocol/vega/pull/4006) - Sort proposals by timestamp
- [4012](https://github.com/vegaprotocol/vega/pull/4012) - Fix panic with vega watch
- [3937](https://github.com/vegaprotocol/vega/pull/3937) - Include `TX_ERROR` events for type ALL subscribers
- [3930](https://github.com/vegaprotocol/vega/pull/3930) - Added missing function and updated readme with details
- [3918](https://github.com/vegaprotocol/vega/pull/3918) - Fix the build by updating the module version for the vegawallet
- [3901](https://github.com/vegaprotocol/vega/pull/3901) - Emit a `TxErrEvent` if withdraw submission is invalid
- [3874](https://github.com/vegaprotocol/vega/pull/3874) - Fix binary version
- [3884](https://github.com/vegaprotocol/vega/pull/3884) - Always async transaction
- [3877](https://github.com/vegaprotocol/vega/pull/3877) - Use a custom http client for the tendermint client

## 0.41.0

_2021-08-06_

### 🛠 Improvements

- [#3743](https://github.com/vegaprotocol/vega/pull/3743) - Refactor: Rename traders to parties
- [#3758](https://github.com/vegaprotocol/vega/pull/3758) - Refactor: Cleanup naming in the types package
- [#3789](https://github.com/vegaprotocol/vega/pull/3789) - Update ed25519-voi
- [#3589](https://github.com/vegaprotocol/vega/pull/3589) - Update tendermint to a newer version
- [#3591](https://github.com/vegaprotocol/vega/pull/3591) - Implemented market terminated, settled and suspended states via the oracle trigger
- [#3798](https://github.com/vegaprotocol/vega/pull/3798) - Update godog version to 11
- [#3793](https://github.com/vegaprotocol/vega/pull/3793) - Send Commander commands in a goroutine
- [#3805](https://github.com/vegaprotocol/vega/pull/3805) - Checkpoint engine hash and checkpoint creation
- [#3785](https://github.com/vegaprotocol/vega/pull/3785) - Implement delegation commands
- [#3714](https://github.com/vegaprotocol/vega/pull/3714) - Move protobufs into an external repository
- [#3719](https://github.com/vegaprotocol/vega/pull/3719) - Replace vega wallet with call to the vegawallet
- [#3762](https://github.com/vegaprotocol/vega/pull/3762) - Refactor: Cleanup markets in domains types
- [#3822](https://github.com/vegaprotocol/vega/pull/3822) - Testing: vega integration add subfolders for features
- [#3794](https://github.com/vegaprotocol/vega/pull/3794) - Implement rewards transfer
- [#3839](https://github.com/vegaprotocol/vega/pull/3839) - Implement a delegation engine
- [#3842](https://github.com/vegaprotocol/vega/pull/3842) - Imports need reformatting for core code base
- [#3849](https://github.com/vegaprotocol/vega/pull/3849) - Add limits engine + genesis loading
- [#3836](https://github.com/vegaprotocol/vega/pull/3836) - Add a first version of the accounting engine
- [#3859](https://github.com/vegaprotocol/vega/pull/3859) - Enable CGO in CI

### 🐛 Fixes

- [#3751](https://github.com/vegaprotocol/vega/pull/3751) - `Unparam` linting fixes
- [#3776](https://github.com/vegaprotocol/vega/pull/3776) - Ensure expired/settled markets are correctly recorded in app state
- [#3774](https://github.com/vegaprotocol/vega/pull/3774) - Change liquidity fees distribution to general account and not margin account of liquidity provider
- [#3801](https://github.com/vegaprotocol/vega/pull/3801) - Testing: Fixed setup of oracle spec step in integration
- [#3828](https://github.com/vegaprotocol/vega/pull/3828) - 🔥 Check if application context has been cancelled before writing to channel
- [#3838](https://github.com/vegaprotocol/vega/pull/3838) - 🔥 Fix panic on division by 0 with party voting and withdrawing funds

## 0.40.0

_2021-07-12_

### 🛠 Improvements

- [#3718](https://github.com/vegaprotocol/vega/pull/3718) - Run `unparam` over the codebase
- [#3705](https://github.com/vegaprotocol/vega/pull/3705) - Return theoretical target stake when in auction
- [#3703](https://github.com/vegaprotocol/vega/pull/3703) - Remove inefficient metrics calls
- [#3693](https://github.com/vegaprotocol/vega/pull/3693) - Calculation without Decimal in the liquidity target package
- [#3696](https://github.com/vegaprotocol/vega/pull/3696) - Remove some uint <-> Decimal conversion
- [#3689](https://github.com/vegaprotocol/vega/pull/3689) - Do not rely on proto conversion for `GetAsset`
- [#3676](https://github.com/vegaprotocol/vega/pull/3676) - Ad the `tm` subcommand
- [#3569](https://github.com/vegaprotocol/vega/pull/3569) - Migrate from uint64 to uint256 for all balances, amount, prices in the core
- [#3594](https://github.com/vegaprotocol/vega/pull/3594) - Improve probability of trading calculations
- [#3752](https://github.com/vegaprotocol/vega/pull/3752) - Update oracle engine to send events at the end of the block
- [#3745](https://github.com/vegaprotocol/vega/pull/3745) - Add loss socialization for final settlement

### 🐛 Fixes

- [#3722](https://github.com/vegaprotocol/vega/pull/3722) - Added sign to settle return values to allow to determine correctly win/loss
- [#3720](https://github.com/vegaprotocol/vega/pull/3720) - Tidy up max open interest calculations
- [#3704](https://github.com/vegaprotocol/vega/pull/3704) - Fix settlement with network orders
- [#3686](https://github.com/vegaprotocol/vega/pull/3686) -Fixes in the positions engine following migration to uint256
- [#3684](https://github.com/vegaprotocol/vega/pull/3684) - Fix the position engine hash state following migration to uint256
- [#3467](https://github.com/vegaprotocol/vega/pull/3647) - Ensure LP orders are not submitted during auction
- [#3736](https://github.com/vegaprotocol/vega/pull/3736) - Correcting event types and adding panics to catch mistakes

## 0.39.0

_2021-06-30_

### 🛠 Improvements

- [#3642](https://github.com/vegaprotocol/vega/pull/3642) - Refactor integration tests
- [#3637](https://github.com/vegaprotocol/vega/pull/3637) - Rewrite pegged / liquidity order control flow
- [#3635](https://github.com/vegaprotocol/vega/pull/3635) - Unified error system and strict parsing in feature tests
- [#3632](https://github.com/vegaprotocol/vega/pull/3632) - Add documentation on market instantiation in feature tests
- [#3599](https://github.com/vegaprotocol/vega/pull/3599) - Return better errors when replay protection happen

### 🐛 Fixes

- [#3640](https://github.com/vegaprotocol/vega/pull/3640) - Fix send on closed channel using timer (event bus)
- [#3638](https://github.com/vegaprotocol/vega/pull/3638) - Fix decimal instantiation in bond slashing
- [#3621](https://github.com/vegaprotocol/vega/pull/3621) - Remove pegged order from pegged list if order is aggressive and trade
- [#3612](https://github.com/vegaprotocol/vega/pull/3612) - Clean code in the wallet package

## 0.38.0

_2021-06-11_

### 🛠 Improvements

- [#3546](https://github.com/vegaprotocol/vega/pull/3546) - Add Auction Extension trigger field to market data
- [#3538](https://github.com/vegaprotocol/vega/pull/3538) - Testing: Add block time handling & block time variance
- [#3596](https://github.com/vegaprotocol/vega/pull/3596) - Enable replay protection
- [#3497](https://github.com/vegaprotocol/vega/pull/3497) - Implement new transaction format
- [#3461](https://github.com/vegaprotocol/vega/pull/3461) - Implement new commands validation

### 🐛 Fixes

- [#3528](https://github.com/vegaprotocol/vega/pull/3528) - Stop liquidity auctions from extending infinitely
- [#3567](https://github.com/vegaprotocol/vega/pull/3567) - Fix handling of Liquidity Commitments at price bounds
- [#3568](https://github.com/vegaprotocol/vega/pull/3568) - Fix potential nil pointer when fetching proposals
- [#3554](https://github.com/vegaprotocol/vega/pull/3554) - Fix package import for domain types
- [#3549](https://github.com/vegaprotocol/vega/pull/3549) - Remove Oracle prefix from files in the Oracle package
- [#3541](https://github.com/vegaprotocol/vega/pull/3541) - Ensure all votes have weight initialised to 0
- [#3539](https://github.com/vegaprotocol/vega/pull/3541) - Address flaky tests
- [#3540](https://github.com/vegaprotocol/vega/pull/3540) - Rename auction state methods
- [#3533](https://github.com/vegaprotocol/vega/pull/3533) - Refactor auction end logic to its own file
- [#3532](https://github.com/vegaprotocol/vega/pull/3532) - Fix Average Entry valuation during opening auctions
- [#3523](https://github.com/vegaprotocol/vega/pull/3523) - Improve nil pointer checks on proposal submissions
- [#3591](https://github.com/vegaprotocol/vega/pull/3591) - Avoid slice out of access bond in trades store

## 0.37.0

_2021-05-26_

### 🛠 Improvements

- [#3479](https://github.com/vegaprotocol/vega/pull/3479) - Add test coverage for auction interactions
- [#3494](https://github.com/vegaprotocol/vega/pull/3494) - Add `error_details` field to rejected proposals
- [#3491](https://github.com/vegaprotocol/vega/pull/3491) - Market Data no longer returns an error when no market data exists, as this is a valid situation
- [#3461](https://github.com/vegaprotocol/vega/pull/3461) - Optimise transaction format & improve validation
- [#3489](https://github.com/vegaprotocol/vega/pull/3489) - Run `buf breaking` at build time
- [#3487](https://github.com/vegaprotocol/vega/pull/3487) - Refactor `prepare*` command validation
- [#3516](https://github.com/vegaprotocol/vega/pull/3516) - New tests for distressed LP + use margin for bond slashing as fallback
- [#4921](https://github.com/vegaprotocol/vega/issues/4921) - Add comment to document behaviour on margin account in feature test (liquidity-provision-bond-account.feature)

### 🐛 Fixes

- [#3513](https://github.com/vegaprotocol/vega/pull/3513) - Fix reprice of pegged orders on every liquidity update
- [#3457](https://github.com/vegaprotocol/vega/pull/3457) - Fix probability of trading calculation for liquidity orders
- [#3515](https://github.com/vegaprotocol/vega/pull/3515) - Fixes for the resolve close out LP parties flow
- [#3513](https://github.com/vegaprotocol/vega/pull/3513) - Fix redeployment of LP orders
- [#3514](https://github.com/vegaprotocol/vega/pull/3513) - Fix price monitoring bounds

## 0.36.0

_2021-05-13_

### 🛠 Improvements

- [#3408](https://github.com/vegaprotocol/vega/pull/3408) - Add more information on token proportion/weight on proposal votes APIs
- [#3360](https://github.com/vegaprotocol/vega/pull/3360) - :fire: REST: Move deposits endpoint to `/parties/[partyId]/deposits`
- [#3431](https://github.com/vegaprotocol/vega/pull/3431) - Improve caching of values when exiting auctions
- [#3459](https://github.com/vegaprotocol/vega/pull/3459) - Add extra validation for Order, Vote, Withdrawal and LP transactions
- [#3433](https://github.com/vegaprotocol/vega/pull/3433) - Reject non-persistent orders that fall outside price monitoring bounds
- [#3443](https://github.com/vegaprotocol/vega/pull/3443) - Party is no longer required when submitting an order amendment
- [#3446](https://github.com/vegaprotocol/vega/pull/3443) - Party is no longer required when submitting an order cancellation
- [#3449](https://github.com/vegaprotocol/vega/pull/3449) - Party is no longer required when submitting an withdrawal request

### 🐛 Fixes

- [#3451](https://github.com/vegaprotocol/vega/pull/3451) - Remove float usage in liquidity engine
- [#3447](https://github.com/vegaprotocol/vega/pull/3447) - Clean up order submission code
- [#3436](https://github.com/vegaprotocol/vega/pull/3436) - Break up internal proposal definitions
- [#3452](https://github.com/vegaprotocol/vega/pull/3452) - Tidy up LP implementation internally
- [#3458](https://github.com/vegaprotocol/vega/pull/3458) - Fix spelling errors in GraphQL docs
- [#3434](https://github.com/vegaprotocol/vega/pull/3434) - Improve test coverage around Liquidity Provisions on auction close
- [#3411](https://github.com/vegaprotocol/vega/pull/3411) - Fix settlement tests
- [#3418](https://github.com/vegaprotocol/vega/pull/3418) - Rename External Resource Checker to Witness
- [#3419](https://github.com/vegaprotocol/vega/pull/3419) - Fix blank IDs on oracle specs in genesis markets
- [#3412](https://github.com/vegaprotocol/vega/pull/3412) - Refactor internal Vote Submission type to be separate from Vote type
- [#3421](https://github.com/vegaprotocol/vega/pull/3421) - Improve test coverage around order uncrossing
- [#3425](https://github.com/vegaprotocol/vega/pull/3425) - Remove debug steps from feature tests
- [#3430](https://github.com/vegaprotocol/vega/pull/3430) - Remove `LiquidityPoolBalance` from configuration
- [#3468](https://github.com/vegaprotocol/vega/pull/3468) - Increase rate limit that was causing mempools to fill up unnecessarily
- [#3438](https://github.com/vegaprotocol/vega/pull/3438) - Split protobuf definitions
- [#3450](https://github.com/vegaprotocol/vega/pull/3450) - Do not emit amendments from liquidity engine

## 0.35.0

_2021-04-21_

### 🛠 Improvements

- [#3341](https://github.com/vegaprotocol/vega/pull/3341) - Add logging for transactions rejected for having no accounts
- [#3339](https://github.com/vegaprotocol/vega/pull/3339) - Reimplement amending LPs not to be cancel and replace
- [#3371](https://github.com/vegaprotocol/vega/pull/3371) - Optimise calculation of cumulative price levels
- [#3339](https://github.com/vegaprotocol/vega/pull/3339) - Reuse LP orders IDs when they are re-created
- [#3385](https://github.com/vegaprotocol/vega/pull/3385) - Track the time spent in auction via Prometheus metrics
- [#3376](https://github.com/vegaprotocol/vega/pull/3376) - Implement a simple benchmarking framework for the core trading
- [#3371](https://github.com/vegaprotocol/vega/pull/3371) - Optimize indicative price and volume calculation

### 🐛 Fixes

- [#3356](https://github.com/vegaprotocol/vega/pull/3356) - Auctions are extended if exiting auction would leave either side of the book empty
- [#3348](https://github.com/vegaprotocol/vega/pull/3348) - Correctly set time when liquidity engine is created
- [#3321](https://github.com/vegaprotocol/vega/pull/3321) - Fix bond account use on LP submission
- [#3369](https://github.com/vegaprotocol/vega/pull/3369) - Reimplement amending LPs not to be cancel and replace
- [#3358](https://github.com/vegaprotocol/vega/pull/3358) - Improve event bus stability
- [#3363](https://github.com/vegaprotocol/vega/pull/3363) - Fix behaviour when leaving auctions
- [#3321](https://github.com/vegaprotocol/vega/pull/3321) - Do not slash bond accounts on LP submission
- [#3350](https://github.com/vegaprotocol/vega/pull/3350) - Fix equity like share in the market data
- [#3363](https://github.com/vegaprotocol/vega/pull/3363) - Ensure leaving an auction cannot trigger another auction / auction leave
- [#3369](https://github.com/vegaprotocol/vega/pull/3369) - Fix LP order deployments
- [#3366](https://github.com/vegaprotocol/vega/pull/3366) - Set the fee paid in uncrossing auction trades
- [#3364](https://github.com/vegaprotocol/vega/pull/3364) - Improve / fix positions tracking
- [#3358](https://github.com/vegaprotocol/vega/pull/3358) - Fix event bus by deep cloning all messages
- [#3374](https://github.com/vegaprotocol/vega/pull/3374) - Check trades in integration tests

## 0.34.1

_2021-04-08_

### 🐛 Fixes

- [#3324](https://github.com/vegaprotocol/vega/pull/3324) - CI: Fix multi-architecture build

## 0.34.0

_2021-04-07_

### 🛠 Improvements

- [#3302](https://github.com/vegaprotocol/vega/pull/3302) - Add reference to LP in orders created by LP
- [#3183](https://github.com/vegaprotocol/vega/pull/3183) - All orders from LP - including rejected orders - are now sent through the event bus
- [#3248](https://github.com/vegaprotocol/vega/pull/3248) - Store and propagate bond penalty
- [#3266](https://github.com/vegaprotocol/vega/pull/3266) - Add network parameters to control auction duration & extension
- [#3264](https://github.com/vegaprotocol/vega/pull/3264) - Add Liquidity Provision ID to orders created by LP commitments
- [#3126](https://github.com/vegaprotocol/vega/pull/3126) - Add transfer for bond slashing
- [#3281](https://github.com/vegaprotocol/vega/pull/3281) - Update scripts to go 1.16.2
- [#3280](https://github.com/vegaprotocol/vega/pull/3280) - Update to go 1.16.2
- [#3235](https://github.com/vegaprotocol/vega/pull/3235) - Extend unit test coverage for products
- [#3219](https://github.com/vegaprotocol/vega/pull/3219) - Remove `liquidityFee` network parameter
- [#3217](https://github.com/vegaprotocol/vega/pull/3217) - Add an event bus event when a market closes
- [#3214](https://github.com/vegaprotocol/vega/pull/3214) - Add arbitrary data signing wallet endpoint
- [#3316](https://github.com/vegaprotocol/vega/pull/3316) - Add tests for traders closing their own position
- [#3270](https://github.com/vegaprotocol/vega/pull/3270) - _Feature test refactor_: Add Liquidity Provision feature tests
- [#3289](https://github.com/vegaprotocol/vega/pull/3289) - _Feature test refactor_: Remove unused steps
- [#3275](https://github.com/vegaprotocol/vega/pull/3275) - _Feature test refactor_: Refactor order cancellation steps
- [#3230](https://github.com/vegaprotocol/vega/pull/3230) - _Feature test refactor_: Refactor trader amends step
- [#3226](https://github.com/vegaprotocol/vega/pull/3226) - _Feature test refactor_: Refactor features with invalid order specs
- [#3200](https://github.com/vegaprotocol/vega/pull/3200) - _Feature test refactor_: Add step to end opening auction
- [#3201](https://github.com/vegaprotocol/vega/pull/3201) - _Feature test refactor_: Add step to amend order by reference
- [#3204](https://github.com/vegaprotocol/vega/pull/3204) - _Feature test refactor_: Add step to place pegged orders
- [#3207](https://github.com/vegaprotocol/vega/pull/3207) - _Feature test refactor_: Add step to create Liquidity Provision
- [#3212](https://github.com/vegaprotocol/vega/pull/3212) - _Feature test refactor_: Remove unused settlement price step
- [#3203](https://github.com/vegaprotocol/vega/pull/3203) - _Feature test refactor_: Rework Submit Order step
- [#3251](https://github.com/vegaprotocol/vega/pull/3251) - _Feature test refactor_: Split market declaration
- [#3314](https://github.com/vegaprotocol/vega/pull/3314) - _Feature test refactor_: Apply naming convention to assertions
- [#3295](https://github.com/vegaprotocol/vega/pull/3295) - Refactor governance engine tests
- [#3298](https://github.com/vegaprotocol/vega/pull/3298) - Add order book caching
- [#3307](https://github.com/vegaprotocol/vega/pull/3307) - Use `UpdateNetworkParams` to validate network parameter updates
- [#3308](https://github.com/vegaprotocol/vega/pull/3308) - Add probability of trading

### 🐛 Fixes

- [#3249](https://github.com/vegaprotocol/vega/pull/3249) - GraphQL: `LiquidityProvision` is no longer missing from the `EventBus` union
- [#3253](https://github.com/vegaprotocol/vega/pull/3253) - Verify all properties on oracle specs
- [#3224](https://github.com/vegaprotocol/vega/pull/3224) - Check for wash trades when FOK orders uncross
- [#3257](https://github.com/vegaprotocol/vega/pull/3257) - Order Status is now only `Active` when it is submitted to the book
- [#3285](https://github.com/vegaprotocol/vega/pull/3285) - LP provisions are now properly stopped when a market is rejected
- [#3290](https://github.com/vegaprotocol/vega/pull/3290) - Update Market Value Proxy at the end of each block
- [#3267](https://github.com/vegaprotocol/vega/pull/3267) - Ensure Liquidity Auctions are not left if it would result in an empty book
- [#3286](https://github.com/vegaprotocol/vega/pull/3286) - Reduce some log levels
- [#3263](https://github.com/vegaprotocol/vega/pull/3263) - Fix incorrect context object in Liquidity Provisions
- [#3283](https://github.com/vegaprotocol/vega/pull/3283) - Remove debug code
- [#3198](https://github.com/vegaprotocol/vega/pull/3198) - chore: Add spell checking to build pipeline
- [#3303](https://github.com/vegaprotocol/vega/pull/3303) - Reduce market depth updates when nothing changes
- [#3310](https://github.com/vegaprotocol/vega/pull/3310) - Fees are no longer paid to inactive LPs
- [#3305](https://github.com/vegaprotocol/vega/pull/3305) - Fix validation of governance proposal terms
- [#3311](https://github.com/vegaprotocol/vega/pull/3311) - `targetStake` is now an unsigned integer
- [#3313](https://github.com/vegaprotocol/vega/pull/3313) - Fix invalid account wrapping

## 0.33.0

_2021-02-16_

As per the previous release notes, this release brings a lot of fixes, most of which aren't exciting new features but improve either the code quality or the developer experience. This release is pretty hefty, as the last few updates have been patch releases. It represents a lot of heavy testing and bug fixing on Liquidity Commitment orders. Alongside that, the feature test suite (we use [godog](https://github.com/cucumber/godog)) has seen some serious attention so that we can specify more complex scenarios easily.

### 🛠 Improvements

- [#3094](https://github.com/vegaprotocol/vega/pull/3094) - :fire: GraphQL: Use `ID` scalar for IDs, ensure capitalisation is correct (`marketID` -> `marketId`)
- [#3093](https://github.com/vegaprotocol/vega/pull/3093) - :fire: GraphQL: Add LP Commitment field to market proposal
- [#3061](https://github.com/vegaprotocol/vega/pull/3061) - GraphQL: Add market proposal to markets created via governance
- [#3060](https://github.com/vegaprotocol/vega/pull/3060) - Add maximum LP shape size limit network parameter
- [#3089](https://github.com/vegaprotocol/vega/pull/3089) - Add `OracleSpec` to market
- [#3148](https://github.com/vegaprotocol/vega/pull/3148) - Add GraphQL endpoints for oracle spec
- [#3179](https://github.com/vegaprotocol/vega/pull/3179) - Add metrics logging for LPs
- [#3127](https://github.com/vegaprotocol/vega/pull/3127) - Add validation for Oracle Specs on market proposals
- [#3129](https://github.com/vegaprotocol/vega/pull/3129) - Update transfers to use `uint256`
- [#3091](https://github.com/vegaprotocol/vega/pull/3091) - Refactor: Standardise how `InAuction` is detected in the core
- [#3133](https://github.com/vegaprotocol/vega/pull/3133) - Remove `log.error` when TX rate limit is hit
- [#3140](https://github.com/vegaprotocol/vega/pull/3140) - Remove `log.error` when cancel all orders fails
- [#3072](https://github.com/vegaprotocol/vega/pull/3072) - Re-enable disabled static analysis
- [#3068](https://github.com/vegaprotocol/vega/pull/3068) - Add `dlv` to docker container
- [#3067](https://github.com/vegaprotocol/vega/pull/3067) - Add more LP unit tests
- [#3066](https://github.com/vegaprotocol/vega/pull/3066) - Remove `devnet` specific wallet initialisation
- [#3041](https://github.com/vegaprotocol/vega/pull/3041) - Remove obsolete `InitialMarkPrice` network parameter
- [#3035](https://github.com/vegaprotocol/vega/pull/3035) - Documentation fixed for infrastructure fee field
- [#3034](https://github.com/vegaprotocol/vega/pull/3034) - Add `buf` to get tools script
- [#3032](https://github.com/vegaprotocol/vega/pull/3032) - Move documentation generation to [`vegaprotocol/api`](https://github.com/vegaprotocol/api) repository
- [#3030](https://github.com/vegaprotocol/vega/pull/3030) - Add more debug logging in execution engine
- [#3114](https://github.com/vegaprotocol/vega/pull/3114) - _Feature test refactor_: Standardise market definitions
- [#3122](https://github.com/vegaprotocol/vega/pull/3122) - _Feature test refactor_: Remove unused trading modes
- [#3124](https://github.com/vegaprotocol/vega/pull/3124) - _Feature test refactor_: Move submit order step to separate package
- [#3141](https://github.com/vegaprotocol/vega/pull/3141) - _Feature test refactor_: Move oracle data step to separate package
- [#3142](https://github.com/vegaprotocol/vega/pull/3142) - _Feature test refactor_: Move market steps to separate package
- [#3143](https://github.com/vegaprotocol/vega/pull/3143) - _Feature test refactor_: Move confirmed trades step to separate package
- [#3144](https://github.com/vegaprotocol/vega/pull/3144) - _Feature test refactor_: Move cancelled trades step to separate package
- [#3145](https://github.com/vegaprotocol/vega/pull/3145) - _Feature test refactor_: Move traders step to separate package
- [#3146](https://github.com/vegaprotocol/vega/pull/3146) - _Feature test refactor_: Create new step to verify margin accounts for a market
- [#3153](https://github.com/vegaprotocol/vega/pull/3153) - _Feature test refactor_: Create step to verify one account of each type per asset
- [#3152](https://github.com/vegaprotocol/vega/pull/3152) - _Feature test refactor_: Create step to deposit collateral
- [#3151](https://github.com/vegaprotocol/vega/pull/3151) - _Feature test refactor_: Create step to withdraw collateral
- [#3149](https://github.com/vegaprotocol/vega/pull/3149) - _Feature test refactor_: Merge deposit & verification steps
- [#3154](https://github.com/vegaprotocol/vega/pull/3154) - _Feature test refactor_: Create step to verify settlement balance for market
- [#3156](https://github.com/vegaprotocol/vega/pull/3156) - _Feature test refactor_: Rewrite margin levels step
- [#3178](https://github.com/vegaprotocol/vega/pull/3178) - _Feature test refactor_: Unify error handling steps
- [#3157](https://github.com/vegaprotocol/vega/pull/3157) - _Feature test refactor_: Various small fixes
- [#3101](https://github.com/vegaprotocol/vega/pull/3101) - _Feature test refactor_: Remove outdated feature tests
- [#3092](https://github.com/vegaprotocol/vega/pull/3092) - _Feature test refactor_: Add steps to test handling of LPs during auction
- [#3071](https://github.com/vegaprotocol/vega/pull/3071) - _Feature test refactor_: Fix typo

### 🐛 Fixes

- [#3018](https://github.com/vegaprotocol/vega/pull/3018) - Fix crash caused by distressed traders with LPs
- [#3029](https://github.com/vegaprotocol/vega/pull/3029) - API: LP orders were missing their reference data
- [#3031](https://github.com/vegaprotocol/vega/pull/3031) - Parties with cancelled LPs no longer receive fees
- [#3033](https://github.com/vegaprotocol/vega/pull/3033) - Improve handling of genesis block errors
- [#3036](https://github.com/vegaprotocol/vega/pull/3036) - Equity share is now correct when submitting initial order
- [#3048](https://github.com/vegaprotocol/vega/pull/3048) - LP submission now checks margin engine is started
- [#3070](https://github.com/vegaprotocol/vega/pull/3070) - Rewrite amending LPs
- [#3053](https://github.com/vegaprotocol/vega/pull/3053) - Rewrite cancel all order implementation
- [#3050](https://github.com/vegaprotocol/vega/pull/3050) - GraphQL: Order in `LiquidityOrder` is now nullable
- [#3056](https://github.com/vegaprotocol/vega/pull/3056) - Move `vegastream` to a separate repository
- [#3057](https://github.com/vegaprotocol/vega/pull/3057) - Ignore error if Tendermint stats is temporarily unavailable
- [#3058](https://github.com/vegaprotocol/vega/pull/3058) - Fix governance to use total supply rather than total deposited into network
- [#3062](https://github.com/vegaprotocol/vega/pull/3070) - Opening Auction no longer set to null on a market when auction completes
- [#3051](https://github.com/vegaprotocol/vega/pull/3051) - Rewrite LP refresh mechanism
- [#3080](https://github.com/vegaprotocol/vega/pull/3080) - Auctions now leave auction when `maximumDuration` is exceeded
- [#3075](https://github.com/vegaprotocol/vega/pull/3075) - Bond account is now correctly cleared when LPs are cancelled
- [#3074](https://github.com/vegaprotocol/vega/pull/3074) - Switch error reporting mechanism to stream error
- [#3069](https://github.com/vegaprotocol/vega/pull/3069) - Switch more error reporting mechanisms to stream error
- [#3081](https://github.com/vegaprotocol/vega/pull/3081) - Fix fee check for LP orders
- [#3087](https://github.com/vegaprotocol/vega/pull/3087) - GraphQL schema grammar & spelling fixes
- [#3185](https://github.com/vegaprotocol/vega/pull/3185) - LP orders are now accessed deterministically
- [#3131](https://github.com/vegaprotocol/vega/pull/3131) - GRPC api now shuts down gracefully
- [#3110](https://github.com/vegaprotocol/vega/pull/3110) - LP Bond is now returned if a market is rejected
- [#3115](https://github.com/vegaprotocol/vega/pull/3115) - Parties with closed out LPs can now submit new LPs
- [#3123](https://github.com/vegaprotocol/vega/pull/3123) - New market proposals with invalid Oracle definitions no longer crash core
- [#3131](https://github.com/vegaprotocol/vega/pull/3131) - GRPC api now shuts down gracefully
- [#3137](https://github.com/vegaprotocol/vega/pull/3137) - Pegged orders that fail to reprice correctly are now properly removed from the Market Depth API
- [#3168](https://github.com/vegaprotocol/vega/pull/3168) - Fix `intoProto` for `OracleSpecBinding`
- [#3106](https://github.com/vegaprotocol/vega/pull/3106) - Target Stake is now used as the Market Value Proxy during opening auction
- [#3103](https://github.com/vegaprotocol/vega/pull/3103) - Ensure all filled and partially filled orders are remove from the Market Depth API
- [#3095](https://github.com/vegaprotocol/vega/pull/3095) - GraphQL: Fix missing data in proposal subscription
- [#3085](https://github.com/vegaprotocol/vega/pull/3085) - Minor tidy-up of errors reported by `goland`

## 0.32.0

_2021-02-23_

More fixes, primarily related to liquidity provisioning (still disabled in this release) and asset withdrawals, which will soon be enabled in the UI.

Two minor breaking changes in the GraphQL API are included - one fixing a typo, the other changing the content of date fields on the withdrawal object - they're now date formatted.

### 🛠 Improvements

- [#3004](https://github.com/vegaprotocol/vega/pull/3004) - Incorporate `buf.yaml` tidy up submitted by `bufdev` on api-clients repo
- [#3002](https://github.com/vegaprotocol/vega/pull/3002) -🔥GraphQL: Withdrawal fields `expiry`, `createdAt` & `updatedAt` are now `RFC3339Nano` date formatted
- [#3000](https://github.com/vegaprotocol/vega/pull/3002) -🔥GraphQL: Fix typo in `prepareVote` mutation - `propopsalId` is now `proposalId`
- [#2957](https://github.com/vegaprotocol/vega/pull/2957) - REST: Add missing prepare endpoints (`PrepareProposal`, `PrepareVote`, `PrepareLiquiditySubmission`)

### 🐛 Fixes

- [#3011](https://github.com/vegaprotocol/vega/pull/3011) - Liquidity fees are distributed in to margin accounts, not general accounts
- [#2991](https://github.com/vegaprotocol/vega/pull/2991) - Liquidity Provisions are now rejected if there is not enough collateral
- [#2990](https://github.com/vegaprotocol/vega/pull/2990) - Fix a lock caused by GraphQL subscribers unsubscribing from certain endpoints
- [#2996](https://github.com/vegaprotocol/vega/pull/2986) - Liquidity Provisions are now parked when repricing fails
- [#2951](https://github.com/vegaprotocol/vega/pull/2951) - Store reference prices when parking pegs for auction
- [#2982](https://github.com/vegaprotocol/vega/pull/2982) - Fix withdrawal data availability before it is verified
- [#2981](https://github.com/vegaprotocol/vega/pull/2981) - Fix sending multisig bundle for withdrawals before threshold is reached
- [#2964](https://github.com/vegaprotocol/vega/pull/2964) - Extend auctions if uncrossing price is unreasonable
- [#2961](https://github.com/vegaprotocol/vega/pull/2961) - GraphQL: Fix incorrect market in bond account resolver
- [#2958](https://github.com/vegaprotocol/vega/pull/2958) - Create `third_party` folder to avoid excluding vendor protobuf files in build
- [#3009](https://github.com/vegaprotocol/vega/pull/3009) - Remove LP commitments when a trader is closed out
- [#3012](https://github.com/vegaprotocol/vega/pull/3012) - Remove LP commitments when a trader reduces their commitment to 0

## 0.31.0

_2021-02-09_

Many of the fixes below relate to Liquidity Commitments, which are still disabled in testnet, and Data Sourcing, which is also not enabled. Data Sourcing (a.k.a Oracles) is one of the last remaining pieces we need to complete settlement at instrument expiry, and Liquidity Commitment will be enabled when the functionality has been stabilised.

This release does improve protocol documentation, with all missing fields filled in and the explanations for Pegged Orders expanded. Two crashers have been fixed, although the first is already live as hotfix on testnet, and the other is in functionality that is not yet enabled.

This release also makes some major API changes:

- `api.TradingClient` -> `api.v1.TradingServiceClient`
- `api.TradingDataClient` -> `api.v1.TradingDataServiceClient`
- Fields have changed from camel-case to snake-cased (e.g. `someFieldName` is now `some_field_name`)
- All API calls now have request and response messages whose names match the API call name (e.g. `GetSomething` now has a request called `GetSomethingRequest` and a response called `GetSomethingResponse`)
- See [#2879](https://github.com/vegaprotocol/vega/pull/2879) for details

### 🛠 Improvements

- [#2879](https://github.com/vegaprotocol/vega/pull/2879) - 🔥Update all the protobuf files with Buf recommendations
- [#2847](https://github.com/vegaprotocol/vega/pull/2847) - Improve proto documentation, in particular for pegged orders
- [#2905](https://github.com/vegaprotocol/vega/pull/2905) - Update `vega verify` command to verify genesis block files
- [#2851](https://github.com/vegaprotocol/vega/pull/2851) - Enable distribution of liquidity fees to liquidity providers
- [#2871](https://github.com/vegaprotocol/vega/pull/2871) - Add `submitOracleData` command
- [#2887](https://github.com/vegaprotocol/vega/pull/2887) - Add Open Oracle data processing & data normalisation
- [#2915](https://github.com/vegaprotocol/vega/pull/2915) - Add Liquidity Commitments to API responses

### 🐛 Fixes

- [#2913](https://github.com/vegaprotocol/vega/pull/2913) - Fix market lifecycle events not being published through event bus API
- [#2906](https://github.com/vegaprotocol/vega/pull/2906) - Add new process for calculating margins for orders during auction
- [#2887](https://github.com/vegaprotocol/vega/pull/2887) - Liquidity Commitment fix-a-thon
- [#2879](https://github.com/vegaprotocol/vega/pull/2879) - Apply `Buf` lint recommendations
- [#2872](https://github.com/vegaprotocol/vega/pull/2872) - Improve field names in fee distribution package
- [#2867](https://github.com/vegaprotocol/vega/pull/2867) - Fix GraphQL bug: deposits `creditedAt` incorrectly showed `createdAt` time, not credit time
- [#2858](https://github.com/vegaprotocol/vega/pull/2858) - Fix crasher caused by parking pegged orders for auction
- [#2852](https://github.com/vegaprotocol/vega/pull/2852) - Remove unused binaries from CI builds
- [#2850](https://github.com/vegaprotocol/vega/pull/2850) - Fix bug that caused fees to be charged for pegged orders
- [#2893](https://github.com/vegaprotocol/vega/pull/2893) - Remove unused dependency in repricing
- [#2929](https://github.com/vegaprotocol/vega/pull/2929) - Refactor GraphQL resolver for withdrawals
- [#2939](https://github.com/vegaprotocol/vega/pull/2939) - Fix crasher caused by incorrectly loading Fee account for transfers

## 0.30.0

_2021-01-19_

This release enables (or more accurately, re-enables previously disabled) pegged orders, meaning they're finally here :tada:

The Ethereum bridge also received some work - in particular the number of confirmations we wait for on Ethereum is now controlled by a governance parameter. Being a governance parameter, that means that the value can be changed by a governance vote. Slightly related: You can now fetch active governance proposals via REST.

:one: We also switch to [Buf](https://buf.build/) for our protobuf workflow. This was one of the pre-requisites for opening up our api clients build process, and making the protobuf files open source. More on that soon!

:two: This fixes an issue on testnet where votes were not registered when voting on open governance proposals. The required number of Ropsten `VOTE` tokens was being calculated incorrectly on testnet, leading to all votes quietly being ignored. In 0.30.0, voting works as expected again.

### ✨ New

- [#2732](https://github.com/vegaprotocol/vega/pull/2732) Add REST endpoint to fetch all proposals (`/governance/proposals`)
- [#2735](https://github.com/vegaprotocol/vega/pull/2735) Add `FeeSplitter` to correctly split fee portion of an aggressive order
- [#2745](https://github.com/vegaprotocol/vega/pull/2745) Add transfer bus events for withdrawals and deposits
- [#2754](https://github.com/vegaprotocol/vega/pull/2754) Add New Market bus event
- [#2778](https://github.com/vegaprotocol/vega/pull/2778) Switch to [Buf](https://buf.build/) :one:
- [#2785](https://github.com/vegaprotocol/vega/pull/2785) Add configurable required confirmations for bridge transactions
- [#2791](https://github.com/vegaprotocol/vega/pull/2791) Add Supplied State to market data
- [#2793](https://github.com/vegaprotocol/vega/pull/2793) 🔥Rename `marketState` to `marketTradingMode`, add new `marketState` enum (`ACTIVE`, `SUSPENDED` or `PENDING`)
- [#2833](https://github.com/vegaprotocol/vega/pull/2833) Add fees estimate for pegged orders
- [#2838](https://github.com/vegaprotocol/vega/pull/2838) Add bond and fee transfers

### 🛠 Improvements

- [#2835](https://github.com/vegaprotocol/vega/pull/2835) Fix voting for proposals :two:
- [#2830](https://github.com/vegaprotocol/vega/pull/2830) Refactor pegged order repricing
- [#2827](https://github.com/vegaprotocol/vega/pull/2827) Refactor expiring orders lists
- [#2821](https://github.com/vegaprotocol/vega/pull/2821) Handle liquidity commitments on market proposals
- [#2816](https://github.com/vegaprotocol/vega/pull/2816) Add changing liquidity commitment when not enough stake
- [#2805](https://github.com/vegaprotocol/vega/pull/2805) Fix read nodes lagging if they receive votes but not a bridge event
- [#2804](https://github.com/vegaprotocol/vega/pull/2804) Fix various minor bridge confirmation bugs
- [#2800](https://github.com/vegaprotocol/vega/pull/2800) Fix removing pegged orders that are rejected when unparked
- [#2799](https://github.com/vegaprotocol/vega/pull/2799) Fix crasher when proposing an update to network parameters
- [#2797](https://github.com/vegaprotocol/vega/pull/2797) Update target stake to include mark price
- [#2783](https://github.com/vegaprotocol/vega/pull/2783) Fix price monitoring integration tests
- [#2780](https://github.com/vegaprotocol/vega/pull/2780) Add more unit tests for pegged order price amends
- [#2774](https://github.com/vegaprotocol/vega/pull/2774) Fix cancelling all orders
- [#2768](https://github.com/vegaprotocol/vega/pull/2768) Fix GraphQL: Allow `marketId` to be null when it is invalid
- [#2767](https://github.com/vegaprotocol/vega/pull/2767) Fix parked pegged orders to have a price of 0 explicitly
- [#2766](https://github.com/vegaprotocol/vega/pull/2766) Disallow GFN to GTC/GTT amends
- [#2765](https://github.com/vegaprotocol/vega/pull/2765) Fix New Market bus event being sent more than once
- [#2763](https://github.com/vegaprotocol/vega/pull/2763) Add rounding to pegged order mid prices that land on non integer values
- [#2795](https://github.com/vegaprotocol/vega/pull/2795) Fix typos in GraphQL schema documentation
- [#2762](https://github.com/vegaprotocol/vega/pull/2762) Fix more typos in GraphQL schema documentation
- [#2758](https://github.com/vegaprotocol/vega/pull/2758) Fix error handling when amending some pegged order types
- [#2757](https://github.com/vegaprotocol/vega/pull/2757) Remove order from pegged list when it becomes inactive
- [#2756](https://github.com/vegaprotocol/vega/pull/2756) Add more panics to the core
- [#2750](https://github.com/vegaprotocol/vega/pull/2750) Remove expiring orders when amending to non GTT
- [#2671](https://github.com/vegaprotocol/vega/pull/2671) Add extra integration tests for uncrossing at auction end
- [#2746](https://github.com/vegaprotocol/vega/pull/2746) Fix potential divide by 0 in position calculation
- [#2743](https://github.com/vegaprotocol/vega/pull/2743) Add check for pegged orders impacted by order expiry
- [#2737](https://github.com/vegaprotocol/vega/pull/2737) Remove the ability to amend a pegged order's price
- [#2724](https://github.com/vegaprotocol/vega/pull/2724) Add price monitoring tests for order amendment
- [#2723](https://github.com/vegaprotocol/vega/pull/2723) Fix fee monitoring values during auction
- [#2721](https://github.com/vegaprotocol/vega/pull/2721) Fix incorrect reference when amending pegged orders
- [#2717](https://github.com/vegaprotocol/vega/pull/2717) Fix incorrect error codes for IOC and FOK orders during auction
- [#2715](https://github.com/vegaprotocol/vega/pull/2715) Update price monitoring to use reference price when syncing with risk model
- [#2711](https://github.com/vegaprotocol/vega/pull/2711) Refactor governance event subscription

## 0.29.0

_2020-12-07_

Note that you'll see a lot of changes related to **Pegged Orders** and **Liquidity Commitments**. These are still in testing, so these two types cannot currently be used in _Testnet_.

### ✨ New

- [#2534](https://github.com/vegaprotocol/vega/pull/2534) Implements amends for pegged orders
- [#2493](https://github.com/vegaprotocol/vega/pull/2493) Calculate market target stake
- [#2649](https://github.com/vegaprotocol/vega/pull/2649) Add REST governance endpoints
- [#2429](https://github.com/vegaprotocol/vega/pull/2429) Replace inappropriate wording in the codebase
- [#2617](https://github.com/vegaprotocol/vega/pull/2617) Implements proposal to update network parameters
- [#2622](https://github.com/vegaprotocol/vega/pull/2622) Integrate the liquidity engine into the market
- [#2683](https://github.com/vegaprotocol/vega/pull/2683) Use the Ethereum block log index to de-duplicate Ethereum transactions
- [#2674](https://github.com/vegaprotocol/vega/pull/2674) Update ERC20 token and bridges ABIs / codegen
- [#2690](https://github.com/vegaprotocol/vega/pull/2690) Add instruction to debug integration tests with DLV
- [#2680](https://github.com/vegaprotocol/vega/pull/2680) Add price monitoring bounds to the market data API

### 🛠 Improvements

- [#2589](https://github.com/vegaprotocol/vega/pull/2589) Fix cancellation of pegged orders
- [#2659](https://github.com/vegaprotocol/vega/pull/2659) Fix panic in execution engine when GFN order are submit at auction start
- [#2661](https://github.com/vegaprotocol/vega/pull/2661) Handle missing error conversion in GraphQL API
- [#2621](https://github.com/vegaprotocol/vega/pull/2621) Fix pegged order creating duplicated order events
- [#2666](https://github.com/vegaprotocol/vega/pull/2666) Prevent the node to DDOS the Ethereum node when lots of deposits happen
- [#2653](https://github.com/vegaprotocol/vega/pull/2653) Fix indicative price and volume calculation
- [#2649](https://github.com/vegaprotocol/vega/pull/2649) Fix a typo in market price monitoring parameters API
- [#2650](https://github.com/vegaprotocol/vega/pull/2650) Change governance minimum proposer balance to be a minimum amount of token instead of a factor of the total supply
- [#2675](https://github.com/vegaprotocol/vega/pull/2675) Fix an GraphQL enum conversion
- [#2691](https://github.com/vegaprotocol/vega/pull/2691) Fix spelling in a network parameter
- [#2696](https://github.com/vegaprotocol/vega/pull/2696) Fix panic when uncrossing auction
- [#2984](https://github.com/vegaprotocol/vega/pull/2698) Fix price monitoring by feeding it the uncrossing price at end of opening auction
- [#2705](https://github.com/vegaprotocol/vega/pull/2705) Fix a bug related to order being sorted by creating time in the matching engine price levels

## 0.28.0

_2020-11-25_

Vega release logs contain a 🔥 emoji to denote breaking API changes. 🔥🔥 is a new combination denoting something that may significantly change your experience - from this release forward, transactions from keys that have no collateral on the network will _always_ be rejected. As there are no transactions that don't either require collateral themselves, or an action to have been taken that already required collateral, we are now rejecting these as soon as possible.

We've also added support for synchronously submitting transactions. This can make error states easier to catch. Along with this you can now subscribe to error events in the event bus.

Also: Note that you'll see a lot of changes related to **Pegged Orders** and **Liquidity Commitments**. These are still in testing, so these two types cannot currently be used in _Testnet_.

### ✨ New

- [#2634](https://github.com/vegaprotocol/vega/pull/2634) Avoid caching transactions before they are rate/balance limited
- [#2626](https://github.com/vegaprotocol/vega/pull/2626) Add a transaction submit type to GraphQL
- [#2624](https://github.com/vegaprotocol/vega/pull/2624) Add mutexes to assets maps
- [#2593](https://github.com/vegaprotocol/vega/pull/2503) 🔥🔥 Reject transactions
- [#2453](https://github.com/vegaprotocol/vega/pull/2453) 🔥 Remove `baseName` field from markets
- [#2536](https://github.com/vegaprotocol/vega/pull/2536) Add Liquidity Measurement engine
- [#2539](https://github.com/vegaprotocol/vega/pull/2539) Add Liquidity Provisioning Commitment handling to markets
- [#2540](https://github.com/vegaprotocol/vega/pull/2540) Add support for amending pegged orders
- [#2549](https://github.com/vegaprotocol/vega/pull/2549) Add calculation for liquidity order sizes
- [#2553](https://github.com/vegaprotocol/vega/pull/2553) Allow pegged orders to have a price of 0
- [#2555](https://github.com/vegaprotocol/vega/pull/2555) Update Event stream votes to contain proposal ID
- [#2556](https://github.com/vegaprotocol/vega/pull/2556) Update Event stream to contain error events
- [#2560](https://github.com/vegaprotocol/vega/pull/2560) Add Pegged Order details to GraphQL
- [#2607](https://github.com/vegaprotocol/vega/pull/2807) Add support for parking orders during auction

### 🛠 Improvements

- [#2634](https://github.com/vegaprotocol/vega/pull/2634) Avoid caching transactions before they are rate/balance limited
- [#2626](https://github.com/vegaprotocol/vega/pull/2626) Add a transaction submit type to GraphQL
- [#2624](https://github.com/vegaprotocol/vega/pull/2624) Add mutexes to assets maps
- [#2623](https://github.com/vegaprotocol/vega/pull/2623) Fix concurrent map access in assets
- [#2608](https://github.com/vegaprotocol/vega/pull/2608) Add sync/async equivalents for `submitTX`
- [#2618](https://github.com/vegaprotocol/vega/pull/2618) Disable storing API-related data on validator nodes
- [#2615](https://github.com/vegaprotocol/vega/pull/2618) Expand static checks
- [#2613](https://github.com/vegaprotocol/vega/pull/2613) Remove unused internal `cancelOrderById` function
- [#2530](https://github.com/vegaprotocol/vega/pull/2530) Governance asset for the network is now set in the genesis block
- [#2533](https://github.com/vegaprotocol/vega/pull/2533) More efficiently close channels in subscriptions
- [#2554](https://github.com/vegaprotocol/vega/pull/2554) Fix mid-price to 0 when best bid and average are unavailable and pegged order price is 0
- [#2565](https://github.com/vegaprotocol/vega/pull/2565) Cancelled pegged orders now have the correct status
- [#2568](https://github.com/vegaprotocol/vega/pull/2568) Prevent pegged orders from being repriced
- [#2570](https://github.com/vegaprotocol/vega/pull/2570) Expose probability of trading
- [#2576](https://github.com/vegaprotocol/vega/pull/2576) Use static best bid/ask price for pegged order repricing
- [#2581](https://github.com/vegaprotocol/vega/pull/2581) Fix order of messages when cancelling a pegged order
- [#2586](https://github.com/vegaprotocol/vega/pull/2586) Fix blank `txHash` in deposit API types
- [#2591](https://github.com/vegaprotocol/vega/pull/2591) Pegged orders are now cancelled when all orders are cancelled
- [#2609](https://github.com/vegaprotocol/vega/pull/2609) Improve expiry of pegged orders
- [#2610](https://github.com/vegaprotocol/vega/pull/2609) Improve removal of liquidity commitment orders when manual orders satisfy liquidity provisioning commitments

## 0.27.0

_2020-10-30_

This release contains a fix (read: large reduction in memory use) around auction modes with particularly large order books that caused slow block times when handling orders placed during an opening auction. It also contains a lot of internal work related to the liquidity provision mechanics.

### ✨ New

- [#2498](https://github.com/vegaprotocol/vega/pull/2498) Automatically create a bond account for liquidity providers
- [#2596](https://github.com/vegaprotocol/vega/pull/2496) Create liquidity measurement API
- [#2490](https://github.com/vegaprotocol/vega/pull/2490) GraphQL: Add Withdrawal and Deposit events to event bus
- [#2476](https://github.com/vegaprotocol/vega/pull/2476) 🔥`MarketData` now uses RFC339 formatted times, not seconds
- [#2473](https://github.com/vegaprotocol/vega/pull/2473) Add network parameters related to target stake calculation
- [#2506](https://github.com/vegaprotocol/vega/pull/2506) Network parameters can now contain JSON configuration

### 🛠 Improvements

- [#2521](https://github.com/vegaprotocol/vega/pull/2521) Optimise memory usage when building cumulative price levels
- [#2520](https://github.com/vegaprotocol/vega/pull/2520) Fix indicative price calculation
- [#2517](https://github.com/vegaprotocol/vega/pull/2517) Improve command line for rate limiting in faucet & wallet
- [#2510](https://github.com/vegaprotocol/vega/pull/2510) Remove reference to external risk model
- [#2509](https://github.com/vegaprotocol/vega/pull/2509) Fix panic when loading an invalid genesis configuration
- [#2502](https://github.com/vegaprotocol/vega/pull/2502) Fix pointer when using amend in place
- [#2487](https://github.com/vegaprotocol/vega/pull/2487) Remove context from struct that didn't need it
- [#2485](https://github.com/vegaprotocol/vega/pull/2485) Refactor event bus event transmission
- [#2481](https://github.com/vegaprotocol/vega/pull/2481) Add `LiquidityProvisionSubmission` transaction
- [#2480](https://github.com/vegaprotocol/vega/pull/2480) Remove unused code
- [#2479](https://github.com/vegaprotocol/vega/pull/2479) Improve validation of external resources
- [#1936](https://github.com/vegaprotocol/vega/pull/1936) Upgrade to Tendermint 0.33.8

## 0.26.1

_2020-10-23_

Fixes a number of issues discovered during the testing of 0.26.0.

### 🛠 Improvements

- [#2463](https://github.com/vegaprotocol/vega/pull/2463) Further reliability fixes for the event bus
- [#2469](https://github.com/vegaprotocol/vega/pull/2469) Fix incorrect error returned when a trader places an order in an asset that they have no account for (was `InvalidPartyID`, now `InsufficientAssetBalance`)
- [#2458](https://github.com/vegaprotocol/vega/pull/2458) REST: Fix a crasher when a market is proposed without specifying auction times

## 0.26.0

_2020-10-20_

The events API added in 0.25.0 had some reliability issues when a large volume of events were being emitted. This release addresses that in two ways:

- The gRPC event stream now takes a parameter that sets a batch size. A client will receive the events when the batch limit is hit.
- GraphQL is now limited to one event type per subscription, and we also removed the ALL event type as an option. This was due to the GraphQL gateway layer taking too long to process the full event stream, leading to sporadic disconnections.

These two fixes combined make both the gRPC and GraphQL streams much more reliable under reasonably heavy load. Let us know if you see any other issues. The release also adds some performance improvements to the way the core processes Tendermint events, some documentation improvements, and some additional debug tools.

### ✨ New

- [#2319](https://github.com/vegaprotocol/vega/pull/2319) Add fee estimate API endpoints to remaining APIs
- [#2321](https://github.com/vegaprotocol/vega/pull/2321) 🔥 Change `estimateFee` to `estimateOrder` in GraphQL
- [#2327](https://github.com/vegaprotocol/vega/pull/2327) 🔥 GraphQL: Event bus API - remove ALL type & limit subscription to one event type
- [#2343](https://github.com/vegaprotocol/vega/pull/2343) 🔥 Add batching support to stream subscribers

### 🛠 Improvements

- [#2229](https://github.com/vegaprotocol/vega/pull/2229) Add Price Monitoring module
- [#2246](https://github.com/vegaprotocol/vega/pull/2246) Add new market depth subscription methods
- [#2298](https://github.com/vegaprotocol/vega/pull/2298) Improve error messages for Good For Auction/Good For Normal rejections
- [#2301](https://github.com/vegaprotocol/vega/pull/2301) Add validation for GFA/GFN orders
- [#2307](https://github.com/vegaprotocol/vega/pull/2307) Implement app state hash
- [#2312](https://github.com/vegaprotocol/vega/pull/2312) Add validation for market proposal risk parameters
- [#2313](https://github.com/vegaprotocol/vega/pull/2313) Add transaction replay protection
- [#2314](https://github.com/vegaprotocol/vega/pull/2314) GraphQL: Improve response when market does not exist
- [#2315](https://github.com/vegaprotocol/vega/pull/2315) GraphQL: Improve response when party does not exist
- [#2316](https://github.com/vegaprotocol/vega/pull/2316) Documentation: Improve documentation for fee estimate endpoint
- [#2318](https://github.com/vegaprotocol/vega/pull/2318) Documentation: Improve documentation for governance data endpoints
- [#2324](https://github.com/vegaprotocol/vega/pull/2324) Cache transactions already seen by `checkTX`
- [#2328](https://github.com/vegaprotocol/vega/pull/2328) Add test covering context cancellation mid data-sending
- [#2331](https://github.com/vegaprotocol/vega/pull/2331) Internal refactor of network parameter storage
- [#2334](https://github.com/vegaprotocol/vega/pull/2334) Rewrite `vegastream` to use the event bus
- [#2333](https://github.com/vegaprotocol/vega/pull/2333) Fix context for events, add block hash and event id
- [#2335](https://github.com/vegaprotocol/vega/pull/2335) Add ABCI event recorder
- [#2341](https://github.com/vegaprotocol/vega/pull/2341) Ensure event slices cannot be empty
- [#2345](https://github.com/vegaprotocol/vega/pull/2345) Handle filled orders in the market depth service before new orders are added
- [#2346](https://github.com/vegaprotocol/vega/pull/2346) CI: Add missing environment variables
- [#2348](https://github.com/vegaprotocol/vega/pull/2348) Use cached transactions in `checkTX`
- [#2349](https://github.com/vegaprotocol/vega/pull/2349) Optimise accounts map accesses
- [#2351](https://github.com/vegaprotocol/vega/pull/2351) Fix sequence ID related to market `OnChainTimeUpdate`
- [#2355](https://github.com/vegaprotocol/vega/pull/2355) Update coding style doc with info on log levels
- [#2358](https://github.com/vegaprotocol/vega/pull/2358) Add documentation and comments for `events.proto`
- [#2359](https://github.com/vegaprotocol/vega/pull/2359) Fix out of bounds index crash
- [#2364](https://github.com/vegaprotocol/vega/pull/2364) Add mutex to protect map access
- [#2366](https://github.com/vegaprotocol/vega/pull/2366) Auctions: Reject IOC/FOK orders
- [#2368](https://github.com/vegaprotocol/vega/pull/2370) Tidy up genesis market instantiation
- [#2369](https://github.com/vegaprotocol/vega/pull/2369) Optimise event bus to reduce CPU usage
- [#2370](https://github.com/vegaprotocol/vega/pull/2370) Event stream: Send batches instead of single events
- [#2376](https://github.com/vegaprotocol/vega/pull/2376) GraphQL: Remove verbose logging
- [#2377](https://github.com/vegaprotocol/vega/pull/2377) Update tendermint stats less frequently for Vega stats API endpoint
- [#2381](https://github.com/vegaprotocol/vega/pull/2381) Event stream: Reduce CPU load, depending on batch size
- [#2382](https://github.com/vegaprotocol/vega/pull/2382) GraphQL: Make event stream batch size mandatory
- [#2401](https://github.com/vegaprotocol/vega/pull/2401) Event stream: Fix CPU spinning after stream close
- [#2404](https://github.com/vegaprotocol/vega/pull/2404) Auctions: Add fix for crash during auction exit
- [#2419](https://github.com/vegaprotocol/vega/pull/2419) Make the price level wash trade check configurable
- [#2432](https://github.com/vegaprotocol/vega/pull/2432) Use `EmitDefaults` on `jsonpb.Marshaler`
- [#2431](https://github.com/vegaprotocol/vega/pull/2431) GraphQL: Add price monitoring
- [#2433](https://github.com/vegaprotocol/vega/pull/2433) Validate amend orders with GFN and GFA
- [#2436](https://github.com/vegaprotocol/vega/pull/2436) Return a permission denied error for a non-allowlisted public key
- [#2437](https://github.com/vegaprotocol/vega/pull/2437) Undo accidental code removal
- [#2438](https://github.com/vegaprotocol/vega/pull/2438) GraphQL: Fix a resolver error when markets are in auction mode
- [#2441](https://github.com/vegaprotocol/vega/pull/2441) GraphQL: Remove unnecessary validations
- [#2442](https://github.com/vegaprotocol/vega/pull/2442) GraphQL: Update library; improve error responses
- [#2447](https://github.com/vegaprotocol/vega/pull/2447) REST: Fix HTTP verb for network parameters query
- [#2443](https://github.com/vegaprotocol/vega/pull/2443) Auctions: Add check for opening auction duration during market creation

## 0.25.1

_2020-10-14_

This release backports two fixes from the forthcoming 0.26.0 release.

### 🛠 Improvements

- [#2354](https://github.com/vegaprotocol/vega/pull/2354) Update `OrderEvent` to copy by value
- [#2379](https://github.com/vegaprotocol/vega/pull/2379) Add missing `/governance/prepare/vote` REST endpoint

## 0.25.0

_2020-09-24_

This release adds the event bus API, allowing for much greater introspection in to the operation of a node. We've also re-enabled the order amends API, as well as a long list of fixes.

### ✨ New

- [#2281](https://github.com/vegaprotocol/vega/pull/2281) Enable opening auctions
- [#2205](https://github.com/vegaprotocol/vega/pull/2205) Add GraphQL event stream API
- [#2219](https://github.com/vegaprotocol/vega/pull/2219) Add deposits API
- [#2222](https://github.com/vegaprotocol/vega/pull/2222) Initial asset list is now loaded from genesis configuration, not external configuration
- [#2238](https://github.com/vegaprotocol/vega/pull/2238) Re-enable order amend API
- [#2249](https://github.com/vegaprotocol/vega/pull/2249) Re-enable TX rate limit by party ID
- [#2240](https://github.com/vegaprotocol/vega/pull/2240) Add time to position responses

### 🛠 Improvements

- [#2211](https://github.com/vegaprotocol/vega/pull/2211) 🔥 GraphQL: Field case change `proposalId` -> `proposalID`
- [#2218](https://github.com/vegaprotocol/vega/pull/2218) 🔥 GraphQL: Withdrawals now return a `Party`, not a party ID
- [#2202](https://github.com/vegaprotocol/vega/pull/2202) Fix time validation for proposals when all times are the same
- [#2206](https://github.com/vegaprotocol/vega/pull/2206) Reduce log noise from statistics endpoint
- [#2207](https://github.com/vegaprotocol/vega/pull/2207) Automatically reload node configuration
- [#2209](https://github.com/vegaprotocol/vega/pull/2209) GraphQL: fix proposal rejection enum
- [#2210](https://github.com/vegaprotocol/vega/pull/2210) Refactor order service to not require blockchain client
- [#2213](https://github.com/vegaprotocol/vega/pull/2213) Improve error clarity for invalid proposals
- [#2216](https://github.com/vegaprotocol/vega/pulls/2216) Ensure all GRPC endpoints use real time, not Vega time
- [#2231](https://github.com/vegaprotocol/vega/pull/2231) Refactor processor to no longer require collateral
- [#2232](https://github.com/vegaprotocol/vega/pull/2232) Clean up logs that dumped raw bytes
- [#2233](https://github.com/vegaprotocol/vega/pull/2233) Remove generate method from execution engine
- [#2234](https://github.com/vegaprotocol/vega/pull/2234) Remove `authEnabled` setting
- [#2236](https://github.com/vegaprotocol/vega/pull/2236) Simply order amendment logging
- [#2237](https://github.com/vegaprotocol/vega/pull/2237) Clarify fees attribution in transfers
- [#2239](https://github.com/vegaprotocol/vega/pull/2239) Ensure margin is released immediately, not on next mark to market
- [#2241](https://github.com/vegaprotocol/vega/pull/2241) Load log level in processor app
- [#2245](https://github.com/vegaprotocol/vega/pull/2245) Fix a concurrent map access in positions API
- [#2247](https://github.com/vegaprotocol/vega/pull/2247) Improve logging on a TX with an invalid signature
- [#2252](https://github.com/vegaprotocol/vega/pull/2252) Fix incorrect order count in Market Depth API
- [#2254](https://github.com/vegaprotocol/vega/pull/2254) Fix concurrent map access in Market Depth API
- [#2269](https://github.com/vegaprotocol/vega/pull/2269) GraphQL: Fix party filtering for event bus API
- [#2266](https://github.com/vegaprotocol/vega/pull/2266) Refactor transaction codec
- [#2275](https://github.com/vegaprotocol/vega/pull/2275) Prevent opening auctions from closing early
- [#2262](https://github.com/vegaprotocol/vega/pull/2262) Clear potential position properly when an order is cancelled for self trading
- [#2286](https://github.com/vegaprotocol/vega/pull/2286) Add sequence ID to event bus events
- [#2288](https://github.com/vegaprotocol/vega/pull/2288) Fix auction events not appearing in GraphQL event bus
- [#2294](https://github.com/vegaprotocol/vega/pull/2294) Fixing incorrect order iteration in auctions
- [#2285](https://github.com/vegaprotocol/vega/pull/2285) Check auction times
- [#2283](https://github.com/vegaprotocol/vega/pull/2283) Better handling of 0 `expiresAt`

## 0.24.0

_2020-09-04_

One new API endpoint allows cancelling multiple orders simultaneously, either all orders by market, a single order in a specific market, or just all open orders.

Other than that it's mainly bugfixes, many of which fix subtly incorrect API output.

### ✨ New

- [#2107](https://github.com/vegaprotocol/vega/pull/2107) Support for cancelling multiple orders at once
- [#2186](https://github.com/vegaprotocol/vega/pull/2186) Add per-party rate-limit of 50 requests over 3 blocks

### 🛠 Improvements

- [#2177](https://github.com/vegaprotocol/vega/pull/2177) GraphQL: Add Governance proposal metadata
- [#2098](https://github.com/vegaprotocol/vega/pull/2098) Fix crashed in event bus
- [#2041](https://github.com/vegaprotocol/vega/pull/2041) Fix a rounding error in the output of Positions API
- [#1934](https://github.com/vegaprotocol/vega/pull/1934) Improve API documentation
- [#2110](https://github.com/vegaprotocol/vega/pull/2110) Send Infrastructure fees to the correct account
- [#2117](https://github.com/vegaprotocol/vega/pull/2117) Prevent creation of withdrawal requests for more than the available balance
- [#2136](https://github.com/vegaprotocol/vega/pull/2136) gRPC: Fetch all accounts for a market did not return all accounts
- [#2151](https://github.com/vegaprotocol/vega/pull/2151) Prevent wasteful event bus subscriptions
- [#2167](https://github.com/vegaprotocol/vega/pull/2167) Ensure events in the event bus maintain their order
- [#2178](https://github.com/vegaprotocol/vega/pull/2178) Fix API returning incorrectly formatted orders when a party has no collateral

## 0.23.1

_2020-08-27_

This release backports a fix from the forthcoming 0.24.0 release that fixes a GraphQL issue with the new `Asset` type. When fetching the Assets from the top level, all the details came through. When fetching them as a nested property, only the ID was filled in. This is now fixed.

### 🛠 Improvements

- [#2140](https://github.com/vegaprotocol/vega/pull/2140) GraphQL fix for fetching assets as nested properties

## 0.23.0

_2020-08-10_

This release contains a lot of groundwork for Fees and Auction mode.

**Fees** are incurred on every trade on Vega. Those fees are divided between up to three recipient types, but traders will only see one collective fee charged. The fees reward liquidity providers, infrastructure providers and market makers.

- The liquidity portion of the fee is paid to market makers for providing liquidity, and is transferred to the market-maker fee pool for the market.
- The infrastructure portion of the fee, which is paid to validators as a reward for running the infrastructure of the network, is transferred to the infrastructure fee pool for that asset. It is then periodically distributed to the validators.
- The maker portion of the fee is transferred to the non-aggressive, or passive party in the trade (the maker, as opposed to the taker).

**Auction mode** is not enabled in this release, but the work is nearly complete for Opening Auctions on new markets.

💥 Please note, **this release disables order amends**. The team uncovered an issue in the Market Depth API output that is caused by order amends, so rather than give incorrect output, we've temporarily disabled the amendment of orders. They will return when the Market Depth API is fixed. For now, _amends will return an error_.

### ✨ New

- 💥 [#2092](https://github.com/vegaprotocol/vega/pull/2092) Disable order amends
- [#2027](https://github.com/vegaprotocol/vega/pull/2027) Add built in asset faucet endpoint
- [#2075](https://github.com/vegaprotocol/vega/pull/2075), [#2086](https://github.com/vegaprotocol/vega/pull/2086), [#2083](https://github.com/vegaprotocol/vega/pull/2083), [#2078](https://github.com/vegaprotocol/vega/pull/2078) Add time & size limits to faucet requests
- [#2068](https://github.com/vegaprotocol/vega/pull/2068) Add REST endpoint to fetch governance proposals by Party
- [#2058](https://github.com/vegaprotocol/vega/pull/2058) Add REST endpoints for fees
- [#2047](https://github.com/vegaprotocol/vega/pull/2047) Add `prepareWithdraw` endpoint

### 🛠 Improvements

- [#2061](https://github.com/vegaprotocol/vega/pull/2061) Fix Network orders being left as active
- [#2034](https://github.com/vegaprotocol/vega/pull/2034) Send `KeepAlive` messages on GraphQL subscriptions
- [#2031](https://github.com/vegaprotocol/vega/pull/2031) Add proto fields required for auctions
- [#2025](https://github.com/vegaprotocol/vega/pull/2025) Add auction mode (currently never triggered)
- [#2013](https://github.com/vegaprotocol/vega/pull/2013) Add Opening Auctions support to market framework
- [#2010](https://github.com/vegaprotocol/vega/pull/2010) Add documentation for Order Errors to proto source files
- [#2003](https://github.com/vegaprotocol/vega/pull/2003) Add fees support
- [#2004](https://github.com/vegaprotocol/vega/pull/2004) Remove @deprecated field from GraphQL input types (as it’s invalid)
- [#2000](https://github.com/vegaprotocol/vega/pull/2000) Fix `rejectionReason` for trades stopped for self trading
- [#1990](https://github.com/vegaprotocol/vega/pull/1990) Remove specified `tickSize` from market
- [#2066](https://github.com/vegaprotocol/vega/pull/2066) Fix validation of proposal timestamps to ensure that datestamps specify events in the correct order
- [#2043](https://github.com/vegaprotocol/vega/pull/2043) Track Event Queue events to avoid processing events from other chains twice

## 0.22.0

### 🐛 Bugfixes

- [#2096](https://github.com/vegaprotocol/vega/pull/2096) Fix concurrent map access in event forward

_2020-07-20_

This release primarily focuses on setting up Vega nodes to deal correctly with events sourced from other chains, working towards bridging assets from Ethereum. This includes responding to asset events from Ethereum, and support for validator nodes notarising asset movements and proposals.

It also contains a lot of bug fixes and improvements, primarily around an internal refactor to using an event bus to communicate between packages. Also included are some corrections for order statuses that were incorrectly being reported or left outdated on the APIs.

### ✨ New

- [#1825](https://github.com/vegaprotocol/vega/pull/1825) Add new Notary package for tracking multisig decisions for governance
- [#1837](https://github.com/vegaprotocol/vega/pull/1837) Add support for two-step governance processes such as asset proposals
- [#1856](https://github.com/vegaprotocol/vega/pull/1856) Implement handling of external chain events from the Event Queue
- [#1927](https://github.com/vegaprotocol/vega/pull/1927) Support ERC20 deposits
- [#1987](https://github.com/vegaprotocol/vega/pull/1987) Add `OpenInterest` field to markets
- [#1949](https://github.com/vegaprotocol/vega/pull/1949) Add `RejectionReason` field to rejected governance proposals

### 🛠 Improvements

- 💥 [#1988](https://github.com/vegaprotocol/vega/pull/1988) REST: Update orders endpoints to use POST, not PUT or DELETE
- 💥 [#1957](https://github.com/vegaprotocol/vega/pull/1957) GraphQL: Some endpoints returned a nullable array of Strings. Now they return an array of nullable strings
- 💥 [#1928](https://github.com/vegaprotocol/vega/pull/1928) GraphQL & GRPC: Remove broken `open` parameter from Orders endpoints. It returned ambiguous results
- 💥 [#1858](https://github.com/vegaprotocol/vega/pull/1858) Fix outdated order details for orders amended by cancel-and-replace
- 💥 [#1849](https://github.com/vegaprotocol/vega/pull/1849) Fix incorrect status on partially filled trades that would have matched with another order by the same user. Was `stopped`, now `rejected`
- 💥 [#1883](https://github.com/vegaprotocol/vega/pull/1883) REST & GraphQL: Market name is now based on the instrument name rather than being set separately
- [#1699](https://github.com/vegaprotocol/vega/pull/1699) Migrate Margin package to event bus
- [#1853](https://github.com/vegaprotocol/vega/pull/1853) Migrate Market package to event bus
- [#1844](https://github.com/vegaprotocol/vega/pull/1844) Migrate Governance package to event
- [#1877](https://github.com/vegaprotocol/vega/pull/1877) Migrate Position package to event
- [#1838](https://github.com/vegaprotocol/vega/pull/1838) GraphQL: Orders now include their `version` and `updatedAt`, which are useful when dealing with amended orders
- [#1841](https://github.com/vegaprotocol/vega/pull/1841) Fix: `expiresAt` on orders was validated at submission time, this has been moved to post-chain validation
- [#1849](https://github.com/vegaprotocol/vega/pull/1849) Improve Order documentation for `Status` and `TimeInForce`
- [#1861](https://github.com/vegaprotocol/vega/pull/1861) Remove single mutex in event bus
- [#1866](https://github.com/vegaprotocol/vega/pull/1866) Add mutexes for event bus access
- [#1889](https://github.com/vegaprotocol/vega/pull/1889) Improve event broker performance
- [#1891](https://github.com/vegaprotocol/vega/pull/1891) Fix context for event subscribers
- [#1889](https://github.com/vegaprotocol/vega/pull/1889) Address event bus performance issues
- [#1892](https://github.com/vegaprotocol/vega/pull/1892) Improve handling for new chain connection proposal
- [#1903](https://github.com/vegaprotocol/vega/pull/1903) Fix regressions in Candles API introduced by event bus
- [#1940](https://github.com/vegaprotocol/vega/pull/1940) Add new asset proposals to GraphQL API
- [#1943](https://github.com/vegaprotocol/vega/pull/1943) Validate list of allowed assets

## 0.21.0

_2020-06-18_

A follow-on from 0.20.1, this release includes a fix for the GraphQL API returning inconsistent values for the `side` field on orders, leading to Vega Console failing to submit orders. As a bonus there is another GraphQL improvement, and two fixes that return more correct values for filled network orders and expired orders.

### 🛠 Improvements

- 💥 [#1820](https://github.com/vegaprotocol/vega/pull/1820) GraphQL: Non existent parties no longer return a GraphQL error
- 💥 [#1784](https://github.com/vegaprotocol/vega/pull/1784) GraphQL: Update schema and fix enum mappings from Proto
- 💥 [#1761](https://github.com/vegaprotocol/vega/pull/1761) Governance: Improve processing of Proposals
- [#1822](https://github.com/vegaprotocol/vega/pull/1822) Remove duplicate updates to `createdAt`
- [#1818](https://github.com/vegaprotocol/vega/pull/1818) Trades: Replace buffer with events
- [#1812](https://github.com/vegaprotocol/vega/pull/1812) Governance: Improve logging
- [#1810](https://github.com/vegaprotocol/vega/pull/1810) Execution: Set order status for fully filled network orders to be `FILLED`
- [#1803](https://github.com/vegaprotocol/vega/pull/1803) Matching: Set `updatedAt` when orders expire
- [#1780](https://github.com/vegaprotocol/vega/pull/1780) APIs: Reject `NETWORK` orders
- [#1792](https://github.com/vegaprotocol/vega/pull/1792) Update Golang to 1.14 and tendermint to 0.33.5

## 0.20.1

_2020-06-18_

This release fixes one small bug that was causing many closed streams, which was a problem for API clients.

## 🛠 Improvements

- [#1813](https://github.com/vegaprotocol/vega/pull/1813) Set `PartyEvent` type to party event

## 0.20.0

_2020-06-15_

This release contains a lot of fixes to APIs, and a minor new addition to the statistics endpoint. Potentially breaking changes are now labelled with 💥. If you have implemented a client that fetches candles, places orders or amends orders, please check below.

### ✨ Features

- [#1730](https://github.com/vegaprotocol/vega/pull/1730) `ChainID` added to statistics endpoint
- 💥 [#1734](https://github.com/vegaprotocol/vega/pull/1734) Start adding `TraceID` to core events

### 🛠 Improvements

- 💥 [#1721](https://github.com/vegaprotocol/vega/pull/1721) Improve API responses for `GetProposalById`
- 💥 [#1724](https://github.com/vegaprotocol/vega/pull/1724) New Order: Type no longer defaults to LIMIT orders
- 💥 [#1728](https://github.com/vegaprotocol/vega/pull/1728) `PrepareAmend` no longer accepts expiry time
- 💥 [#1760](https://github.com/vegaprotocol/vega/pull/1760) Add proto enum zero value "unspecified" to Side
- 💥 [#1764](https://github.com/vegaprotocol/vega/pull/1764) Candles: Interval no longer defaults to 1 minute
- 💥 [#1773](https://github.com/vegaprotocol/vega/pull/1773) Add proto enum zero value "unspecified" to `Order.Status`
- 💥 [#1776](https://github.com/vegaprotocol/vega/pull/1776) Add prefixes to enums, add proto zero value "unspecified" to `Trade.Type`
- 💥 [#1781](https://github.com/vegaprotocol/vega/pull/1781) Add prefix and UNSPECIFIED to `ChainStatus`, `AccountType`, `TransferType`
- [#1714](https://github.com/vegaprotocol/vega/pull/1714) Extend governance error handling
- [#1726](https://github.com/vegaprotocol/vega/pull/1726) Mark Price was not always correctly updated on a partial fill
- [#1734](https://github.com/vegaprotocol/vega/pull/1734) Feature/1577 hash context propagation
- [#1741](https://github.com/vegaprotocol/vega/pull/1741) Fix incorrect timestamps for proposals retrieved by GraphQL
- [#1743](https://github.com/vegaprotocol/vega/pull/1743) Orders amended to be GTT now return GTT in the response
- [#1745](https://github.com/vegaprotocol/vega/pull/1745) Votes blob is now base64 encoded
- [#1747](https://github.com/vegaprotocol/vega/pull/1747) Markets created from proposals now have the same ID as the proposal that created them
- [#1750](https://github.com/vegaprotocol/vega/pull/1750) Added datetime to governance votes
- [#1751](https://github.com/vegaprotocol/vega/pull/1751) Fix a bug in governance vote counting
- [#1752](https://github.com/vegaprotocol/vega/pull/1752) Fix incorrect validation on new orders
- [#1757](https://github.com/vegaprotocol/vega/pull/1757) Fix incorrect party ID validation on new orders
- [#1758](https://github.com/vegaprotocol/vega/pull/1758) Fix issue where markets created via governance were not tradable
- [#1763](https://github.com/vegaprotocol/vega/pull/1763) Expiration settlement date for market changed to 30/10/2020-22:59:59
- [#1777](https://github.com/vegaprotocol/vega/pull/1777) Create `README.md`
- [#1764](https://github.com/vegaprotocol/vega/pull/1764) Add proto enum zero value "unspecified" to Interval
- [#1767](https://github.com/vegaprotocol/vega/pull/1767) Feature/1692 order event
- [#1787](https://github.com/vegaprotocol/vega/pull/1787) Feature/1697 account event
- [#1788](https://github.com/vegaprotocol/vega/pull/1788) Check for unspecified Vote value
- [#1794](https://github.com/vegaprotocol/vega/pull/1794) Feature/1696 party event

## 0.19.0

_2020-05-26_

This release fixes a handful of bugs, primarily around order amends and new market governance proposals.

### ✨ Features

- [#1658](https://github.com/vegaprotocol/vega/pull/1658) Add timestamps to proposal API responses
- [#1656](https://github.com/vegaprotocol/vega/pull/1656) Add margin checks to amends
- [#1679](https://github.com/vegaprotocol/vega/pull/1679) Add topology package to map Validator nodes to Vega keypairs

### 🛠 Improvements

- [#1718](https://github.com/vegaprotocol/vega/pull/1718) Fix a case where a party can cancel another party's orders
- [#1662](https://github.com/vegaprotocol/vega/pull/1662) Start moving to event-based architecture internally
- [#1684](https://github.com/vegaprotocol/vega/pull/1684) Fix order expiry handling when `expiresAt` is amended
- [#1686](https://github.com/vegaprotocol/vega/pull/1686) Fix participation stake to have a maximum of 100%
- [#1607](https://github.com/vegaprotocol/vega/pull/1607) Update `gqlgen` dependency to 0.11.3
- [#1711](https://github.com/vegaprotocol/vega/pull/1711) Remove ID from market proposal input
- [#1712](https://github.com/vegaprotocol/vega/pull/1712) `prepareProposal` no longer returns an ID on market proposals
- [#1707](https://github.com/vegaprotocol/vega/pull/1707) Allow overriding default governance parameters via `ldflags`.
- [#1715](https://github.com/vegaprotocol/vega/pull/1715) Compile testing binary with short-lived governance periods

## 0.18.1

_2020-05-13_

### 🛠 Improvements

- [#1649](https://github.com/vegaprotocol/vega/pull/1649)
  Fix github artefact upload CI configuration

## 0.18.0

_2020-05-12_

From this release forward, compiled binaries for multiple platforms will be attached to the release on GitHub.

### ✨ Features

- [#1636](https://github.com/vegaprotocol/vega/pull/1636)
  Add a default GraphQL query complexity limit of 5. Currently configured to 17 on testnet to support Console.
- [#1656](https://github.com/vegaprotocol/vega/pull/1656)
  Add GraphQL queries for governance proposals
- [#1596](https://github.com/vegaprotocol/vega/pull/1596)
  Add builds for multiple architectures to GitHub releases

### 🛠 Improvements

- [#1630](https://github.com/vegaprotocol/vega/pull/1630)
  Fix amends triggering multiple updates to the same order
- [#1564](https://github.com/vegaprotocol/vega/pull/1564)
  Hex encode keys

## 0.17.0

_2020-04-21_

### ✨ Features

- [#1458](https://github.com/vegaprotocol/vega/issues/1458) Add root GraphQL Orders query.
- [#1457](https://github.com/vegaprotocol/vega/issues/1457) Add GraphQL query to list all known parties.
- [#1455](https://github.com/vegaprotocol/vega/issues/1455) Remove party list from stats endpoint.
- [#1448](https://github.com/vegaprotocol/vega/issues/1448) Add `updatedAt` field to orders.

### 🛠 Improvements

- [#1102](https://github.com/vegaprotocol/vega/issues/1102) Return full Market details in nested GraphQL queries.
- [#1466](https://github.com/vegaprotocol/vega/issues/1466) Flush orders before trades. This fixes a rare scenario where a trade can be available through the API, but not the order that triggered it.
- [#1491](https://github.com/vegaprotocol/vega/issues/1491) Fix `OrdersByMarket` and `OrdersByParty` 'Open' parameter.
- [#1472](https://github.com/vegaprotocol/vega/issues/1472) Fix Orders by the same party matching.

### Upcoming changes

This release contains the initial partial implementation of Governance. This will be finished and documented in 0.18.0.

## 0.16.2

_2020-04-16_

### 🛠 Improvements

- [#1545](https://github.com/vegaprotocol/vega/pull/1545) Improve error handling in `Prepare*Order` requests

## 0.16.1

_2020-04-15_

### 🛠 Improvements

- [!651](https://gitlab.com/vega-protocol/trading-core/-/merge_requests/651) Prevent bad ED25519 key length causing node panic.

## 0.16.0

_2020-03-02_

### ✨ Features

- The new authentication service is in place. The existing authentication service is now deprecated and will be removed in the next release.

### 🛠 Improvements

- [!609](https://gitlab.com/vega-protocol/trading-core/-/merge_requests/609) Show trades resulting from Orders created by the network (for example close outs) in the API.
- [!604](https://gitlab.com/vega-protocol/trading-core/-/merge_requests/604) Add `lastMarketPrice` settlement.
- [!614](https://gitlab.com/vega-protocol/trading-core/-/merge_requests/614) Fix casing of Order parameter `timeInForce`.
- [!615](https://gitlab.com/vega-protocol/trading-core/-/merge_requests/615) Add new order statuses, `Rejected` and `PartiallyFilled`.
- [!622](https://gitlab.com/vega-protocol/trading-core/-/merge_requests/622) GraphQL: Change Buyer and Seller properties on Trades from string to Party.
- [!599](https://gitlab.com/vega-protocol/trading-core/-/merge_requests/599) Pin Market IDs to fixed values.
- [!603](https://gitlab.com/vega-protocol/trading-core/-/merge_requests/603), [!611](https://gitlab.com/vega-protocol/trading-core/-/merge_requests/611) Remove `NotifyTraderAccount` from API documentation.
- [!624](https://gitlab.com/vega-protocol/trading-core/-/merge_requests/624) Add protobuf validators to API requests.
- [!595](https://gitlab.com/vega-protocol/trading-core/-/merge_requests/595), [!621](https://gitlab.com/vega-protocol/trading-core/-/merge_requests/621), [!623](https://gitlab.com/vega-protocol/trading-core/-/merge_requests/623) Fix a flaky integration test.
- [!601](https://gitlab.com/vega-protocol/trading-core/-/merge_requests/601) Improve matching engine coverage.
- [!612](https://gitlab.com/vega-protocol/trading-core/-/merge_requests/612) Improve collateral engine test coverage.<|MERGE_RESOLUTION|>--- conflicted
+++ resolved
@@ -53,11 +53,8 @@
 - [8169](https://github.com/vegaprotocol/vega/issues/8169) - Add `buf` format
 - [7997](https://github.com/vegaprotocol/vega/issues/7997) - Clean up `API` comments when returned value is signed/unsigned.
 - [7988](https://github.com/vegaprotocol/vega/issues/7988) - Make information about numbers expressed as strings more clear.
-<<<<<<< HEAD
 - [8021](https://github.com/vegaprotocol/vega/issues/8021) - Add better field descriptions in the `API` documentation.
-=======
 - [8171](https://github.com/vegaprotocol/vega/issues/8171) - Optimise the way offsets are used in probability of trading.
->>>>>>> b99a974e
 
 ### 🐛 Fixes
 
