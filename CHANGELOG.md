# Changelog

## Unreleased

### 🚨 Breaking changes


### 🗑️  Deprecation

### 🛠  Improvements
- [322](https://github.com/vegaprotocol/data-node/pull/322) - Update the definition of done and issue templates

### 🐛 Fixes

## 0.48.0

### 🛠  Improvements
- [251](https://github.com/vegaprotocol/data-node/pull/251) - Updated proto and core and added support for the new events (state var and network limits)
- [285](https://github.com/vegaprotocol/data-node/pull/285) - Update changelog for `47.1`
- [244](https://github.com/vegaprotocol/data-node/pull/244) - Constrain the number of epochs for which we keep delegations in memory
- [250](https://github.com/vegaprotocol/data-node/pull/250) - Update go requirement to 1.17
- [251](https://github.com/vegaprotocol/data-node/pull/251) - Updated proto and core and added support for the new events (state var and network limits)
- [289](https://github.com/vegaprotocol/data-node/pull/289) - Add support for pagination of delegations
- [254](https://github.com/vegaprotocol/data-node/pull/254) - Move to `ghcr.io` container registry
- [290](https://github.com/vegaprotocol/data-node/pull/290) - Update pegged orders offset
- [296](https://github.com/vegaprotocol/data-node/pull/296) - Expose validator performance score attributes on Node object 
- [298](https://github.com/vegaprotocol/data-node/pull/298) - Remove creation of vendor directory
- [304](https://github.com/vegaprotocol/data-node/pull/304) - Added endpoint to support multiple versions of transaction request
- [316](https://github.com/vegaprotocol/data-node/pull/316) - Add basic framework for connecting to `postgres` database
- [323](https://github.com/vegaprotocol/data-node/pull/323) - Add initial `sql` storage package
- [324](https://github.com/vegaprotocol/data-node/pull/324) - Embed the facility to run a file based event store into the datanode 
- [326](https://github.com/vegaprotocol/data-node/pull/326) - Add `BlockNr()` methods to implementers of event interface
- [331](https://github.com/vegaprotocol/data-node/pull/331) - Add support for running an embedded version of `Postgresql`
- [336](https://github.com/vegaprotocol/data-node/pull/336) - Remove trading mode and future maturity
- [338](https://github.com/vegaprotocol/data-node/pull/336) - Add `grpcui` web user interface
<<<<<<< HEAD
- [340](https://github.com/vegaprotocol/data-node/pull/340) - Add brokers for the new data stores to support sequential and concurrent event processing 
=======
- [327](https://github.com/vegaprotocol/data-node/pull/327) - Add balances `sql` store and upgrade `gqlgen`
- [338](https://github.com/vegaprotocol/data-node/pull/338) - Fix compatibility with new `protoc-gen-xxx` tools used in `protos` repository
>>>>>>> 6dd04167

### 🐛 Fixes
- [277](https://github.com/vegaprotocol/data-node/pull/277) - Now returns not-found error instead of internal error when proposal not found 
- [274](https://github.com/vegaprotocol/data-node/issues/274) - Bug fix for proposal NO vote showing incorrect weight and tokens
- [288](https://github.com/vegaprotocol/data-node/pull/288) - Add back `assetId` GraphQL resolver for `RewardPerAssetDetail`, change `RiskFactor` fields to strings.
- [317](https://github.com/vegaprotocol/data-node/pull/317) - Fix `graphql` support for free-form governance proposals
- [345](https://github.com/vegaprotocol/data-node/issues/345) - Add the missing events conversion to data node

## 0.47.1
*`2021-12-20`*

### 🐛 Fixes
- [244](https://github.com/vegaprotocol/data-node/pull/244) - Constrain the number of epochs for which we keep delegations in memory


## 0.47.0
*`2021-12-10`*

### 🛠 Improvements
- [232](https://github.com/vegaprotocol/data-node/pull/232) - Tidy up repo to align with team processes and workflows
- [235](https://github.com/vegaprotocol/data-node/pull/235) - Add key rotation support
- [246](https://github.com/vegaprotocol/data-node/pull/246) - Add statistics to GraphQL API

### 🐛 Fixes
- [233](https://github.com/vegaprotocol/data-node/pull/233) - Don't return API error when no rewards for party
- [240](https://github.com/vegaprotocol/data-node/pull/240) - Allow risk factor events to be streamed via GraphQL subscription



## 0.46.0
*`2021-11-22`*

### 🛠 Improvements
- [238](https://github.com/vegaprotocol/data-node/pull/230) - Add filtering/pagination GraphQL schema for rewards
- [230](https://github.com/vegaprotocol/data-node/pull/230) - Release Version `0.46.0`
- [229](https://github.com/vegaprotocol/data-node/pull/229) - Add handling for checking/storing Chain ID
- [226](https://github.com/vegaprotocol/data-node/pull/226) - Added subscriptions for delegations & rewards
- [228](https://github.com/vegaprotocol/data-node/pull/228) - Add changelog and project board Github actions and update linked PR action version
- [208](https://github.com/vegaprotocol/data-node/pull/208) - Turn off `api_tests` when run on the CI
- [197](https://github.com/vegaprotocol/data-node/pull/197) - Set time limit for system-tests, and also do not ignore failures for pull requests
- [162](https://github.com/vegaprotocol/data-node/pull/162) - Move to XDG file structure
- [212](https://github.com/vegaprotocol/data-node/pull/212) - Stabilise api tests
- [221](https://github.com/vegaprotocol/data-node/pull/221) - Populate target address for `erc20WithdrawalApprovals`
- [225](https://github.com/vegaprotocol/data-node/pull/225) - Remove SubmitTransaction GraphQL endpoint

### 🐛 Fixes
- [207](https://github.com/vegaprotocol/data-node/pull/207) - Fix rewards schema and update vega dependencies to have reward event fixes
- [239](https://github.com/vegaprotocol/data-node/pull/238) - Update GraphQL schema to not require every asset has a global reward account.

## 0.45.1
*2021-10-23*

### 🛠 Improvements
- [202](https://github.com/vegaprotocol/data-node/pull/202) - Updates after vegawallet name change
- [203](https://github.com/vegaprotocol/data-node/pull/203) - Release version `v0.45.1`
- [205](https://github.com/vegaprotocol/data-node/pull/205) - Release version `v0.45.1`

### 🐛 Fixes
- [199](https://github.com/vegaprotocol/data-node/pull/199) - Add timestamp to reward payload


## 0.45.0
*2021-10-18*

### 🛠 Improvements
- [190](https://github.com/vegaprotocol/data-node/pull/190) - Run golangci-lint as part of CI
- [186](https://github.com/vegaprotocol/data-node/pull/186) - Add system-tests

## 0.44.0
*2021-10-07*

### 🛠 Improvements
- [168](https://github.com/vegaprotocol/data-node/pull/168) - De-duplicate stake linkings
- [182](https://github.com/vegaprotocol/data-node/pull/182) - Update to latest proto, go mod tidy and set pendingStake to 0 in nodes
- [181](https://github.com/vegaprotocol/data-node/pull/181) - add gRPC endpoint for GlobalRewardPool
- [175](https://github.com/vegaprotocol/data-node/pull/175) - Add fields to validators genesis
- [169](https://github.com/vegaprotocol/data-node/pull/169) - Port code to use last version of proto (layout change)
- [163](https://github.com/vegaprotocol/data-node/pull/163) - Release 0.43.0

### 🐛 Fixes
- [180](https://github.com/vegaprotocol/data-node/pull/180) - Update GraphQL schema (rewards)
- [170](https://github.com/vegaprotocol/data-node/pull/170) - Fix setting current epoch


## 0.43.0
*2021-09-24*

### 🛠 Improvements
- [159](https://github.com/vegaprotocol/data-node/pull/159) - Remove the trading proxy to implement the TradingService
- [154](https://github.com/vegaprotocol/data-node/pull/154) - Update to the last version of the proto repository

### 🐛 Fixes
- [148](https://github.com/vegaprotocol/data-node/pull/148) - Remove required party filter for TxErr events
- [147](https://github.com/vegaprotocol/data-node/pull/147) - Update the vega and proto repository dependencies to use the last version of the withdraw and deposits


## 0.42.0
*2021-09-10*

### 🛠 Improvements
- [144](https://github.com/vegaprotocol/data-node/pull/144) - Release 0.42.0
- [142](https://github.com/vegaprotocol/data-node/pull/142) - point to latest proto
- [139](https://github.com/vegaprotocol/data-node/pull/139) - Check version and add new event
- [132](https://github.com/vegaprotocol/data-node/pull/132) - Add block height
- [131](https://github.com/vegaprotocol/data-node/pull/131) - Update readme
- [129](https://github.com/vegaprotocol/data-node/pull/129) - Use vega pub key
- [127](https://github.com/vegaprotocol/data-node/pull/127) - Added expiryTime to epoch queries
- [123](https://github.com/vegaprotocol/data-node/pull/123) - Add validator score
- [120](https://github.com/vegaprotocol/data-node/pull/120) - Update proto version
- [115](https://github.com/vegaprotocol/data-node/pull/115) - Add target address to ERC20 Approval withdrawal
- [113](https://github.com/vegaprotocol/data-node/pull/113) - Return proper types for Node and Party in GraphQL
- [112](https://github.com/vegaprotocol/data-node/pull/112) - Run formatter on the GraphQL schema and regenerate
- [100](https://github.com/vegaprotocol/data-node/pull/100) - Add a subscriber for the vega time service so the datanode can serve the blockchain time
- [99](https://github.com/vegaprotocol/data-node/pull/99) - Add checkpoints API
- [97](https://github.com/vegaprotocol/data-node/pull/97) - Add delegations to GraphQL
- [94](https://github.com/vegaprotocol/data-node/pull/94) - Implemented delegation gRPC API
- [93](https://github.com/vegaprotocol/data-node/pull/93) - Update vega dependencies
- [92](https://github.com/vegaprotocol/data-node/pull/92) - Validator
- [91](https://github.com/vegaprotocol/data-node/pull/91) - Command line
- [90](https://github.com/vegaprotocol/data-node/pull/90) - Staking API
- [89](https://github.com/vegaprotocol/data-node/pull/89) - Add placeholder call
- [84](https://github.com/vegaprotocol/data-node/pull/84) - Remove all GraphQL Prepare and inputs
- [82](https://github.com/vegaprotocol/data-node/pull/82) - uint64 to string
- [78](https://github.com/vegaprotocol/data-node/pull/78) - Adding API support for rewards
- [71](https://github.com/vegaprotocol/data-node/pull/71) - Remove Drone
- [70](https://github.com/vegaprotocol/data-node/pull/70) - More CI testing
- [67](https://github.com/vegaprotocol/data-node/pull/67) - Better describe compilation steps
- [66](https://github.com/vegaprotocol/data-node/pull/66) - Improve and clean up the Jenkins file
- [62](https://github.com/vegaprotocol/data-node/pull/62) - Upload artefacts on release
- [59](https://github.com/vegaprotocol/data-node/pull/59) - Remove the if statement for the Jenkins file
- [58](https://github.com/vegaprotocol/data-node/pull/58) - Remove unused files
- [57](https://github.com/vegaprotocol/data-node/pull/57) - Add brackets
- [56](https://github.com/vegaprotocol/data-node/pull/56) - Remove brackets
- [54](https://github.com/vegaprotocol/data-node/pull/54) - Tidy the go packages
- [53](https://github.com/vegaprotocol/data-node/pull/53) - Change docker tag from develop to edge
- [52](https://github.com/vegaprotocol/data-node/pull/52) - Use the proto repo
- [51](https://github.com/vegaprotocol/data-node/pull/51) - Add init command
- [50](https://github.com/vegaprotocol/data-node/pull/50) - Remove unused password and update docker image
- [48](https://github.com/vegaprotocol/data-node/pull/48) - Build docker image
- [47](https://github.com/vegaprotocol/data-node/pull/47) - CI: Post messages to Slack
- [46](https://github.com/vegaprotocol/data-node/pull/46) - Add SubmitTransaction endpoint for rest and GraphQL
- [41](https://github.com/vegaprotocol/data-node/pull/41) - Add capability to receive events from a socket stream
- [40](https://github.com/vegaprotocol/data-node/pull/40) - CI: Checkout repo and compile
- [8](https://github.com/vegaprotocol/data-node/pull/8) - Merge api update
- [6](https://github.com/vegaprotocol/data-node/pull/6) - Remove core functionality
- [5](https://github.com/vegaprotocol/data-node/pull/5) - Add api tests
- [2](https://github.com/vegaprotocol/data-node/pull/2) - Remove tendermint integration
- [1](https://github.com/vegaprotocol/data-node/pull/1) - Rename module from vega to data-node

### 🐛 Fixes
- [138](https://github.com/vegaprotocol/data-node/pull/138) - Fix delegation balance to be string
- [136](https://github.com/vegaprotocol/data-node/pull/136) - Fix API tests
- [134](https://github.com/vegaprotocol/data-node/pull/134) - Fix bad reference copy of iterator
- [121](https://github.com/vegaprotocol/data-node/pull/121) - fix node ids & fix nodes storage tests
- [118](https://github.com/vegaprotocol/data-node/pull/118) - Fix data formatting
- [116](https://github.com/vegaprotocol/data-node/pull/116) - Fix staking event in convert switch
- [111](https://github.com/vegaprotocol/data-node/pull/111) - Fix ID, PubKey and Status for Node
- [110](https://github.com/vegaprotocol/data-node/pull/110) - Instantiate broker first
- [108](https://github.com/vegaprotocol/data-node/pull/108) - Add datanode component
- [106](https://github.com/vegaprotocol/data-node/pull/106) - Instantiate node service
- [81](https://github.com/vegaprotocol/data-node/pull/81) - Remove types and events
- [75](https://github.com/vegaprotocol/data-node/pull/75) - Jenkins file various improvements and fixes
- [69](https://github.com/vegaprotocol/data-node/pull/69) - Fix static check
- [61](https://github.com/vegaprotocol/data-node/pull/61) - Separate build for Docker
- [60](https://github.com/vegaprotocol/data-node/pull/60) - Fix the Jenkins file
- [55](https://github.com/vegaprotocol/data-node/pull/55) - Fix brackets
- [49](https://github.com/vegaprotocol/data-node/pull/49) - Fix Jenkins tag issue
- [9](https://github.com/vegaprotocol/data-node/pull/9) - Fix mock paths
- [7](https://github.com/vegaprotocol/data-node/pull/7) - Fix api tests<|MERGE_RESOLUTION|>--- conflicted
+++ resolved
@@ -33,12 +33,8 @@
 - [331](https://github.com/vegaprotocol/data-node/pull/331) - Add support for running an embedded version of `Postgresql`
 - [336](https://github.com/vegaprotocol/data-node/pull/336) - Remove trading mode and future maturity
 - [338](https://github.com/vegaprotocol/data-node/pull/336) - Add `grpcui` web user interface
-<<<<<<< HEAD
 - [340](https://github.com/vegaprotocol/data-node/pull/340) - Add brokers for the new data stores to support sequential and concurrent event processing 
-=======
 - [327](https://github.com/vegaprotocol/data-node/pull/327) - Add balances `sql` store and upgrade `gqlgen`
-- [338](https://github.com/vegaprotocol/data-node/pull/338) - Fix compatibility with new `protoc-gen-xxx` tools used in `protos` repository
->>>>>>> 6dd04167
 
 ### 🐛 Fixes
 - [277](https://github.com/vegaprotocol/data-node/pull/277) - Now returns not-found error instead of internal error when proposal not found 
