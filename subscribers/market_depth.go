package subscribers

import (
	"context"
	"errors"
	"fmt"
	"sort"
	"sync"

	"code.vegaprotocol.io/vega/events"
	"code.vegaprotocol.io/vega/logging"
	types "code.vegaprotocol.io/vega/proto"
)

type priceLevel struct {
	// Price of the price level
	price uint64
	// How many orders are at this level
	totalOrders uint64
	// How much volume is at this level
	totalVolume uint64
	// What side of the book is this level
	side types.Side
}

// MarketDepth holds all the details about a single markets MarketDepth
type MarketDepth struct {
	// Which market is this for
	marketID string
	// All of the orders in the order book
	liveOrders map[string]*types.Order
	// Just the buy side of the book
	buySide []*priceLevel
	// Just the sell side of the book
	sellSide []*priceLevel
	// All price levels that have changed in the last update
	changes []*priceLevel
	// Sequence number is an increment-only value to identify a state
	// of the market depth in time. Used when trying to match updates
	// to a snapshot dump
	sequenceNumber uint64
}

// MarketDepthBuilder is a subscriber of order events
// used to build the live market depth structure
type MarketDepthBuilder struct {
	*Base
<<<<<<< HEAD
	// Mutex to protect access to subscribers
	mu sync.Mutex
=======
	mu sync.RWMutex
>>>>>>> 5c673fb9
	// Map of all the markets to their market depth
	marketDepths map[string]*MarketDepth
	// Keep count of the number of clients requesting updates
	subscribersCount int32
	// Incrementing counter for subscriberID
	subscriberID uint64
	// Map of subscriberIds to their channels
	subscribers map[uint64]chan<- *types.MarketDepthUpdate
	// Logger
	log *logging.Logger
}

// NewMarketDepthBuilder constructor to create a market depth subscriber
func NewMarketDepthBuilder(ctx context.Context, log *logging.Logger, ack bool) *MarketDepthBuilder {
	mdb := MarketDepthBuilder{
		Base:         NewBase(ctx, 10, ack),
		log:          log,
		marketDepths: map[string]*MarketDepth{},
		subscribers:  map[uint64]chan<- *types.MarketDepthUpdate{},
	}

	if mdb.isRunning() {
		go mdb.loop(mdb.ctx)
	}
	return &mdb
}

func (mdb *MarketDepthBuilder) loop(ctx context.Context) {
	for {
		select {
		case <-ctx.Done():
			mdb.Halt()
			return
		case e := <-mdb.ch:
			if mdb.isRunning() {
				mdb.Push(e)
			}
		}
	}
}

// Push takes order messages and applied them to the makret depth structure
func (mdb *MarketDepthBuilder) Push(evts ...events.Event) {
	for _, e := range evts {
		switch te := e.(type) {
		case OE:
			mdb.updateMarketDepth(te.Order())
		}
	}
}

// Types returns all the message types this subscriber wants to receive
func (mdb *MarketDepthBuilder) Types() []events.Type {
	return []events.Type{
		events.OrderEvent,
	}
}

func (md *MarketDepth) orderExists(orderID string) *types.Order {
	return md.liveOrders[orderID]
}

func (md *MarketDepth) removeOrder(order *types.Order, reduceAmount uint64) error {
	// Find the price level
	pl := md.getPriceLevel(order.Side, order.Price)

	if pl == nil {
		return errors.New("Unknown pricelevel")
	}
	// Update the values
	pl.totalOrders--
	pl.totalVolume -= reduceAmount

	// See if we can remove this price level
	if pl.totalOrders == 0 {
		md.removePriceLevel(order)
	}

	md.changes = append(md.changes, pl)

	// Remove the orderID from the list of live orders
	delete(md.liveOrders, order.Id)
	return nil
}

func (md *MarketDepth) createNewPriceLevel(order *types.Order) *priceLevel {
	pl := &priceLevel{
		price:       order.Price,
		totalOrders: 1,
		totalVolume: order.Remaining,
		side:        order.Side,
	}

	if order.Side == types.Side_SIDE_BUY {
		index := sort.Search(len(md.buySide), func(i int) bool { return md.buySide[i].price <= order.Price })
		if index < len(md.buySide) {
			// We need to go midslice
			md.buySide = append(md.buySide, nil)
			copy(md.buySide[index+1:], md.buySide[index:])
			md.buySide[index] = pl
		} else {
			// We can tag on the end
			md.buySide = append(md.buySide, pl)
		}
	} else {
		index := sort.Search(len(md.sellSide), func(i int) bool { return md.sellSide[i].price >= order.Price })
		if index < len(md.sellSide) {
			// We need to go midslice
			md.sellSide = append(md.sellSide, nil)
			copy(md.sellSide[index+1:], md.sellSide[index:])
			md.sellSide[index] = pl
		} else {
			// We can tag on the end
			md.sellSide = append(md.sellSide, pl)
		}
	}
	return pl
}

func (md *MarketDepth) addOrder(order *types.Order) {
	// Cache the orderID
	orderCopy := *order
	md.liveOrders[order.Id] = &orderCopy

	// Update the price level
	pl := md.getPriceLevel(order.Side, order.Price)

	if pl == nil {
		pl = md.createNewPriceLevel(order)
	} else {
		pl.totalOrders++
		pl.totalVolume += order.Remaining
	}
	md.changes = append(md.changes, pl)
}

func (md *MarketDepth) updateOrder(originalOrder, newOrder *types.Order) {
	// If the price is the same, we can update the original order
	if originalOrder.Price == newOrder.Price {
		if newOrder.Remaining == 0 {
			md.removeOrder(newOrder, originalOrder.Remaining)
		} else {
			// Update
			pl := md.getPriceLevel(originalOrder.Side, originalOrder.Price)
			pl.totalVolume += (newOrder.Remaining - originalOrder.Remaining)
			originalOrder.Remaining = newOrder.Remaining
			md.changes = append(md.changes, pl)
		}
	} else {
		md.removeOrder(originalOrder, originalOrder.Remaining)
		md.addOrder(newOrder)
	}
}

func (md *MarketDepth) getPriceLevel(side types.Side, price uint64) *priceLevel {
	var i int
	if side == types.Side_SIDE_BUY {
		// buy side levels should be ordered in descending
		i = sort.Search(len(md.buySide), func(i int) bool { return md.buySide[i].price <= price })
		if i < len(md.buySide) && md.buySide[i].price == price {
			return md.buySide[i]
		}
	} else {
		// sell side levels should be ordered in ascending
		i = sort.Search(len(md.sellSide), func(i int) bool { return md.sellSide[i].price >= price })
		if i < len(md.sellSide) && md.sellSide[i].price == price {
			return md.sellSide[i]
		}
	}
	return nil
}

func (md *MarketDepth) removePriceLevel(order *types.Order) {
	var i int
	if order.Side == types.Side_SIDE_BUY {
		// buy side levels should be ordered in descending
		i = sort.Search(len(md.buySide), func(i int) bool { return md.buySide[i].price <= order.Price })
		if i < len(md.buySide) && md.buySide[i].price == order.Price {
			copy(md.buySide[i:], md.buySide[i+1:])
			md.buySide[len(md.buySide)-1] = nil
			md.buySide = md.buySide[:len(md.buySide)-1]
		}
	} else {
		// sell side levels should be ordered in ascending
		i = sort.Search(len(md.sellSide), func(i int) bool { return md.sellSide[i].price >= order.Price })
		// we found the level just return it.
		if i < len(md.sellSide) && md.sellSide[i].price == order.Price {
			copy(md.sellSide[i:], md.sellSide[i+1:])
			md.sellSide[len(md.sellSide)-1] = nil
			md.sellSide = md.sellSide[:len(md.sellSide)-1]
		}
	}
}

func (mdb *MarketDepthBuilder) updateMarketDepth(order *types.Order) {
	mdb.mu.Lock()
	defer mdb.mu.Unlock()

	// Non persistent and network orders do not matter
	if order.Type == types.Order_TYPE_MARKET ||
		order.TimeInForce == types.Order_TIF_FOK ||
		order.TimeInForce == types.Order_TIF_IOC {
		return
	}

	// Orders that where not valid are ignored
	if order.Status == types.Order_STATUS_INVALID ||
		order.Status == types.Order_STATUS_REJECTED {
		return
	}

	// See if we already have a MarketDepth item for this market
	md := mdb.marketDepths[order.MarketID]
	if md == nil {
		// First time we have an update for this market
		// so we need to create a new MarketDepth
		md = &MarketDepth{marketID: order.MarketID,
			liveOrders: map[string]*types.Order{}}
		mdb.marketDepths[order.MarketID] = md
	}

	// Initialise changes slice ready for new items
	md.changes = []*priceLevel{}

	// Do we know about this order already?
	originalOrder := md.orderExists(order.Id)
	if originalOrder != nil {
		// Check to see if we are updating the order or removing it
		if order.Status == types.Order_STATUS_CANCELLED ||
			order.Status == types.Order_STATUS_EXPIRED ||
			order.Status == types.Order_STATUS_STOPPED {
			md.removeOrder(order, order.Remaining)
		} else {
			md.updateOrder(originalOrder, order)
		}
	} else {
		if order.Remaining > 0 {
			md.addOrder(order)
		}
	}

	buyPtr := []*types.PriceLevel{}
	sellPtr := []*types.PriceLevel{}

	// Send out market depth updates to any listeners
	for _, pl := range md.changes {
		if pl.side == types.Side_SIDE_BUY {
			buyPtr = append(buyPtr, &types.PriceLevel{
				Price:          pl.price,
				NumberOfOrders: pl.totalOrders,
				Volume:         pl.totalVolume,
			})
		} else {
			sellPtr = append(sellPtr, &types.PriceLevel{
				Price:          pl.price,
				NumberOfOrders: pl.totalOrders,
				Volume:         pl.totalVolume,
			})
		}
	}

	marketDepthUpdate := &types.MarketDepthUpdate{
		MarketID:       order.MarketID,
		Buy:            buyPtr,
		Sell:           sellPtr,
		SequenceNumber: md.sequenceNumber,
	}

	for _, channel := range mdb.subscribers {
		channel <- marketDepthUpdate
	}

	// Clear the list of changes
	md.changes = make([]*priceLevel, 0, len(md.changes))

	md.sequenceNumber++
}

// Returns the min of 2 uint64s
func min(x, y uint64) uint64 {
	if y < x {
		return y
	}
	return x
}

// GetMarketDepth builds up the structure to be sent out to any market depth listeners
func (mdb *MarketDepthBuilder) GetMarketDepth(ctx context.Context, market string, limit uint64) (*types.MarketDepth, error) {
	mdb.mu.RLock()
	defer mdb.mu.RUnlock()
	md, ok := mdb.marketDepths[market]
	if !ok || md == nil {
		// When a market is new with no orders there will not be any market depth/order book
		// so we do not need to try and calculate the depth cumulative volumes etc
		return &types.MarketDepth{
			MarketID: market,
			Buy:      []*types.PriceLevel{},
			Sell:     []*types.PriceLevel{},
		}, nil
	}

	buyLimit := uint64(len(md.buySide))
	sellLimit := uint64(len(md.sellSide))
	if limit > 0 {
		buyLimit = min(buyLimit, limit)
		sellLimit = min(sellLimit, limit)
	}

	buyPtr := make([]*types.PriceLevel, buyLimit)
	sellPtr := make([]*types.PriceLevel, sellLimit)

	// Copy the data across
	for index, pl := range md.buySide[:buyLimit] {
		buyPtr[index] = &types.PriceLevel{Volume: pl.totalVolume,
			NumberOfOrders: pl.totalOrders,
			Price:          pl.price}
	}

	for index, pl := range md.sellSide[:sellLimit] {
		sellPtr[index] = &types.PriceLevel{Volume: pl.totalVolume,
			NumberOfOrders: pl.totalOrders,
			Price:          pl.price}
	}

	return &types.MarketDepth{
		MarketID:       market,
		Buy:            buyPtr,
		Sell:           sellPtr,
		SequenceNumber: md.sequenceNumber,
	}, nil
}

/*****************************************************************************/
/*                 FUNCTIONS TO HELP WITH UNIT TESTING                       */
/*****************************************************************************/

// GetOrderCount returns the number of live orders for the given market
func (mdb *MarketDepthBuilder) GetOrderCount(market string) int {
	md := mdb.marketDepths[market]
	if md != nil {
		return len(md.liveOrders)
	}
	return 0
}

// GetVolumeAtPrice returns the order volume at the given price level
func (mdb *MarketDepthBuilder) GetVolumeAtPrice(market string, side types.Side, price uint64) uint64 {
	md := mdb.marketDepths[market]
	if md != nil {
		pl := md.getPriceLevel(side, price)
		if pl == nil {
			return 0
		}
		return pl.totalVolume
	}
	return 0
}

// GetOrderCountAtPrice returns the number of orders at the given price level
func (mdb *MarketDepthBuilder) GetOrderCountAtPrice(market string, side types.Side, price uint64) uint64 {
	md := mdb.marketDepths[market]
	if md != nil {
		pl := md.getPriceLevel(side, price)
		if pl == nil {
			return 0
		}
		return pl.totalOrders
	}
	return 0
}

// GetPriceLevels returns the number of non empty price levels
func (mdb *MarketDepthBuilder) GetPriceLevels(market string) int {
	return mdb.GetBuyPriceLevels(market) + mdb.GetSellPriceLevels(market)
}

// GetBuyPriceLevels returns the number of non empty buy price levels
func (mdb *MarketDepthBuilder) GetBuyPriceLevels(market string) int {
	md := mdb.marketDepths[market]
	if md != nil {
		return len(md.buySide)
	}
	return 0
}

// GetSellPriceLevels returns the number of non empty sell price levels
func (mdb *MarketDepthBuilder) GetSellPriceLevels(market string) int {
	md := mdb.marketDepths[market]
	if md != nil {
		return len(md.sellSide)
	}
	return 0
}

// Subscribe allows a client to register for updates of the market depth book
func (mdb *MarketDepthBuilder) Subscribe(updates chan<- *types.MarketDepthUpdate) uint64 {
	mdb.mu.Lock()
	defer mdb.mu.Unlock()

	mdb.subscriberID++
	mdb.subscribers[mdb.subscriberID] = updates

	//	mdb.log.Debug("Market depth updates subscriber added",
	//		logging.Uint64("subscriber-id", a.subscriberID))

	return mdb.subscriberID
}

// Unsubscribe allows the client to unregister interest in market depth updates
func (mdb *MarketDepthBuilder) Unsubscribe(id uint64) error {
	mdb.mu.Lock()
	defer mdb.mu.Unlock()

	if len(mdb.subscribers) == 0 {
		//		a.log.Debug("Un-subscribe called on market depth updates, no subscribers connected",
		//			logging.Uint64("subscriber-id", id))

		return nil
	}

	if _, exists := mdb.subscribers[id]; exists {
		delete(mdb.subscribers, id)

		//		a.log.Debug("Un-subscribe called on market depth updates, subscriber removed",
		//			logging.Uint64("subscriber-id", id))

		return nil
	}

	//	a.log.Warn("Un-subscribe called on market depth updates, subscriber does not exist",
	//		logging.Uint64("subscriber-id", id))

	return fmt.Errorf("subscriber to market depth updates does not exist with id: %d", id)
}<|MERGE_RESOLUTION|>--- conflicted
+++ resolved
@@ -45,12 +45,7 @@
 // used to build the live market depth structure
 type MarketDepthBuilder struct {
 	*Base
-<<<<<<< HEAD
-	// Mutex to protect access to subscribers
-	mu sync.Mutex
-=======
 	mu sync.RWMutex
->>>>>>> 5c673fb9
 	// Map of all the markets to their market depth
 	marketDepths map[string]*MarketDepth
 	// Keep count of the number of clients requesting updates
