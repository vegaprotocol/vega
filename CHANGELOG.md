--- conflicted
+++ resolved
@@ -9,11 +9,8 @@
 - [](https://github.com/vegaprotocol/vega/issues/xxxx) -
 
 ### 🛠 Improvements
-<<<<<<< HEAD
+- [7429](https://github.com/vegaprotocol/vega/issues/7429) - Do not mark wallet and network as incompatible when the patch version doesn't match
 - [7289](https://github.com/vegaprotocol/vega/issues/7289) - `positionsConnection` query added to `GraphQL`root query with filter for multiple parties and markets
-=======
-- [7429](https://github.com/vegaprotocol/vega/issues/7429) - Do not mark wallet and network as incompatible when the patch version doesn't match
->>>>>>> 14877d75
 
 ### 🐛 Fixes
 - [7407](https://github.com/vegaprotocol/vega/issues/7407) - fix `ethereum` timestamp in stake linking in `graphql`
