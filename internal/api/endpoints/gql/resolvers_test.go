package gql_test

import (
	"context"
	"testing"

	"code.vegaprotocol.io/vega/proto"
	types "code.vegaprotocol.io/vega/proto"

	"code.vegaprotocol.io/vega/internal/api"
	"code.vegaprotocol.io/vega/internal/api/endpoints/gql"
	"code.vegaprotocol.io/vega/internal/api/endpoints/gql/mocks"
	"code.vegaprotocol.io/vega/internal/logging"
	"code.vegaprotocol.io/vega/internal/monitoring"

	"github.com/golang/mock/gomock"
	"github.com/pkg/errors"
	"github.com/stretchr/testify/assert"
)

func TestNewResolverRoot_ConstructAndResolve(t *testing.T) {
	root := buildTestResolverRoot(t)
	defer root.Finish()
	assert.NotNil(t, root)

	partyResolver := root.Party()
	assert.NotNil(t, partyResolver)

	marketResolver := root.Market()
	assert.NotNil(t, marketResolver)

	depthResolver := root.MarketDepth()
	assert.NotNil(t, depthResolver)

	candleResolver := root.Candle()
	assert.NotNil(t, candleResolver)

	orderResolver := root.Order()
	assert.NotNil(t, orderResolver)

	tradeResolver := root.Trade()
	assert.NotNil(t, tradeResolver)

	priceLevelResolver := root.PriceLevel()
	assert.NotNil(t, priceLevelResolver)

	mutationResolver := root.Mutation()
	assert.NotNil(t, mutationResolver)

	positionResolver := root.Position()
	assert.NotNil(t, positionResolver)

	queryResolver := root.Query()
	assert.NotNil(t, queryResolver)

	subsResolver := root.Subscription()
	assert.NotNil(t, subsResolver)
}

func TestNewResolverRoot_QueryResolver(t *testing.T) {
	root := buildTestResolverRoot(t)
	defer root.Finish()
	assert.NotNil(t, root)

	queryResolver := root.Query()
	assert.NotNil(t, queryResolver)

}

func getTestMarket() *types.Market {
	return &types.Market{
		Id: "BTC/DEC19",
		TradableInstrument: &proto.TradableInstrument{
			Instrument: &proto.Instrument{
				Id:   "Crypto/BTCUSD/Futures/Dec19",
				Code: "FX:BTCUSD/DEC19",
				Name: "December 2019 BTC vs USD future",
				Metadata: &proto.InstrumentMetadata{
					Tags: []string{
						"asset_class:fx/crypto",
						"product:futures",
					},
				},
				Product: &proto.Instrument_Future{
					Future: &proto.Future{
						Maturity: "2019-12-31",
						Oracle: &proto.Future_EthereumEvent{
							EthereumEvent: &proto.EthereumEvent{
								ContractID: "0x0B484706fdAF3A4F24b2266446B1cb6d648E3cC1",
								Event:      "price_changed",
							},
						},
						Asset: "Ethereum/Ether",
					},
				},
			},
			RiskModel: &proto.TradableInstrument_BuiltinFutures{
				BuiltinFutures: &proto.BuiltinFutures{
					HistoricVolatility: 0.15,
				},
			},
		},
		TradingMode: &proto.Market_Continuous{
			Continuous: &proto.ContinuousTrading{},
		},
	}
}
<<<<<<< HEAD

func getTestParty() *types.Party {
	return &types.Party{
		Name: "barney",
	}
}

func TestNewResolverRoot_VegaResolver(t *testing.T) {
=======
func TestNewResolverRoot_Resolver(t *testing.T) {
>>>>>>> 2178537d
	root := buildTestResolverRoot(t)
	defer root.Finish()
	ctx := context.Background()

	marketNotExistsErr := errors.New("market does not exist")
	markets := map[string]*types.Market{
		"BTC/DEC19": getTestMarket(),
		"ETH/USD18": nil,
	}

	partyNotExistsErr := errors.New("party does not exist")
	parties := map[string]*types.Party{
		"barney": getTestParty(),
	}

	root.party.EXPECT().GetByID(gomock.Any(), gomock.Any()).Times(len(parties)).DoAndReturn(func(_ context.Context, k string) (*types.Party, error) {
		m, ok := parties[k]
		assert.True(t, ok)
		if m == nil {
			return nil, partyNotExistsErr
		}
		return m, nil
	})

	root.market.EXPECT().GetByID(gomock.Any(), gomock.Any()).Times(len(markets)).DoAndReturn(func(_ context.Context, k string) (*types.Market, error) {
		m, ok := markets[k]
		assert.True(t, ok)
		if m == nil {
			return nil, marketNotExistsErr
		}
		return m, nil
	})
	incompleteMarket := &types.Market{
		Id: "foobar",
	}
	root.market.EXPECT().GetAll(gomock.Any()).Times(1).Return([]*types.Market{incompleteMarket}, nil)

	name := "BTC/DEC19"
	vMarkets, err := root.Query().Markets(ctx, &name)
	assert.Nil(t, err)
	assert.NotNil(t, vMarkets)
	assert.Len(t, vMarkets, 1)

	name = "ETH/USD18"
	vMarkets, err = root.Query().Markets(ctx, &name)
	assert.Error(t, err)
	assert.Nil(t, vMarkets)

	vMarkets, err = root.Query().Markets(ctx, nil)
	assert.Error(t, err)
	assert.Nil(t, vMarkets)

	name = "barney"
<<<<<<< HEAD
	vParties, err := vegaResolver.Parties(ctx, vega, &name)
=======
	parties, err := root.Query().Parties(ctx, &name)
>>>>>>> 2178537d
	assert.Nil(t, err)
	assert.NotNil(t, vParties)
	assert.Len(t, vParties, 1)

<<<<<<< HEAD
	vParties, err = vegaResolver.Parties(ctx, vega, nil)
=======
	parties, err = root.Query().Parties(ctx, nil)
>>>>>>> 2178537d
	assert.Error(t, err)
	assert.Nil(t, vParties)
}

func TestNewResolverRoot_MarketResolver(t *testing.T) {
	root := buildTestResolverRoot(t)
	defer root.Finish()
	ctx := context.Background()

	notExistsErr := errors.New("market does not exist")
	markets := map[string]*types.Market{
		"BTC/DEC19": &types.Market{
			Id: "BTC/DEC19",
		},
	}
	marketId := "BTC/DEC19"
	market := &gql.Market{
		ID: marketId,
	}

	root.market.EXPECT().GetByID(gomock.Any(), gomock.Any()).Times(len(markets)).DoAndReturn(func(_ context.Context, k string) (*types.Market, error) {
		m, ok := markets[k]
		assert.True(t, ok)
		if m == nil {
			return nil, notExistsErr
		}
		return m, nil
	})
	root.order.EXPECT().GetByMarket(gomock.Any(), marketId, gomock.Any()).Times(1).Return([]*types.Order{
		{
			Id:        "order-id-1",
			Price:     1000,
			Timestamp: 1,
		},
		{
			Id:        "order-id-2",
			Price:     2000,
			Timestamp: 2,
		},
	}, nil)

	marketResolver := root.Market()
	assert.NotNil(t, marketResolver)

	orders, err := marketResolver.Orders(ctx, market, nil, nil, nil, nil)
	assert.NotNil(t, orders)
	assert.Nil(t, err)
	assert.Len(t, orders, 2)
}

type resolverRoot interface {
	Query() gql.QueryResolver
	Mutation() gql.MutationResolver
	Candle() gql.CandleResolver
	MarketDepth() gql.MarketDepthResolver
	PriceLevel() gql.PriceLevelResolver
	Market() gql.MarketResolver
	Order() gql.OrderResolver
	Trade() gql.TradeResolver
	Position() gql.PositionResolver
	Party() gql.PartyResolver
	Subscription() gql.SubscriptionResolver
}

type testResolver struct {
	resolverRoot
	log    *logging.Logger
	ctrl   *gomock.Controller
	order  *mocks.MockOrderService
	trade  *mocks.MockTradeService
	candle *mocks.MockCandleService
	market *mocks.MockMarketService
	party  *mocks.MockPartyService
}

func buildTestResolverRoot(t *testing.T) *testResolver {
	ctrl := gomock.NewController(t)
	log := logging.NewLoggerFromEnv("dev")
	conf := api.NewDefaultConfig(log)
	order := mocks.NewMockOrderService(ctrl)
	trade := mocks.NewMockTradeService(ctrl)
	candle := mocks.NewMockCandleService(ctrl)
	market := mocks.NewMockMarketService(ctrl)
	party := mocks.NewMockPartyService(ctrl)
	statusChecker := &monitoring.Status{}
	resolver := gql.NewResolverRoot(
		conf,
		order,
		trade,
		candle,
		market,
		party,
		statusChecker,
	)
	return &testResolver{
		resolverRoot: resolver,
		log:          log,
		ctrl:         ctrl,
		order:        order,
		trade:        trade,
		candle:       candle,
		market:       market,
		party:        party,
	}
}

func (t *testResolver) Finish() {
	t.log.Sync()
	t.ctrl.Finish()
}<|MERGE_RESOLUTION|>--- conflicted
+++ resolved
@@ -105,7 +105,6 @@
 		},
 	}
 }
-<<<<<<< HEAD
 
 func getTestParty() *types.Party {
 	return &types.Party{
@@ -113,10 +112,7 @@
 	}
 }
 
-func TestNewResolverRoot_VegaResolver(t *testing.T) {
-=======
 func TestNewResolverRoot_Resolver(t *testing.T) {
->>>>>>> 2178537d
 	root := buildTestResolverRoot(t)
 	defer root.Finish()
 	ctx := context.Background()
@@ -170,20 +166,12 @@
 	assert.Nil(t, vMarkets)
 
 	name = "barney"
-<<<<<<< HEAD
-	vParties, err := vegaResolver.Parties(ctx, vega, &name)
-=======
-	parties, err := root.Query().Parties(ctx, &name)
->>>>>>> 2178537d
+	vParties, err := root.Query().Parties(ctx, &name)
 	assert.Nil(t, err)
 	assert.NotNil(t, vParties)
 	assert.Len(t, vParties, 1)
 
-<<<<<<< HEAD
-	vParties, err = vegaResolver.Parties(ctx, vega, nil)
-=======
-	parties, err = root.Query().Parties(ctx, nil)
->>>>>>> 2178537d
+	vParties, err = root.Query().Parties(ctx, nil)
 	assert.Error(t, err)
 	assert.Nil(t, vParties)
 }
