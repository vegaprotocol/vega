# Changelog

## Unreleased 0.78.0

### 🚨 Breaking changes

- [8777](https://github.com/vegaprotocol/vega/issues/8777) - Stop orders can now be used to create or increase a position.

### 🗑️ Deprecation

- [](https://github.com/vegaprotocol/vega/issues/xxx)

### 🛠 Improvements

- [11428](https://github.com/vegaprotocol/vega/issues/11428) - Add buy back and treasury fee and separate discount/reward factors.
- [11468](https://github.com/vegaprotocol/vega/issues/11468) - Added support for volume rebate program.
- [11523](https://github.com/vegaprotocol/vega/issues/11523) - Change method of caching to improve `AMM` snapshot performance.
- [11426](https://github.com/vegaprotocol/vega/issues/11426) - `EstimateAMMBounds` now reports issues with commitment.
- [11459](https://github.com/vegaprotocol/vega/issues/11459) - Deprecate time weight position reward metric and replace it with time weighted notional.
- [11528](https://github.com/vegaprotocol/vega/issues/11528) - Added support for eligible entities reward.
- [11372](https://github.com/vegaprotocol/vega/issues/11372) - Support combined filters for the `AMM` API.
- [11535](https://github.com/vegaprotocol/vega/issues/11535) - Added support for lottery rank distribution strategy.
- [11536](https://github.com/vegaprotocol/vega/issues/11536) - Make the batch market instructions errors programmatically usable.
- [11546](https://github.com/vegaprotocol/vega/issues/11546) - Add validation to market proposals metadata.
- [11562](https://github.com/vegaprotocol/vega/issues/11562) - Update average notional metric with mark price at the end of the epoch and when calculating live score.
- [11570](https://github.com/vegaprotocol/vega/issues/11570) - Include the required set of parties for evaluation for eligible entities reward.
- [11576](https://github.com/vegaprotocol/vega/issues/11576) - Replace additional rebate validation with a cap. 
- [11533](https://github.com/vegaprotocol/vega/issues/11533) - Suppose per party fee discounts in fee estimation. 
- [11577](https://github.com/vegaprotocol/vega/issues/11577) - Add API for party discounts and rewards.

### 🐛 Fixes

- [11521](https://github.com/vegaprotocol/vega/issues/11521) - Restore `AMM` position factor when loading from a snapshot.
- [11526](https://github.com/vegaprotocol/vega/issues/11526) - `EstimateAMMBounds` now respects the market's decimal places.
- [11486](https://github.com/vegaprotocol/vega/issues/11486) - `AMMs` can now be submitted on markets with more decimal places than asset decimal places.
- [11561](https://github.com/vegaprotocol/vega/issues/11561) - Failing amends on `AMMs` now restore original properly.
- [11583](https://github.com/vegaprotocol/vega/issues/11583) - Remove `AMMs` entirely from engine when market closes.
- [11568](https://github.com/vegaprotocol/vega/issues/11568) - order book shape on closing `AMM` no longer panics.
- [11540](https://github.com/vegaprotocol/vega/issues/11540) - Fix spam check for spots to use not double count quantum.
- [11542](https://github.com/vegaprotocol/vega/issues/11542) - Fix non determinism in lottery ranking.
- [11544](https://github.com/vegaprotocol/vega/issues/11544) - Fix empty candles stream.
- [11579](https://github.com/vegaprotocol/vega/issues/11579) - Spot calculate fee on amend, use order price if no amended price is provided.
- [11585](https://github.com/vegaprotocol/vega/issues/11585) - Initialise rebate stats service in API.
- [11592](https://github.com/vegaprotocol/vega/issues/11592) - Fix the order of calls at end of epoch between rebate engine and market tracker. 
<<<<<<< HEAD
- [11607](https://github.com/vegaprotocol/vega/issues/11607) - Wire rank lottery distribution to team reward payout. 
=======
- [959](https://github.com/vegaprotocol/core-test-coverage/issues/959) - Include `ELS` for `AMM` sub keys to the parent key `ELS`.
>>>>>>> 428b119f

## 0.77.5

### 🐛 Fixes

- [11513](https://github.com/vegaprotocol/vega/issues/11513) - Rollback CometBFT to version `v0.38.8`.
- [11516](https://github.com/vegaprotocol/vega/issues/11516) - Fix order spam check for amends.

## 0.77.4

### 🐛 Fixes

- [11508](https://github.com/vegaprotocol/vega/issues/11508) - Handle market order for margin spam protection.
- [11507](https://github.com/vegaprotocol/vega/issues/11507) - Margin spam check to remove division by asset quantum.
- [11504](https://github.com/vegaprotocol/vega/issues/11504) - Fix bug causing panic when accounting for volume rounding with AMM orders.


## 0.77.3

### 🚨 Breaking changes

- [](https://github.com/vegaprotocol/vega/issues/xxx)

### 🗑️ Deprecation

- [](https://github.com/vegaprotocol/vega/issues/xxx)

### 🛠 Improvements

- [1333](https://github.com/vegaprotocol/core-test-coverage/issues/1333) - Added coverage for `0093-TRTO-001`.
- [1334](https://github.com/vegaprotocol/core-test-coverage/issues/1334) - Added coverage for `0093-TRTO-002`.
- [1335](https://github.com/vegaprotocol/core-test-coverage/issues/1335) - Added coverage for `0093-TRTO-003`.
- [1336](https://github.com/vegaprotocol/core-test-coverage/issues/1336) - Added coverage for `0093-TRTO-004`.
- [1337](https://github.com/vegaprotocol/core-test-coverage/issues/1337) - Added coverage for `0093-TRTO-005`.
- [1338](https://github.com/vegaprotocol/core-test-coverage/issues/1338) - Added coverage for `0093-TRTO-006`.
- [1339](https://github.com/vegaprotocol/core-test-coverage/issues/1339) - Added coverage for `0093-TRTO-007`.
- [1340](https://github.com/vegaprotocol/core-test-coverage/issues/1340) - Added coverage for `0093-TRTO-008`.
- [1341](https://github.com/vegaprotocol/core-test-coverage/issues/1341) - Added coverage for `0093-TRTO-009`.
- [1342](https://github.com/vegaprotocol/core-test-coverage/issues/1342) - Added coverage for `0093-TRTO-010`.
- [1343](https://github.com/vegaprotocol/core-test-coverage/issues/1343) - Added coverage for `0093-TRTO-011`.
- [1344](https://github.com/vegaprotocol/core-test-coverage/issues/1344) - Added coverage for `0093-TRTO-012`.
- [1382](https://github.com/vegaprotocol/core-test-coverage/issues/1382) - Added coverage for `0093-TRTO-013`.
- [11497](https://github.com/vegaprotocol/vega/issues/11497) - Improve performance with the `ackedEvents` store.

### 🐛 Fixes

- [11496](https://github.com/vegaprotocol/vega/pull/11496) - Fix panic with long block auctions.


## 0.77.2

### 🐛 Fixes

- [11481](https://github.com/vegaprotocol/vega/issues/11481) - Fix margin check for cross margin market orders.
- [11474](https://github.com/vegaprotocol/vega/issues/11474) - Fail `checkTx` downstream for delayed transactions so they don't get included in more than one block.
- [11506](https://github.com/vegaprotocol/vega/issues/11506) - Fix margin spam check to remove division by asset quantum.

## 0.77.1

### 🛠 Improvements

- [11466](https://github.com/vegaprotocol/vega/issues/11466) - Update CometBFT to version `0.38.10`.

### 🐛 Fixes

- [11453](https://github.com/vegaprotocol/vega/issues/11453) - Fix margin for fully collateralised markets.
- [11462](https://github.com/vegaprotocol/vega/issues/11462) - Update the time weighted notional when publishing live game scores.
- [11474](https://github.com/vegaprotocol/vega/issues/11474) - Fail `checkTx` downstream for delayed transactions so they don't get included in more than one block.
- [11481](https://github.com/vegaprotocol/vega/issues/11481) - Fix margin check for cross margin market orders.

## 0.77.0

### 🛠 Improvements

- [11209](https://github.com/vegaprotocol/vega/issues/11209) - Publish ongoing games data.
- [11242](https://github.com/vegaprotocol/vega/issues/11242) - Add configuration to visor to help control binary retries a bit better.
- [11408](https://github.com/vegaprotocol/vega/issues/11408) - Relax finality check to allow instant deposits over the `Arbitrum` bridge.
- [11196](https://github.com/vegaprotocol/vega/issues/11196) - Add an active field in the price monitoring bounds payload.
- [11211](https://github.com/vegaprotocol/vega/issues/11211) - Liquidation engine includes `vAMM` shapes as available volume.
- [11217](https://github.com/vegaprotocol/vega/issues/11217) - Allow market proposals to override risk factors.
- [11285](https://github.com/vegaprotocol/vega/issues/11285) - Add support for trading transaction ordering.
- [11282](https://github.com/vegaprotocol/vega/issues/11282) - Allow a party to withdraw rewards from an AMM vested account.
- [11301](https://github.com/vegaprotocol/vega/issues/11301) - Sum vesting reward bonus multiplier across all derived keys for party.
- [11329](https://github.com/vegaprotocol/vega/issues/11329) - Add source chain ID when available to transaction event attributes
- [10634](https://github.com/vegaprotocol/vega/issues/10634) - Add spam checks for orders/liquidity provision
- [11337](https://github.com/vegaprotocol/vega/issues/11337) - Enhance transaction reordering with per market control and configurable delay.
- [11334](https://github.com/vegaprotocol/vega/issues/11334) - Heartbeat chain events are now sent to keep last seen block up to date.
- [11344](https://github.com/vegaprotocol/vega/issues/11344) - Include derived parties in accounts API
- [11268](https://github.com/vegaprotocol/vega/issues/11268) - Include derived parties vesting stats API
- [11266](https://github.com/vegaprotocol/vega/issues/11266) - Include derived parties rewards API
- [11357](https://github.com/vegaprotocol/vega/issues/11357) - Support historical game scores
- [11023](https://github.com/vegaprotocol/vega/issues/11023) - Add proposed fees to `vAMM` data.
- [11028](https://github.com/vegaprotocol/vega/issues/11028) - Add API to estimate order book depth based on `vAMM`.
- [11400](https://github.com/vegaprotocol/vega/issues/11400) - Add support for long block auction.
- [11026](https://github.com/vegaprotocol/vega/issues/11026) - Add API flag to get paid liquidity fees for a `vAMM` using the parent key.
- [11027](https://github.com/vegaprotocol/vega/issues/11027) - Add API filters to get fees and rewards by market, across epochs.
- [10360](https://github.com/vegaprotocol/vega/issues/10360) - Scale funding payment by fraction of period spent outside of auction.
- [11452](https://github.com/vegaprotocol/vega/issues/11452) - Implement alternative estimations for fully collateralised capped future.

### 🐛 Fixes

- [11066](https://github.com/vegaprotocol/vega/issues/11066) - Ensure vesting statistics match vesting accounts numbers.
- [11279](https://github.com/vegaprotocol/vega/issues/11279) - Handle properly the case of multiple transfers for the same game id.
- [11293](https://github.com/vegaprotocol/vega/issues/11293) - Panic in data node with position estimate endpoint.
- [11401](https://github.com/vegaprotocol/vega/issues/11401) - Ignore dispatch strategies with zero `ref-counts` when calculating payouts.
- [11379](https://github.com/vegaprotocol/vega/issues/11379) - Source chain id is now populated in `GQL Erc20WithdrawalApproval` endpoint.
- [11279](https://github.com/vegaprotocol/vega/issues/11279) - Handle properly the case of multiple transfers for the same game id.
- [11297](https://github.com/vegaprotocol/vega/issues/11297) - Handle properly asset decimals < market decimals when uncrossing the order book upon leaving auction.
- [11304](https://github.com/vegaprotocol/vega/issues/11304) - Correctly verify pegged order offset with respect to tick size in the right units.
- [11319](https://github.com/vegaprotocol/vega/issues/11319) - Do not leak Ethereum client secrets in the logs.
- [11336](https://github.com/vegaprotocol/vega/issues/11336) - Add support for decay factor in governance recurring transfers and report the proposal amount rather than 0 when the proposal gets enacted.
- [11368](https://github.com/vegaprotocol/vega/issues/11368) - Add support for update vesting stats in REST API and fix summing the quantum balance for vesting stats.
- [11380](https://github.com/vegaprotocol/vega/issues/11380) - Handle broken stop orders in prepare proposal.
- [11136](https://github.com/vegaprotocol/vega/issues/11136) - Fix premature invocation of post commit hooks in case of fee stats event.
- [11409](https://github.com/vegaprotocol/vega/issues/11409) - When updating a capped market - copy the cap from the existing market definition.
- [11415](https://github.com/vegaprotocol/vega/issues/11415) - End long block auction when expired.
- [11419](https://github.com/vegaprotocol/vega/issues/11419) - Fix long block auction extension to be calculated from current time.
- [11438](https://github.com/vegaprotocol/vega/issues/11438) - Add missing assignment to epoch to and from in `gameTeamScores` resolvers.
- [11442](https://github.com/vegaprotocol/vega/issues/11442) - Add validation to `submitAMM` to ensure the curves can be successfully generated.
- [11448](https://github.com/vegaprotocol/vega/issues/11448) - Fix team game score query with epoch filter.
- [11457](https://github.com/vegaprotocol/vega/issues/11457) - Fix cursor column ordering for game scores.
- [11454](https://github.com/vegaprotocol/vega/issues/11454) - Ensure ended transfers proper handling.

## 0.76.1

### 🐛 Fixes

- [11250](https://github.com/vegaprotocol/vega/issues/11250) - Add missing dispatch strategy in transfer proposal.
- [11252](https://github.com/vegaprotocol/vega/issues/11252) - Treat no position as zero position when calculating stop order overrides.
- [11249](https://github.com/vegaprotocol/vega/issues/11249) - Composite mark price oracles are now deactivated when a market is rejected.
- [11262](https://github.com/vegaprotocol/vega/pull/11262) - Fix auction extensions after risk parameter update.

## 0.76.0

### 🚨 Breaking changes

- [11079](https://github.com/vegaprotocol/vega/issues/11079) - rename decimal places fields for spots governance.

### 🛠 Improvements

- [10926](https://github.com/vegaprotocol/vega/issues/10926) - Backport governance proposal to change market name for spots
- [906](https://github.com/vegaprotocol/core-test-coverage/issues/906) - Add coverage for `0068-MATC-060`
- [907](https://github.com/vegaprotocol/core-test-coverage/issues/907) - Add coverage for `0068-MATC-061`
- [908](https://github.com/vegaprotocol/core-test-coverage/issues/908) - Add coverage for `0068-MATC-062`
- [909](https://github.com/vegaprotocol/core-test-coverage/issues/909) - Add coverage for `0068-MATC-063`
- [910](https://github.com/vegaprotocol/core-test-coverage/issues/910) - Add coverage for `0068-MATC-064`
- [911](https://github.com/vegaprotocol/core-test-coverage/issues/911) - Add coverage for `0068-MATC-065`
- [742](https://github.com/vegaprotocol/core-test-coverage/issues/742) - Add coverage for `0044-LIME-029`
- [10994](https://github.com/vegaprotocol/vega/pull/10994) - `rewards.team.minEpochsInTeam` can now be set to `0`
- [11061](https://github.com/vegaprotocol/vega/issues/11061) - `SLA` snapshot now loads current parameters and not pending ones.
- [11009](https://github.com/vegaprotocol/vega/issues/11009) - Relax market decimals validation in governance.
- [11036](https://github.com/vegaprotocol/vega/issues/11036) - Cross-margin mode: use max(order price, auction price) for margin calculation in auction
- [10998](https://github.com/vegaprotocol/vega/issues/10998) - Ensure reward totals are carried over across epochs in database.
- [1102](https://github.com/vegaprotocol/core-test-coverage/issues/1102) - Add coverage for `0042-LIQF-084`
- [11121](https://github.com/vegaprotocol/vega/issues/11121) - Remove auction trigger staleness functionality
- [11127](https://github.com/vegaprotocol/vega/issues/11127) - Price monitoring engine should record all observations with the same weight
- [10995](https://github.com/vegaprotocol/vega/issues/10995) - Liquidation range defined by its own parameter.
- [11167](https://github.com/vegaprotocol/vega/issues/11167) - Add realised return reward metric.
- [11165](https://github.com/vegaprotocol/vega/issues/11165) - Include negative returns in relative returns reward metric.
- [11151](https://github.com/vegaprotocol/vega/issues/11151) - Remove name field from the spot markets.
- [11170](https://github.com/vegaprotocol/vega/issues/11170) - Add transfer interval support.
- [11143](https://github.com/vegaprotocol/vega/issues/11143) - Add support for new asset proposal in batch governance proposal.
- [11184](https://github.com/vegaprotocol/vega/issues/11184) - relax the transfer restriction of 'same transfer' to match the full dispatch strategy.
- [11185](https://github.com/vegaprotocol/vega/issues/11185) - distinguish between zero and none metric for rewards.
- [11158](https://github.com/vegaprotocol/vega/issues/11158) - resolve the quote asset for fee estimation in spot market.
- [11143](https://github.com/vegaprotocol/vega/issues/11143) - Add support for new asset proposal in batch governance proposal
- [11182](https://github.com/vegaprotocol/vega/issues/11182) - Remove reduce only restriction on spot markets stop orders.
- [11153](https://github.com/vegaprotocol/vega/issues/11153) - Add check on start-up that bridge `RPC-endpoints` are functional.
- [11227](https://github.com/vegaprotocol/vega/issues/11227) - Add capped futures to `protos`.

### 🐛 Fixes

- [10946](https://github.com/vegaprotocol/vega/issues/10945) - Save dispatch strategy for recurring governance transfer in the database.
- [11000](https://github.com/vegaprotocol/vega/issues/11000) - Vesting summary events are now sorted properly before sending.
- [11065](https://github.com/vegaprotocol/vega/issues/11065) - `SLA` commitment state is reset properly at the end of an epoch
- [10960](https://github.com/vegaprotocol/vega/issues/10960) - Only the owner of a referral set can update it.
- [10970](https://github.com/vegaprotocol/vega/issues/10970) - Logic for whether a team member joined more than `rewards.team.minEpochsInTeam` is fixed.
- [10943](https://github.com/vegaprotocol/vega/issues/10943) - Fix error message format when node vote is sent again.
- [10928](https://github.com/vegaprotocol/vega/issues/10928) - Fix `collateralIncreaseEstimate` for limit orders in isolated margin mode
- [10952](https://github.com/vegaprotocol/vega/issues/10952) - Fix bug that caused spot markets to get stuck in opening auction.
- [10950](https://github.com/vegaprotocol/vega/issues/10950) - Fix bug that caused cancelled liquidity provisions to stick around after opening auction.
- [10975](https://github.com/vegaprotocol/vega/issues/10975) - Fix marshaller for stop order rejection error.
- [10973](https://github.com/vegaprotocol/vega/issues/10973) - Avoid entering an auction or doing mark-to-market before market entered opening auction or after it is in a terminal state.
- [10969](https://github.com/vegaprotocol/vega/issues/10969) - Ensure teams statistics are computed from team rewards.
- [10962](https://github.com/vegaprotocol/vega/issues/10962) - Fix `lastFeeDistribution` time in snapshot.
- [10974](https://github.com/vegaprotocol/vega/issues/10974) - Target stake for spot should not consider position factor.
- [10980](https://github.com/vegaprotocol/vega/issues/10980) - Make `gRPC` message size limit configurable, default to 20MB.
- [10984](https://github.com/vegaprotocol/vega/issues/10984) - Save has traded flag from spot to snapshot.
- [10997](https://github.com/vegaprotocol/vega/issues/10997) - Handle cases where leaving opening auction triggers monitoring auction.
- [11010](https://github.com/vegaprotocol/vega/issues/11010) - Release bond in spot market when market is terminated.
- [11033](https://github.com/vegaprotocol/vega/issues/11033) - Do not track positions for spots in datanode.
- [11016](https://github.com/vegaprotocol/vega/issues/11016) - Update holding account when amending order with cancel/replace on remaining funds.
- [11038](https://github.com/vegaprotocol/vega/issues/11038) - Simplify price ranges state.
- [11042](https://github.com/vegaprotocol/vega/issues/11042) - Add missing value to enum.
- [11059](https://github.com/vegaprotocol/vega/issues/11059) - Disambiguate `vega_time` in order clause.
- [11052](https://github.com/vegaprotocol/vega/pull/11052) - Add missing rejection reason in GraphQL schema for proposals
- [11073](https://github.com/vegaprotocol/vega/issues/11073) - Handle properly price factor < 1.
- [11047](https://github.com/vegaprotocol/vega/issues/11047) - Add missing migration for recreating stop order views after the new fields were added.
- [11090](https://github.com/vegaprotocol/vega/issues/11090) - Games API should only use the current team members.
- [11089](https://github.com/vegaprotocol/vega/issues/11089) - Add tests for proto `enums` persisted to database.
- [11105](https://github.com/vegaprotocol/vega/issues/11105) - Include all paid fees in reward cap.
- [1109](https://github.com/vegaprotocol/core-test-coverage/issues/1109) - Correctly label acceptance coverage for `0042-LIQF-091`.
- [11130](https://github.com/vegaprotocol/vega/issues/11130) - Add missing initialisation for max stop orders in spots.
- [11133](https://github.com/vegaprotocol/vega/issues/11133) - Fix spot product resolver
- [11154](https://github.com/vegaprotocol/vega/issues/11154) - Fix spot risk model resolver.
- [11159](https://github.com/vegaprotocol/vega/issues/11159) - Reject stop orders with size override position for spot product.
- [11161](https://github.com/vegaprotocol/vega/issues/11161) - Add validation for time in force GFA in stop order submission.
- [11177](https://github.com/vegaprotocol/vega/issues/11177) - Adjust the formulas for reduced position to the spec update and fix handling of closed out position.
- [11193](https://github.com/vegaprotocol/vega/issues/11193) - Fix loading of liquidation strategy from proto with missing data.
- [11200](https://github.com/vegaprotocol/vega/issues/11200) - Make sure a party can afford the trades before they are submitted to the book.
- [11205](https://github.com/vegaprotocol/vega/issues/11205) - Evaluate transfer interval correctly.
- [10374](https://github.com/vegaprotocol/vega/issues/10374) - Add transfer ID to recurring governance transfer ledger entries.
- [11221](https://github.com/vegaprotocol/vega/issues/11221) - Fix for `totalRewardsEarned` being twice the `rewardEarned`.

## 0.75.0

### 🚨 Breaking changes

- [10635](https://github.com/vegaprotocol/vega/issues/10635) - Add support for tick size

### 🛠 Improvements

- [10686](https://github.com/vegaprotocol/vega/issues/10686) - Allow transfers to filter by from and to account type.
- [10686](https://github.com/vegaprotocol/vega/issues/10764) - Network will now only trade within price monitoring bounds.
- [10770](https://github.com/vegaprotocol/vega/issues/10770) - Increase price monitoring triggers to 100.
- [10802](https://github.com/vegaprotocol/vega/issues/10802) - Added tick size support in feature tests.
- [788](https://github.com/vegaprotocol/core-test-coverage/issues/788) - Add coverage for `0011-MARA-020`
- [789](https://github.com/vegaprotocol/core-test-coverage/issues/789) - Add coverage for `0011-MARA-021`
- [790](https://github.com/vegaprotocol/core-test-coverage/issues/790) - Add coverage for `0011-MARA-023`
- [791](https://github.com/vegaprotocol/core-test-coverage/issues/791) - Add coverage for `0011-MARA-024`
- [792](https://github.com/vegaprotocol/core-test-coverage/issues/792) - Add coverage for `0011-MARA-025`
- [793](https://github.com/vegaprotocol/core-test-coverage/issues/793) - Add coverage for `0011-MARA-026`
- [794](https://github.com/vegaprotocol/core-test-coverage/issues/794) - Add coverage for `0011-MARA-027`
- [795](https://github.com/vegaprotocol/core-test-coverage/issues/795) - Add coverage for `0011-MARA-028`
- [796](https://github.com/vegaprotocol/core-test-coverage/issues/796) - Add coverage for `0011-MARA-029`
- [797](https://github.com/vegaprotocol/core-test-coverage/issues/797) - Add coverage for `0011-MARA-030`
- [798](https://github.com/vegaprotocol/core-test-coverage/issues/798) - Add coverage for `0011-MARA-031`
- [799](https://github.com/vegaprotocol/core-test-coverage/issues/799) - Add coverage for `0011-MARA-032`
- [10841](https://github.com/vegaprotocol/vega/issues/10841) - Send heartbeats from `ethcall` engine to update core of the latest Ethereum block.
- [10392](https://github.com/vegaprotocol/vega/issues/10392) - Integrate mark price with price monitoring.
- [10845](https://github.com/vegaprotocol/vega/issues/10845) - Remove price monitoring trigger staleness check.
- [10810](https://github.com/vegaprotocol/vega/issues/10810) - Do not update mark price from book during auctions.
- [10846](https://github.com/vegaprotocol/vega/issues/10846) - Change min requirement for margin factor.
- [10754](https://github.com/vegaprotocol/vega/issues/10754) - Simplify margin calculation (remove order book slippage).
- [10831](https://github.com/vegaprotocol/vega/issues/10831) - Add API for `notionalTimeWeightedAveragePosition`.
- [10879](https://github.com/vegaprotocol/vega/issues/10879) - Upgrade to cometbft 0.38.6.
- [10885](https://github.com/vegaprotocol/vega/issues/10885) - Allow margin factor to be any positive.

### 🐛 Fixes

- [10722](https://github.com/vegaprotocol/vega/issues/10722) - Team API aggregation does not aggregate from the latest epoch.
- [10743](https://github.com/vegaprotocol/vega/issues/10722) - When SLA hysteresis epochs are updated resize the ring using new value.
- [10811](https://github.com/vegaprotocol/vega/issues/10811) - Ethereum call events are now properly `deduplicated` when restoring from a snapshot.
- [10725](https://github.com/vegaprotocol/vega/issues/10725) - Batch proposal votes to contain `ELS` per market.
- [10744](https://github.com/vegaprotocol/vega/issues/10744) - Prevent governance suspension of a market already governance suspended.
- [10374](https://github.com/vegaprotocol/vega/issues/10374) - Ledger entries did not return data when filtering by transfer id.
- [10750](https://github.com/vegaprotocol/vega/issues/10750) - Handle cancellation of order on entering auction for party in isolated margin mode.
- [10748](https://github.com/vegaprotocol/vega/issues/10748) - Ensure apply fees cannot fail.
- [10752](https://github.com/vegaprotocol/vega/issues/10752) - Handle amend in place correctly for failure in isolated margin check.
- [10753](https://github.com/vegaprotocol/vega/issues/10753) - Handle the case that a submitted order is `FoK` in isolated margin to not double discount it from position.
- [10136](https://github.com/vegaprotocol/vega/issues/10136) - Assure opening auction uncrossing price gets registered in the perps engine.
- [10727](https://github.com/vegaprotocol/vega/issues/10727) - Allow for a 0 funding rate scaling factor.
- [10785](https://github.com/vegaprotocol/vega/issues/10785) - Oracles data is getting increasingly slow.
- [10780](https://github.com/vegaprotocol/vega/issues/10780) - REST API does not handle ID arrays correctly.
- [10778](https://github.com/vegaprotocol/vega/issues/10778) - cancel pegged orders when tick size changes and mismatches the offset.
- [10792](https://github.com/vegaprotocol/vega/issues/10792) - Use correct market for market proposer bonus for spots.
- [10795](https://github.com/vegaprotocol/vega/issues/10795) - Increase price monitoring triggers to 100 (missed validation).
- [10800](https://github.com/vegaprotocol/vega/issues/10800) - Respect market list passed to transfer dispatch strategy when considering paid fees in applying reward cap.
- [10804](https://github.com/vegaprotocol/vega/issues/10804) - Handle amend in place revert on failure to update order margin such that we do not amend in place which may not be possible.
- [10837](https://github.com/vegaprotocol/vega/issues/10837) - List transfers API can error when pagination is provided.
- [10823](https://github.com/vegaprotocol/vega/issues/10823) - Only allowing a single trigger to be breached when checking bounds.
- [10055](https://github.com/vegaprotocol/vega/issues/10055) - Quitting the wallet service CLI while waiting for a password now restores the terminal capabilities.
- [10739](https://github.com/vegaprotocol/vega/issues/10739) - Fix loading from snapshot when all markets have been settled before the loaded snapshot.
- [10862](https://github.com/vegaprotocol/vega/issues/10862) - Add witness configuration for node vote resend interval.
- [10852](https://github.com/vegaprotocol/vega/issues/10852) - Fix order margin account release issue (isolated margin mode).
- [10739](https://github.com/vegaprotocol/vega/issues/10739) - Fix loading from snapshot when all markets have been settled before the loaded snapshot.
- [10864](https://github.com/vegaprotocol/vega/issues/10864) - Fix snapshot non determinism for pegged orders.
- [10877](https://github.com/vegaprotocol/vega/issues/10877) - Fix event binding for time weight event.
- [10882](https://github.com/vegaprotocol/vega/issues/10882) - Fix data-node panic due to event sequence not being set.
- [10895](https://github.com/vegaprotocol/vega/issues/10895) - Initialise `tw notional` service in data node.
- [10721](https://github.com/vegaprotocol/vega/issues/10721) - Fix `unregistration` of state variables for spot market when closed.
- [10904](https://github.com/vegaprotocol/vega/issues/10904) - Balance changes API should validate date range properly.
- [10911](https://github.com/vegaprotocol/vega/issues/10911) - Fix `unregistration` of spot market state var.
- [10915](https://github.com/vegaprotocol/vega/issues/10915) - Fix duplicate deposit entries, add new `STATUS_DUPLICATE_REJECTED` status.
- [11047](https://github.com/vegaprotocol/vega/issues/11047) - Fix proto conversion for stop orders.
- [11041](https://github.com/vegaprotocol/vega/issues/11041) - Add validation for genesis asset quantum.
- [11011](https://github.com/vegaprotocol/vega/issues/11011) - Make spot fees best effort.

## 0.74.3

### 🛠 Improvements

- [10700](https://github.com/vegaprotocol/vega/pull/10700) - Do not use external binaries for the `IPFS` migration in the data node

### 🐛 Fixes

- [10702](https://github.com/vegaprotocol/vega/pull/10700) - Use second precision in `GetMarginIncrease()` so that perpetual product uses second precision everywhere.
- [10698](https://github.com/vegaprotocol/vega/issues/10698) - Prevent `L2` from making too many `RPC` calls.
- [971](https://github.com/vegaprotocol/core-test-coverage/issues/971) - Add `AMM` support to the integration test framework.

## 0.74.2

### 🐛 Fixes

- [10631](https://github.com/vegaprotocol/vega/issues/10631) - Fix snapshot for `ethCallEvents`
- [10643](https://github.com/vegaprotocol/vega/issues/10643) - Games `API` not showing quantum values and added filter for team and party.
- [10649](https://github.com/vegaprotocol/vega/issues/10649) - Ensure markets do not get stuck in liquidity auction after protocol upgrade.
- [10641](https://github.com/vegaprotocol/vega/issues/10641) - Fix panic in amend during auction for isolated margin.
- [10656](https://github.com/vegaprotocol/vega/issues/10656) - Fix funding rates bounds can be null for perpetuals.
- [10664](https://github.com/vegaprotocol/vega/issues/10664) - Fix isolated margin handling of submit/amend to get rid of trying to restore the state of the order book.
- [10661](https://github.com/vegaprotocol/vega/issues/10661) - Fix isolated margin handling of submit/amend to get rid of trying to restore the state of the order book.
- [10660](https://github.com/vegaprotocol/vega/issues/10660) - Fix isolated margin handling of submit/amend to get rid of trying to restore the state of the order book.
- [10601](https://github.com/vegaprotocol/vega/issues/10601) - Fix epoch by block height API is slow.
- [10299](https://github.com/vegaprotocol/vega/issues/10299) - Fix rewards transfers filter.
- [10666](https://github.com/vegaprotocol/vega/issues/10666) - Fix game API is slow.
- [10673](https://github.com/vegaprotocol/vega/issues/10673) - Fix error handling for isolated margin when insufficient funds.
- [10677](https://github.com/vegaprotocol/vega/issues/10677) - Fix validation of market proposer bonus to allow specifying/not specifying asset for metric for market proposer.
- [10669](https://github.com/vegaprotocol/vega/issues/10669) - Fix fees handling for spots in governance auction
- [10683](https://github.com/vegaprotocol/vega/issues/10683) - Fix GraphQL does not correctly marshal transfers status in filter.
- [10685](https://github.com/vegaprotocol/vega/issues/10685) - Fix list transfers returns too much data..
- [10691](https://github.com/vegaprotocol/vega/issues/10691) - Fix team stats include rewards from individual games
- [10647](https://github.com/vegaprotocol/vega/issues/10647) Add filter by game ID to transfers API.
- [10649](https://github.com/vegaprotocol/vega/issues/10649) - Ensure markets do not get stuck in liquidity auction after protocol upgrade.
- [10696](https://github.com/vegaprotocol/vega/issues/10696) - Fix position updates to undo positions changes on isolated margin failure.
- [10712](https://github.com/vegaprotocol/vega/issues/10712) - Fix the unit of auction extension and leave check auction early if governance auction has been extended.

## 0.74.1

### 🐛 Fixes

- [10611](https://github.com/vegaprotocol/vega/issues/10611) - Added internal config price to update `perps`.
- [10615](https://github.com/vegaprotocol/vega/issues/10615) - Fix oracle scaling function in internal composite price.
- [10621](https://github.com/vegaprotocol/vega/issues/10621) - Fix market activity tracker storing incorrect data for previous `epochMakerFeesPaid`.
- [10643](https://github.com/vegaprotocol/vega/issues/10643) - Games `API` not showing quantum values and added filter for team and party.

## 0.74.0

### 🚨 Breaking changes

- [9945](https://github.com/vegaprotocol/vega/issues/9945) - Add liquidation strategy.
- [10215](https://github.com/vegaprotocol/vega/issues/10215) - Listing transactions on block explorer does not support the field `limit` any more.
- [8056](https://github.com/vegaprotocol/vega/issues/8056) - Getting a transfer by ID now returns a `TransferNode`.
- [10597](https://github.com/vegaprotocol/vega/pull/10597) - Migrate the `IPFS` store for the network history to version 15.

### 🗑️ Deprecation

- [9881](https://github.com/vegaprotocol/vega/issues/9881) - Liquidity monitoring auctions to be removed.
- [10000](https://github.com/vegaprotocol/vega/issues/9881) - Commands `tm` and `tendermint` are deprecated in favour of `cometbft`.

### 🛠 Improvements

- [9930](https://github.com/vegaprotocol/vega/issues/9930) - `LiquidityFeeSettings` can now be used in market proposals to choose how liquidity fees are calculated.
- [9985](https://github.com/vegaprotocol/vega/issues/9985) - Add update margin mode transaction.
- [9936](https://github.com/vegaprotocol/vega/issues/9936) - Time spent in auction no longer contributes to a perpetual market's funding payment.
- [9982](https://github.com/vegaprotocol/vega/issues/9982) - Remove fees and minimal transfer amount from vested account
- [9955](https://github.com/vegaprotocol/vega/issues/9955) - Add data node subscription for transaction results.
- [10004](https://github.com/vegaprotocol/vega/issues/10004) Track average entry price in position engine
- [9825](https://github.com/vegaprotocol/vega/issues/9825) - Remove quadratic slippage.
- [9516](https://github.com/vegaprotocol/vega/issues/9516) - Add filter by transfer ID for ledger entries API.
- [9943](https://github.com/vegaprotocol/vega/issues/9943) - Support amending the order size by defining the target size.
- [9231](https://github.com/vegaprotocol/vega/issues/9231) - Add a `JoinTeam API`
- [10095](https://github.com/vegaprotocol/vega/issues/10095) - Add isolated margin support.
- [10222](https://github.com/vegaprotocol/vega/issues/10222) - Supply bootstrap peers after starting the `IPFS` node to increase reliability.
- [10097](https://github.com/vegaprotocol/vega/issues/10097) - Add funding rate modifiers to perpetual product definition.
- [9981](https://github.com/vegaprotocol/vega/issues/9981) - Support filtering on epoch range on transfers.
- [9981](https://github.com/vegaprotocol/vega/issues/9981) - Support filtering on status on transfers.
- [10104](https://github.com/vegaprotocol/vega/issues/10104) - Add network position tracking.
- [9981](https://github.com/vegaprotocol/vega/issues/9981) - Support filtering on scope on transfers.
- [9983](https://github.com/vegaprotocol/vega/issues/9983) - Implement cap and discount for transfer fees.
- [9980](https://github.com/vegaprotocol/vega/issues/9980) - Add teams statistics API.
- [9257](https://github.com/vegaprotocol/vega/issues/9257) - Add games details API
- [9992](https://github.com/vegaprotocol/vega/issues/9992) - Add configuration to control the number of blocks worth of Ethereum events to read.
- [9260](https://github.com/vegaprotocol/vega/issues/9260) - Enhance rewards API for competitions
- [10180](https://github.com/vegaprotocol/vega/issues/10180) - Additional candle intervals
- [10218](https://github.com/vegaprotocol/vega/issues/10218) - Volume discount stats shows volumes even if party doesn't qualify for a discount tier.
- [9880](https://github.com/vegaprotocol/vega/issues/9880) - Add support for batch proposals.
- [10159](https://github.com/vegaprotocol/vega/issues/10159) - Add additional funding period data to market data API to allow streaming funding period data.
- [10143](https://github.com/vegaprotocol/vega/issues/10143) - Allow changing the market name in update market governance proposal.
- [10154](https://github.com/vegaprotocol/vega/issues/10154) - Move remaining insurance pool balance into the network treasury rather than splitting between other markets and global insurance.
- [10154](https://github.com/vegaprotocol/vega/issues/10154) - Move remaining insurance pool balance into the network treasury rather than splitting between other markets and global insurance.
- [10154](https://github.com/vegaprotocol/vega/issues/10154) - Move remaining insurance pool balance into the network treasury rather than splitting between other markets and global insurance.
- [10154](https://github.com/vegaprotocol/vega/issues/10154) - Move remaining insurance pool balance into the network treasury rather than splitting between other markets and global insurance.
- [10266](https://github.com/vegaprotocol/vega/issues/10266) - Deprecated `marketID` and populate `gameID` in reward API
- [10154](https://github.com/vegaprotocol/vega/issues/10154) - Move remaining insurance pool balance into the network treasury rather than splitting between other markets and global insurance.
- [10155](https://github.com/vegaprotocol/vega/issues/10155) - Add next network close-out timestamp to market data.
- [10000](https://github.com/vegaprotocol/vega/issues/10000) - Introduce `cometbtf` command to replace `tendermint`.
- [10294](https://github.com/vegaprotocol/vega/issues/10294) - New mark price methodology
- [9948](https://github.com/vegaprotocol/vega/issues/9948) - Add support for linked stop orders.
- [9849](https://github.com/vegaprotocol/vega/issues/9849) - Add database support for `num.Uint`.
- [10275](https://github.com/vegaprotocol/vega/issues/10275) - Add API to list party's margin mode.
- [459](https://github.com/vegaprotocol/core-test-coverage/issues/459) - Add liquidation test coverage with market updates.
- [462](https://github.com/vegaprotocol/core-test-coverage/issues/462) - Cover `0012-POSR-011` explicitly
- [595](https://github.com/vegaprotocol/core-test-coverage/issues/595) - Ensure the full size of iceberg orders is considered when creating a network order.
- [10308](https://github.com/vegaprotocol/vega/issues/10308) - Support joining to closed teams based on an allow list.
- [10349](https://github.com/vegaprotocol/vega/issues/10349) - Add oracle support to mark price configuration.
- [10350](https://github.com/vegaprotocol/vega/issues/10350) - Set mark price to uncrossing price if at the end of opening auction no price was yielded by the mark price methodology.
- [521](https://github.com/vegaprotocol/core-test-coverage/issues/521) - Add tests for allow list functionality when joining teams.
- [10375](https://github.com/vegaprotocol/vega/issues/10375) - Expose party's profile in parties API.
- [10340](https://github.com/vegaprotocol/core-test-coverage/issues/10340) - Support updating profile for a party.
- [551](https://github.com/vegaprotocol/core-test-coverage/issues/551) - Cover `0053-PERP-033` explicitly.
- [646](https://github.com/vegaprotocol/core-test-coverage/issues/646) - Add integration test for team rewards `0009-MRKP-130`
- [647](https://github.com/vegaprotocol/core-test-coverage/issues/647) - Add integration test for team rewards `0009-MRKP-131`
- [648](https://github.com/vegaprotocol/core-test-coverage/issues/648) - Add integration test for team rewards `0009-MRKP-132`
- [533](https://github.com/vegaprotocol/core-test-coverage/issues/533) - Add integration test for team rewards `0009-MRKP-016`
- [534](https://github.com/vegaprotocol/core-test-coverage/issues/534) - Add integration test for team rewards `0009-MRKP-017`
- [536](https://github.com/vegaprotocol/core-test-coverage/issues/536) - Add integration test for team rewards `0009-MRKP-019`
- [10317](https://github.com/vegaprotocol/vega/issues/10317) - Add support in Ethereum oracles to data source from `L2s`
- [10429](https://github.com/vegaprotocol/vega/issues/10429) - Restrict the mark price by book to prices from the last mark price duration.
- [552](https://github.com/vegaprotocol/core-test-coverage/issues/552) - Add integration test for mark price `0053-PERP-034`
- [10459](https://github.com/vegaprotocol/vega/issues/10459) - Update `pMedian` to consider staleness of the inputs.
- [10429](https://github.com/vegaprotocol/vega/issues/10439) - Account for isolated margin mode in `EstimatePosition` endpoint.
- [10441](https://github.com/vegaprotocol/vega/issues/10441) - Remove active restore check in collateral snapshot loading, snapshot order change removes the need for it.
- [10286](https://github.com/vegaprotocol/vega/issues/10286) - If probability of trading is less than or equal to the minimum, assign it weight of zero for liquidity score calculation and change the validation of the tau scaling network parameter.
- [10376](https://github.com/vegaprotocol/vega/issues/10376) - Add spam protection for update profile.
- [10502](https://github.com/vegaprotocol/vega/issues/10502) - Rename index price to `internalCompositePrice`
- [10464](https://github.com/vegaprotocol/vega/issues/10464) - Add total of members in teams API.
- [10464](https://github.com/vegaprotocol/vega/issues/10464) - Add total of members in referral sets API.
- [10508](https://github.com/vegaprotocol/vega/issues/10508) - Change the behaviour of aggregation epochs for teams statistics API.
- [10502](https://github.com/vegaprotocol/vega/issues/10502) - Add `underlyingIndexPrice` to perpetual data.
- [10523](https://github.com/vegaprotocol/vega/issues/10523) - Fix repeated games statistics for multiple recurring transfers.
- [10527](https://github.com/vegaprotocol/vega/issues/10527) - Add support for `byte32` type in market proposal oracle definition.
- [10563](https://github.com/vegaprotocol/vega/issues/10563) - Spam protection for create/update referral program.
- [10517](https://github.com/vegaprotocol/vega/issues/10517) - Add optional cap to metric based rewards.
- [10246](https://github.com/vegaprotocol/vega/issues/10246) - Add quantum volumes to teams statistics API.
- [10550](https://github.com/vegaprotocol/vega/issues/10550) - Update network parameters with default values.
- [10612](https://github.com/vegaprotocol/vega/issues/10612) - Convert all assets to be associated to the configured Ethereum chain.
- [10624](https://github.com/vegaprotocol/vega/issues/10624) - Ensure chain event are not duplicated when chain identifier is missing.
- [10623](https://github.com/vegaprotocol/vega/issues/10623) - Introduce secondary Ethereum client

### 🐛 Fixes

- [9941](https://github.com/vegaprotocol/vega/issues/9941) - Add data node mapping for `WasEligible` field in referral set.
- [9940](https://github.com/vegaprotocol/vega/issues/9940) - Truncate fee stats in quantum down to the 6 decimal.
- [9940](https://github.com/vegaprotocol/vega/issues/9940) - Do not assume stop order is valid when generating ids up front.
- [9998](https://github.com/vegaprotocol/vega/issues/9998) - Slippage factors can now me updated in a market.
- [10036](https://github.com/vegaprotocol/vega/issues/10036) - Average entry price no longer flickers after a trade.
- [9956](https://github.com/vegaprotocol/vega/issues/9956) - Prevent validator node from starting if they do not have a Ethereum `RPCAddress` set.
- [9952](https://github.com/vegaprotocol/vega/issues/9952) - `PnL` flickering fix.
- [9977](https://github.com/vegaprotocol/vega/issues/9977) - Transfer infra fees directly to general account without going through vesting.
- [10041](https://github.com/vegaprotocol/vega/issues/10041) - List ledger entries `API` errors when using pagination.
- [10050](https://github.com/vegaprotocol/vega/issues/10050) - Cleanup `mempool` cache on commit.
- [10052](https://github.com/vegaprotocol/vega/issues/10052) - Some recent stats tables should have been `hypertables` with retention periods.
- [10103](https://github.com/vegaprotocol/vega/issues/10103) - List ledgers `API` returns bad error when filtering by transfer type only.
- [10120](https://github.com/vegaprotocol/vega/issues/10120) - Assure theoretical and actual funding payment calculations are consistent.
- [10164](https://github.com/vegaprotocol/vega/issues/10164) - Properly handle edge case where an external data point is received out of order.
- [10121](https://github.com/vegaprotocol/vega/issues/10121) - Assure `EstimatePosition` API works correctly with sparse perps data
- [10126](https://github.com/vegaprotocol/vega/issues/10126) - Account for invalid stop orders in batch, charge default gas.
- [10123](https://github.com/vegaprotocol/vega/issues/10123) - Ledger exports contain account types of "UNKNOWN" type
- [10132](https://github.com/vegaprotocol/vega/issues/10132) - Add mapping in `GraphQL` for update perps market proposal.
- [10125](https://github.com/vegaprotocol/vega/issues/10125) - Wire the `JoinTeam` command in the wallet.
- [10177](https://github.com/vegaprotocol/vega/issues/10177) - Add validation that order sizes are not strangely large.
- [10189](https://github.com/vegaprotocol/vega/issues/10189) - Votes for assets while proposal is waiting for node votes are included in the snapshot state.
- [10166](https://github.com/vegaprotocol/vega/issues/10166) - Closed markets should not be subscribed to data sources when restored from a snapshot.
- [10127](https://github.com/vegaprotocol/vega/issues/10127) - Untangle `ApplyReferralCode` and `JoinTeam` command verification.
- [10520](https://github.com/vegaprotocol/vega/issues/10520) - Fix `TWAP` calculations due to differences in time precision.
- [10153](https://github.com/vegaprotocol/vega/issues/10153) - Add metrics and reduce amount of request sent to the Ethereum `RPC`.
- [10147](https://github.com/vegaprotocol/vega/issues/10147) - Add network transfer largest share to the transfers if needed.
- [10158](https://github.com/vegaprotocol/vega/issues/10158) - Add the network as the zero-share default party in settlement engine.
- [10183](https://github.com/vegaprotocol/vega/issues/10183) - Fix transfer fees registration and decay.
- [9840](https://github.com/vegaprotocol/vega/issues/9840) - Team API inconsistency in joined at timestamps.
- [10205](https://github.com/vegaprotocol/vega/issues/10205) - Fix for transfer discount fees.
- [10211](https://github.com/vegaprotocol/vega/issues/10211) - Ensure infra fees don't get counted for vesting.
- [10217](https://github.com/vegaprotocol/vega/issues/10217) - Game ID for reward entity should be optional
- [10238](https://github.com/vegaprotocol/vega/issues/10238) - Fix logic when a user firsts requests spam information
- [10227](https://github.com/vegaprotocol/vega/issues/10227) - Make the wallet errors on spam stats meaningful.
- [10193](https://github.com/vegaprotocol/vega/issues/10193) - Denormalize `tx_results` to avoid joins with blocks when queried.
- [10233](https://github.com/vegaprotocol/vega/issues/10233) - Fix expiring stop orders panic.
- [10215](https://github.com/vegaprotocol/vega/issues/10215) - Rework pagination to align with the natural reverse-chronological order of the block explorer.
- [10241](https://github.com/vegaprotocol/vega/issues/10241) - Do not include start epoch on referees set statistics.
- [10219](https://github.com/vegaprotocol/vega/issues/10219) - Candles API should fill gaps when there are periods with no trades.
- [10050](https://github.com/vegaprotocol/vega/issues/10050) - Cleanup `mempool` cache on commit.
- [9882](https://github.com/vegaprotocol/vega/issues/9882) - Fix `net params` sent on closed channel.
- [10257](https://github.com/vegaprotocol/vega/issues/10257) - Fix equity like share votes count on update market proposal.
- [10260](https://github.com/vegaprotocol/vega/issues/10260) - `ListCandleData` errors when interval is `block`
- [9677](https://github.com/vegaprotocol/vega/issues/9677) - Removing snapshots and checkpoints do not fail on missing or corrupt state.
- [10267](https://github.com/vegaprotocol/vega/issues/10267) - `ListCandleData` errors when market is in opening auction
- [10276](https://github.com/vegaprotocol/vega/issues/10276) - `ListCandleData` should return empty strings instead of zero for prices when being gap filled.
- [10278](https://github.com/vegaprotocol/vega/issues/10278) - Transfers connection filtering by `isReward` and party causes error
- [10251](https://github.com/vegaprotocol/vega/issues/10251) - Add batch proposal API and fix batch proposal submission.
- [10285](https://github.com/vegaprotocol/vega/issues/10285) - Fix `MTM` settlement panic.
- [10321](https://github.com/vegaprotocol/vega/issues/10321) - Fix `ListPartyMarginModes` panic.
- [10324](https://github.com/vegaprotocol/vega/issues/10324) - Fix `GetMarketHistoryByID` to only return the most recent market data information when no dates are provided.
- [10318](https://github.com/vegaprotocol/vega/issues/10318) - Prevent stop orders being placed during opening auction.
- [476](https://github.com/vegaprotocol/core-test-coverage/issues/476) - Add tests for markets expiring in opening auction, fix a bug for future markets.
- [10354](https://github.com/vegaprotocol/vega/issues/10354) - Renumbered SQL migration scripts 0055-0067 due to 0068 being released as part of a patch without renumbering.
- [476](https://github.com/vegaprotocol/core-test-coverage/issues/476) - Add tests for markets expiring in opening auction, fix a bug for future markets.
- [10362](https://github.com/vegaprotocol/vega/issues/10362) - Include notional volumes in `SLA` snapshot.
- [10339](https://github.com/vegaprotocol/vega/issues/10339) - Fix for GraphQL batch proposals support.
- [10326](https://github.com/vegaprotocol/vega/issues/10326) - Fix intermittent test failure.
- [10382](https://github.com/vegaprotocol/vega/issues/10382) - Fix switch to isolated margin with parked pegged orders.
- [10390](https://github.com/vegaprotocol/vega/pull/10390) - Fix the data node startup when an external `hypertable` exist outside of the public schema
- [10393](https://github.com/vegaprotocol/vega/issues/10393) - Fixed source weight validation.
- [10396](https://github.com/vegaprotocol/vega/issues/10396) - `ListTransfers` returns error.
- [10299](https://github.com/vegaprotocol/vega/issues/10299) - `ListTransfers` does not return staking rewards.
- [10496](https://github.com/vegaprotocol/vega/issues/10496) - `MarketData` API now always report correct funding payment when a perpetual market is terminated.
- [10407](https://github.com/vegaprotocol/vega/issues/10407) - Workaround to allow running feature test with invalid 0 mark price frequency.
- [10378](https://github.com/vegaprotocol/vega/issues/10378) - Ensure network position has price set at all times.
- [10409](https://github.com/vegaprotocol/vega/issues/10499) - Block explorer `API` failing in release `0.74.0`.
- [10417](https://github.com/vegaprotocol/vega/issues/10417) - Party margin modes `API` always errors.
- [10431](https://github.com/vegaprotocol/vega/issues/10431) - Fix source staleness validation.
- [10436](https://github.com/vegaprotocol/vega/issues/10436) - Fix source staleness validation when oracles are not defined.
- [10434](https://github.com/vegaprotocol/vega/issues/10434) - Unsubscribe oracles when market is closed.
- [10454](https://github.com/vegaprotocol/vega/issues/10454) - Fix account resolver validation to include order margin account.
- [10451](https://github.com/vegaprotocol/vega/issues/10451) - Fix get update asset bundle.
- [10480](https://github.com/vegaprotocol/vega/issues/10480) - Fix migration of position average entry price.
- [10419](https://github.com/vegaprotocol/vega/issues/10419) - Block explorer database migration is slow.
- [10431](https://github.com/vegaprotocol/vega/issues/10431) - Fix source staleness validation.
- [10419](https://github.com/vegaprotocol/vega/issues/10419) - Block explorer database migration is slow.
- [10510](https://github.com/vegaprotocol/vega/issues/10510) - Removing distressed position who hasn't traded does not populate trade map for network.
- [10470](https://github.com/vegaprotocol/vega/issues/10470) - Mark non-optional parameters as required and update documentation strings.
- [10456](https://github.com/vegaprotocol/vega/issues/10456) - Expose proper enum for `GraphQL` dispatch metric.
- [10301](https://github.com/vegaprotocol/vega/issues/10301) - Fix get epoch by block.
- [10343](https://github.com/vegaprotocol/vega/issues/10343) - Remove auction trigger extension and triggering ratio from liquidity monitoring parameters.
- [10493](https://github.com/vegaprotocol/vega/issues/10493) - Fix isolated margin panic on amend order.
- [10490](https://github.com/vegaprotocol/vega/issues/10490) - Handle the `quant` library returning `NaN`
- [10504](https://github.com/vegaprotocol/vega/issues/10504) - Make sure the referral sets API accounts for referees switch.
- [10525](https://github.com/vegaprotocol/vega/issues/10525) - Move `batchTerms` to parent object in batch proposals API.
- [10530](https://github.com/vegaprotocol/vega/issues/10530) - Game API returns errors.
- [10531](https://github.com/vegaprotocol/vega/issues/10531) - Team Members Statistics API doesn't return data.
- [10533](https://github.com/vegaprotocol/vega/issues/10533) - Fix `EstiamtePosition` returning an error when trying to access the party id field via GraphQL.
- [10546](https://github.com/vegaprotocol/vega/issues/10546) - `EstimateTransferFee` API errors when there is no discount.
- [10532](https://github.com/vegaprotocol/vega/issues/10532) - Fix for games statistics.
- [10568](https://github.com/vegaprotocol/vega/issues/10568) - Fix for `PnL` underflow.
- [10299](https://github.com/vegaprotocol/vega/issues/10299) - Fix for rewards transfers list.
- [10567](https://github.com/vegaprotocol/vega/issues/10567) - Rewards/Teams/Games API disagree on numbers.
- [10578](https://github.com/vegaprotocol/vega/issues/10578) - Game API reward amounts should display quantum values and asset ID.
- [10558](https://github.com/vegaprotocol/vega/issues/10558) - Return current market observable is collateral available is below maintenance margin for specified position.
- [10604](https://github.com/vegaprotocol/vega/issues/10604) - Register margin modes API subscriber.
- [10595](https://github.com/vegaprotocol/vega/issues/10595) - Fix failed amends for isolated margin orders causing negative spread in console.
- [10606](https://github.com/vegaprotocol/vega/issues/10606) - Party profiles `API` was not returning results.
- [10625](https://github.com/vegaprotocol/vega/issues/10625) - Fix panic in update spot market.
- [9244](https://github.com/vegaprotocol/vega/issues/9244) - fix unit tests to use spot markets.
- [10625](https://github.com/vegaprotocol/vega/issues/10625) - Fix panic in update spot market.

## 0.73.0

### 🚨 Breaking changes

- [8679](https://github.com/vegaprotocol/vega/issues/8679) - Snapshot configuration `load-from-block-height` no longer accept `-1` as value. To reload from the latest snapshot, it should be valued `0`.
- [8679](https://github.com/vegaprotocol/vega/issues/8679) - Snapshot configuration `snapshot-keep-recent` only accept values from `1` (included) to `10` (included) .
- [8944](https://github.com/vegaprotocol/vega/issues/8944) - Asset ID field on the `ExportLedgerEntriesRequest gRPC API` for exporting ledger entries has changed type to make it optional.
- [9562](https://github.com/vegaprotocol/vega/issues/9562) - `--lite` and `--archive` options to data node have been replaced with `--retention-profile=[archive|conservative|minimal]` with default mode as archive.
- [9258](https://github.com/vegaprotocol/vega/issues/9258) - Rework `GetReferralSetStats` endpoint.
- [9258](https://github.com/vegaprotocol/vega/issues/9258) - Change HTTP endpoint from `/volume-discount-stats` to `/volume-discount-program/stats`.
- [9258](https://github.com/vegaprotocol/vega/issues/9258) - Change HTTP endpoint from `/referral-sets/stats/{id}` to `/referral-sets/{id}/stats`.
- [9719](https://github.com/vegaprotocol/vega/issues/9719) - Remove unnecessary fields from referral and volume discount program proposals.
- [9733](https://github.com/vegaprotocol/vega/issues/9733) - Making `set_id` optional in `referral set stats` endpoint
- [9743](https://github.com/vegaprotocol/vega/issues/9743) - Rename `ReferralFeeStats` endpoints to `FeesStats`, and `FeeStats` event to `FeesStats`.
- [9408](https://github.com/vegaprotocol/vega/issues/9408) - Enforce pagination range.
- [9757](https://github.com/vegaprotocol/vega/issues/9757) - Liquidity provisions `API` shows the pending `LP` instead of the current when an update is accepted by the network.

### 🛠 Improvements

- [8051](https://github.com/vegaprotocol/vega/issues/8051) - Upgrade to comet `0.38.0`
- [9484](https://github.com/vegaprotocol/vega/issues/9484) - Remove network parameters that only provide defaults for market liquidity settings.
- [8718](https://github.com/vegaprotocol/vega/issues/8718) - Emit market data event after setting mark price prior to final settlement.
- [8590](https://github.com/vegaprotocol/vega/issues/8590) - Improved Ethereum oracle support.
- [8754](https://github.com/vegaprotocol/vega/issues/8754) - Introduce Perpetuals and their funding payment calculations.
- [8731](https://github.com/vegaprotocol/vega/issues/8731) - Add liquidity provision `SLA` to governance proposals for spot market.
- [8741](https://github.com/vegaprotocol/vega/issues/8741) - Add a network parameter for disabling `Ethereum` oracles.
- [8600](https://github.com/vegaprotocol/vega/issues/8600) - Clean and refactor data source packages.
- [8845](https://github.com/vegaprotocol/vega/issues/8845) - Add support for network treasury and global insurance accounts.
- [9545](https://github.com/vegaprotocol/vega/issues/9545) - Auto load new segments after load finishes
- [8661](https://github.com/vegaprotocol/vega/issues/8661) - Refactor the snapshot engine to make it testable.
- [8680](https://github.com/vegaprotocol/vega/issues/8680) - Move loading the local snapshot in the initialization steps.
- [8682](https://github.com/vegaprotocol/vega/issues/8682) - Share snapshot by search the metadata database instead of loading the tree.
- [8846](https://github.com/vegaprotocol/vega/issues/8846) - Add support to transfer recurring transfers to metric based reward
- [9549](https://github.com/vegaprotocol/vega/issues/9549) - Update config defaults to better support archive nodes
- [8857](https://github.com/vegaprotocol/vega/issues/8857) - Add a step for getting the balance of the liquidity provider liquidity fee account
- [9483](https://github.com/vegaprotocol/vega/issues/9483) - Zip history segments only once
- [8847](https://github.com/vegaprotocol/vega/issues/8847) - Implement internal time trigger data source.
- [8895](https://github.com/vegaprotocol/vega/issues/8895) - Allow to set runtime parameters in the SQL Store connection structure
- [9678](https://github.com/vegaprotocol/vega/issues/9678) - Cache and forward referral rewards multiplier and factor multiplier
- [8779](https://github.com/vegaprotocol/vega/issues/8779) - Query all details of liquidity providers via an API.
- [8924](https://github.com/vegaprotocol/vega/issues/8924) - Refactor slightly to remove need to deep clone `proto` types
- [8782](https://github.com/vegaprotocol/vega/issues/8782) - List all active liquidity providers for a market via API.
- [8753](https://github.com/vegaprotocol/vega/issues/8753) - Governance for new market proposal.
- [8752](https://github.com/vegaprotocol/vega/issues/8752) - Add `PERPS` network parameter.
- [8759](https://github.com/vegaprotocol/vega/issues/8759) - Add update market support for `PERPS`.
- [8758](https://github.com/vegaprotocol/vega/issues/8758) - Internal recurring time trigger for `PERPS`.
- [8913](https://github.com/vegaprotocol/vega/issues/8913) - Add business logic for team management.
- [8765](https://github.com/vegaprotocol/vega/issues/8765) - Implement snapshots state for `PERPS`.
- [8918](https://github.com/vegaprotocol/vega/issues/8918) - Implement commands for team management.
- [9401](https://github.com/vegaprotocol/vega/issues/9401) - Use boot strap peers when fetching initial network history segment
- [9670](https://github.com/vegaprotocol/vega/issues/9670) - Do not check destination account exists when validating transfer proposal
- [8960](https://github.com/vegaprotocol/vega/issues/8960) - Improve wiring perpetual markets through governance.
- [8969](https://github.com/vegaprotocol/vega/issues/8969) - Improve wiring of internal time triggers for perpetual markets.
- [9001](https://github.com/vegaprotocol/vega/issues/9001) - Improve wiring of perpetual markets into the data node.
- [8985](https://github.com/vegaprotocol/vega/issues/8985) - Improve snapshot restore of internal time triggers for perpetual markets.
- [9146](https://github.com/vegaprotocol/vega/issues/9146) - Improve `TWAP` for perpetual markets to do calculations incrementally.
- [8817](https://github.com/vegaprotocol/vega/issues/8817) - Add interest term to perpetual funding payment calculation.
- [8755](https://github.com/vegaprotocol/vega/issues/8755) - Improve testing for perpetual settlement and collateral transfers.
- [9319](https://github.com/vegaprotocol/vega/issues/9319) - Introduce product data field in market data for product specific information.
- [8756](https://github.com/vegaprotocol/vega/issues/8756) - Settlement and margin implementation for `PERPS`.
- [8932](https://github.com/vegaprotocol/vega/issues/8932) - Fix range validation of `performanceHysteresisEpochs`
- [8887](https://github.com/vegaprotocol/vega/pull/8887) - Remove differences for snapshot loading when the `nullchain` is used instead of `tendermint`
- [8973](https://github.com/vegaprotocol/vega/issues/8973) - Do some more validation on Ethereum call specifications, add explicit error types to improve reporting
- [8957](https://github.com/vegaprotocol/vega/issues/8957) - Oracle bindings for `PERPS`.
- [8770](https://github.com/vegaprotocol/vega/issues/8770) - Add `PERPS` to integration tests.
- [8763](https://github.com/vegaprotocol/vega/issues/8763) - Periodic settlement data endpoint.
- [8920](https://github.com/vegaprotocol/vega/issues/8920) - Emit events when something happens to teams.
- [8917](https://github.com/vegaprotocol/vega/issues/8917) - Support teams engine snapshots
- [9007](https://github.com/vegaprotocol/vega/issues/9007) - Add reward vesting mechanisms.
- [8914](https://github.com/vegaprotocol/vega/issues/8914) - Add referral network parameters.
- [9023](https://github.com/vegaprotocol/vega/issues/9023) - Add transaction comparison tool.
- [8120](https://github.com/vegaprotocol/vega/issues/8120) - Data node `API` support for spot markets, data and governance.
- [8762](https://github.com/vegaprotocol/vega/issues/8762) - Data node `API` support for perpetual markets, data and governance.
- [8761](https://github.com/vegaprotocol/vega/issues/8761) - Add terminating `PERPS` via governance.
- [9021](https://github.com/vegaprotocol/vega/issues/9021) - Add rejection reason to stop orders.
- [9012](https://github.com/vegaprotocol/vega/issues/9012) - Add governance to update the referral program.
- [9077](https://github.com/vegaprotocol/vega/issues/9077) - Ensure liquidity `SLA` parameters are exposed on markets and proposals
- [9046](https://github.com/vegaprotocol/vega/issues/9046) - Send event on referral engine state change.
- [9045](https://github.com/vegaprotocol/vega/issues/9045) - Snapshot the referral engine.
- [9136](https://github.com/vegaprotocol/vega/issues/9136) - Referral engine returns reward factor for a given party
- [9076](https://github.com/vegaprotocol/vega/issues/9076) - Add current funding rate to market data.
- [1932](https://github.com/vegaprotocol/devops-infra/issues/1932) - Allow configuring an `SQL` statement timeout.
- [9162](https://github.com/vegaprotocol/vega/issues/9162) - Refactor transfers to support new metric based rewards and distribution strategies
- [9163](https://github.com/vegaprotocol/vega/issues/9163) - Refactor reward engine to support the new metric based reward distribution
- [9164](https://github.com/vegaprotocol/vega/issues/9164) - Refactor market activity tracker to support more metrics and history
- [9219](https://github.com/vegaprotocol/vega/issues/9219) - Don't do `IPFS` garbage collection every segment
- [9208](https://github.com/vegaprotocol/vega/issues/9208) - Refactor referral set and teams state
- [9204](https://github.com/vegaprotocol/vega/issues/9204) - Ensure teams names are not duplicates
- [9080](https://github.com/vegaprotocol/vega/issues/9080) - Add support for vested and vesting account in GraphQL
- [9147](https://github.com/vegaprotocol/vega/issues/9147) - Add reward multiplier to vesting engine
- [9593](https://github.com/vegaprotocol/vega/issues/9593) - Version and whether it was taken for a protocol upgrade added to snapshot.
- [9234](https://github.com/vegaprotocol/vega/issues/9234) - Add support for transfers out of the vested account
- [9199](https://github.com/vegaprotocol/vega/issues/9199) - Consider running notional volume to determine referrers and referees tier
- [9214](https://github.com/vegaprotocol/vega/issues/9214) - Add staking tier on referral program
- [9205](https://github.com/vegaprotocol/vega/issues/9205) - Ensure staking requirement when creating / joining referral sets
- [9032](https://github.com/vegaprotocol/vega/issues/9032) - Implement activity streaks.
- [9133](https://github.com/vegaprotocol/vega/issues/9133) - Apply discounts/rewards in fee calculation
- [9281](https://github.com/vegaprotocol/vega/issues/9281) - Add ability to filter funding period data points by the sequence they land in.
- [9254](https://github.com/vegaprotocol/vega/issues/9254) - Add fee discounts to trade API
- [9246](https://github.com/vegaprotocol/vega/issues/9246) - Add rewards multiplier support in the referral engine.
- [9063](https://github.com/vegaprotocol/vega/issues/9063) - Make `calculationTimeStep` a network parameter
- [9167](https://github.com/vegaprotocol/vega/issues/9167) - Rename liquidity network parameters
- [9302](https://github.com/vegaprotocol/vega/issues/9302) - Volume discount program
- [9288](https://github.com/vegaprotocol/vega/issues/9288) - Add check for current epoch to integration tests.
- [9288](https://github.com/vegaprotocol/vega/issues/9288) - Allow integration test time to progress by epoch.
- [9078](https://github.com/vegaprotocol/vega/issues/9078) - Add activity streak `API`.
- [9351](https://github.com/vegaprotocol/vega/issues/9351) - Avoid using strings in market activity tracker snapshot and checkpoint
- [9079](https://github.com/vegaprotocol/vega/issues/9079) - Add API to get the current referral program
- [8916](https://github.com/vegaprotocol/vega/issues/8916) - Add data node `API` for teams.
- [7461](https://github.com/vegaprotocol/vega/issues/7461) - Add endpoint to get transfer by ID.
- [9417](https://github.com/vegaprotocol/vega/issues/9417) - Add additional filters for referral set `APIs`.
- [9375](https://github.com/vegaprotocol/vega/issues/9375) - Apply SLA parameters at epoch boundary.
- [9279](https://github.com/vegaprotocol/vega/issues/9279) - Remove checks for best bid/ask when leaving opening auction.
- [9456](https://github.com/vegaprotocol/vega/issues/9456) - Add liquidity `SLA` parameters to `NewMarket` and `UpdateMarketConfiguration` proposals in `GraphQL`.
- [9408](https://github.com/vegaprotocol/vega/issues/9408) - Check for integer overflow in pagination.
- [5176](https://github.com/vegaprotocol/vega/issues/5176) - Check for duplicate asset registration in integration tests.
- [9496](https://github.com/vegaprotocol/vega/issues/9496) - Added support for new dispatch strategy fields in feature tests
- [9536](https://github.com/vegaprotocol/vega/issues/9536) - Feature tests for average position metric transfers and reward
- [9547](https://github.com/vegaprotocol/vega/issues/9547) - Less disk space is now needed to initialise a data node from network history.
- [8764](https://github.com/vegaprotocol/vega/issues/8764) - Include funding payment in margin and liquidation price estimates for `PERPS`.
- [9519](https://github.com/vegaprotocol/vega/issues/9519) - Fix `oracle_specs` data in the `database` that was inadvertently removed during an earlier database migration
- [9475](https://github.com/vegaprotocol/vega/issues/9475) - Make `oracle_data` and `oracle_data_oracle_specs` into `hypertables`
- [9478](https://github.com/vegaprotocol/vega/issues/8764) - Add SLA statistics to market data and liquidity provision APIs.
- [9558](https://github.com/vegaprotocol/vega/issues/9558) - Feature tests for relative return metric transfers and reward
- [9559](https://github.com/vegaprotocol/vega/issues/9559) - Feature tests for return volatility metric transfers and reward
- [9564](https://github.com/vegaprotocol/vega/issues/9564) - Fix error message for too many staking tiers.
- [8421](https://github.com/vegaprotocol/vega/issues/8421) - Markets that spend too long in opening auction should be cancelled.
- [9575](https://github.com/vegaprotocol/vega/issues/9575) - Expand SLA statistics by required liquidity and notional volumes.
- [9578](https://github.com/vegaprotocol/vega/issues/9578) - Add spam protection for referral transactions
- [9590](https://github.com/vegaprotocol/vega/issues/9590) - Restore positions for market activity tracker on migration from old version.
- [9589](https://github.com/vegaprotocol/vega/issues/9589) - Add event for funding payments.
- [9460](https://github.com/vegaprotocol/vega/issues/9460) - Add APIs for volume discount program.
- [9628](https://github.com/vegaprotocol/vega/issues/9628) - Upgrade `CometBFT`.
- [9577](https://github.com/vegaprotocol/vega/issues/9577) - Feature test coverage for distribution strategy
- [9542](https://github.com/vegaprotocol/vega/issues/9542) - Ensure all per asset accounts exist after migration
- [8475](https://github.com/vegaprotocol/vega/issues/8475) - Emit margin levels event when margin balance is cleared.
- [9664](https://github.com/vegaprotocol/vega/issues/9664) - Handle pagination of release request with github.
- [9681](https://github.com/vegaprotocol/vega/issues/9681) - Move referral set reward factor to the referral set stats events
- [9708](https://github.com/vegaprotocol/vega/issues/9708) - Use the correct transaction hash when submitting orders through the `nullblockchain`
- [9755](https://github.com/vegaprotocol/vega/issues/9755) - Add referral program spam statistics to `GetSpamStatistics` core API.
- [409](https://github.com/vegaprotocol/OctoberACs/issues/409) - Add integration test for team rewards `0056-REWA-106`
- [410](https://github.com/vegaprotocol/OctoberACs/issues/410) - Add integration test for team rewards `0056-REWA-107`
- [411](https://github.com/vegaprotocol/OctoberACs/issues/411) - Add integration test for team rewards `0056-REWA-108`
- [408](https://github.com/vegaprotocol/OctoberACs/issues/408) - Add integration test for team rewards `0056-REWA-105`
- [407](https://github.com/vegaprotocol/OctoberACs/issues/407) - Add integration test for team rewards `0056-REWA-104`
- [406](https://github.com/vegaprotocol/OctoberACs/issues/406) - Add integration test for team rewards `0056-REWA-103`
- [388](https://github.com/vegaprotocol/OctoberACs/issues/388) - Add integration test for `0029-FEES-031`
- [387](https://github.com/vegaprotocol/OctoberACs/issues/387) - Add integration test for `0029-FEES-028`
- [9710](https://github.com/vegaprotocol/vega/issues/9710) - Add config to keep spam and `POW` enabled when using null chain.
- [403](https://github.com/vegaprotocol/OctoberACs/issues/403) - Add integration test for team rewards `0056-REWA-100`
- [402](https://github.com/vegaprotocol/OctoberACs/issues/402) - Add integration test for team rewards `0056-REWA-099`
- [401](https://github.com/vegaprotocol/OctoberACs/issues/401) - Add integration test for team rewards `0056-REWA-098`
- [400](https://github.com/vegaprotocol/OctoberACs/issues/400) - Add integration test for team rewards `0056-REWA-097`
- [2971](https://github.com/vegaprotocol/system-tests/issues/2971) - Fix margin calculation for `PERPS`.
- [2948](https://github.com/vegaprotocol/system-tests/issues/2948) - Add integration test for failing system test.
- [9541](https://github.com/vegaprotocol/vega/issues/9731) - Add filtering for party to the referral fees API.
- [9541](https://github.com/vegaprotocol/vega/issues/9731) - Add X day aggregate totals for referral set referees.
- [2985](https://github.com/vegaprotocol/system-tests/issues/2985) - Coverage for insurance pool transfers, fix deadlock when terminating pending market through governance.
- [9770](https://github.com/vegaprotocol/vega/issues/9770) - Fix `PnL` flickering bug.
- [9785](https://github.com/vegaprotocol/vega/issues/9785) - Support transfers to network treasury.
- [9743](https://github.com/vegaprotocol/system-tests/issues/9743) - Expose maker fees in fees stats API.
- [9750](https://github.com/vegaprotocol/vega/issues/9750) - Add paid liquidity fees statistics to API.
- [8919](https://github.com/vegaprotocol/vega/issues/8919) - Add `CreatedAt` field to transaction type in the block explorer API.
- [7248](https://github.com/vegaprotocol/vega/issues/7248) - Add transaction proof of work and version in block explorer API.
- [9815](https://github.com/vegaprotocol/vega/issues/9815) - Introduce API to get fees statistics for a given party.
- [9861](https://github.com/vegaprotocol/vega/issues/9861) - Add `lockedUntilEpoch` to rewards API
- [9846](https://github.com/vegaprotocol/vega/issues/9846) - Add API for vesting and locked balances.
- [9876](https://github.com/vegaprotocol/vega/issues/9876) - Disable teams support in transfers and referral sets.
- [8056](https://github.com/vegaprotocol/vega/issues/8056) - Add transfer fees event.
- [9883](https://github.com/vegaprotocol/vega/issues/9883) - Add reward filter to transfer API.
- [9886](https://github.com/vegaprotocol/vega/issues/9886) - Add party vesting statistics endpoint.
- [9770](https://github.com/vegaprotocol/vega/issues/9770) - Fix `PnL` flickering bug on an already open position.
- [9827](https://github.com/vegaprotocol/vega/issues/9827) - Expose `was_eligible` in the referral set statistics.
- [9918](https://github.com/vegaprotocol/vega/issues/9918) - Expose vesting quantum balance.
- [9923](https://github.com/vegaprotocol/vega/issues/9923) - Add referrer volume to referral set stats.

### 🐛 Fixes

- [8417](https://github.com/vegaprotocol/vega/issues/8417) - Fix normalisation of Ethereum calls that return structures
- [8719](https://github.com/vegaprotocol/vega/issues/8719) - Do not try to resolve iceberg order if it's not set
- [8721](https://github.com/vegaprotocol/vega/issues/8721) - Fix panic with triggered OCO expiring
- [8751](https://github.com/vegaprotocol/vega/issues/8751) - Fix Ethereum oracle data error event sent with incorrect sequence number
- [8906](https://github.com/vegaprotocol/vega/issues/8906) - Fix Ethereum oracle confirmation height not be used
- [8729](https://github.com/vegaprotocol/vega/issues/8729) - Stop order direction not set in datanode
- [8545](https://github.com/vegaprotocol/vega/issues/8545) - Block Explorer pagination does not order correctly.
- [8748](https://github.com/vegaprotocol/vega/issues/8748) - `ListSuccessorMarkets` does not return results.
- [9784](https://github.com/vegaprotocol/vega/issues/9784) - Referral timestamp consistency
- [8749](https://github.com/vegaprotocol/vega/issues/8749) - Ensure stop order expiry is in the future
- [9337](https://github.com/vegaprotocol/vega/issues/9337) - Non deterministic ordering of vesting ledger events
- [8773](https://github.com/vegaprotocol/vega/issues/8773) - Fix panic with stop orders
- [9343](https://github.com/vegaprotocol/vega/issues/9343) - Prevent malicious validator submitting Ethereum oracle chain event prior to initial start time
- [8792](https://github.com/vegaprotocol/vega/issues/8792) - Fix panic when starting null block chain node.
- [8739](https://github.com/vegaprotocol/vega/issues/8739) - Cancel orders for rejected markets.
- [9831](https://github.com/vegaprotocol/vega/issues/9831) - Disable auto vacuum during network history load
- [9685](https://github.com/vegaprotocol/vega/issues/9685) - All events for core are sent out in a stable order.
- [9594](https://github.com/vegaprotocol/vega/issues/9594) - non deterministic order events on market termination
- [9350](https://github.com/vegaprotocol/vega/issues/9350) - Clear account ledger events causing segment divergence
- [9118](https://github.com/vegaprotocol/vega/issues/9118) - Improve list stop orders error message
- [9406](https://github.com/vegaprotocol/vega/issues/9105) - Fix Ethereum oracle validation failing unexpectedly when using go 1.19
- [9105](https://github.com/vegaprotocol/vega/issues/9105) - Truncate virtual stake decimal places
- [9517](https://github.com/vegaprotocol/vega/issues/9517) - Start and end time stamps in `GetMarketDataHistoryByID` now work as expected.
- [9348](https://github.com/vegaprotocol/vega/issues/9348) - Nil pointer error in Ethereum call engine when running with null block chain
- [8800](https://github.com/vegaprotocol/vega/issues/8800) - `expiresAt` is always null in the Stop Orders `API`.
- [8796](https://github.com/vegaprotocol/vega/issues/8796) - Avoid updating active proposals slice while iterating over it.
- [8631](https://github.com/vegaprotocol/vega/issues/8631) - Prevent duplicate Ethereum call chain event after snapshot start
- [9528](https://github.com/vegaprotocol/vega/issues/9528) - Allow order submission when in governance suspended auction.
- [8679](https://github.com/vegaprotocol/vega/issues/8679) - Disallow snapshot state-sync if local snapshots exist
- [8364](https://github.com/vegaprotocol/vega/issues/8364) - Initialising from network history not working after database wipe
- [8827](https://github.com/vegaprotocol/vega/issues/8827) - Add block height validation to validator initiated transactions and pruning to the `pow` engine cache
- [8836](https://github.com/vegaprotocol/vega/issues/8836) - Fix enactment of market update state
- [9760](https://github.com/vegaprotocol/vega/issues/9760) - Validate that a recurring transfer with markets matches the asset in the transfer.
- [8848](https://github.com/vegaprotocol/vega/issues/8848) - Handle the case where the market is terminated and the epoch ends at the same block.
- [8853](https://github.com/vegaprotocol/vega/issues/8853) - Liquidity provision amendment bug fixes
- [8862](https://github.com/vegaprotocol/vega/issues/8862) - Fix settlement via governance
- [9088](https://github.com/vegaprotocol/vega/issues/9088) - Include error field in `contractCall` snapshot.
- [8854](https://github.com/vegaprotocol/vega/issues/8854) - Add liquidity `v2` snapshots to the list of providers
- [8772](https://github.com/vegaprotocol/vega/issues/8772) - Checkpoint panic on successor markets.
- [8962](https://github.com/vegaprotocol/vega/issues/8962) - Refreshed pegged iceberg orders remain tracked as pegged orders.
- [8837](https://github.com/vegaprotocol/vega/issues/8837) - Remove successor entries from snapshot if they will be removed next tick.
- [8868](https://github.com/vegaprotocol/vega/issues/8868) - Fix `oracle_specs` table null value error.
- [9038](https://github.com/vegaprotocol/vega/issues/9038) - New market proposals are no longer in both the active and enacted slices to prevent pointer sharing.
- [8878](https://github.com/vegaprotocol/vega/issues/8878) - Fix amend to consider market decimals when checking for sufficient funds.
- [8698](https://github.com/vegaprotocol/vega/issues/8698) - Final settlement rounding can be off by a 1 factor instead of just one.
- [9113](https://github.com/vegaprotocol/vega/issues/9113) - Only add pending signatures to the retry list when the notary engine snapshot restores.
- [8861](https://github.com/vegaprotocol/vega/issues/8861) - Fix successor proposals never leaving proposed state.
- [9086](https://github.com/vegaprotocol/vega/issues/9086) - Set identifier generator during perpetual settlement for closed out orders.
- [8884](https://github.com/vegaprotocol/vega/issues/8884) - Do not assume `\n` is present on the first read chunk of the input
- [8477](https://github.com/vegaprotocol/vega/issues/8477) - Do not allow opening auction duration of 0
- [9272](https://github.com/vegaprotocol/vega/issues/9272) - Fix dead-lock when terminating a perpetual market.
- [8891](https://github.com/vegaprotocol/vega/issues/8891) - Emit market update event when resuming via governance
- [8874](https://github.com/vegaprotocol/vega/issues/8874) - Database migration can fail when rolling back and migrating up again.
- [8855](https://github.com/vegaprotocol/vega/issues/8855) - Preserve reference to parent market when restoring checkpoint data
- [9576](https://github.com/vegaprotocol/vega/issues/9576) - Metric collection during bridge stops no longer causes a panic.
- [8909](https://github.com/vegaprotocol/vega/issues/8909) - initialise id generator for all branches of market state update
- [9004](https://github.com/vegaprotocol/vega/issues/9004) - Clear insurance pools in a deterministic order in successor markets.
- [8908](https://github.com/vegaprotocol/vega/issues/8908) - A rejected parent market should result in all successors getting rejected, too.
- [8953](https://github.com/vegaprotocol/vega/issues/8953) - Fix reward distribution when validator delegate to other validators
- [8898](https://github.com/vegaprotocol/vega/issues/8898) - Fix auction uncrossing handling for spots
- [8968](https://github.com/vegaprotocol/vega/issues/8968) - Fix missing parent reference on checkpoint restore.
- [9009](https://github.com/vegaprotocol/vega/issues/9009) - Fix non determinism in `RollbackParentELS`
- [8945](https://github.com/vegaprotocol/vega/issues/8945) - Expose missing order from the stop order `GraphQL` endpoint.
- [9034](https://github.com/vegaprotocol/vega/issues/9034) - Add missing transfer types to `GraphQL` schema definition.
- [9075](https://github.com/vegaprotocol/vega/issues/9075) - `Oracle Specs API` can fail when oracle data is null.
- [8944](https://github.com/vegaprotocol/vega/issues/8944) - Fix ignoring of asset `ID` in ledger export, and make it optional.
- [8971](https://github.com/vegaprotocol/vega/issues/8971) - Record the epoch start time even in opening auction
- [8992](https://github.com/vegaprotocol/vega/issues/8992) - allow for 0 time step for `SLA` fee calculation
- [9266](https://github.com/vegaprotocol/vega/issues/9266) - Preserve perpetual state when updating product
- [8988](https://github.com/vegaprotocol/vega/issues/8988) - allow amend/cancel of pending liquidity provision
- [8993](https://github.com/vegaprotocol/vega/issues/8993) - handle the case where commitment min time fraction is 1
- [9252](https://github.com/vegaprotocol/vega/issues/9252) - Preserve the order of pegged orders in snapshots.
- [9066](https://github.com/vegaprotocol/vega/issues/9066) - Ensure a party have a liquidity provision before trying to cancel
- [9140](https://github.com/vegaprotocol/vega/issues/9140) - Stop orders table should be a `hypertable` with retention policy.
- [9153](https://github.com/vegaprotocol/vega/issues/9153) - `MTM` win transfers can be less than one.
- [9227](https://github.com/vegaprotocol/vega/issues/9227) - Do not allow market updates that change the product type.
- [9535](https://github.com/vegaprotocol/vega/issues/9535) - Populate referral statistics when loading from a snapshot.
- [9178](https://github.com/vegaprotocol/vega/issues/9178) - Fix LP amendment panic
- [9329](https://github.com/vegaprotocol/vega/issues/9329) - Roll next trigger time forward until after the time that triggered it.
- [9053](https://github.com/vegaprotocol/vega/issues/9053) - Handle settle market events in core positions plug-in.
- [9189](https://github.com/vegaprotocol/vega/issues/9189) - Fix stop orders snapshots
- [9313](https://github.com/vegaprotocol/vega/issues/9313) - `ListLedgerEntries` transfers type filter works as expected with open to and from filters.
- [9198](https://github.com/vegaprotocol/vega/issues/9198) - Fix panic during LP amendment applications
- [9196](https://github.com/vegaprotocol/vega/issues/9196) - `API` documentation should specify the time format.
- [9294](https://github.com/vegaprotocol/vega/issues/9294) - Data node panics when many markets use the same data source
- [9203](https://github.com/vegaprotocol/vega/issues/9203) - Do not remove LPs from the parties map if they are an LP without an open position
- [9202](https://github.com/vegaprotocol/vega/issues/9202) - Fix `ELS` not calculated when leaving opening auction.
- [9276](https://github.com/vegaprotocol/vega/issues/9276) - Properly save stats in the positions snapshot
- [9276](https://github.com/vegaprotocol/vega/issues/9276) - Properly save stats in the positions snapshot
- [9305](https://github.com/vegaprotocol/vega/issues/9305) - Properly propagate `providersFeeCalculationTimeStep` parameter
- [9374](https://github.com/vegaprotocol/vega/issues/9374) - `ListGovernanceData` ignored reference filter.
- [9385](https://github.com/vegaprotocol/vega/issues/9385) - Support deprecated liquidity auction type for compatibility
- [9398](https://github.com/vegaprotocol/vega/issues/9398) - Fix division by zero panic in market liquidity
- [9413](https://github.com/vegaprotocol/vega/issues/9413) - Fix range validation for SLA parameters
- [9332](https://github.com/vegaprotocol/vega/issues/9332) - Ethereum oracles sending data to unintended destinations
- [9447](https://github.com/vegaprotocol/vega/issues/9447) - Store current SLA parameters in the liquidity engine snapshot.
- [9433](https://github.com/vegaprotocol/vega/issues/9433) - fix referral set snapshot
- [9432](https://github.com/vegaprotocol/vega/issues/9432) - fix referral set not saved to database.
- [9449](https://github.com/vegaprotocol/vega/issues/9449) - if expiration is empty, never expire a discount/reward program
- [9263](https://github.com/vegaprotocol/vega/issues/9263) - save dispatch strategy details in the database and allow for its retrieval.
- [9374](https://github.com/vegaprotocol/vega/issues/9374) - `ListGovernanceData` returns an error instead of results.
- [9344](https://github.com/vegaprotocol/vega/issues/9344) - Verify `EthTime` in submitted `ChainEvent` transactions matches the chain.
- [9461](https://github.com/vegaprotocol/vega/issues/9461) - Do not make SLA related transfers for 0 amount.
- [9462](https://github.com/vegaprotocol/vega/issues/9462) - Add missing proposal error `enum` values to the database.
- [9466](https://github.com/vegaprotocol/vega/issues/9466) - `ListReferralSets` returns error when there are no stats available.
- [9341](https://github.com/vegaprotocol/vega/issues/9341) - Fix checkpoint loading
- [9472](https://github.com/vegaprotocol/vega/issues/9472) - `ListTeams` returns error when filtering by referrer or team.
- [9477](https://github.com/vegaprotocol/vega/issues/947y) - Teams data not persisted to the database.
- [9412](https://github.com/vegaprotocol/vega/issues/9412) - Use vote close time for opening auction start time.
- [9487](https://github.com/vegaprotocol/vega/issues/9487) - Reset auction trigger appropriately when market is resumed via governance.
- [9489](https://github.com/vegaprotocol/vega/issues/9489) - A referrer cannot join another team.
- [9441](https://github.com/vegaprotocol/vega/issues/9441) - fix occasional double close of channel in integration tests
- [9074](https://github.com/vegaprotocol/vega/issues/9074) - Fix error response for `CSV` exports.
- [9512](https://github.com/vegaprotocol/vega/issues/9512) - Allow hysteresis period to be set to 0.
- [9526](https://github.com/vegaprotocol/vega/issues/9526) - Rename go enum value `REJECTION_REASON_STOP_ORDER_NOT_CLOSING_THE_POSITION` to match `db` schema
- [8979](https://github.com/vegaprotocol/vega/issues/8979) - Add trusted proxy config and verification for `XFF` header.
- [9530](https://github.com/vegaprotocol/vega/issues/9530) - Referral program end timestamp not correctly displaying in `GraphQL API`.
- [9532](https://github.com/vegaprotocol/vega/issues/9532) - Data node crashes if referral program starts and ends in the same block.
- [9540](https://github.com/vegaprotocol/vega/issues/9540) - Proposals connection errors for `UpdateReferralProgram`.
- [9570](https://github.com/vegaprotocol/vega/issues/9570) - Ledger entry export doesn't work if `dateRange.End` is specified
- [9571](https://github.com/vegaprotocol/vega/issues/9571) - Ledger entry `CSV` export slow even when looking at narrow time window
- [8934](https://github.com/vegaprotocol/vega/issues/8934) - Check for special characters in headers.
- [9609](https://github.com/vegaprotocol/vega/issues/9609) - Do not prompt for funding payments when terminating a perpetual market if we have already processed a trigger.
- [8979](https://github.com/vegaprotocol/vega/issues/8979) - Update `XFF` information in rate limiter documentation.
- [9540](https://github.com/vegaprotocol/vega/issues/9540) - Proposals connection does not resolve `UpdateReferralProgram` proposals correctly.
- [9580](https://github.com/vegaprotocol/vega/issues/9580) - Add program end time validation for referral proposals.
- [9588](https://github.com/vegaprotocol/vega/issues/9588) - Fix snapshot state for referral and volume discount programs.
- [9596](https://github.com/vegaprotocol/vega/issues/9596) - Empty positions and potential positions are excluded from win socialisation.
- [9619](https://github.com/vegaprotocol/vega/issues/9619) - Win socialisation on funding payments should include parties who haven't traded.
- [9624](https://github.com/vegaprotocol/vega/issues/9624) - Fix get returns when window is larger than available returns
- [9634](https://github.com/vegaprotocol/vega/issues/9634) - Do not allow to submit liquidity provision for pending LPs
- [9636](https://github.com/vegaprotocol/vega/issues/9636) - include ersatz validator for validator ranking reward.
- [9655](https://github.com/vegaprotocol/vega/issues/9655) - Make liquidity monitoring parameter required in market proposals validation
- [9280](https://github.com/vegaprotocol/vega/issues/9280) - Fix block height off by one issue.
- [9658](https://github.com/vegaprotocol/vega/issues/9658) - Fix `updateVolumeDiscountProgram` GraphQL resolver.
- [9672](https://github.com/vegaprotocol/vega/issues/9672) - Fix margin being non-zero on `PERPS`, add tests to ensure distressed parties are handled correctly
- [9280](https://github.com/vegaprotocol/vega/issues/9280) - Get block height directly from `blocks` table.
- [9787](https://github.com/vegaprotocol/vega/issues/9787) - Do not sort market input so that tracking of dispatch strategies are not disturbed.
- [9675](https://github.com/vegaprotocol/vega/issues/9675) - Fix snapshot issue with not applying `providersCalculationStep` at epoch start.
- [9693](https://github.com/vegaprotocol/vega/issues/9693) - Add missing validation for general account public key in governance transfer
- [9691](https://github.com/vegaprotocol/vega/issues/9691) - Refactor referral engine snapshot
- [8570](https://github.com/vegaprotocol/vega/issues/8570) - Ensure pagination doesn't trigger a sequential scan on block-explorer transactions table.
- [9704](https://github.com/vegaprotocol/vega/issues/9704) - Fix referral program snapshot
- [9705](https://github.com/vegaprotocol/vega/issues/9705) - Ensure vote events are sent in the same order.
- [9714](https://github.com/vegaprotocol/vega/issues/9714) - Missing data from the fee stats
- [9722](https://github.com/vegaprotocol/vega/issues/9722) - Add missing wiring for activity streak `gRPC`
- [9734](https://github.com/vegaprotocol/vega/issues/9734) - Fix creation of new account types for existing assets during migration
- [9731](https://github.com/vegaprotocol/vega/issues/9731) - Allow team rewards to apply to all teams.
- [9727](https://github.com/vegaprotocol/vega/issues/9727) - Initialize teams earlier to avoid panic.
- [9746](https://github.com/vegaprotocol/vega/issues/9746) - Fix handling of LP fees reward
- [9747](https://github.com/vegaprotocol/vega/issues/9747) - Return correct destination type
- [9541](https://github.com/vegaprotocol/vega/issues/9731) - Add filtering for party to the referral fees API.
- [9751](https://github.com/vegaprotocol/vega/issues/9751) - Make sure that LP fee party accounts exists.
- [9762](https://github.com/vegaprotocol/vega/issues/9762) - Referral fees API not filtering by party correctly.
- [9775](https://github.com/vegaprotocol/vega/issues/9775) - Do not pay discount if set is not eligible
- [9788](https://github.com/vegaprotocol/vega/issues/9788) - Fix transfer account validation.
- [9859](https://github.com/vegaprotocol/vega/issues/9859) - Cache nonces in `pow` engine to prevent reuse.
- [9544](https://github.com/vegaprotocol/vega/issues/9544) - Fix race in visor restart logic.
- [9797](https://github.com/vegaprotocol/vega/issues/9797) - Default pagination limits are not always correctly set.
- [9813](https://github.com/vegaprotocol/vega/issues/9813) - Add validation for team scope vs individual scope
- [8570](https://github.com/vegaprotocol/vega/issues/8570) - Make sure the filtering by `cmd_type` on block explorer doesn't result with a bad query planning.
- [9801](https://github.com/vegaprotocol/vega/issues/9801) - Set right numbers on volume discount in fees stats
- [9835](https://github.com/vegaprotocol/vega/issues/9835) - Fix panic batch market instruction.
- [9841](https://github.com/vegaprotocol/vega/issues/9841) - Release `postgres` connections after ledger export is complete
- [9833](https://github.com/vegaprotocol/vega/issues/9833) - Validate market exists before enacting governance transfer.
- [9725](https://github.com/vegaprotocol/vega/issues/9725) - List ledger entries `API` documentation and functionality.
- [9874](https://github.com/vegaprotocol/vega/issues/9874) - Use correct field reference when paging with `JSONB` fields.
- [9818](https://github.com/vegaprotocol/vega/issues/9818) - Correctly register generated rewards in fees statistics.
- [9850](https://github.com/vegaprotocol/vega/issues/9850) - Do not use default cursor when Before or After is defined.
- [9855](https://github.com/vegaprotocol/vega/issues/9855) - Use max governance transfer amount as a quantum multiplier
- [9853](https://github.com/vegaprotocol/vega/issues/9853) - Data node crashing due to duplicate key violation in paid liquidity fees table.
- [9843](https://github.com/vegaprotocol/vega/issues/9843) - Migration script `0039` down migration drops incorrect column.
- [9858](https://github.com/vegaprotocol/vega/issues/9858) - Fix missing where statement in list referral set referees.
- [9868](https://github.com/vegaprotocol/vega/issues/9868) - Avoid empty ledger entries from governance transfers for metric when there is no activity.
- [9871](https://github.com/vegaprotocol/vega/issues/9871) - Fix panic on snapshot after market termination following protocol upgrade.
- [8769](https://github.com/vegaprotocol/vega/issues/8769) - Support timestamp data from different oracle types.
- [9894](https://github.com/vegaprotocol/vega/issues/9894) - Reset distress party position in market activity tracker.
- [9895](https://github.com/vegaprotocol/vega/issues/9895) - Expose discounts on trades fees.
- [9900](https://github.com/vegaprotocol/vega/issues/9900) - Fix for duplicate liquidity provisions in the `API`.
- [9900](https://github.com/vegaprotocol/vega/issues/9900) - Fix for duplicate liquidity provisions in the `API`.
- [9911](https://github.com/vegaprotocol/vega/issues/9911) - Bind correct property in `GraphQL` resolver.
- [9913](https://github.com/vegaprotocol/vega/issues/9913) - Add missing properties in schema.
- [9916](https://github.com/vegaprotocol/vega/issues/9916) - Fix activity streak locked account until epoch.
- [9924](https://github.com/vegaprotocol/vega/issues/9924) - Referral set referees `API` should aggregate by number of epochs.
- [9922](https://github.com/vegaprotocol/vega/issues/9922) - Ensure the factors in referral program account for set eligibility.
- [10249](https://github.com/vegaprotocol/vega/issues/10249) - Upgrade `cometbft` to 0.38.2

## 0.72.1

### 🐛 Fixes

- [8709](https://github.com/vegaprotocol/vega/issues/8709) - Fix stop order enum in data node.
- [8713](https://github.com/vegaprotocol/vega/issues/8713) - Wallet name with upper-case letter is allowed, again
- [8698](https://github.com/vegaprotocol/vega/issues/8698) - Always set the `ToAccount` field when clearing fees.
- [8711](https://github.com/vegaprotocol/vega/issues/8711) - Fix market lineage trigger.
- [8737](https://github.com/vegaprotocol/vega/issues/8737) - Fix `GetStopOrder` errors when order has a state change.
- [8727](https://github.com/vegaprotocol/vega/issues/8727) - Clear parent market on checkpoint restore if the parent market was already succeeded.
- [8835](https://github.com/vegaprotocol/vega/issues/8835) - Spot snapshot fixes
- [9651](https://github.com/vegaprotocol/vega/issues/9651) - Park pegged orders if they lose their peg
- [9666](https://github.com/vegaprotocol/vega/issues/9666) - Fix balance cache refresh snapshot issue

## 0.72.0

### 🗑️ Deprecation

- [8280](https://github.com/vegaprotocol/vega/issues/8280) - Unused rewards related network parameters are now deprecated and will be removed

### 🛠 Improvements

- [8666](https://github.com/vegaprotocol/vega/issues/8666) - Fix `total notional value` database migrations deadlock.
- [8409](https://github.com/vegaprotocol/vega/issues/8409) - Add `total notional value` to the candles.
- [7684](https://github.com/vegaprotocol/vega/issues/7684) - Add filters for `Block Explorer` transactions `API` for multiple command types (inclusive and exclusive) and multiple parties
- [7592](https://github.com/vegaprotocol/vega/issues/7592) - Add `block` parameter to `epoch` query.
- [7906](https://github.com/vegaprotocol/vega/issues/7906) - Connection tokens on the wallet survive reboot.
- [8264](https://github.com/vegaprotocol/vega/issues/8264) - Add a command line on the wallet to locate the wallet files
- [8026](https://github.com/vegaprotocol/vega/issues/8026) - Update `UPGRADING.md document`
- [8283](https://github.com/vegaprotocol/vega/issues/8283) - Add disclaimer to the wallet `CLI`
- [8296](https://github.com/vegaprotocol/vega/issues/8296) - Improve error handling for invalid proposal validation timestamp
- [8318](https://github.com/vegaprotocol/vega/issues/8318) - Proto definitions for spots
- [8117](https://github.com/vegaprotocol/vega/issues/8117) - Added spots governance implementation
- [8259](https://github.com/vegaprotocol/vega/issues/8259) - Proto definitions for successor markets.
- [8201](https://github.com/vegaprotocol/vega/issues/8201) - Add support for successor markets.
- [8339](https://github.com/vegaprotocol/vega/issues/8339) - Target stake for spots
- [8337](https://github.com/vegaprotocol/vega/issues/8337) - ELS for spots
- [8359](https://github.com/vegaprotocol/vega/issues/8359) - Add proto definitions for iceberg orders
- [8592](https://github.com/vegaprotocol/vega/issues/8592) - Remove oracle data current state table
- [8398](https://github.com/vegaprotocol/vega/issues/8398) - Implement iceberg orders in data node
- [8361](https://github.com/vegaprotocol/vega/issues/8361) - Implement pegged iceberg orders
- [8301](https://github.com/vegaprotocol/vega/issues/8301) - Implement iceberg orders in core
- [8301](https://github.com/vegaprotocol/vega/issues/8301) - Implement iceberg orders in feature tests
- [8429](https://github.com/vegaprotocol/vega/issues/8429) - Implement iceberg orders in `graphQL`
- [8429](https://github.com/vegaprotocol/vega/issues/8429) - Implement iceberg orders during auction uncrossing
- [8524](https://github.com/vegaprotocol/vega/issues/8524) - Rename iceberg fields for clarity
- [8459](https://github.com/vegaprotocol/vega/issues/8459) - Market depth and book volume include iceberg reserves
- [8332](https://github.com/vegaprotocol/vega/issues/8332) - Add support in collateral engine for spots
- [8330](https://github.com/vegaprotocol/vega/issues/8330) - Implement validation on successor market proposals.
- [8247](https://github.com/vegaprotocol/vega/issues/8247) - Initial support for `Ethereum` `oracles`
- [8334](https://github.com/vegaprotocol/vega/issues/8334) - Implement market succession in execution engine.
- [8354](https://github.com/vegaprotocol/vega/issues/8354) - refactor execution package
- [8394](https://github.com/vegaprotocol/vega/issues/8394) - Get rid of spot liquidity provision commands and data structures.
- [8613](https://github.com/vegaprotocol/vega/issues/8613) - Pass context into witness resource check method
- [8402](https://github.com/vegaprotocol/vega/issues/8402) - Avoid division by 0 in market activity tracker
- [8347](https://github.com/vegaprotocol/vega/issues/8347) - Market state (`ELS`) to be included in checkpoint data.
- [8303](https://github.com/vegaprotocol/vega/issues/8303) - Add support for successor markets in datanode.
- [8118](https://github.com/vegaprotocol/vega/issues/8118) - Spot market execution
- [7416](https://github.com/vegaprotocol/vega/issues/7416) - Support for governance transfers
- [7701](https://github.com/vegaprotocol/vega/issues/7701) - Support parallel request on different party on the wallet API
- [8353](https://github.com/vegaprotocol/vega/issues/8353) - Improve ledger entry `CSV` export.
- [8445](https://github.com/vegaprotocol/vega/issues/8445) - Additional feature tests for iceberg orders.
- [8349](https://github.com/vegaprotocol/vega/issues/8349) - Add successor market integration test coverage.
- [8434](https://github.com/vegaprotocol/vega/issues/8434) - Add pagination for `ListSuccessorMarkets`.
- [8439](https://github.com/vegaprotocol/vega/issues/8439) - Include proposals for the `ListSuccessorMarkets API`.
- [8476](https://github.com/vegaprotocol/vega/issues/8476) - Add successor market per `AC`
- [8365](https://github.com/vegaprotocol/vega/issues/8365) - Add new liquidity engine with SLA support.
- [8466](https://github.com/vegaprotocol/vega/issues/8466) - Add stop orders protobufs and domain types
- [8467](https://github.com/vegaprotocol/vega/issues/8467) - Add stop orders data structures
- [8516](https://github.com/vegaprotocol/vega/issues/8516) - Add stop orders network parameter
- [9509](https://github.com/vegaprotocol/vega/issues/9509) - Markets can now be updated when they are in an opening auction.
- [8470](https://github.com/vegaprotocol/vega/issues/8470) - Stop orders snapshots
- [8548](https://github.com/vegaprotocol/vega/issues/8548) - Use default for tendermint `RPC` address and better validation for `semver`
- [8472](https://github.com/vegaprotocol/vega/issues/8472) - Add support for stop orders with batch market instructions
- [8567](https://github.com/vegaprotocol/vega/issues/8567) - Add virtual stake and market growth to market data.
- [8508](https://github.com/vegaprotocol/vega/issues/8508) - Add network parameters for SLA.
- [8468](https://github.com/vegaprotocol/vega/issues/8468) - Wire in stop orders in markets
- [8609](https://github.com/vegaprotocol/vega/issues/8609) - Add `graphQL` support for governance transfers
- [8528](https://github.com/vegaprotocol/vega/issues/8528) - Add support for Stop Orders in the data node.
- [8635](https://github.com/vegaprotocol/vega/issues/8635) - Allow market update proposal with ELS only
- [8675](https://github.com/vegaprotocol/vega/issues/8675) - Fix inconsistent naming for successor markets.
- [8504](https://github.com/vegaprotocol/vega/issues/8504) - Add market liquidity common layer for spot market.
- [8415](https://github.com/vegaprotocol/vega/issues/8415) - Allow to terminate, suspend/resume market via governance
- [8690](https://github.com/vegaprotocol/vega/issues/8690) - Add gas estimation for stop orders.
- [8505](https://github.com/vegaprotocol/vega/issues/8505) - Add snapshots to liquidity engine version 2.

### 🐛 Fixes

- [8236](https://github.com/vegaprotocol/vega/issues/8236) - Fix `orderById` `GraphQL` docs.
- [8208](https://github.com/vegaprotocol/vega/issues/8208) - Fix block explorer API documentation
- [8203](https://github.com/vegaprotocol/vega/issues/8203) - Fix `assetId` parsing for Ledger entries export to `CSV` file.
- [8251](https://github.com/vegaprotocol/vega/issues/8251) - Fix bug in expired orders optimisation resulting in non deterministic order sequence numbers
- [8226](https://github.com/vegaprotocol/vega/issues/8226) - Fix auto initialise failure when initialising empty node
- [8186](https://github.com/vegaprotocol/vega/issues/8186) - Set a close timestamp when closing a market
- [8206](https://github.com/vegaprotocol/vega/issues/8206) - Add number of decimal places to oracle spec.
- [8668](https://github.com/vegaprotocol/vega/issues/8668) - Market data migration scripts fix
- [8225](https://github.com/vegaprotocol/vega/issues/8225) - Better error handling in `ListEntities`
- [8222](https://github.com/vegaprotocol/vega/issues/8222) - `EstimatePositions` does not correctly validate data.
- [8357](https://github.com/vegaprotocol/vega/issues/8357) - Load network history segments into staging area prior to load if not already present
- [8266](https://github.com/vegaprotocol/vega/issues/8266) - Fix HTTPS with `autocert`.
- [8471](https://github.com/vegaprotocol/vega/issues/8471) - Restore network parameters from snapshot without validation to avoid order dependence.
- [8290](https://github.com/vegaprotocol/vega/issues/8290) - Calling network history `API` without network history enabled caused panics in data node.
- [8299](https://github.com/vegaprotocol/vega/issues/8299) - Fix listing of internal data sources in GraphQL.
- [8279](https://github.com/vegaprotocol/vega/issues/8279) - Avoid overriding a map entry while iterating on it, on the wallet connection manager.
- [8341](https://github.com/vegaprotocol/vega/issues/8341) - Remind the user to check his internet connection if the wallet can't connect to a node.
- [8343](https://github.com/vegaprotocol/vega/issues/8343) - Make the service starter easier to instantiate
- [8429](https://github.com/vegaprotocol/vega/issues/8429) - Release margin when decreasing iceberg size like normal orders do
- [8429](https://github.com/vegaprotocol/vega/issues/8429) - Set order status to stopped if an iceberg order instantly causes a wash trade
- [8376](https://github.com/vegaprotocol/vega/issues/8376) - Ensure the structure fields match their JSON counter parts in the wallet API requests and responses.
- [8363](https://github.com/vegaprotocol/vega/issues/8363) - Add missing name property in `admin.describe_key` wallet API example
- [8536](https://github.com/vegaprotocol/vega/issues/8536) - If liquidity fee account is empty do not create 0 amount transfers to insurance pool when clearing market
- [8313](https://github.com/vegaprotocol/vega/issues/8313) - Assure liquidation price estimate works with 0 open volume
- [8412](https://github.com/vegaprotocol/vega/issues/8412) - Fix non deterministic ordering of events emitted on auto delegation
- [8414](https://github.com/vegaprotocol/vega/issues/8414) - Fix corruption on order subscription
- [8453](https://github.com/vegaprotocol/vega/issues/8453) - Do not verify termination timestamp in update market when pre-enacting proposal
- [8418](https://github.com/vegaprotocol/vega/issues/8418) - Fix data node panics when a bad successor market proposal is rejected
- [8358](https://github.com/vegaprotocol/vega/issues/8358) - Fix replay protection
- [8655](https://github.com/vegaprotocol/vega/issues/8655) - Set market close timestamp when market closes
- [8362](https://github.com/vegaprotocol/vega/issues/8362) - Fix `PnL` flickering bug.
- [8565](https://github.com/vegaprotocol/vega/issues/8565) - Unsubscribe all data sources when restoring a settled market from a snapshot
- [8578](https://github.com/vegaprotocol/vega/issues/8578) - Add iceberg option fields to live orders trigger
- [8451](https://github.com/vegaprotocol/vega/issues/8451) - Fix invalid auction duration for new market proposals.
- [8500](https://github.com/vegaprotocol/vega/issues/8500) - Fix liquidity provision `ID` is nullable in `GraphQL API`.
- [8511](https://github.com/vegaprotocol/vega/issues/8511) - Include settled markets in the snapshots
- [8551](https://github.com/vegaprotocol/vega/issues/8551) - Reload market checkpoint data on snapshot loaded.
- [8486](https://github.com/vegaprotocol/vega/issues/8486) - Fix enactment timestamp being lost in checkpoints.
- [8572](https://github.com/vegaprotocol/vega/issues/8572) - Fix governance fraction validation
- [8618](https://github.com/vegaprotocol/vega/issues/8618) - Add iceberg fields to GraphQL `OrderUpdate`
- [8694](https://github.com/vegaprotocol/vega/issues/8694) - Properly decrement by difference when amending iceberg order
- [8580](https://github.com/vegaprotocol/vega/issues/8580) - Fix wallet `CLI` ignoring max-request-duration
- [8583](https://github.com/vegaprotocol/vega/issues/8583) - Fix validation of ineffectual transfer
- [8586](https://github.com/vegaprotocol/vega/issues/8586) - Fix cancel governance transfer proposal validation
- [8597](https://github.com/vegaprotocol/vega/issues/8597) - Enact governance transfer cancellation
- [8428](https://github.com/vegaprotocol/vega/issues/8428) - Add missing `LastTradedPrice` field in market data
- [8335](https://github.com/vegaprotocol/vega/issues/8335) - Validate asset for metrics in transfers to be an actual asset
- [8603](https://github.com/vegaprotocol/vega/issues/8603) - Restore `lastTradedPrice` of `nil` as `nil` in market snapshot
- [8617](https://github.com/vegaprotocol/vega/issues/8617) - Fix panic with order gauge in future market
- [8596](https://github.com/vegaprotocol/vega/issues/8596) - Fix panic when rejecting markets on time update.
- [8545](https://github.com/vegaprotocol/vega/issues/6545) - Block explorer does not page backwards correctly.
- [8654](https://github.com/vegaprotocol/vega/issues/8654) - `GraphQL` query on trades with no filters returns an error.
- [8623](https://github.com/vegaprotocol/vega/issues/8623) - Send market data event when a market is rejected.
- [8642](https://github.com/vegaprotocol/vega/issues/8642) - Restore successor maps from snapshot.
- [8636](https://github.com/vegaprotocol/vega/issues/8636) - Trading mode in market data events should be set to `NO_TRADING` if the market is in a final state.
- [8651](https://github.com/vegaprotocol/vega/issues/8651) - Wallet support for stop orders
- [8630](https://github.com/vegaprotocol/vega/issues/8630) - Fix duplicate stake linking due to `re-org`
- [8664](https://github.com/vegaprotocol/vega/issues/8664) - Stop order invalid expiry
- [8643](https://github.com/vegaprotocol/vega/issues/8643) - Handle vote close for pending successor markets.
- [8665](https://github.com/vegaprotocol/vega/issues/8665) - `Datanode` not persisting stop order events
- [8702](https://github.com/vegaprotocol/vega/issues/8702) - Fix panic on auction exit after stop orders expired in auction
- [8703](https://github.com/vegaprotocol/vega/issues/8703) - Wire stop orders cancellation
- [8698](https://github.com/vegaprotocol/vega/issues/8698) - Always set the `ToAccount` field when clearing fees.
- [9773](https://github.com/vegaprotocol/vega/issues/9773) - Ensure invalid market for transfer doesn't panic
- [9777](https://github.com/vegaprotocol/vega/issues/9777) - Ensure new account types are created for existing assets

## 0.71.0

### 🚨 Breaking changes

- [7859](https://github.com/vegaprotocol/vega/issues/7859) - Fix Ledger entries exporting `CSV` file.
- [8064](https://github.com/vegaprotocol/vega/issues/8064) - Remove `websocket` for rewards
- [8093](https://github.com/vegaprotocol/vega/issues/8093) - Remove offset pagination
- [8111](https://github.com/vegaprotocol/vega/issues/8111) - Unify payload between `admin.update_network` and `admin.describe_network` endpoint in the wallet API.
- [7916](https://github.com/vegaprotocol/vega/issues/7916) - Deprecated `TradesConnection GraphQL sub-queries` in favour of an `un-nested` Trades query with a filter parameter. This requires a change in the underlying `gRPC` request message. Trades subscription takes a `TradesSubscriptionFilter` that allows multiple `MarketID` and `PartyID` filters to be specified.
- [8143](https://github.com/vegaprotocol/vega/issues/8143) - Merge GraphQL and REST servers
- [8111](https://github.com/vegaprotocol/vega/issues/8111) - Reduce passphrase requests for admin endpoints by introducing `admin.unlock_wallet` and removing the `passphrase` field from wallet-related endpoints.

### 🛠 Improvements

- [8030](https://github.com/vegaprotocol/vega/issues/8030) - Add `API` for fetching `CSV` data from network history.
- [7943](https://github.com/vegaprotocol/vega/issues/7943) - Add version to network file to be future-proof.
- [7759](https://github.com/vegaprotocol/vega/issues/7759) - Support for rolling back data node to a previous network history segment
- [8131](https://github.com/vegaprotocol/vega/issues/8131) - Add reset all command to data node and remove wipe on start up flags
- [7505](https://github.com/vegaprotocol/vega/issues/7505) - `Datanode` batcher statistics
- [8045](https://github.com/vegaprotocol/vega/issues/8045) - Fix bug in handling internal sources data.
- [7843](https://github.com/vegaprotocol/vega/issues/7843) - Report partial batch market instruction processing failure
- [7990](https://github.com/vegaprotocol/vega/issues/7990) - Remove reference to `postgres` in the `protobuf` documentation comments
- [7992](https://github.com/vegaprotocol/vega/issues/7992) - Improve Candles related `APIs`
- [7986](https://github.com/vegaprotocol/vega/issues/7986) - Remove cross `protobuf` files documentation references
- [8146](https://github.com/vegaprotocol/vega/issues/8146) - Add fetch retry behaviour to network history fetch command
- [7982](https://github.com/vegaprotocol/vega/issues/7982) - Fix behaviour of endpoints with `marketIds` and `partyIds` filters
- [7846](https://github.com/vegaprotocol/vega/issues/7846) - Add event indicating distressed parties that are still holding an active position.
- [7985](https://github.com/vegaprotocol/vega/issues/7985) - Add full stop on all fields documentation to get it properly generated
- [8024](https://github.com/vegaprotocol/vega/issues/8024) - Unify naming in `rpc` endpoints and add tags
- [7989](https://github.com/vegaprotocol/vega/issues/7989) - Remove reference to cursor based pagination in `rpc` documentations
- [7991](https://github.com/vegaprotocol/vega/issues/7991) - Improve `EstimateFees` documentation
- [7108](https://github.com/vegaprotocol/vega/issues/7108) - Annotate required fields in `API` requests.
- [8039](https://github.com/vegaprotocol/vega/issues/8039) - Write network history segments in the `datanode` process instead of requesting `postgres` to write them.
- [7987](https://github.com/vegaprotocol/vega/issues/7987) - Make terms consistent in `API` documentation.
- [8025](https://github.com/vegaprotocol/vega/issues/8025) - Address inconsistent verb and grammar in the `API` documentation.
- [7999](https://github.com/vegaprotocol/vega/issues/7999) - Review `DateRange API` documentation.
- [7955](https://github.com/vegaprotocol/vega/issues/7955) - Ensure the wallet API documentation matches the Go definitions
- [8023](https://github.com/vegaprotocol/vega/issues/8023) - Made pagination `docstrings` consistent.
- [8105](https://github.com/vegaprotocol/vega/issues/8105) - Make candles return in ascending order when queried from `graphql`.
- [8144](https://github.com/vegaprotocol/vega/issues/8144) - Visor - remove data node asset option from the config. Use only one asset.
- [8000](https://github.com/vegaprotocol/vega/issues/8000) - Add documentation for `Pagination` `protobuf` message.
- [7969](https://github.com/vegaprotocol/vega/issues/7969) - Add `GoodForBlocks` field to transaction input data.
- [8155](https://github.com/vegaprotocol/vega/issues/8155) - Visor - allow restart without snapshot.
- [8129](https://github.com/vegaprotocol/vega/issues/8129) - Keep liquidity fee remainder in fee account.
- [8022](https://github.com/vegaprotocol/vega/issues/8022) - Improve `ListTransfers` API documentation.
- [8231](https://github.com/vegaprotocol/vega/issues/8231) - Fix `GetNetworkHistoryStatus`
- [8154](https://github.com/vegaprotocol/vega/issues/8154) - Visor - added option for delaying stop of binaries.
- [8169](https://github.com/vegaprotocol/vega/issues/8169) - Add `buf` format
- [7997](https://github.com/vegaprotocol/vega/issues/7997) - Clean up `API` comments when returned value is signed/unsigned.
- [7988](https://github.com/vegaprotocol/vega/issues/7988) - Make information about numbers expressed as strings more clear.
- [7998](https://github.com/vegaprotocol/vega/issues/7998) - Clean up `API` documentation for `ListLedgerEntries`.
- [8021](https://github.com/vegaprotocol/vega/issues/8021) - Add better field descriptions in the `API` documentation.
- [8171](https://github.com/vegaprotocol/vega/issues/8171) - Optimise the way offsets are used in probability of trading.
- [8194](https://github.com/vegaprotocol/vega/issues/8194) - Don't include query string as part of `Prometheus` metric labels
- [7847](https://github.com/vegaprotocol/vega/issues/7847) - Add `EstimatePosition` `API` method, mark `EstimateOrder` (GraphQL) and `EstimateMargin` (gRPC) as deprecated.
- [7969](https://github.com/vegaprotocol/vega/issues/7969) - Reverted the `TTL` changes, minor tweak to proof of work verification to ensure validator commands can't be rejected based on age.
- [7926](https://github.com/vegaprotocol/vega/issues/7926) - Squash `SQL` migration scripts into a single script.

### 🐛 Fixes

- [7938](https://github.com/vegaprotocol/vega/issues/7938) - Attempt to fix protocol upgrade failure because of `LevelDB` file lock issue
- [7944](https://github.com/vegaprotocol/vega/issues/7944) - Better error message if we fail to parse the network configuration in wallet
- [7870](https://github.com/vegaprotocol/vega/issues/7870) - Fix `LP` subscription filters
- [8159](https://github.com/vegaprotocol/vega/issues/8159) - Remove corresponding network history segments on rollback
- [7954](https://github.com/vegaprotocol/vega/issues/7954) - Don't error if subscribing to a market/party that has no position yet
- [7899](https://github.com/vegaprotocol/vega/issues/7899) - Fixes inconsistency in the `HTTP` status codes returned when rate limited
- [7968](https://github.com/vegaprotocol/vega/issues/7968) - Ready for protocol upgrade flag set without going through memory barrier
- [7962](https://github.com/vegaprotocol/vega/issues/7962) - Set `isValidator` when loading from a checkpoint
- [7950](https://github.com/vegaprotocol/vega/issues/7950) - Fix the restore of deposits from checkpoint
- [7933](https://github.com/vegaprotocol/vega/issues/7933) - Ensure the wallet store is closed to avoid "too many opened files" error
- [8069](https://github.com/vegaprotocol/vega/issues/8069) - Handle zero return value for memory when setting IPFS resource limits
- [7956](https://github.com/vegaprotocol/vega/issues/7956) - Floor negative slippage per unit at 0
- [7964](https://github.com/vegaprotocol/vega/issues/7964) - Use mark price for all margin calculations
- [8003](https://github.com/vegaprotocol/vega/issues/8003) - Fix `ListGovernanceData` does not honour `TYPE_ALL`
- [8057](https://github.com/vegaprotocol/vega/issues/8057) - Load history and current state in one transaction
- [8058](https://github.com/vegaprotocol/vega/issues/8058) - Continuous aggregates should be updated according to the watermark and span of history loaded
- [8001](https://github.com/vegaprotocol/vega/issues/8001) - Fix issues with order subscriptions
- [7980](https://github.com/vegaprotocol/vega/issues/7980) - Visor - prevent panic when auto install configuration is missing assets
- [7995](https://github.com/vegaprotocol/vega/issues/7995) - Validate order price input to `estimateFee` and `estimateMargin`
- [8011](https://github.com/vegaprotocol/vega/issues/8011) - Return a not found error for an invalid network parameter key for the API
- [8012](https://github.com/vegaprotocol/vega/issues/8012) - Ensure client do not specify both a before and after cursor
- [8017](https://github.com/vegaprotocol/vega/issues/8017) - Return an error when requesting order with negative version
- [8020](https://github.com/vegaprotocol/vega/issues/8020) - Update default `tendermint` home path to `cometbft`
- [7919](https://github.com/vegaprotocol/vega/issues/7919) - Avoid sending empty ledger movements
- [8053](https://github.com/vegaprotocol/vega/issues/8053) - Fix notary vote count
- [8004](https://github.com/vegaprotocol/vega/issues/8004) - Validate signatures exist in announce node command
- [8004](https://github.com/vegaprotocol/vega/issues/8004) - Validate value in state variable bundles
- [8004](https://github.com/vegaprotocol/vega/issues/8004) - Validate Ethereum addresses and add a cap on node vote reference length
- [8046](https://github.com/vegaprotocol/vega/issues/8046) - Update GraphQL schema with new order rejection reason
- [6659](https://github.com/vegaprotocol/vega/issues/6659) - Wallet application configuration is correctly reported on default location
- [8074](https://github.com/vegaprotocol/vega/issues/8074) - Add missing order rejection reason to `graphql` schema
- [8090](https://github.com/vegaprotocol/vega/issues/8090) - Rename network history `APIs` that did not follow the naming convention
- [8060](https://github.com/vegaprotocol/vega/issues/8060) - Allow 0 decimals assets
- [7993](https://github.com/vegaprotocol/vega/issues/7993) - Fix `ListDeposits` endpoint and documentation
- [8072](https://github.com/vegaprotocol/vega/issues/8072) - Fix `panics` in estimate orders
- [8125](https://github.com/vegaprotocol/vega/issues/8125) - Ensure network compatibility can be checked against TLS nodes
- [8103](https://github.com/vegaprotocol/vega/issues/8103) - Fix incorrect rate limiting behaviour on `gRPC` `API`
- [8128](https://github.com/vegaprotocol/vega/issues/8128) - Assure price monitoring engine extends the auction one bound at a time
- [8149](https://github.com/vegaprotocol/vega/issues/8149) - Trigger populating `orders_live` table out of date and does not filter correctly for live orders.
- [8165](https://github.com/vegaprotocol/vega/issues/8165) - Send order events when an `lp` order is cancelled or rejected
- [8173](https://github.com/vegaprotocol/vega/issues/8173) - Trades when leaving auction should should have the aggressor field set to `SideUnspecified`.
- [8184](https://github.com/vegaprotocol/vega/issues/8184) - Handle case for time termination value used with `LessThan` condition.
- [8157](https://github.com/vegaprotocol/vega/issues/8157) - Handle kill/interrupt signals in datanode, and clean up properly.
- [7914](https://github.com/vegaprotocol/vega/issues/7914) - Offer node signatures after snapshot restore
- [8187](https://github.com/vegaprotocol/vega/issues/8187) - Expose Live Only filter to the `GraphQL` Orders filter.
- [9793](https://github.com/vegaprotocol/vega/issues/9793) - Map network owner correctly in creating account from transfer.
- [10516](https://github.com/vegaprotocol/vega/issues/10516) - Fix mapping of estimate position.

## 0.70.0

### 🚨 Breaking changes

- [7794](https://github.com/vegaprotocol/vega/issues/7794) - Rename `marketId` and `partyId` to `marketIds` and `partyIds` in the orders queries' filter.
- [7876](https://github.com/vegaprotocol/vega/issues/7876) - Change `DeliverOn` on one-off transfer to be in nanoseconds as everything else.
- [7326](https://github.com/vegaprotocol/vega/issues/7326) - Rename table `current liquidity provisions` to `live liquiditiy provisions` and add a `live` option

### 🛠 Improvements

- [7862](https://github.com/vegaprotocol/vega/issues/7862) - Add per table statistics for network history segment creation
- [7834](https://github.com/vegaprotocol/vega/issues/7834) - Support TLS connection for gRPC endpoints in wallet when prefixed with `tls://`
- [7851](https://github.com/vegaprotocol/vega/issues/7851) - Implement post only and reduce only orders
- [7768](https://github.com/vegaprotocol/vega/issues/7768) - Set sensible defaults for the IPFS resource manager
- [7863](https://github.com/vegaprotocol/vega/issues/7863) - Rework positions indexes so that snapshot creation does not slow down
- [7829](https://github.com/vegaprotocol/vega/issues/7829) - Get precision for reference price from price monitoring bounds when getting market data
- [7670](https://github.com/vegaprotocol/vega/issues/7670) - Removes the need for the buffered event source to hold a large buffer of sequence numbers
- [7904](https://github.com/vegaprotocol/vega/issues/7904) - Add a default system test template for integration tests
- [7894](https://github.com/vegaprotocol/vega/issues/7894) - Use slippage cap when market is in auction mode
- [7923](https://github.com/vegaprotocol/vega/issues/7923) - Subscription rate limiter is enabled on `gRPC` and `REST` subscriptions

### 🐛 Fixes

- [7910](https://github.com/vegaprotocol/vega/issues/7910) - Store heartbeats in the checkpoint so that validator sets do not reorder unexpectedly after loading
- [7835](https://github.com/vegaprotocol/vega/issues/7835) - Ensure the command errors have the same format on arrays
- [7871](https://github.com/vegaprotocol/vega/issues/7871) - Bad `SQL` generated when paginating reward summaries
- [7908](https://github.com/vegaprotocol/vega/issues/7908) - Expired `heartbeats` no longer invalidate subsequent `heartbeats`
- [7880](https://github.com/vegaprotocol/vega/issues/7880) - Update volume-weighted average price party's of open orders after a trade
- [7883](https://github.com/vegaprotocol/vega/issues/7883) - Fix snapshot issue with witness on accounting
- [7921](https://github.com/vegaprotocol/vega/issues/7921) - Fix streams batches
- [7895](https://github.com/vegaprotocol/vega/issues/7895) - Fix margin calculation during auction
- [7940](https://github.com/vegaprotocol/vega/issues/7940) - Enhance validation of tendermint public keys
- [7930](https://github.com/vegaprotocol/vega/issues/7930) - Fix typo in the `Vegavisor` configuration and improve Visor binaries runner logging
- [7981](https://github.com/vegaprotocol/vega/issues/7981) - Ensure LP order events are not sent when nothing changes

## 0.69.0

### 🚨 Breaking changes

- [7798](https://github.com/vegaprotocol/vega/issues/7798) - Remove redundant headers from the rate limiter response.
- [7710](https://github.com/vegaprotocol/vega/issues/7710) - Rename "token dApp" to "governance"
- [6905](https://github.com/vegaprotocol/vega/issues/6905) - Deprecated `Version` field removed from `admin.import_wallet`
- [6905](https://github.com/vegaprotocol/vega/issues/6905) - References to file paths have been removed from `admin.import_wallet`, `admin.import_network`, `admin.create_wallet` and `admin.isolate_key` API
- [7731](https://github.com/vegaprotocol/vega/issues/7731) - Upgrade the interplanetary file system library to latest release
- [7802](https://github.com/vegaprotocol/vega/issues/7802) - Split liquidity auction trigger into two cases
- [7728](https://github.com/vegaprotocol/vega/issues/7728) - Remove current order flag from table - adds restrictions to how orders can be paged
- [7816](https://github.com/vegaprotocol/vega/issues/7816) - Require slippage factors to always be set

### 🛠 Improvements

- [6942](https://github.com/vegaprotocol/vega/issues/6942) - Add `admin.rename_network` with `vega wallet network rename`
- [7656](https://github.com/vegaprotocol/vega/issues/7656) - Add `vega wallet service config locate` CLI that returns the location of the service configuration file.
- [7656](https://github.com/vegaprotocol/vega/issues/7656) - Add `vega wallet service config describe` CLI that display the service configuration.
- [7656](https://github.com/vegaprotocol/vega/issues/7656) - Add `vega wallet service config reset` CLI that reset the service configuration to its default state.
- [7681](https://github.com/vegaprotocol/vega/issues/7681) - Remove unnecessary `protobuf` marshalling in event pipeline
- [7288](https://github.com/vegaprotocol/vega/issues/7288) - Add `block` interval for trade candles
- [7696](https://github.com/vegaprotocol/vega/issues/7696) - Cache `ListMarket` store queries
- [7532](https://github.com/vegaprotocol/vega/issues/7532) - Load network history in a transaction
- [7413](https://github.com/vegaprotocol/vega/issues/7413) - Add foreign block height to stake linkings in `GraphQL`
- [7675](https://github.com/vegaprotocol/vega/issues/7675) - Migrate to comet `bft`
- [7792](https://github.com/vegaprotocol/vega/issues/7792) - An attempt to import a network when the `url` is to `github` and not the raw file contents is caught early with a suggested `url`
- [7722](https://github.com/vegaprotocol/vega/issues/7722) - Send a reason for a passphrase request through the wallet's `interactor`
- [5967](https://github.com/vegaprotocol/vega/issues/5967) - Do not ask for wallet passphrase if it has already been unlocked.
- [5967](https://github.com/vegaprotocol/vega/issues/5967) - Preselect the wallet during connection is there is only one.
- [7723](https://github.com/vegaprotocol/vega/issues/7723) - Make the `SessionBegan` interaction easy to identify using a `WorkflowType`
- [7724](https://github.com/vegaprotocol/vega/issues/7724) - Add steps number to interactions to convey a progression feeling.
- [7353](https://github.com/vegaprotocol/vega/issues/7353) - Improve query setting current orders to only the most recent row after snapshot restore.
- [7763](https://github.com/vegaprotocol/vega/issues/7763) - Remove separate LP close out code path.
- [7686](https://github.com/vegaprotocol/vega/issues/7686) - Network History load will retry when IPFS cannot connect to peers.
- [7804](https://github.com/vegaprotocol/vega/issues/7804) - Headers include `Retry-After` when banned for exceeding rate limit.
- [7840](https://github.com/vegaprotocol/vega/issues/7840) - Make chunk time interval configurable.

### 🐛 Fixes

- [7688](https://github.com/vegaprotocol/vega/issues/7688) - Fix `BlockExplorer` case insensitive transaction retrieval.
- [7695](https://github.com/vegaprotocol/vega/issues/7695) - Fix `create_hypertable` in migrations.
- [7596](https://github.com/vegaprotocol/vega/issues/7596) - Slippage factors not persisted in database
- [7535](https://github.com/vegaprotocol/vega/issues/7535) - Fix network history load takes an increasingly long time to complete
- [7517](https://github.com/vegaprotocol/vega/issues/7517) - Add buffer files event source
- [7720](https://github.com/vegaprotocol/vega/issues/7720) - Return an empty slice instead of nil when describing a wallet network
- [7517](https://github.com/vegaprotocol/vega/issues/7517) - Add buffer files event source
- [7659](https://github.com/vegaprotocol/vega/issues/7659) - Tidy up REST documentation for consistency
- [7563](https://github.com/vegaprotocol/vega/issues/7563) - Let the wallet work again with null `blockchain`
- [7692](https://github.com/vegaprotocol/vega/issues/7692) - Fix network history load hanging after protocol upgrade
- [7751](https://github.com/vegaprotocol/vega/issues/7751) - Store the block height of the last seen `ERC20` event in the snapshot so deposits are not lost when the network is down
- [7778](https://github.com/vegaprotocol/vega/issues/7778) - Store the block height of the last seen `ERC20` event in the checkpoint so deposits are not lost when the network is down
- [7713](https://github.com/vegaprotocol/vega/issues/7713) - Fix PnL values on trade in the positions API
- [7726](https://github.com/vegaprotocol/vega/issues/7726) - Add market data current state table to ensure node restored from network history has latest market data
- [7673](https://github.com/vegaprotocol/vega/issues/7673) - Accept internal data sources without signers
- [7483](https://github.com/vegaprotocol/vega/issues/7483) - Fix market data history returning 0 values for price monitoring bounds
- [7732](https://github.com/vegaprotocol/vega/issues/7732) - Fix panic when amending orders
- [7588](https://github.com/vegaprotocol/vega/issues/7588) - Fix margin calculations when missing exit price
- [7766](https://github.com/vegaprotocol/vega/issues/7766) - Fix orders from new parties not being included in the nearest MTM
- [7499](https://github.com/vegaprotocol/vega/issues/7499) - Implement transaction check functionality to wallet
- [7745](https://github.com/vegaprotocol/vega/issues/7745) - Use margin after the application of a bond penalty to assess LP solvency
- [7765](https://github.com/vegaprotocol/vega/issues/7765) - Assure pegged order won't get deployed with insufficient margin
- [7786](https://github.com/vegaprotocol/vega/issues/7786) - Fix validation of order amendments (check for negative pegged offset)
- [7750](https://github.com/vegaprotocol/vega/issues/7750) - Fix not all paths cleanly close network history index store.
- [7805](https://github.com/vegaprotocol/vega/issues/7805) - Fix re-announcing node in the same epoch kills data node.
- [7820](https://github.com/vegaprotocol/vega/issues/7820) - Remove the check for past date in limits engine
- [7822](https://github.com/vegaprotocol/vega/issues/7822) - Fix get last epoch query
- [7823](https://github.com/vegaprotocol/vega/issues/7823) - Fix validation of liquidity provisions shapes references

## 0.68.0

### 🚨 Breaking changes

- [7304](https://github.com/vegaprotocol/vega/issues/7304) - In the `datanode` `GraphQL` schema, move `fromEpoch` and `toEpoch` into a new `filter` for `epochRewardSummaries` query. Also add `assetIds` and `marketIds` to the same filter.
- [7419](https://github.com/vegaprotocol/vega/issues/7419) - Remove the deprecated headers with the `Grpc-Metadata-` prefix in `datanode` `API` and `REST` and `GraphQL` gateways.
- [6963](https://github.com/vegaprotocol/vega/issues/6963) - Remove the legacy fields from network API
- [7361](https://github.com/vegaprotocol/vega/issues/7361) - Network history loading and current order set tracking - database requires database to be dropped
- [6963](https://github.com/vegaprotocol/vega/issues/7382) - `IssueSignatures` is no longer a validator command and is now protected by the spam engine
- [7445](https://github.com/vegaprotocol/vega/issues/7445) - Added rate limiting to `GRPC`, `Rest` and `GraphQL` `APIs`
- [7614](https://github.com/vegaprotocol/vega/issues/7614) - Market parties added to snapshot state to ensure proper restoration
- [7542](https://github.com/vegaprotocol/vega/issues/7542) - Add optional slippage factors to market proposal and use them to cap slippage component of maintenance margin

### 🗑️ Deprecation

- [7385](https://github.com/vegaprotocol/vega/issues/7385) - Deprecating the `X-Vega-Connection` HTTP header in `datanode` `API` and `REST` and `GraphQL` gateways.

### 🛠 Improvements

- [7501](https://github.com/vegaprotocol/vega/issues/7501) - Make logs more clear
- [7555](https://github.com/vegaprotocol/vega/issues/7555) - Clean up code, add missing metrics and comments
- [7477](https://github.com/vegaprotocol/vega/issues/7477) - Improve `gRPC` service error handling and formatting
- [7386](https://github.com/vegaprotocol/vega/issues/7386) - Add indexed filtering by command type to block explorer
- [6962](https://github.com/vegaprotocol/vega/issues/6962) - Add a dedicated configuration for the wallet service
- [7434](https://github.com/vegaprotocol/vega/issues/7434) - Update design architecture diagram
- [7517](https://github.com/vegaprotocol/vega/issues/7517) - Archive and roll event buffer files
- [7429](https://github.com/vegaprotocol/vega/issues/7429) - Do not mark wallet and network as incompatible when the patch version doesn't match
- [6650](https://github.com/vegaprotocol/vega/issues/6650) - Add ability to filter rewards with `fromEpoch` and `toEpoch`
- [7429](https://github.com/vegaprotocol/vega/issues/7359) - `vega wallet` will not send in a transaction if it will result in a party becoming banned
- [7289](https://github.com/vegaprotocol/vega/issues/7289) - `positionsConnection` query added to `GraphQL`root query with filter for multiple parties and markets
- [7454](https://github.com/vegaprotocol/vega/issues/7454) - Retention policies for new types do not honour the `lite` or `archive` when added after `init`
- [7469](https://github.com/vegaprotocol/vega/issues/7469) - Sanitize `Prometheus` labels for `HTTP API` requests
- [7495](https://github.com/vegaprotocol/vega/issues/7495) - Upgrade `tendermint` to 0.34.25
- [7496](https://github.com/vegaprotocol/vega/issues/7496) - Enforce using priority `mempool` and max packet size in `tendermint config`
- [5987](https://github.com/vegaprotocol/vega/issues/5987) - Pick up the wallet changes when the service is started
- [7450](https://github.com/vegaprotocol/vega/issues/7450) - Positions API reporting close-out information and loss socialisation data.
- [7538](https://github.com/vegaprotocol/vega/issues/7538) - Add node information to the wallet response when sending the transaction
- [7550](https://github.com/vegaprotocol/vega/issues/7550) - Update feature tests to use specify explicitly linear and quadratic slippage factors
- [7558](https://github.com/vegaprotocol/vega/issues/7558) - Add `hypertable` for rewards
- [7509](https://github.com/vegaprotocol/vega/issues/7509) - Automatically reconcile account balance changes with transfer events after each integration test step
- [7564](https://github.com/vegaprotocol/vega/issues/7564) - Add logging when database migrations are run
- [7546](https://github.com/vegaprotocol/vega/issues/7546) - Visor automatically uses snapshot on core based on latest data node snapshot.
- [7576](https://github.com/vegaprotocol/vega/issues/7576) - include the application version in the block hash
- [7605](https://github.com/vegaprotocol/vega/issues/7605) - Return better error text when the wallet blocks a transaction due to spam rules
- [7591](https://github.com/vegaprotocol/vega/issues/7591) - Add metadata and links to app to the network configuration
- [7632](https://github.com/vegaprotocol/vega/issues/7632) - Make the wallet change events JSON friendly
- [7601](https://github.com/vegaprotocol/vega/issues/7601) - introduce the expired orders event for optimisation.
- [7655](https://github.com/vegaprotocol/vega/issues/7655) - Require initial margin level to be met on new orders

### 🐛 Fixes

- [7422](https://github.com/vegaprotocol/vega/issues/7422) - Fix missing `priceMonitoringParameters` and `liquidityMonitoringParameters` in `GraphQL` schema
- [7462](https://github.com/vegaprotocol/vega/issues/7462) - Fix `BlockExplorer` `API` not returning details on transactions.
- [7407](https://github.com/vegaprotocol/vega/issues/7407) - fix `ethereum` timestamp in stake linking in `graphql`
- [7494](https://github.com/vegaprotocol/vega/issues/7494) - fix memory leak in event bus stream subscriber when consumer is slow
- [7420](https://github.com/vegaprotocol/vega/issues/7420) - `clearFeeActivity` now clears fee activity
- [7420](https://github.com/vegaprotocol/vega/issues/7420) - set seed nonce for joining and leaving signatures during begin block
- [7420](https://github.com/vegaprotocol/vega/issues/7515) - protect `vegawallet` with recovers to shield against file system oddities
- [7399](https://github.com/vegaprotocol/vega/issues/7399) - Fix issue where market cache not working after restoring from network history
- [7410](https://github.com/vegaprotocol/vega/issues/7410) - Return underlying error when parsing a command failed in the wallet API version 2
- [7169](https://github.com/vegaprotocol/vega/issues/7169) - Fix migration, account for existing position data
- [7427](https://github.com/vegaprotocol/vega/issues/7427) - Fix nil pointer panic on settlement of restored markets.
- [7438](https://github.com/vegaprotocol/vega/issues/7438) - Update JSON-RPC documentation with all wallet errors
- [7451](https://github.com/vegaprotocol/vega/issues/7451) - Fix floating point consensus to use voting power rather than node count
- [7399](https://github.com/vegaprotocol/vega/issues/7399) - Revert previous fix
- [7399](https://github.com/vegaprotocol/vega/issues/7399) - Add option to filter out settled markets when listing markets in `API` requests
- [7559](https://github.com/vegaprotocol/vega/issues/7559) - Workaround `leveldb` issue and open `db` in write mode when listing using `vega tools snapshot`
- [7417](https://github.com/vegaprotocol/vega/issues/7417) - Missing entries in default data retention configuration for `datanode`
- [7504](https://github.com/vegaprotocol/vega/issues/7504) - Fixed panic in collateral engine when trying to clear a market
- [7468](https://github.com/vegaprotocol/vega/issues/7468) - `Datanode` network history load command only prompts when run from a terminal
- [7164](https://github.com/vegaprotocol/vega/issues/7164) - The command `vega wallet transaction send` now returns verbose errors
- [7514](https://github.com/vegaprotocol/vega/issues/7514) - Network names cannot contain `/`, `\` or start with a `.`
- [7519](https://github.com/vegaprotocol/vega/issues/7519) - Fix memory leak and increased CPU usage when streaming data.
- [7536](https://github.com/vegaprotocol/vega/issues/7536) - Ensure all errors are displayed when the wallet service cannot bind
- [7540](https://github.com/vegaprotocol/vega/issues/7540) - Prevent the double appending of the `http` scheme when ensuring port binding
- [7549](https://github.com/vegaprotocol/vega/issues/7549) - Switch proof-of-work ban error from an internal error to an application error on the wallet API
- [7543](https://github.com/vegaprotocol/vega/issues/7543) - Initiate post-auction close out only when all the parked orders get redeployed
- [7508](https://github.com/vegaprotocol/vega/issues/7508) - Assure transfer events always sent after margin recheck
- [7492](https://github.com/vegaprotocol/vega/issues/7492) - Send market depth events at the end of each block
- [7582](https://github.com/vegaprotocol/vega/issues/7582) - Validate transfer amount in `checkTx`
- [7582](https://github.com/vegaprotocol/vega/issues/7625) - Add validation to wallet's server configuration
- [7577](https://github.com/vegaprotocol/vega/issues/7577) - Use correct trade size when calculating pending open volume
- [7598](https://github.com/vegaprotocol/vega/issues/7598) - Set up log for rate limiter
- [7629](https://github.com/vegaprotocol/vega/issues/7629) - Handle error from `e.initialiseTree()` in the snapshot engine
- [7607](https://github.com/vegaprotocol/vega/issues/7607) - Fix handling of removed transfers
- [7622](https://github.com/vegaprotocol/vega/issues/7622) - Fix cleaning path for Visor when restarting data node
- [7638](https://github.com/vegaprotocol/vega/issues/7638) - Add missing fields to position update resolver
- [7647](https://github.com/vegaprotocol/vega/issues/7647) - Assure LP orders never trade on entry

## 0.67.2

### 🐛 Fixes

- [7387](https://github.com/vegaprotocol/vega/issues/7387) - Allow authorization headers in wallet service

## 0.67.1

### 🛠 Improvements

- [7374](https://github.com/vegaprotocol/vega/issues/7374) - Add `TLS` support to the `REST` `api`
- [7349](https://github.com/vegaprotocol/vega/issues/7349) - Add `Access-Control-Max-Age` header with configurable value for the in `core`, `datanode` and `blockexplorer` HTTP `APIs`
- [7381](https://github.com/vegaprotocol/vega/pull/7381) - Allow target stake to drop within auction once the time window elapses

### 🐛 Fixes

- [7366](https://github.com/vegaprotocol/vega/issues/7366) - Fix typos in the API descriptions
- [7335](https://github.com/vegaprotocol/vega/issues/7335) - Fix custom http headers not being returned - add configurable `CORS` headers to `core`, `datanode` and `blockexplorer` HTTP `APIs`

## 0.67.0

### 🚨 Breaking changes

- [6895](https://github.com/vegaprotocol/vega/issues/6895) - Move the authentication of wallet API version 2 to the transport layer (HTTP). This brings several breaking changes:
  - A unified HTTP response payload has been introduced for structured response and error handling for data coming from the HTTP layer.
  - the `/api/v2/methods` endpoints now uses the new HTTP response payload.
  - the `/api/v2/requests` endpoint can either return the HTTP or the JSON-RPC response payload depending on the situation.
  - the token has been moved out of the JSON-RPC requests, to HTTP `Authorization` header.
- [7293](https://github.com/vegaprotocol/vega/issues/7293) - Rename restricted keys to allowed keys
- [7211](https://github.com/vegaprotocol/vega/issues/7211) - Add sender and receiver balances in ledger entries
- [7255](https://github.com/vegaprotocol/vega/issues/7255) - Rename `dehistory` to network history

### 🛠 Improvements

- [7317](https://github.com/vegaprotocol/vega/issues/7317) - Add database schema docs
- [7279](https://github.com/vegaprotocol/vega/issues/7279) - Add `--archive` and `--lite` to `datanode init`
- [7302](https://github.com/vegaprotocol/vega/issues/7302) - Add withdrawal minimal amount
- [5487](https://github.com/vegaprotocol/vega/issues/5487) - Add `UPGRADING.md`
- [7358](https://github.com/vegaprotocol/vega/issues/7358) - Improve `datanode init` and `vega init` help text
- [7114](https://github.com/vegaprotocol/vega/issues/7114) - Expose user spam statistics via `API`
- [7316](https://github.com/vegaprotocol/vega/issues/7316) - Add a bunch of database indexes following audit of queries
- [7331](https://github.com/vegaprotocol/vega/issues/7331) - Control the decrease of the number of validators when network parameter is decreased
- [6754](https://github.com/vegaprotocol/vega/issues/6754) - Add `csv` export for ledger entries
- [7093](https://github.com/vegaprotocol/vega/issues/7093) - Pick up the long-living tokens after the wallet service is started
- [7328](https://github.com/vegaprotocol/vega/issues/7328) - Add missing documentation of JSON-RPC methods `admin.update_passphrase`

### 🐛 Fixes

- [7260](https://github.com/vegaprotocol/vega/issues/7260) - Fix bug where pagination `before` or `after` cursors were ignored if `first` or `last` not set
- [7281](https://github.com/vegaprotocol/vega/issues/7281) - Fix formatting of status enum for `dataSourceSpec` in `GraphQL`
- [7283](https://github.com/vegaprotocol/vega/issues/7283) - Fix validation of future product oracles signers
- [7306](https://github.com/vegaprotocol/vega/issues/7306) - Improve speed of querying deposits and withdrawals by party
- [7337](https://github.com/vegaprotocol/vega/issues/7337) - Add `UpdateAsset` change types to proposal terms `GraphQL` resolver
- [7278](https://github.com/vegaprotocol/vega/issues/7278) - Use `Informal systems` fork of Tendermint
- [7294](https://github.com/vegaprotocol/vega/issues/7294) - Submission of `OpenOracle` data is broken
- [7286](https://github.com/vegaprotocol/vega/issues/7286) - Fix serialisation of `oracle specs`
- [7327](https://github.com/vegaprotocol/vega/issues/7327) - Improve and add API info, remove unused `AccountField` enum in `GraphQL`
- [7345](https://github.com/vegaprotocol/vega/issues/7345) - Cache account lookup by id

## 0.66.1

- [7269](https://github.com/vegaprotocol/vega/pull/7269) - Fix wallet release pipeline

## 0.66.0

### 🚨 Breaking changes

- [6957](https://github.com/vegaprotocol/vega/issues/6957) - Remove `client.<get|request>_permissions` endpoints on the wallet.
- [7079](https://github.com/vegaprotocol/vega/issues/7079) - Remove deprecated `version` property from wallet API.
- [7067](https://github.com/vegaprotocol/vega/issues/7067) - Remove legacy technical commands on the wallet command line.
- [7069](https://github.com/vegaprotocol/vega/issues/7069) - Remove deprecated `vegawallet info` command line.
- [7010](https://github.com/vegaprotocol/vega/issues/7010) - Remove the deprecated `encodedTransaction` fields on wallet API endpoints.
- [7232](https://github.com/vegaprotocol/vega/issues/7232) - Rename `stakeToCcySiskas` network parameter to `stakeToCcyVolume`
- [7171](https://github.com/vegaprotocol/vega/issues/7171) - Change liquidity triggering ratio value type from float to string

### 🛠 Improvements

- [7216](https://github.com/vegaprotocol/vega/issues/7216) - Support filtering by market for `ordersConnection` under party queries.
- [7252](https://github.com/vegaprotocol/vega/issues/7252) - Add limits to `MarkPriceUpdateMaximumFrequency` network parameter
- [7169](https://github.com/vegaprotocol/vega/issues/7169) - Handle events to update PnL on trade, instead of waiting for MTM settlements.

### 🐛 Fixes

- [7207](https://github.com/vegaprotocol/vega/issues/7207) - Fix panic, return on error in pool configuration
- [7213](https://github.com/vegaprotocol/vega/issues/7213) - Implement separate `DB` for snapshots `metadata`
- [7220](https://github.com/vegaprotocol/vega/issues/7220) - Fix panic when LP is closed out
- [7235](https://github.com/vegaprotocol/vega/issues/7235) - Do not update existing markets when changing global default `LiquidityMonitoringParameters`
- [7029](https://github.com/vegaprotocol/vega/issues/7029) - Added admin `API` for Data Node to secure some `dehistory` commands
- [7239](https://github.com/vegaprotocol/vega/issues/7239) - Added upper and lower bounds for floating point engine updates
- [7253](https://github.com/vegaprotocol/vega/issues/7253) - improve the adjustment of delegator weight to avoid overflow
- [7075](https://github.com/vegaprotocol/vega/issues/7075) - Remove unused expiry field in withdrawal

## 0.65.1

### 🛠 Improvements

- [6574](https://github.com/vegaprotocol/vega/issues/6574) - Use same default for the probability of trading for floating point consensus as we do for the value between best bid and ask.

### 🐛 Fixes

- [7188](https://github.com/vegaprotocol/vega/issues/7188) - Reset liquidity score even if fees accrued in a period were 0.
- [7189](https://github.com/vegaprotocol/vega/issues/7189) - Include LP orders outside PM price range but within LP price in the liquidity score.
- [7195](https://github.com/vegaprotocol/vega/issues/7195) - Ignore oracle messages while market is in proposed state
- [7198](https://github.com/vegaprotocol/vega/issues/7198) - Reduce `RAM` usage when tendermint calls list snapshot
- [6996](https://github.com/vegaprotocol/vega/issues/6996) - Add Visor docs

## 0.65.0

### 🚨 Breaking changes

- [6955](https://github.com/vegaprotocol/vega/issues/6955) - Market definition extended with the new field for LP price range across the API.
- [6645](https://github.com/vegaprotocol/vega/issues/6645) - Set decimal number value to be used from oracle instead of from tradable instruments

### 🗑️ Deprecation

- [7068](https://github.com/vegaprotocol/vega/issues/7068) - Alias `vegawallet info` to `vegawallet describe`, before definitive renaming.

### 🛠 Improvements

- [7032](https://github.com/vegaprotocol/vega/issues/7032) - Make deposits and withdrawals `hypertables` and change `deposits_current` and `withdrawals_current` into views to improve resource usage
- [7136](https://github.com/vegaprotocol/vega/issues/7136) - Update ban duration to 30 minutes for spam
- [7026](https://github.com/vegaprotocol/vega/issues/7026) - Let decentralised history use the snapshot event from the core as an indication for snapshot rather than doing the calculation based on the interval network parameter.
- [7108](https://github.com/vegaprotocol/vega/issues/7108) - Return `ArgumentError` if candle id not supplied to `ListCandleData`
- [7098](https://github.com/vegaprotocol/vega/issues/7098) - Add an event when the core is taking a snapshot
- [7028](https://github.com/vegaprotocol/vega/issues/7028) - Add `JSON` output for `dehistory` commands; fix `config` override on command line
- [7122](https://github.com/vegaprotocol/vega/issues/7122) - Allow for tolerance in validator performance calculation
- [7104](https://github.com/vegaprotocol/vega/issues/7104) - Provide a better error message when party has insufficient balance of an asset
- [7143](https://github.com/vegaprotocol/vega/issues/7143) - Update `grpc-rest-bindings` for Oracle `API`
- [7027](https://github.com/vegaprotocol/vega/issues/7027) - `Dehistory` store does not clean up resources after a graceful shutdown
- [7157](https://github.com/vegaprotocol/vega/issues/7157) - Core waits for data node and shuts down gracefully during protocol upgrade
- [7113](https://github.com/vegaprotocol/vega/issues/7113) - Added API for epoch summaries of rewards distributed
- [6956](https://github.com/vegaprotocol/vega/issues/6956) - Include liquidity measure of deployed orders in the fees distribution
- [7168](https://github.com/vegaprotocol/vega/issues/7168) - Expose liquidity score on on market data `API`

### 🐛 Fixes

- [7040](https://github.com/vegaprotocol/vega/issues/7040) - Block explorer use different codes than 500 on error
- [7099](https://github.com/vegaprotocol/vega/issues/7099) - Remove undelegate method `IN_ANGER`
- [7021](https://github.com/vegaprotocol/vega/issues/7021) - MTM settlement on trading terminated fix.
- [7102](https://github.com/vegaprotocol/vega/issues/7102) - Ensure the `api-token init -f` wipes the tokens file
- [7106](https://github.com/vegaprotocol/vega/issues/7106) - Properties of oracle data sent in non-deterministic order
- [7000](https://github.com/vegaprotocol/vega/issues/7000) - Wallet honours proof of work difficulty increases
- [7029](https://github.com/vegaprotocol/vega/issues/7029) - Remove unsafe `GRPC` endpoint in data node
- [7116](https://github.com/vegaprotocol/vega/issues/7116) - Fix MTM trade price check when trading is terminated.
- [7173](https://github.com/vegaprotocol/vega/issues/7173) - Fix deterministic order of price bounds on market data events
- [7112](https://github.com/vegaprotocol/vega/issues/7112) - Restore order's original price when restoring from a snapshot
- [6955](https://github.com/vegaprotocol/vega/issues/6955) - Remove scaling by probability when implying LP volumes. Only change the LP order price if it’s outside the new “valid LP price range” - move it to the bound in that case.
- [7132](https://github.com/vegaprotocol/vega/issues/7132) - Make the recovery phrase import white space resistant
- [7150](https://github.com/vegaprotocol/vega/issues/7150) - Avoid taking 2 snapshots upon protocol upgrade block
- [7142](https://github.com/vegaprotocol/vega/issues/7142) - Do not recalculate margins based on potential positions when market is terminated.
- [7172](https://github.com/vegaprotocol/vega/issues/7172) - Make markets table a hyper table and update queries.

## 0.64.0

### 🗑️ Deprecation

- [7065](https://github.com/vegaprotocol/vega/issues/7065) - Scope technical commands on wallet command line
- [7066](https://github.com/vegaprotocol/vega/issues/7066) - Move network compatibility check to a dedicated wallet command line

### 🛠 Improvements

- [7052](https://github.com/vegaprotocol/vega/issues/7052) - Add a specific error message when trying to access administrative endpoints on wallet API
- [7064](https://github.com/vegaprotocol/vega/issues/7064) - Make `SQL` store tests run in temporary transactions instead of truncating all tables for each test
- [7053](https://github.com/vegaprotocol/vega/issues/7053) - Add info endpoint for the block explorer

### 🐛 Fixes

- [7011](https://github.com/vegaprotocol/vega/issues/7011) - Incorrect flagging of live orders when multiple updates in the same block
- [7037](https://github.com/vegaprotocol/vega/issues/7037) - Reinstate permissions endpoints on the wallet API
- [7034](https://github.com/vegaprotocol/vega/issues/7034) - Rename `network` to `name` in `admin.remove_network`
- [7031](https://github.com/vegaprotocol/vega/issues/7031) - `datanode` expects protocol upgrade event in the right sequence
- [7072](https://github.com/vegaprotocol/vega/issues/7072) - Check if event forwarding engine is started before reloading
- [7017](https://github.com/vegaprotocol/vega/issues/7017) - Fix issue with market update during opening auction

## 0.63.1

### 🛠 Improvements

- [7003](https://github.com/vegaprotocol/vega/pull/7003) - Expose bus event stream on the `REST` API
- [7044](https://github.com/vegaprotocol/vega/issues/7044) - Proof of work improvements
- [7041](https://github.com/vegaprotocol/vega/issues/7041) - Change witness vote count to be based on voting power
- [7073](https://github.com/vegaprotocol/vega/issues/7073) - Upgrade `btcd` library

## 0.63.0

### 🚨 Breaking changes

- [6898](https://github.com/vegaprotocol/vega/issues/6795) - allow `-snapshot.load-from-block-height=` to apply to `statesync` snapshots
- [6716](https://github.com/vegaprotocol/vega/issues/6716) - Use timestamp on all times fields
- [6887](https://github.com/vegaprotocol/vega/issues/6716) - `client.get_permissions` and `client.request_permissions` have been removed from Wallet service V2 with permissions now asked during `client.list_keys`
- [6725](https://github.com/vegaprotocol/vega/issues/6725) - Fix inconsistent use of node field on `GraphQL` connection edges
- [6746](https://github.com/vegaprotocol/vega/issues/6746) - The `validating_nodes` has been removed from `NodeData` and replaced with details of each node set

### 🛠 Improvements

- [6898](https://github.com/vegaprotocol/vega/issues/6898) - allow `-snapshot.load-from-block-height=` to apply to `statesync` snapshots
- [6871](https://github.com/vegaprotocol/vega/issues/6871) - Assure integration test framework throws an error when no watchers specified for a network parameter being set/updated
- [6795](https://github.com/vegaprotocol/vega/issues/6795) - max gas implementation
- [6641](https://github.com/vegaprotocol/vega/issues/6641) - network wide limits
- [6731](https://github.com/vegaprotocol/vega/issues/6731) - standardize on 'network' and '' for network party and no market identifiers
- [6792](https://github.com/vegaprotocol/vega/issues/6792) - Better handling of panics when moving time with `nullchain`, add endpoint to query whether `nullchain` is replaying
- [6753](https://github.com/vegaprotocol/vega/issues/6753) - Filter votes per party and/or proposal
- [6959](https://github.com/vegaprotocol/vega/issues/6959) - Fix listing transactions by block height in block explorer back end
- [6832](https://github.com/vegaprotocol/vega/issues/6832) - Add signature to transaction information returned by block explorer API
- [6884](https://github.com/vegaprotocol/vega/issues/6884) - Specify transaction as `JSON` rather than a base64 encoded string in `client_{sign|send}_transaction`
- [6975](https://github.com/vegaprotocol/vega/issues/6975) - Implement `admin.sign_transaction` in the wallet
- [6974](https://github.com/vegaprotocol/vega/issues/6974) - Make names in wallet admin `API` consistent
- [6642](https://github.com/vegaprotocol/vega/issues/6642) - Add methods to manage the wallet service and its connections on wallet API version 2
- [6853](https://github.com/vegaprotocol/vega/issues/6853) - Max gas and priority improvements
- [6782](https://github.com/vegaprotocol/vega/issues/6782) - Bump embedded `postgres` version to hopefully fix `CI` instability
- [6880](https://github.com/vegaprotocol/vega/issues/6880) - Omit transactions we can't decode in block explorer transaction list
- [6640](https://github.com/vegaprotocol/vega/issues/6640) - Mark to market to happen every N seconds.
- [6827](https://github.com/vegaprotocol/vega/issues/6827) - Add `LastTradedPrice` field in market data
- [6871](https://github.com/vegaprotocol/vega/issues/6871) - Assure integration test framework throws an error when no watchers specified for a network parameter being set/updated
- [6908](https://github.com/vegaprotocol/vega/issues/6871) - Update default retention policy
- [6827](https://github.com/vegaprotocol/vega/issues/6615) - Add filters to `ordersConnection`
- [6910](https://github.com/vegaprotocol/vega/issues/6910) - Separate settled position from position
- [6988](https://github.com/vegaprotocol/vega/issues/6988) - Handle 0 timestamps in `graphql` marshaller
- [6910](https://github.com/vegaprotocol/vega/issues/6910) - Separate settled position from position
- [6949](https://github.com/vegaprotocol/vega/issues/6949) - Mark positions to market at the end of the block.
- [6819](https://github.com/vegaprotocol/vega/issues/6819) - Support long-living token in wallet client API
- [6964](https://github.com/vegaprotocol/vega/issues/6964) - Add support for long living tokens with expiry
- [6991](https://github.com/vegaprotocol/vega/issues/6991) - Expose error field in explorer API
- [5769](https://github.com/vegaprotocol/vega/issues/5769) - Automatically resolve the host name in the client wallet API
- [6910](https://github.com/vegaprotocol/vega/issues/6910) - Separate settled position from position

### 🐛 Fixes

- [6758](https://github.com/vegaprotocol/vega/issues/6758) - Fix first and last block not returned on querying epoch
- [6924](https://github.com/vegaprotocol/vega/issues/6924) - Fix deterministic sorting when nodes have equal scores and we have to choose who is in the signer set
- [6812](https://github.com/vegaprotocol/vega/issues/6812) - Network name is derived solely from the filename to cause less confusion if the network `config` is renamed
- [6831](https://github.com/vegaprotocol/vega/issues/6831) - Fix settlement state in snapshots and market settlement.
- [6856](https://github.com/vegaprotocol/vega/issues/6856) - When creating liquidity provision, seed dummy orders in order to prevent broken references when querying the market later
- [6801](https://github.com/vegaprotocol/vega/issues/6801) - Fix internal data source validations
- [6766](https://github.com/vegaprotocol/vega/issues/6766) - Handle relative vega home path being passed in `postgres` snapshots
- [6885](https://github.com/vegaprotocol/vega/issues/6885) - Don't ignore 'bootstrap peers' `IPFS` configuration setting in `datanode`
- [6799](https://github.com/vegaprotocol/vega/issues/6799) - Move LP fees in transit to the network treasury
- [6781](https://github.com/vegaprotocol/vega/issues/6781) - Fix bug where only first 32 characters of the `IPFS` identity seed were used.
- [6824](https://github.com/vegaprotocol/vega/issues/6824) - Respect `VEGA_HOME` for embedded `postgres` log location
- [6843](https://github.com/vegaprotocol/vega/issues/6843) - Fix Visor runner keys
- [6934](https://github.com/vegaprotocol/vega/issues/6934) - from/to accounts for ledger entries in database were reversed
- [6826](https://github.com/vegaprotocol/vega/issues/6826) - Update `spam.pow.numberOfPastBlocks` range values
- [6332](https://github.com/vegaprotocol/vega/issues/6332) - Standardise `graphql` responses
- [6862](https://github.com/vegaprotocol/vega/issues/6862) - Add party in account update
- [6888](https://github.com/vegaprotocol/vega/issues/6888) - Errors on accepted transaction with an invalid state are correctly handled in the wallet API version 2
- [6899](https://github.com/vegaprotocol/vega/issues/6899) - Upgrade to tendermint 0.34.24
- [6894](https://github.com/vegaprotocol/vega/issues/6894) - Finer error code returned to the third-party application
- [6849](https://github.com/vegaprotocol/vega/issues/6849) - Ensure the positions are remove from the positions engine when they are closed
- [6767](https://github.com/vegaprotocol/vega/issues/6767) - Protocol upgrade rejected events fail to write in the database
- [6896](https://github.com/vegaprotocol/vega/issues/6896) - Fix timestamps in proposals (`GQL`)
- [6844](https://github.com/vegaprotocol/vega/issues/6844) - Use proper type in `GQL` for transfer types and some types rename
- [6783](https://github.com/vegaprotocol/vega/issues/6783) - Unstable `CI` tests for `dehistory`
- [6844](https://github.com/vegaprotocol/vega/issues/6844) - Unstable `CI` tests for `dehistory`
- [6844](https://github.com/vegaprotocol/vega/issues/6844) - Add API descriptions, remove unused ledger entries and fix typos
- [6960](https://github.com/vegaprotocol/vega/issues/6960) - Infer has traded from settlement engine rather than from an unsaved-to-snapshot flag
- [6941](https://github.com/vegaprotocol/vega/issues/6941) - Rename `admin.describe_network` parameter to `name`
- [6976](https://github.com/vegaprotocol/vega/issues/6976) - Recalculate margins on MTM anniversary even if there were no trades.
- [6977](https://github.com/vegaprotocol/vega/issues/6977) - Prior to final settlement, perform MTM on unsettled trades.
- [6569](https://github.com/vegaprotocol/vega/issues/6569) - Fix margin calculations during auctions.
- [7001](https://github.com/vegaprotocol/vega/issues/7001) - Set mark price on final settlement.

## 0.62.1

### 🛠 Improvements

- [6726](https://github.com/vegaprotocol/vega/issues/6726) - Talk to embedded `postgres` via a `UNIX` domain socket in tests.

### 🐛 Fixes

- [6759](https://github.com/vegaprotocol/vega/issues/6759) - Send events when liquidity provisions are `undeployed`
- [6764](https://github.com/vegaprotocol/vega/issues/6764) - If a trading terminated oracle changes after trading already terminated do not subscribe to it
- [6775](https://github.com/vegaprotocol/vega/issues/6775) - Fix oracle spec identifiers
- [6762](https://github.com/vegaprotocol/vega/issues/6762) - Fix one off transfer events serialization
- [6747](https://github.com/vegaprotocol/vega/issues/6747) - Ensure proposal with no participation does not get enacted
- [6757](https://github.com/vegaprotocol/vega/issues/6655) - Fix oracle spec resolvers in Gateway
- [6952](https://github.com/vegaprotocol/vega/issues/6757) - Fix signers resolvers in Gateway

## 0.62.0

### 🚨 Breaking changes

- [6598](https://github.com/vegaprotocol/vega/issues/6598) - Rework `vega tools snapshot` command to be more consistent with other CLI options

### 🛠 Improvements

- [6681](https://github.com/vegaprotocol/vega/issues/6681) - Add indexes to improve balance history query
- [6682](https://github.com/vegaprotocol/vega/issues/6682) - Add indexes to orders by reference query
- [6668](https://github.com/vegaprotocol/vega/issues/6668) - Add indexes to trades by buyer/seller
- [6628](https://github.com/vegaprotocol/vega/issues/6628) - Improve node health check in the wallet
- [6711](https://github.com/vegaprotocol/vega/issues/6711) - `Anti-whale ersatz` validators reward stake scores

### 🐛 Fixes

- [6701](https://github.com/vegaprotocol/vega/issues/6701) - Fix `GraphQL` `API` not returning `x-vega-*` headers
- [6563](https://github.com/vegaprotocol/vega/issues/6563) - Liquidity engine reads orders directly from the matching engine
- [6696](https://github.com/vegaprotocol/vega/issues/6696) - New nodes are now visible from the epoch they announced and not epoch they become active
- [6661](https://github.com/vegaprotocol/vega/issues/6661) - Scale price to asset decimal in estimate orders
- [6685](https://github.com/vegaprotocol/vega/issues/6685) - `vega announce_node` now returns a `txHash` when successful or errors from `CheckTx`
- [6687](https://github.com/vegaprotocol/vega/issues/6687) - Expose `admin.update_passphrase` in admin wallet API
- [6686](https://github.com/vegaprotocol/vega/issues/6686) - Expose `admin.rename_wallet` in admin wallet API
- [6496](https://github.com/vegaprotocol/vega/issues/6496) - Fix margin calculation for pegged and liquidity orders
- [6670](https://github.com/vegaprotocol/vega/issues/6670) - Add governance by `ID` endpoint to `REST` bindings
- [6679](https://github.com/vegaprotocol/vega/issues/6679) - Permit `GFN` pegged orders
- [6707](https://github.com/vegaprotocol/vega/issues/6707) - Fix order event for liquidity provisions
- [6699](https://github.com/vegaprotocol/vega/issues/6699) - `orders` and `orders_current` view uses a redundant union causing performance issues
- [6721](https://github.com/vegaprotocol/vega/issues/6721) - Visor fix if condition for `maxNumberOfFirstConnectionRetries`
- [6655](https://github.com/vegaprotocol/vega/issues/6655) - Fix market query by `ID`
- [6656](https://github.com/vegaprotocol/vega/issues/6656) - Fix data sources to handle opening with internal source
- [6722](https://github.com/vegaprotocol/vega/issues/6722) - Fix get market response to contain oracle id

## 0.61.0

### 🚨 Breaking changes

- [5674](https://github.com/vegaprotocol/vega/issues/5674) - Remove `V1` data node `API`
- [5714](https://github.com/vegaprotocol/vega/issues/5714) - Update data sourcing types

### 🛠 Improvements

- [6603](https://github.com/vegaprotocol/vega/issues/6603) - Put embedded `postgres` files in proper state directory
- [6552](https://github.com/vegaprotocol/vega/issues/6552) - Add `datanode` `API` for querying protocol upgrade proposals
- [6613](https://github.com/vegaprotocol/vega/issues/6613) - Add file buffering to datanode
- [6602](https://github.com/vegaprotocol/vega/issues/6602) - Panic if data node receives events in unexpected order
- [6595](https://github.com/vegaprotocol/vega/issues/6595) - Support for cross network parameter dependency and validation
- [6627](https://github.com/vegaprotocol/vega/issues/6627) - Fix order estimates
- [6604](https://github.com/vegaprotocol/vega/issues/6604) - Fix transfer funds documentations in `protos`
- [6463](https://github.com/vegaprotocol/vega/issues/6463) - Implement chain replay and snapshot restore for the `nullblockchain`
- [6652](https://github.com/vegaprotocol/vega/issues/6652) - Change protocol upgrade consensus do be based on voting power

### 🐛 Fixes

- [6356](https://github.com/vegaprotocol/vega/issues/6356) - When querying for proposals from `GQL` return votes.
- [6623](https://github.com/vegaprotocol/vega/issues/6623) - Fix `nil` pointer panic in `datanode` for race condition in `recvEventRequest`
- [6601](https://github.com/vegaprotocol/vega/issues/6601) - Removed resend event when the socket client fails
- [5715](https://github.com/vegaprotocol/vega/issues/5715) - Fix documentation for Oracle Submission elements
- [5770](https://github.com/vegaprotocol/vega/issues/5770) - Fix Nodes data query returns incorrect results

## 0.60.0

### 🚨 Breaking changes

- [6227](https://github.com/vegaprotocol/vega/issues/6227) - Datanode Decentralized History - datanode init command now requires the chain id as a parameter

### 🛠 Improvements

- [6530](https://github.com/vegaprotocol/vega/issues/6530) - Add command to rename a wallet
- [6531](https://github.com/vegaprotocol/vega/issues/6531) - Add command to update the passphrase of a wallet
- [6482](https://github.com/vegaprotocol/vega/issues/6482) - Improve `TransferType` mapping usage
- [6546](https://github.com/vegaprotocol/vega/issues/6546) - Add a separate README for datanode/api gRPC handling principles
- [6582](https://github.com/vegaprotocol/vega/issues/6582) - Match validation to the required ranges
- [6596](https://github.com/vegaprotocol/vega/issues/6596) - Add market risk parameter validation

### 🐛 Fixes

- [6410](https://github.com/vegaprotocol/vega/issues/6410) - Add input validation for the `EstimateFee` endpoint.
- [6556](https://github.com/vegaprotocol/vega/issues/6556) - Limit ledger entries filtering complexity and potential number of items.
- [6539](https://github.com/vegaprotocol/vega/issues/6539) - Fix total fee calculation in estimate order
- [6584](https://github.com/vegaprotocol/vega/issues/6584) - Simplify `ListBalanceChanges`, removing aggregation and forward filling for now
- [6583](https://github.com/vegaprotocol/vega/issues/6583) - Cancel wallet connection request if no wallet

## 0.59.0

### 🚨 Breaking changes

- [6505](https://github.com/vegaprotocol/vega/issues/6505) - Allow negative position decimal places for market
- [6477](https://github.com/vegaprotocol/vega/issues/6477) - Allow the user to specify a different passphrase when isolating a key
- [6549](https://github.com/vegaprotocol/vega/issues/6549) - Output from `nodewallet reload` is now more useful `json`
- [6458](https://github.com/vegaprotocol/vega/issues/6458) - Rename `GetMultiSigSigner...Bundles API` functions to `ListMultiSigSigner...Bundles` to be consistent with `v2 APIs`
- [6506](https://github.com/vegaprotocol/vega/issues/6506) - Swap places of PID and date in log files in the wallet service

### 🛠 Improvements

- [6080](https://github.com/vegaprotocol/vega/issues/6080) - Data-node handles upgrade block and ensures data is persisted before upgrade
- [6527](https://github.com/vegaprotocol/vega/issues/6527) - Add `last-block` sub-command to `datanode CLI`
- [6529](https://github.com/vegaprotocol/vega/issues/6529) - Added reason to transfer to explain why it was stopped or rejected
- [6513](https://github.com/vegaprotocol/vega/issues/6513) - Refactor `datanode` `api` for getting balance history

### 🐛 Fixes

- [6480](https://github.com/vegaprotocol/vega/issues/6480) - Wallet `openrpc.json` is now a valid OpenRPC file
- [6473](https://github.com/vegaprotocol/vega/issues/6473) - Infrastructure Fee Account returns error when asset is pending listing
- [5690](https://github.com/vegaprotocol/vega/issues/5690) - Markets query now excludes rejected markets
- [5479](https://github.com/vegaprotocol/vega/issues/5479) - Fix inconsistent naming in API error
- [6525](https://github.com/vegaprotocol/vega/issues/6525) - Round the right way when restoring the integer representation of cached price ranges from a snapshot
- [6011](https://github.com/vegaprotocol/vega/issues/6011) - Fix data node fails when `Postgres` starts slowly
- [6341](https://github.com/vegaprotocol/vega/issues/6341) - Embedded `Postgres` should only capture logs during testing
- [6511](https://github.com/vegaprotocol/vega/issues/6511) - Do not check writer interface for null when starting embedded `Postgres`
- [6510](https://github.com/vegaprotocol/vega/issues/6510) - Filter parties with 0 reward from reward payout event
- [6471](https://github.com/vegaprotocol/vega/issues/6471) - Fix potential nil reference when owner is system for ledger entries
- [6519](https://github.com/vegaprotocol/vega/issues/6519) - Fix errors in the ledger entries `GraphQL` query.
- [6515](https://github.com/vegaprotocol/vega/issues/6515) - Required properties in OpenRPC documentation are marked as such
- [6234](https://github.com/vegaprotocol/vega/issues/6234) - Fix response in query for oracle data spec by id
- [6294](https://github.com/vegaprotocol/vega/issues/6294) - Fix response for query for non-existing market
- [6508](https://github.com/vegaprotocol/vega/issues/6508) - Fix data node starts slowly when the database is not empty
- [6532](https://github.com/vegaprotocol/vega/issues/6532) - Add current totals to the vote events

## 0.58.0

### 🚨 Breaking changes

- [6271](https://github.com/vegaprotocol/vega/issues/6271) - Require signature from new Ethereum key to validate key rotation submission
- [6364](https://github.com/vegaprotocol/vega/issues/6364) - Rename `oracleSpecForSettlementPrice` to `oracleSpecForSettlementData`
- [6401](https://github.com/vegaprotocol/vega/issues/6401) - Fix estimate fees and margin `APis`
- [6428](https://github.com/vegaprotocol/vega/issues/6428) - Update the wallet connection decision for future work
- [6429](https://github.com/vegaprotocol/vega/issues/6429) - Rename pipeline to interactor for better understanding
- [6430](https://github.com/vegaprotocol/vega/issues/6430) - Split the transaction status interaction depending on success and failure

### 🛠 Improvements

- [6399](https://github.com/vegaprotocol/vega/issues/6399) - Add `init-db` and `unsafe-reset-all` commands to block explorer
- [6348](https://github.com/vegaprotocol/vega/issues/6348) - Reduce pool size to leave more available `Postgres` connections
- [6453](https://github.com/vegaprotocol/vega/issues/6453) - Add ability to write `pprofs` at intervals to core
- [6312](https://github.com/vegaprotocol/vega/issues/6312) - Add back amended balance tests and correct ordering
- [6320](https://github.com/vegaprotocol/vega/issues/6320) - Use `Account` type without internal `id` in `datanode`
- [6461](https://github.com/vegaprotocol/vega/issues/6461) - Occasionally close `postgres` pool connections
- [6435](https://github.com/vegaprotocol/vega/issues/6435) - Add `GetTransaction` `API` call for block explorer
- [6464](https://github.com/vegaprotocol/vega/issues/6464) - Improve block explorer performance when filtering by submitter
- [6211](https://github.com/vegaprotocol/vega/issues/6211) - Handle `BeginBlock` and `EndBlock` events
- [6361](https://github.com/vegaprotocol/vega/issues/6361) - Remove unnecessary logging in market
- [6378](https://github.com/vegaprotocol/vega/issues/6378) - Migrate remaining views of current data to tables with current data
- [6425](https://github.com/vegaprotocol/vega/issues/6425) - Introduce interaction for beginning and ending of request
- [6308](https://github.com/vegaprotocol/vega/issues/6308) - Support parallel requests in wallet API version 2
- [6426](https://github.com/vegaprotocol/vega/issues/6426) - Add a name field on interaction to know what they are when JSON
- [6427](https://github.com/vegaprotocol/vega/issues/6427) - Improve interactions documentation
- [6431](https://github.com/vegaprotocol/vega/issues/6431) - Pass a human-readable input data in Transaction Succeeded and Failed notifications
- [6448](https://github.com/vegaprotocol/vega/issues/6448) - Improve wallet interaction JSON conversion
- [6454](https://github.com/vegaprotocol/vega/issues/6454) - Improve test coverage for setting fees and rewarding LPs
- [6458](https://github.com/vegaprotocol/vega/issues/6458) - Return a context aware message in `RequestSuccessful` interaction
- [6451](https://github.com/vegaprotocol/vega/issues/6451) - Improve interaction error message
- [6432](https://github.com/vegaprotocol/vega/issues/6432) - Use optionals for order error and proposal error
- [6368](https://github.com/vegaprotocol/vega/pull/6368) - Add Ledger Entry API

### 🐛 Fixes

- [6444](https://github.com/vegaprotocol/vega/issues/6444) - Send a transaction error if the same node announces itself twice
- [6388](https://github.com/vegaprotocol/vega/issues/6388) - Do not transfer stake and delegations after a key rotation
- [6266](https://github.com/vegaprotocol/vega/issues/6266) - Do not take a snapshot at block height 1 and handle increase of interval appropriately
- [6338](https://github.com/vegaprotocol/vega/issues/6338) - Fix validation for update an new asset proposals
- [6357](https://github.com/vegaprotocol/vega/issues/6357) - Fix potential panic in `gql` resolvers
- [6391](https://github.com/vegaprotocol/vega/issues/6391) - Fix dropped connection between core and data node when large `(>1mb)` messages are sent.
- [6358](https://github.com/vegaprotocol/vega/issues/6358) - Do not show hidden files nor directories as wallet
- [6374](https://github.com/vegaprotocol/vega/issues/6374) - Fix panic with the metrics
- [6373](https://github.com/vegaprotocol/vega/issues/6373) - Fix panic with the metrics as well
- [6238](https://github.com/vegaprotocol/vega/issues/6238) - Return empty string for `multisig` bundle, not `0x` when asset doesn't have one
- [6236](https://github.com/vegaprotocol/vega/issues/6236) - Make `erc20ListAssetBundle` `nullable` in `GraphQL`
- [6395](https://github.com/vegaprotocol/vega/issues/6395) - Wallet selection doesn't lower case the wallet name during input verification
- [6408](https://github.com/vegaprotocol/vega/issues/6408) - Initialise observer in liquidity provision `sql` store
- [6406](https://github.com/vegaprotocol/vega/issues/6406) - Fix invalid tracking of cumulative volume and price
- [6387](https://github.com/vegaprotocol/vega/issues/6387) - Fix max open interest calculation
- [6416](https://github.com/vegaprotocol/vega/issues/6416) - Prevent submission of `erc20` address already used by another asset
- [6375](https://github.com/vegaprotocol/vega/issues/6375) - If there is one unit left over at the end of final market settlement - transfer it to the network treasury. if there is more than one, log all transfers and panic.
- [6456](https://github.com/vegaprotocol/vega/issues/6456) - Assure liquidity fee gets update when target stake drops (even in the absence of trades)
- [6459](https://github.com/vegaprotocol/vega/issues/6459) - Send lifecycle notifications after parameters validation
- [6420](https://github.com/vegaprotocol/vega/issues/6420) - Support cancellation of a request during a wallet interaction

## 0.57.0

### 🚨 Breaking changes

- [6291](https://github.com/vegaprotocol/vega/issues/6291) - Remove `Nodewallet.ETH` configuration and add flags to supply `clef` addresses when importing or generating accounts
- [6314](https://github.com/vegaprotocol/vega/issues/6314) - Rename session namespace to client in wallet API version 2

### 🛠 Improvements

- [6283](https://github.com/vegaprotocol/vega/issues/6283) - Add commit hash to version if is development version
- [6321](https://github.com/vegaprotocol/vega/issues/6321) - Get rid of the `HasChanged` check in snapshot engines
- [6126](https://github.com/vegaprotocol/vega/issues/6126) - Don't generate market depth subscription messages if nothing has changed

### 🐛 Fixes

- [6287](https://github.com/vegaprotocol/vega/issues/6287) - Fix GraphQL `proposals` API `proposalType` filter
- [6307](https://github.com/vegaprotocol/vega/issues/6307) - Emit an event with status rejected if a protocol upgrade proposal has no validator behind it
- [5305](https://github.com/vegaprotocol/vega/issues/5305) - Handle market updates changing price monitoring parameters correctly.

## 0.56.0

### 🚨 Breaking changes

- [6196](https://github.com/vegaprotocol/vega/pull/6196) - Remove unused network parameters network end of life and market freeze date
- [6155](https://github.com/vegaprotocol/vega/issues/6155) - Rename "Client" to "User" in wallet API version 2
- [5641](https://github.com/vegaprotocol/vega/issues/5641) - Rename `SettlementPriceDecimals` to `SettlementDataDecimals`

### 🛠 Improvements

- [6103](hhttps://github.com/vegaprotocol/vega/issues/6103) - Verify that order amendment has the desired effect on opening auction
- [6170](https://github.com/vegaprotocol/vega/pull/6170) - Order GraphQL schema (query and subscription types) alphabetically
- [6163](https://github.com/vegaprotocol/vega/issues/6163) - Add block explorer back end
- [6153](https://github.com/vegaprotocol/vega/issues/6153) - Display UI friendly logs when calling `session.send_transaction`
- [6063](https://github.com/vegaprotocol/vega/pull/6063) - Update average entry valuation calculation according to spec change.
- [6191](https://github.com/vegaprotocol/vega/pull/6191) - Remove the retry on node health check in the wallet API version 2
- [6221](https://github.com/vegaprotocol/vega/pull/6221) - Add documentation for new `GraphQL endpoints`
- [6498](https://github.com/vegaprotocol/vega/pull/6498) - Fix incorrectly encoded account id
- [5600](https://github.com/vegaprotocol/vega/issues/5600) - Migrate all wallet capabilities to V2 api
- [6077](https://github.com/vegaprotocol/vega/issues/6077) - Add proof-of-work to transaction when using `vegawallet command sign`
- [6203](https://github.com/vegaprotocol/vega/issues/6203) - Support automatic consent for transactions sent through the wallet API version 2
- [6203](https://github.com/vegaprotocol/vega/issues/6203) - Log node selection process on the wallet CLI
- [5925](https://github.com/vegaprotocol/vega/issues/5925) - Clean transfer response API, now ledger movements
- [6254](https://github.com/vegaprotocol/vega/issues/6254) - Reject Ethereum configuration update via proposals
- [5706](https://github.com/vegaprotocol/vega/issues/5076) - Datanode snapshot create and restore support

### 🐛 Fixes

- [6255](https://github.com/vegaprotocol/vega/issues/6255) - Fix `WebSocket` upgrading when setting headers in HTTP middleware.
- [6101](https://github.com/vegaprotocol/vega/issues/6101) - Fix Nodes API not returning new `ethereumAdress` after `EthereumKeyRotation` event.
- [6183](https://github.com/vegaprotocol/vega/issues/6183) - Shutdown blockchain before protocol services
- [6148](https://github.com/vegaprotocol/vega/issues/6148) - Fix API descriptions for typos
- [6187](https://github.com/vegaprotocol/vega/issues/6187) - Not hash message before signing if using clef for validator heartbeats
- [6138](https://github.com/vegaprotocol/vega/issues/6138) - Return more useful information when a transaction submitted to a node contains validation errors
- [6156](https://github.com/vegaprotocol/vega/issues/6156) - Return only delegations for the specific node in `graphql` node delegation query
- [6233](https://github.com/vegaprotocol/vega/issues/6233) - Fix `GetNodeSignatures` GRPC api
- [6175](https://github.com/vegaprotocol/vega/issues/6175) - Fix `datanode` updating node public key on key rotation
- [5948](https://github.com/vegaprotocol/vega/issues/5948) - Shutdown node gracefully when panics or `sigterm` during chain-replay
- [6109](https://github.com/vegaprotocol/vega/issues/6109) - Candle query returns unexpected data.
- [5988](https://github.com/vegaprotocol/vega/issues/5988) - Exclude tainted keys from `session.list_keys` endpoint
- [5164](https://github.com/vegaprotocol/vega/issues/5164) - Distribute LP fees on settlement
- [6212](https://github.com/vegaprotocol/vega/issues/6212) - Change the error for protocol upgrade request for block 0
- [6242](https://github.com/vegaprotocol/vega/issues/6242) - Allow migrate between wallet types during Ethereum key rotation reload
- [6202](https://github.com/vegaprotocol/vega/issues/6202) - Always update margins for parties on amend
- [6228](https://github.com/vegaprotocol/vega/issues/6228) - Reject protocol upgrade downgrades
- [6245](https://github.com/vegaprotocol/vega/issues/6245) - Recalculate equity values when virtual stake changes
- [6260](https://github.com/vegaprotocol/vega/issues/6260) - Prepend `chainID` to input data only when signing the transaction
- [6036](https://github.com/vegaprotocol/vega/issues/6036) - Fix `protobuf<->swagger` generation
- [6248](https://github.com/vegaprotocol/vega/issues/6245) - Candles connection is not returning any candle data
- [6037](https://github.com/vegaprotocol/vega/issues/6037) - Fix auction events.
- [6061](https://github.com/vegaprotocol/vega/issues/6061) - Attempt at stabilizing the tests on the broker in the core
- [6178](https://github.com/vegaprotocol/vega/issues/6178) - Historical balances fails with `scany` error
- [6193](https://github.com/vegaprotocol/vega/issues/6193) - Use Data field from transaction successfully sent but that were rejected
- [6230](https://github.com/vegaprotocol/vega/issues/6230) - Node Signature Connection should return a list or an appropriate error message
- [5998](https://github.com/vegaprotocol/vega/issues/5998) - Positions should be zero when markets are closed and settled
- [6297](https://github.com/vegaprotocol/vega/issues/6297) - Historic Balances fails if `MarketId` is used in `groupBy`

## 0.55.0

### 🚨 Breaking changes

- [5989](https://github.com/vegaprotocol/vega/issues/5989) - Remove liquidity commitment from market proposal
- [6031](https://github.com/vegaprotocol/vega/issues/6031) - Remove market name from `graphql` market type
- [6095](https://github.com/vegaprotocol/vega/issues/6095) - Rename taker fees to maker paid fees
- [5442](https://github.com/vegaprotocol/vega/issues/5442) - Default behaviour when starting to node is to use the latest local snapshot if it exists
- [6139](https://github.com/vegaprotocol/vega/issues/6139) - Return the key on `session.list_keys` endpoint on wallet API version 2

### 🛠 Improvements

- [5971](https://github.com/vegaprotocol/vega/issues/5971) - Add headers `X-Block-Height`, `X-Block-Timestamp` and `X-Vega-Connection` to all API responses
- [5694](https://github.com/vegaprotocol/vega/issues/5694) - Add field `settlementPriceDecimals` to GraphQL `Future` and `FutureProduct` types
- [6048](https://github.com/vegaprotocol/vega/issues/6048) - Upgrade `golangci-lint` to `1.49.0` and implement its suggestions
- [5807](https://github.com/vegaprotocol/vega/issues/5807) - Add Vega tools: `stream`, `snapshot` and `checkpoint`
- [5678](https://github.com/vegaprotocol/vega/issues/5678) - Add GraphQL endpoints for Ethereum bundles: `listAsset`, `updateAsset`, `addSigner` and `removeSigner`
- [5881](https://github.com/vegaprotocol/vega/issues/5881) - Return account subscription as a list
- [5766](https://github.com/vegaprotocol/vega/issues/5766) - Better notification for version update on the wallet
- [5841](https://github.com/vegaprotocol/vega/issues/5841) - Add transaction to request `multisigControl` signatures on demand
- [5937](https://github.com/vegaprotocol/vega/issues/5937) - Add more flexibility to market creation bonus
- [5932](https://github.com/vegaprotocol/vega/issues/5932) - Remove Name and Symbol from update asset proposal
- [5880](https://github.com/vegaprotocol/vega/issues/5880) - Send initial image with subscriptions to positions, orders & accounts
- [5878](https://github.com/vegaprotocol/vega/issues/5878) - Add option to return only live orders in `ListOrders` `API`
- [5937](https://github.com/vegaprotocol/vega/issues/5937) - Add more flexibility to market creation bonus
- [5708](https://github.com/vegaprotocol/vega/issues/5708) - Use market price when reporting average trade price
- [5949](https://github.com/vegaprotocol/vega/issues/5949) - Transfers processed in the order they were received
- [5966](https://github.com/vegaprotocol/vega/issues/5966) - Do not send transaction from wallet if `chainID` is empty
- [5675](https://github.com/vegaprotocol/vega/issues/5675) - Add transaction information to all database tables
- [6004](https://github.com/vegaprotocol/vega/issues/6004) - Probability of trading refactoring
- [5849](https://github.com/vegaprotocol/vega/issues/5849) - Use network parameter from creation time of the proposal for requirements
- [5846](https://github.com/vegaprotocol/vega/issues/5846) - Expose network parameter from creation time of the proposal through `APIs`.
- [5999](https://github.com/vegaprotocol/vega/issues/5999) - Recalculate margins after risk parameters are updated.
- [5682](https://github.com/vegaprotocol/vega/issues/5682) - Expose equity share weight in the API
- [5684](https://github.com/vegaprotocol/vega/issues/5684) - Added date range to a number of historic balances, deposits, withdrawals, orders and trades queries
- [6071](https://github.com/vegaprotocol/vega/issues/6071) - Allow for empty settlement asset in recurring transfer metric definition for market proposer bonus
- [6042](https://github.com/vegaprotocol/vega/issues/6042) - Set GraphQL query complexity limit
- [6106](https://github.com/vegaprotocol/vega/issues/6106) - Returned signed transaction in wallet API version 2 `session.send_transaction`
- [6105](https://github.com/vegaprotocol/vega/issues/6105) - Add `session.sign_transaction` endpoint on wallet API version 2
- [6042](https://github.com/vegaprotocol/vega/issues/5270) - Set GraphQL query complexity limit
- [5888](https://github.com/vegaprotocol/vega/issues/5888) - Add Liquidity Provision subscription to GraphQL
- [5961](https://github.com/vegaprotocol/vega/issues/5961) - Add batch market instructions command
- [5974](https://github.com/vegaprotocol/vega/issues/5974) - Flatten subscription in `Graphql`
- [6146](https://github.com/vegaprotocol/vega/issues/6146) - Add version command to Vega Visor
- [6671](https://github.com/vegaprotocol/vega/issues/6671) - Vega Visor allows to postpone first failure when Core node is slow to startup

### 🐛 Fixes

- [5934](https://github.com/vegaprotocol/vega/issues/5934) - Ensure wallet without permissions can be read
- [5950](https://github.com/vegaprotocol/vega/issues/5934) - Fix documentation for new wallet command
- [5687](https://github.com/vegaprotocol/vega/issues/5934) - Asset cache was returning stale data
- [6032](https://github.com/vegaprotocol/vega/issues/6032) - Risk factors store errors after update to a market
- [5986](https://github.com/vegaprotocol/vega/issues/5986) - Error string on failed transaction is sent in the plain, no need to decode
- [5860](https://github.com/vegaprotocol/vega/issues/5860) - Enacted but unlisted new assets are now included in checkpoints
- [6023](https://github.com/vegaprotocol/vega/issues/6023) - Tell the `datanode` when a genesis validator does not exist in a `checkpoint`
- [5963](https://github.com/vegaprotocol/vega/issues/5963) - Check other nodes during version check if the first one is unavailable
- [6002](https://github.com/vegaprotocol/vega/issues/6002) - Do not emit events for unmatched oracle data and unsubscribe market as soon as oracle data is received
- [6008](https://github.com/vegaprotocol/vega/issues/6008) - Fix equity like share and average trade value calculation with opening auctions
- [6040](https://github.com/vegaprotocol/vega/issues/6040) - Fix protocol upgrade transaction submission and small Visor improvements
- [5977](https://github.com/vegaprotocol/vega/issues/5977) - Fix missing block height and block time on stake linking API
- [6054](https://github.com/vegaprotocol/vega/issues/6054) - Fix panic on settlement
- [6060](https://github.com/vegaprotocol/vega/issues/6060) - Fix connection results should not be declared as mandatory in GQL schema.
- [6097](https://github.com/vegaprotocol/vega/issues/6067) - Fix incorrect asset (metric asset) used for checking market proposer eligibility
- [6099](https://github.com/vegaprotocol/vega/issues/6099) - Allow recurring transfers with the same to and from but with different asset
- [6067](https://github.com/vegaprotocol/vega/issues/6067) - Verify global reward is transferred to party address 0
- [6131](https://github.com/vegaprotocol/vega/issues/6131) - `nullblockchain` should call Tendermint Info `abci` to match real flow
- [6119](https://github.com/vegaprotocol/vega/issues/6119) - Correct order in which market event is emitted
- [5890](https://github.com/vegaprotocol/vega/issues/5890) - Margin breach during amend doesn't cancel order
- [6144](https://github.com/vegaprotocol/vega/issues/6144) - Price and Pegged Offset in orders are Decimals
- [6111](https://github.com/vegaprotocol/vega/issues/5890) - Handle candles transient failure and prevent subscription blocking
- [6204](https://github.com/vegaprotocol/vega/issues/6204) - Data Node add Ethereum Key Rotations subscriber and rest binding

## 0.54.0

### 🚨 Breaking changes

With this release a few breaking changes are introduced.
The Vega application is now a built-in application. This means that Tendermint doesn't need to be started separately any more.
The `vega node` command has been renamed `vega start`.
The `vega tm` command has been renamed `vega tendermint`.
The `Blockchain.Tendermint.ClientAddr` configuration field have been renamed `Blockchain.Tendermint.RPCAddr`.
The init command now also generate the configuration for tendermint, the flags `--no-tendermint`, `--tendermint-home` and `--tendermint-key` have been introduced

- [5579](https://github.com/vegaprotocol/vega/issues/5579) - Make vega a built-in Tendermint application
- [5249](https://github.com/vegaprotocol/vega/issues/5249) - Migrate to Tendermint version 0.35.8
- [5624](https://github.com/vegaprotocol/vega/issues/5624) - Get rid of `updateFrequency` in price monitoring definition
- [5601](https://github.com/vegaprotocol/vega/issues/5601) - Remove support for launching a proxy in front of console and token dApp
- [5872](https://github.com/vegaprotocol/vega/issues/5872) - Remove console and token dApp from networks
- [5802](https://github.com/vegaprotocol/vega/issues/5802) - Remove support for transaction version 1

### 🗑️ Deprecation

- [4655](https://github.com/vegaprotocol/vega/issues/4655) - Move Ethereum `RPC` endpoint configuration from `Nodewallet` section to `Ethereum` section

### 🛠 Improvements

- [5589](https://github.com/vegaprotocol/vega/issues/5589) - Used custom version of Clef
- [5541](https://github.com/vegaprotocol/vega/issues/5541) - Support permissions in wallets
- [5439](https://github.com/vegaprotocol/vega/issues/5439) - `vegwallet` returns better responses when a transaction fails
- [5465](https://github.com/vegaprotocol/vega/issues/5465) - Verify `bytecode` of smart-contracts on startup
- [5608](https://github.com/vegaprotocol/vega/issues/5608) - Ignore stale price monitoring trigger when market is already in auction
- [5673](https://github.com/vegaprotocol/vega/issues/5673) - Add support for `ethereum` key rotations to `datanode`
- [5639](https://github.com/vegaprotocol/vega/issues/5639) - Move all core code in the core directory
- [5613](https://github.com/vegaprotocol/vega/issues/5613) - Import the `datanode` in the vega repo
- [5660](https://github.com/vegaprotocol/vega/issues/5660) - Migrate subscription `apis` from `datanode v1 api` to `datanode v2 api`
- [5636](https://github.com/vegaprotocol/vega/issues/5636) - Assure no false positives in cucumber steps
- [5011](https://github.com/vegaprotocol/vega/issues/5011) - Import the `protos` repo in the vega repo
- [5774](https://github.com/vegaprotocol/vega/issues/5774) - Use `generics` for `ID` types
- [5785](https://github.com/vegaprotocol/vega/issues/5785) - Add support form `ERC20` bridge stopped and resumed events
- [5712](https://github.com/vegaprotocol/vega/issues/5712) - Configurable `graphql` endpoint
- [5689](https://github.com/vegaprotocol/vega/issues/5689) - Support `UpdateAsset` proposal in APIs
- [5685](https://github.com/vegaprotocol/vega/issues/5685) - Migrated `apis` from `datanode v1` to `datanode v2`
- [5760](https://github.com/vegaprotocol/vega/issues/5760) - Map all `GRPC` to `REST`
- [5804](https://github.com/vegaprotocol/vega/issues/5804) - Rollback Tendermint to version `0.34.20`
- [5503](https://github.com/vegaprotocol/vega/issues/5503) - Introduce wallet API version 2 based on JSON-RPC with new authentication workflow
- [5822](https://github.com/vegaprotocol/vega/issues/5822) - Rename `Graphql` enums
- [5618](https://github.com/vegaprotocol/vega/issues/5618) - Add wallet JSON-RPC documentation
- [5776](https://github.com/vegaprotocol/vega/issues/5776) - Add endpoint to get a single network parameter
- [5685](https://github.com/vegaprotocol/vega/issues/5685) - Migrated `apis` from `datanode v1` to `datanode v2`
- [5761](https://github.com/vegaprotocol/vega/issues/5761) - Transfers connection make direction optional
- [5762](https://github.com/vegaprotocol/vega/issues/5762) - Transfers connection add under `party` type
- [5685](https://github.com/vegaprotocol/vega/issues/5685) - Migrated `apis` from `datanode v1` to `datanode v2`
- [5705](https://github.com/vegaprotocol/vega/issues/5705) - Use enum for validator status
- [5685](https://github.com/vegaprotocol/vega/issues/5685) - Migrated `apis` from `datanode v1` to `datanode v2`
- [5834](https://github.com/vegaprotocol/vega/issues/5834) - Avoid saving proposals of terminated/cancelled/rejected/settled markets in checkpoint
- [5619](https://github.com/vegaprotocol/vega/issues/5619) - Add wallet HTTP API version 2 documentation
- [5823](https://github.com/vegaprotocol/vega/issues/5823) - Add endpoint to wallet HTTP API version 2 to list available RPC methods
- [5814](https://github.com/vegaprotocol/vega/issues/5815) - Add proposal validation date time to `graphql`
- [5865](https://github.com/vegaprotocol/vega/issues/5865) - Allow a validator to withdraw their protocol upgrade proposal
- [5803](https://github.com/vegaprotocol/vega/issues/5803) - Update cursor pagination to use new method from [5784](https://github.com/vegaprotocol/vega/pull/5784)
- [5862](https://github.com/vegaprotocol/vega/issues/5862) - Add base `URL` in `swagger`
- [5817](https://github.com/vegaprotocol/vega/issues/5817) - Add validation error on asset proposal when rejected
- [5816](https://github.com/vegaprotocol/vega/issues/5816) - Set proper status to rejected asset proposal
- [5893](https://github.com/vegaprotocol/vega/issues/5893) - Remove total supply from assets
- [5752](https://github.com/vegaprotocol/vega/issues/5752) - Remove URL and Hash from proposal rationale, add Title
- [5802](https://github.com/vegaprotocol/vega/issues/5802) - Introduce transaction version 3 that encode the chain ID in its input data to protect against transaction replay
- [5358](https://github.com/vegaprotocol/vega/issues/5358) - Port equity like shares update to new structure
- [5926](https://github.com/vegaprotocol/vega/issues/5926) - Check for liquidity auction at the end of a block instead of after every trade

### 🐛 Fixes

- [5571](https://github.com/vegaprotocol/vega/issues/5571) - Restore pending assets status correctly after snapshot restore
- [5857](https://github.com/vegaprotocol/vega/issues/5857) - Fix panic when calling `ListAssets` `grpc` end point with no arguments
- [5572](https://github.com/vegaprotocol/vega/issues/5572) - Add validation on `IDs` and public keys
- [5348](https://github.com/vegaprotocol/vega/issues/5348) - Restore markets from checkpoint proposal
- [5279](https://github.com/vegaprotocol/vega/issues/5279) - Fix loading of proposals from checkpoint
- [5598](https://github.com/vegaprotocol/vega/issues/5598) - Remove `currentTime` from topology engine to ease snapshot restoration
- [5836](https://github.com/vegaprotocol/vega/issues/5836) - Add missing `GetMarket` `GRPC` end point
- [5609](https://github.com/vegaprotocol/vega/issues/5609) - Set event forwarder last seen height after snapshot restore
- [5782](https://github.com/vegaprotocol/vega/issues/5782) - `Pagination` with a cursor was returning incorrect results
- [5629](https://github.com/vegaprotocol/vega/issues/5629) - Fixes for loading voting power from checkpoint with non genesis validators
- [5626](https://github.com/vegaprotocol/vega/issues/5626) - Update `protos`, remove optional types
- [5665](https://github.com/vegaprotocol/vega/issues/5665) - Binary version hash always contain `-modified` suffix
- [5633](https://github.com/vegaprotocol/vega/issues/5633) - Allow `minProposerEquityLikeShare` to accept 0
- [5672](https://github.com/vegaprotocol/vega/issues/5672) - Typo fixed in datanode `ethereum` address
- [5863](https://github.com/vegaprotocol/vega/issues/5863) - Fix panic when calling `VegaTime` on `v2 api`
- [5683](https://github.com/vegaprotocol/vega/issues/5683) - Made market mandatory in `GraphQL` for order
- [5789](https://github.com/vegaprotocol/vega/issues/5789) - Fix performance issue with position query
- [5677](https://github.com/vegaprotocol/vega/issues/5677) - Fixed trading mode status
- [5663](https://github.com/vegaprotocol/vega/issues/5663) - Fixed panic with de-registering positions
- [5781](https://github.com/vegaprotocol/vega/issues/5781) - Make enactment timestamp optional in proposal for `graphql`
- [5767](https://github.com/vegaprotocol/vega/issues/5767) - Fix typo in command validation
- [5900](https://github.com/vegaprotocol/vega/issues/5900) - Add missing `/api/v2/parties/{party_id}/stake` `REST` end point
- [5825](https://github.com/vegaprotocol/vega/issues/5825) - Fix panic in pegged orders when going into auction
- [5763](https://github.com/vegaprotocol/vega/issues/5763) - Transfers connection rename `pubkey` to `partyId`
- [5486](https://github.com/vegaprotocol/vega/issues/5486) - Fix amend order expiring
- [5809](https://github.com/vegaprotocol/vega/issues/5809) - Remove state variables when a market proposal is rejected
- [5329](https://github.com/vegaprotocol/vega/issues/5329) - Fix checks for market enactment and termination
- [5837](https://github.com/vegaprotocol/vega/issues/5837) - Allow a promotion due to increased slots and a swap to happen in the same epoch
- [5819](https://github.com/vegaprotocol/vega/issues/5819) - Add new asset proposal validation timestamp validation
- [5897](https://github.com/vegaprotocol/vega/issues/5897) - Return uptime of 0, rather than error, when querying for `NodeData` before end of first epoch
- [5811](https://github.com/vegaprotocol/vega/issues/5811) - Do not overwrite local changes when updating wallet through JSON-RPC API
- [5868](https://github.com/vegaprotocol/vega/issues/5868) - Clarify the error for insufficient token to submit proposal or vote
- [5867](https://github.com/vegaprotocol/vega/issues/5867) - Fix witness check for majority
- [5853](https://github.com/vegaprotocol/vega/issues/5853) - Do not ignore market update proposals when loading from checkpoint
- [5648](https://github.com/vegaprotocol/vega/issues/5648) - Ethereum key rotation - search validators by Vega pub key and listen to rotation events in core API
- [5648](https://github.com/vegaprotocol/vega/issues/5648) - Search validator by vega pub key and update the core validators API

## 0.53.0

### 🗑️ Deprecation

- [5513](https://github.com/vegaprotocol/vega/issues/5513) - Remove all checkpoint restore command

### 🛠 Improvements

- [5428](https://github.com/vegaprotocol/vega/pull/5428) - Update contributor information
- [5519](https://github.com/vegaprotocol/vega/pull/5519) - Add `--genesis-file` option to the `load_checkpoint` command
- [5538](https://github.com/vegaprotocol/vega/issues/5538) - Core side implementation of protocol upgrade
- [5525](https://github.com/vegaprotocol/vega/pull/5525) - Release `vegawallet` from the core
- [5524](https://github.com/vegaprotocol/vega/pull/5524) - Align `vegawallet` and core versions
- [5524](https://github.com/vegaprotocol/vega/pull/5549) - Add endpoint for getting the network's `chain-id`
- [5524](https://github.com/vegaprotocol/vega/pull/5552) - Handle tendermint demotion and `ersatz` slot reduction at the same time

### 🐛 Fixes

- [5476](https://github.com/vegaprotocol/vega/issues/5476) - Include settlement price in snapshot
- [5476](https://github.com/vegaprotocol/vega/issues/5314) - Fix validation of checkpoint file
- [5499](https://github.com/vegaprotocol/vega/issues/5499) - Add error from app specific validation to check transaction response
- [5508](https://github.com/vegaprotocol/vega/issues/5508) - Fix duplicated staking events
- [5514](https://github.com/vegaprotocol/vega/issues/5514) - Emit `rewardScore` event correctly after loading from checkpoint
- [5520](https://github.com/vegaprotocol/vega/issues/5520) - Do not fail silently when wallet fails to start
- [5521](https://github.com/vegaprotocol/vega/issues/5521) - Fix asset bundle and add asset status
- [5546](https://github.com/vegaprotocol/vega/issues/5546) - Fix collateral checkpoint to unlock locked reward account balance
- [5194](https://github.com/vegaprotocol/vega/issues/5194) - Fix market trading mode vs market state
- [5432](https://github.com/vegaprotocol/vega/issues/5431) - Do not accept transaction with unexpected public keys
- [5478](https://github.com/vegaprotocol/vega/issues/5478) - Assure uncross and fake uncross are in line with each other
- [5480](https://github.com/vegaprotocol/vega/issues/5480) - Assure indicative trades are in line with actual uncrossing trades
- [5556](https://github.com/vegaprotocol/vega/issues/5556) - Fix id generation seed
- [5361](https://github.com/vegaprotocol/vega/issues/5361) - Fix limits for proposals
- [5557](https://github.com/vegaprotocol/vega/issues/5427) - Fix oracle status at market settlement

## 0.52.0

### 🛠 Improvements

- [5421](https://github.com/vegaprotocol/vega/issues/5421) - Fix notary snapshot determinism when no signature are generated yet
- [5415](https://github.com/vegaprotocol/vega/issues/5415) - Regenerate smart contracts code
- [5434](https://github.com/vegaprotocol/vega/issues/5434) - Add health check for faucet
- [5412](https://github.com/vegaprotocol/vega/issues/5412) - Proof of work improvement to support history of changes to network parameters
- [5378](https://github.com/vegaprotocol/vega/issues/5278) - Allow new market proposals without LP

### 🐛 Fixes

- [5438](https://github.com/vegaprotocol/vega/issues/5438) - Evaluate all trades resulting from an aggressive orders in one call to price monitoring engine
- [5444](https://github.com/vegaprotocol/vega/issues/5444) - Merge both checkpoints and genesis asset on startup
- [5446](https://github.com/vegaprotocol/vega/issues/5446) - Cover liquidity monitoring acceptance criteria relating to aggressive order removing best bid or ask from the book
- [5457](https://github.com/vegaprotocol/vega/issues/5457) - Fix sorting of validators for demotion check
- [5460](https://github.com/vegaprotocol/vega/issues/5460) - Fix theoretical open interest calculation
- [5477](https://github.com/vegaprotocol/vega/issues/5477) - Pass a clone of the liquidity commitment offset to pegged orders
- [5468](https://github.com/vegaprotocol/vega/issues/5468) - Bring indicative trades inline with actual auction uncrossing trades in presence of wash trades
- [5419](https://github.com/vegaprotocol/vega/issues/5419) - Fix listeners ordering and state updates

## 0.51.1

### 🛠 Improvements

- [5395](https://github.com/vegaprotocol/vega/issues/5395) - Add `burn_nonce` bridge tool
- [5403](https://github.com/vegaprotocol/vega/issues/5403) - Allow spam free / proof of work free running of null blockchain
- [5175](https://github.com/vegaprotocol/vega/issues/5175) - Validation free transactions (including signature verification) for null blockchain
- [5371](https://github.com/vegaprotocol/vega/issues/5371) - Ensure threshold is not breached in ERC20 withdrawal
- [5358](https://github.com/vegaprotocol/vega/issues/5358) - Update equity shares following updated spec.

### 🐛 Fixes

- [5362](https://github.com/vegaprotocol/vega/issues/5362) - Liquidity and order book point to same underlying order after restore
- [5367](https://github.com/vegaprotocol/vega/issues/5367) - better serialisation for party orders in liquidity snapshot
- [5377](https://github.com/vegaprotocol/vega/issues/5377) - Serialise state var internal state
- [5388](https://github.com/vegaprotocol/vega/issues/5388) - State variable snapshot now works as intended
- [5388](https://github.com/vegaprotocol/vega/issues/5388) - Repopulate cached order-book after snapshot restore
- [5203](https://github.com/vegaprotocol/vega/issues/5203) - Market liquidity monitor parameters trump network parameters on market creation
- [5297](https://github.com/vegaprotocol/vega/issues/5297) - Assure min/max price always accurate
- [4223](https://github.com/vegaprotocol/vega/issues/4223) - Use uncrossing price for target stake calculation during auction
- [3047](https://github.com/vegaprotocol/vega/issues/3047) - Improve interaction between liquidity and price monitoring auctions
- [3570](https://github.com/vegaprotocol/vega/issues/3570) - Set extension trigger during opening auction with insufficient liquidity
- [3362](https://github.com/vegaprotocol/vega/issues/3362) - Stop non-persistent orders from triggering auctions
- [5388](https://github.com/vegaprotocol/vega/issues/5388) - Use `UnixNano()` to snapshot price monitor times
- [5237](https://github.com/vegaprotocol/vega/issues/5237) - Trigger state variable calculation first time indicative uncrossing price is available
- [5397](https://github.com/vegaprotocol/vega/issues/5397) - Bring indicative trades price inline with that of actual auction uncrossing trades

## 0.51.0

### 🚨 Breaking changes

- [5192](https://github.com/vegaprotocol/vega/issues/5192) - Require a rationale on proposals

### 🛠 Improvements

- [5318](https://github.com/vegaprotocol/vega/issues/5318) - Automatically dispatch reward pool into markets in recurring transfers
- [5333](https://github.com/vegaprotocol/vega/issues/5333) - Run snapshot generation for all providers in parallel
- [5343](https://github.com/vegaprotocol/vega/issues/5343) - Snapshot optimisation part II - get rid of `getHash`
- [5324](https://github.com/vegaprotocol/vega/issues/5324) - Send event when oracle data doesn't match
- [5140](https://github.com/vegaprotocol/vega/issues/5140) - Move limits (enabled market / assets from) to network parameters
- [5360](https://github.com/vegaprotocol/vega/issues/5360) - rewards test coverage

### 🐛 Fixes

- [5338](https://github.com/vegaprotocol/vega/issues/5338) - Checking a transaction should return proper success code
- [5277](https://github.com/vegaprotocol/vega/issues/5277) - Updating a market should default auction extension to 1
- [5284](https://github.com/vegaprotocol/vega/issues/5284) - price monitoring past prices are now included in the snapshot
- [5294](https://github.com/vegaprotocol/vega/issues/5294) - Parse timestamps oracle in market proposal validation
- [5292](https://github.com/vegaprotocol/vega/issues/5292) - Internal time oracle broadcasts timestamp without nanoseconds
- [5297](https://github.com/vegaprotocol/vega/issues/5297) - Assure min/max price always accurate
- [5286](https://github.com/vegaprotocol/vega/issues/5286) - Ensure liquidity fees are updated when updating the market
- [5322](https://github.com/vegaprotocol/vega/issues/5322) - Change vega pub key hashing in topology to fix key rotation submission.
- [5313](https://github.com/vegaprotocol/vega/issues/5313) - Future update was using oracle spec for settlement price as trading termination spec
- [5304](https://github.com/vegaprotocol/vega/issues/5304) - Fix bug causing trade events at auction end showing the wrong price.
- [5345](https://github.com/vegaprotocol/vega/issues/5345) - Fix issue with state variable transactions assumed gone missing
- [5351](https://github.com/vegaprotocol/vega/issues/5351) - Fix panic when node is interrupted before snapshot engine gets cleared and initialised
- [5972](https://github.com/vegaprotocol/vega/issues/5972) - Allow submitting a market update with termination oracle ticking before enactment of the update

## 0.50.2

### 🛠 Improvements

- [5001](https://github.com/vegaprotocol/vega/issues/5001) - Set and increment LP version field correctly
- [5001](https://github.com/vegaprotocol/vega/issues/5001) - Add integration test for LP versioning
- [3372](https://github.com/vegaprotocol/vega/issues/3372) - Add integration test making sure margin is released when an LP is cancelled.
- [5235](https://github.com/vegaprotocol/vega/issues/5235) - Use `BroadcastTxSync` instead of async for submitting transactions to `tendermint`
- [5268](https://github.com/vegaprotocol/vega/issues/5268) - Make validator heartbeat frequency a function of the epoch duration.
- [5271](https://github.com/vegaprotocol/vega/issues/5271) - Make generated hex IDs lower case
- [5273](https://github.com/vegaprotocol/vega/issues/5273) - Reward / Transfer to allow payout of reward in an arbitrary asset unrelated to the settlement and by market.
- [5207](https://github.com/vegaprotocol/vega/issues/5206) - Add integration tests to ensure price bounds and decimal places work as expected
- [5243](https://github.com/vegaprotocol/vega/issues/5243) - Update equity like share according to spec changes.
- [5249](https://github.com/vegaprotocol/vega/issues/5249) - Upgrade to tendermint 0.35.6

### 🐛 Fixes

- [4798](https://github.com/vegaprotocol/vega/issues/4978) - Set market pending timestamp to the time at which the market is created.
- [5222](https://github.com/vegaprotocol/vega/issues/5222) - Do not panic when admin server stops.
- [5103](https://github.com/vegaprotocol/vega/issues/5103) - Fix invalid http status set in faucet
- [5239](https://github.com/vegaprotocol/vega/issues/5239) - Always call `StartAggregate()` when signing validators joining and leaving even if not a validator
- [5128](https://github.com/vegaprotocol/vega/issues/5128) - Fix wrong http rate limit for faucet
- [5231](https://github.com/vegaprotocol/vega/issues/5231) - Fix pegged orders to be reset to the order pointer after snapshot loading
- [5247](https://github.com/vegaprotocol/vega/issues/5247) - Fix the check for overflow in scaling settlement price
- [5250](https://github.com/vegaprotocol/vega/issues/5250) - Fixed panic in loading validator checkpoint
- [5260](https://github.com/vegaprotocol/vega/issues/5260) - Process recurring transfer before rewards
- [5262](https://github.com/vegaprotocol/vega/issues/5262) - Allow recurring transfers to start during the current epoch
- [5267](https://github.com/vegaprotocol/vega/issues/5267) - Do not check commitment on `UpdateMarket` proposals

## 0.50.1

### 🐛 Fixes

- [5226](https://github.com/vegaprotocol/vega/issues/5226) - Add support for settlement price decimal place in governance

## 0.50.0

### 🚨 Breaking changes

- [5197](https://github.com/vegaprotocol/vega/issues/5197) - Scale settlement price based on oracle definition

### 🛠 Improvements

- [5055](https://github.com/vegaprotocol/vega/issues/5055) - Ensure at most 5 triggers are used in price monitoring settings
- [5100](https://github.com/vegaprotocol/vega/issues/5100) - add a new scenario into feature test, auction folder, leaving auction when liquidity provider provides a limit order
- [4919](https://github.com/vegaprotocol/vega/issues/4919) - Feature tests for 0011 check order allocate margin
- [4922](https://github.com/vegaprotocol/vega/issues/4922) - Feature tests for 0015 market insurance pool collateral
- [4926](https://github.com/vegaprotocol/vega/issues/4926) - Feature tests for 0019 margin calculator scenarios
- [5119](https://github.com/vegaprotocol/vega/issues/5119) - Add Ethereum key rotation support
- [5209](https://github.com/vegaprotocol/vega/issues/5209) - Add retries to floating point consensus engine to work around tendermint missing transactions
- [5219](https://github.com/vegaprotocol/vega/issues/5219) - Remove genesis sign command.

### 🐛 Fixes

- [5078](https://github.com/vegaprotocol/vega/issues/5078) - Unwrap properly position decimal place from payload
- [5076](https://github.com/vegaprotocol/vega/issues/5076) - Set last mark price to settlement price when market is settled
- [5038](https://github.com/vegaprotocol/vega/issues/5038) - Send proof-of-work when when announcing node
- [5034](https://github.com/vegaprotocol/vega/issues/5034) - Ensure to / from in transfers payloads are vega public keys
- [5111](https://github.com/vegaprotocol/vega/issues/5111) - Stop updating the market's initial configuration when an opening auction is extended
- [5066](https://github.com/vegaprotocol/vega/issues/5066) - Return an error if market decimal place > to asset decimal place
- [5095](https://github.com/vegaprotocol/vega/issues/5095) - Stabilise state sync restore and restore block height in the topology engine
- [5204](https://github.com/vegaprotocol/vega/issues/5204) - Mark a snapshot state change when liquidity provision state changes
- [4870](https://github.com/vegaprotocol/vega/issues/5870) - Add missing commands to the `TxError` event
- [5136](https://github.com/vegaprotocol/vega/issues/5136) - Fix banking snapshot for transfers, risk factor restoration, and `statevar` handling of settled markets
- [5088](https://github.com/vegaprotocol/vega/issues/5088) - Fixed MTM bug where settlement balance would not be zero when loss amount was 1.
- [5093](https://github.com/vegaprotocol/vega/issues/5093) - Fixed proof of engine end of block callback never called to clear up state
- [4996](https://github.com/vegaprotocol/vega/issues/4996) - Fix positions engines `vwBuys` and `vwSell` when amending, send events on `Update` and `UpdateNetwork`
- [5016](https://github.com/vegaprotocol/vega/issues/5016) - Target stake in asset decimal place in Market Data
- [5109](https://github.com/vegaprotocol/vega/issues/5109) - Fixed promotion of ersatz to tendermint validator
- [5110](https://github.com/vegaprotocol/vega/issues/5110) - Fixed wrong tick size used for calculating probability of trading
- [5144](https://github.com/vegaprotocol/vega/issues/5144) - Fixed the default voting power in case there is stake in the network
- [5124](https://github.com/vegaprotocol/vega/issues/5124) - Add proto serialization for update market proposal
- [5124](https://github.com/vegaprotocol/vega/issues/5124) - Ensure update market proposal compute a proper auction duration
- [5172](https://github.com/vegaprotocol/vega/issues/5172) - Add replay protection for validator commands
- [5181](https://github.com/vegaprotocol/vega/issues/5181) - Ensure Oracle specs handle numbers using `num.Decimal` and `num.Int`
- [5059](https://github.com/vegaprotocol/vega/issues/5059) - Validators without tendermint status vote in the witness and notary engine but their votes do not count
- [5190](https://github.com/vegaprotocol/vega/issues/5190) - Fix settlement at expiry to scale the settlement price from market decimals to asset decimals
- [5185](https://github.com/vegaprotocol/vega/issues/5185) - Fix MTM settlement where win transfers get truncated resulting in settlement balance not being zero after settlement.
- [4943](https://github.com/vegaprotocol/vega/issues/4943) - Fix bug where amending orders in opening auctions did not work as expected

## 0.49.8

### 🛠 Improvements

- [4814](https://github.com/vegaprotocol/vega/issues/4814) - Review fees tests
- [5067](https://github.com/vegaprotocol/vega/pull/5067) - Adding acceptance codes and tidy up tests
- [5052](https://github.com/vegaprotocol/vega/issues/5052) - Adding acceptance criteria tests for market decimal places
- [5138](https://github.com/vegaprotocol/vega/issues/5038) - Adding feature test for "0032-PRIM-price_monitoring.md"
- [4753](https://github.com/vegaprotocol/vega/issues/4753) - Adding feature test for oracle spec public key validation
- [4559](https://github.com/vegaprotocol/vega/issues/4559) - Small fixes to the amend order flow

### 🐛 Fixes

- [5064](https://github.com/vegaprotocol/vega/issues/5064) - Send order event on settlement
- [5068](https://github.com/vegaprotocol/vega/issues/5068) - Use settlement price if exists when received trading terminated event

## 0.49.7

### 🚨 Breaking changes

- [4985](https://github.com/vegaprotocol/vega/issues/4985) - Proof of work spam protection

### 🛠 Improvements

- [5007](https://github.com/vegaprotocol/vega/issues/5007) - Run approbation as part of the CI pipeline
- [5019](https://github.com/vegaprotocol/vega/issues/5019) - Label Price Monitoring tests
- [5022](https://github.com/vegaprotocol/vega/issues/5022) - CI: Run approbation for main/master/develop branches only
- [5017](https://github.com/vegaprotocol/vega/issues/5017) - Added access functions to `PositionState` type
- [5049](https://github.com/vegaprotocol/vega/issues/5049) - Liquidity Provision test coverage for 0034 spec
- [5022](https://github.com/vegaprotocol/vega/issues/5022) - CI: Run approbation for main/master/develop branches
  only
- [4916](https://github.com/vegaprotocol/vega/issues/4916) - Add acceptance criteria number in the existing feature tests to address acceptance criteria in `0008-TRAD-trading_workflow.md`
- [5061](https://github.com/vegaprotocol/vega/issues/5061) - Add a test scenario using log normal risk model into feature test "insurance-pool-balance-test.feature"

### 🐛 Fixes

- [5025](https://github.com/vegaprotocol/vega/issues/5025) - Witness snapshot breaking consensus
- [5046](https://github.com/vegaprotocol/vega/issues/5046) - Save all events in `ERC20` topology snapshot

## 0.49.4

### 🛠 Improvements

- [2585](https://github.com/vegaprotocol/vega/issues/2585) - Adding position state event to event bus
- [4952](https://github.com/vegaprotocol/vega/issues/4952) - Add checkpoints for staking and `multisig control`
- [4923](https://github.com/vegaprotocol/vega/issues/4923) - Add checkpoint state in the genesis file + add subcommand to do it.

### 🐛 Fixes

- [4983](https://github.com/vegaprotocol/vega/issues/4983) - Set correct event type for positions state event
- [4989](https://github.com/vegaprotocol/vega/issues/4989) - Fixing incorrect overflow logic
- [5036](https://github.com/vegaprotocol/vega/issues/5036) - Fix the `nullblockchain`
- [4981](https://github.com/vegaprotocol/vega/issues/4981) - Fix bug causing LP orders to uncross at auction end.

## 0.49.2

### 🛠 Improvements

- [4951](https://github.com/vegaprotocol/vega/issues/4951) - Add ability to stream events to a file
- [4953](https://github.com/vegaprotocol/vega/issues/4953) - Add block hash to statistics and to block height request
- [4961](https://github.com/vegaprotocol/vega/issues/4961) - Extend auction feature tests
- [4832](https://github.com/vegaprotocol/vega/issues/4832) - Add validation of update market proposals.
- [4971](https://github.com/vegaprotocol/vega/issues/4971) - Add acceptance criteria to auction tests
- [4833](https://github.com/vegaprotocol/vega/issues/4833) - Propagate market update to other engines

### 🐛 Fixes

- [4947](https://github.com/vegaprotocol/vega/issues/4947) - Fix time formatting problem that was breaking consensus on nodes in different time zones
- [4956](https://github.com/vegaprotocol/vega/issues/4956) - Fix concurrent write to price monitoring ref price cache
- [4987](https://github.com/vegaprotocol/vega/issues/4987) - Include the witness engine in snapshots
- [4957](https://github.com/vegaprotocol/vega/issues/4957) - Fix `vega announce_node` to work with `--home` and `--passphrase-file`
- [4964](https://github.com/vegaprotocol/vega/issues/4964) - Fix price monitoring snapshot
- [4974](https://github.com/vegaprotocol/vega/issues/4974) - Fix panic when checkpointing staking accounts if there are no events
- [4888](https://github.com/vegaprotocol/vega/issues/4888) - Fix memory leak when loading snapshots.
- [4993](https://github.com/vegaprotocol/vega/issues/4993) - Stop snapshots thinking we've loaded via `statesync` when we just lost connection to TM
- [4981](https://github.com/vegaprotocol/vega/issues/4981) - Fix bug causing LP orders to uncross at auction end.

## 0.49.1

### 🛠 Improvements

- [4895](https://github.com/vegaprotocol/vega/issues/4895) - Emit validators signature when a validator is added or remove from the set
- [4901](https://github.com/vegaprotocol/vega/issues/4901) - Update the decimal library
- [4906](https://github.com/vegaprotocol/vega/issues/4906) - Get rid of unnecessary `ToDecimal` conversions (no functional change)
- [4838](https://github.com/vegaprotocol/vega/issues/4838) - Implement governance vote based on equity-like share for market update

### 🐛 Fixes

- [4877](https://github.com/vegaprotocol/vega/issues/4877) - Fix topology and `erc20` topology snapshots
- [4890](https://github.com/vegaprotocol/vega/issues/4890) - epoch service now notifies other engines when it has restored from a snapshot
- [4879](https://github.com/vegaprotocol/vega/issues/4879) - Fixes for invalid data types in the `MarketData` proto message.
- [4881](https://github.com/vegaprotocol/vega/issues/4881) - Set tendermint validators' voting power when loading from snapshot
- [4915](https://github.com/vegaprotocol/vega/issues/4915) - Take full snapshot of collateral engine, always read epoch length from network parameters, use back-off on heartbeats
- [4882](https://github.com/vegaprotocol/vega/issues/4882) - Fixed tracking of liquidity fee received and added feature tests for the fee based rewards
- [4898](https://github.com/vegaprotocol/vega/issues/4898) - Add ranking score information to checkpoint and snapshot and emit an event when loaded
- [4932](https://github.com/vegaprotocol/vega/issues/4932) - Fix the string used for resource id of stake total supply to be stable to fix the replay of non validator node locally

## 0.49.0

### 🚨 Breaking changes

- [4900](https://github.com/vegaprotocol/vega/issues/4809) - Review LP fee tests, and move to VEGA repo
- [4844](https://github.com/vegaprotocol/vega/issues/4844) - Add endpoints for checking transactions raw transactions
- [4515](https://github.com/vegaprotocol/vega/issues/4615) - Add snapshot options description and check provided storage method
- [4581](https://github.com/vegaprotocol/vega/issues/4561) - Separate endpoints for liquidity provision submissions, amendment and cancellation
- [4390](https://github.com/vegaprotocol/vega/pull/4390) - Introduce node mode, `vega init` now require a mode: full or validator
- [4383](https://github.com/vegaprotocol/vega/pull/4383) - Rename flag `--tm-root` to `--tm-home`
- [4588](https://github.com/vegaprotocol/vega/pull/4588) - Remove the outdated `--network` flag on `vega genesis generate` and `vega genesis update`
- [4605](https://github.com/vegaprotocol/vega/pull/4605) - Use new format for `EthereumConfig` in network parameters.
- [4508](https://github.com/vegaprotocol/vega/pull/4508) - Disallow negative offset for pegged orders
- [4465](https://github.com/vegaprotocol/vega/pull/4465) - Update to tendermint `v0.35.0`
- [4594](https://github.com/vegaprotocol/vega/issues/4594) - Add support for decimal places specific to markets. This means market price values and position events can have different values. Positions will be expressed in asset decimal places, market specific data events will list prices in market precision.
- [4660](https://github.com/vegaprotocol/vega/pull/4660) - Add tendermint transaction hash to events
- [4670](https://github.com/vegaprotocol/vega/pull/4670) - Rework `freeform proposal` structure so that they align with other proposals
- [4681](https://github.com/vegaprotocol/vega/issues/4681) - Remove tick size from market
- [4698](https://github.com/vegaprotocol/vega/issues/4698) - Remove maturity field from future
- [4699](https://github.com/vegaprotocol/vega/issues/4699) - Remove trading mode one off from market proposal
- [4790](https://github.com/vegaprotocol/vega/issues/4790) - Fix core to work with `protos` generated by newer versions of `protoc-gen-xxx`
- [4856](https://github.com/vegaprotocol/vega/issues/4856) - Fractional orders and positions

### 🗑️ Deprecation

### 🛠 Improvements

- [4793](https://github.com/vegaprotocol/vega/issues/4793) - Add specific insurance pool balance test
- [4633](https://github.com/vegaprotocol/vega/pull/4633) - Add possibility to list snapshots from the vega command line
- [4640](https://github.com/vegaprotocol/vega/pull/4640) - Update feature tests related to liquidity provision following integration of probability of trading with floating point consensus
- [4558](https://github.com/vegaprotocol/vega/pull/4558) - Add MacOS install steps and information required to use `dockerisedvega.sh` script with private docker repository
- [4496](https://github.com/vegaprotocol/vega/pull/4496) - State variable engine for floating point consensus
- [4481](https://github.com/vegaprotocol/vega/pull/4481) - Add an example client application that uses the null-blockchain
- [4514](https://github.com/vegaprotocol/vega/pull/4514) - Add network limits service and events
- [4516](https://github.com/vegaprotocol/vega/pull/4516) - Add a command to cleanup all vega node state
- [4531](https://github.com/vegaprotocol/vega/pull/4531) - Remove Float from network parameters, use `num.Decimal` instead
- [4537](https://github.com/vegaprotocol/vega/pull/4537) - Send staking asset total supply through consensus
- [4540](https://github.com/vegaprotocol/vega/pull/4540) - Require Go minimum version 1.17
- [4530](https://github.com/vegaprotocol/vega/pull/4530) - Integrate risk factors with floating point consensus engine
- [4485](https://github.com/vegaprotocol/vega/pull/4485) - Change snapshot interval default to 1000 blocks
- [4505](https://github.com/vegaprotocol/vega/pull/4505) - Fast forward epochs when loading from checkpoint to trigger payouts for the skipped time
- [4554](https://github.com/vegaprotocol/vega/pull/4554) - Integrate price ranges with floating point consensus engine
- [4544](https://github.com/vegaprotocol/vega/pull/4544) - Ensure validators are started with the right set of keys
- [4569](https://github.com/vegaprotocol/vega/pull/4569) - Move to `ghcr.io` docker container registry
- [4571](https://github.com/vegaprotocol/vega/pull/4571) - Update `CHANGELOG.md` for `0.47.x`
- [4577](https://github.com/vegaprotocol/vega/pull/4577) - Update `CHANGELOG.md` for `0.45.6` patch
- [4573](https://github.com/vegaprotocol/vega/pull/4573) - Remove execution configuration duplication from configuration root
- [4555](https://github.com/vegaprotocol/vega/issues/4555) - Probability of trading integrated into floating point consensus engine
- [4592](https://github.com/vegaprotocol/vega/pull/4592) - Update instructions on how to use docker without `sudo`
- [4491](https://github.com/vegaprotocol/vega/issues/4491) - Measure validator performance and use to penalise rewards
- [4599](https://github.com/vegaprotocol/vega/pull/4599) - Allow raw private keys for bridges functions
- [4588](https://github.com/vegaprotocol/vega/pull/4588) - Add `--update` and `--replace` flags on `vega genesis new validator`
- [4522](https://github.com/vegaprotocol/vega/pull/4522) - Add `--network-url` option to `vega tm`
- [4580](https://github.com/vegaprotocol/vega/pull/4580) - Add transfer command support (one off transfers)
- [4636](https://github.com/vegaprotocol/vega/pull/4636) - Update the Core Team DoD and issue templates
- [4629](https://github.com/vegaprotocol/vega/pull/4629) - Update `CHANGELOG.md` to include `0.47.5` changes
- [4580](https://github.com/vegaprotocol/vega/pull/4580) - Add transfer command support (recurring transfers)
- [4643](https://github.com/vegaprotocol/vega/issues/4643) - Add noise to floating point consensus variables in QA
- [4639](https://github.com/vegaprotocol/vega/pull/4639) - Add cancel transfer command
- [4750](https://github.com/vegaprotocol/vega/pull/4750) - Fix null blockchain by forcing it to always be a non-validator node
- [4754](https://github.com/vegaprotocol/vega/pull/4754) - Fix null blockchain properly this time
- [4754](https://github.com/vegaprotocol/vega/pull/4754) - Remove old id generator fields from execution engine's snapshot
- [4830](https://github.com/vegaprotocol/vega/pull/4830) - Reward refactoring for network treasury
- [4647](https://github.com/vegaprotocol/vega/pull/4647) - Added endpoint `SubmitRawTransaction` to provide support for different transaction request message versions
- [4653](https://github.com/vegaprotocol/vega/issues/4653) - Replace asset insurance pool with network treasury
- [4638](https://github.com/vegaprotocol/vega/pull/4638) - CI add option to specify connected changes in other repos
- [4650](https://github.com/vegaprotocol/vega/pull/4650) - Restore code from rebase and ensure node retries connection with application
- [4570](https://github.com/vegaprotocol/vega/pull/4570) - Internalize Ethereum Event Forwarder
- [4663](https://github.com/vegaprotocol/vega/issues/4663) - CI set `qa` build tag when running system tests
- [4709](https://github.com/vegaprotocol/vega/issues/4709) - Make `BlockNr` part of event interface
- [4657](https://github.com/vegaprotocol/vega/pull/4657) - Rename `min_lp_stake` to quantum + use it in liquidity provisions
- [4672](https://github.com/vegaprotocol/vega/issues/4672) - Update Jenkinsfile
- [4712](https://github.com/vegaprotocol/vega/issues/4712) - Check smart contract hash on startup to ensure the correct version is being used
- [4594](https://github.com/vegaprotocol/vega/issues/4594) - Add integration test ensuring positions plug-in calculates P&L accurately.
- [4689](https://github.com/vegaprotocol/vega/issues/4689) - Validators joining and leaving the network
- [4680](https://github.com/vegaprotocol/vega/issues/4680) - Add `totalTokenSupplyStake` to the snapshots
- [4645](https://github.com/vegaprotocol/vega/pull/4645) - Add transfers snapshots
- [4707](https://github.com/vegaprotocol/vega/pull/4707) - Serialize timestamp in time update message as number of nano seconds instead of seconds
- [4595](https://github.com/vegaprotocol/vega/pull/4595) - Add internal oracle supplying vega time data for time-triggered events
- [4737](https://github.com/vegaprotocol/vega/pull/4737) - Use a deterministic generator for order ids, set new order ids to the transaction hash of the Submit transaction
- [4741](https://github.com/vegaprotocol/vega/pull/4741) - Hash again list of hash from engines
- [4751](https://github.com/vegaprotocol/vega/pull/4751) - Make trade ids unique using the deterministic id generator
- [4766](https://github.com/vegaprotocol/vega/issues/4766) - Added feature tests and integration steps for transfers
- [4771](https://github.com/vegaprotocol/vega/issues/4771) - Small fixes and conformance update for transfers
- [4785](https://github.com/vegaprotocol/vega/issues/4785) - Implement feature tests given the acceptance criteria for transfers
- [4784](https://github.com/vegaprotocol/vega/issues/4784) - Moving feature tests from specs internal to verified folder
- [4797](https://github.com/vegaprotocol/vega/issues/4784) - Update `CODEOWNERS` for research to review verified feature files
- [4801](https://github.com/vegaprotocol/vega/issues/4801) - added acceptance criteria codes to feature tests for Settlement at expiry spec
- [4823](https://github.com/vegaprotocol/vega/issues/4823) - simplified performance score
- [4805](https://github.com/vegaprotocol/vega/issues/4805) - Add command line tool to sign for the asset pool method `set_bridge_address`
- [4839](https://github.com/vegaprotocol/vega/issues/4839) - Send governance events when restoring proposals on checkpoint reload.
- [4829](https://github.com/vegaprotocol/vega/issues/4829) - Fix margins calculations for positions with a size of 0 but with a non zero potential sell or buy
- [4826](https://github.com/vegaprotocol/vega/issues/4826) - Tidying up feature tests in verified folder
- [4843](https://github.com/vegaprotocol/vega/issues/4843) - Make snapshot engine aware of local storage old versions, and manage them accordingly to stop growing disk usage.
- [4863](https://github.com/vegaprotocol/vega/issues/4863) - Improve replay protection
- [4867](https://github.com/vegaprotocol/vega/issues/4867) - Optimise replay protection
- [4865](https://github.com/vegaprotocol/vega/issues/4865) - Fix: issue with project board automation action and update commit checker action
- [4674](https://github.com/vegaprotocol/vega/issues/4674) - Add Ethereum events reconciliation for `multisig control`
- [4886](https://github.com/vegaprotocol/vega/pull/4886) - Add more integration tests around order amends and fees.
- [4885](https://github.com/vegaprotocol/vega/pull/4885) - Update amend orders scenario to have fees transfers in int tests

### 🐛 Fixes

- [4842](https://github.com/vegaprotocol/vega/pull/4842) - Fix margin balance not being released after close-out.
- [4798](https://github.com/vegaprotocol/vega/pull/4798) - Fix panic in loading topology from snapshot
- [4521](https://github.com/vegaprotocol/vega/pull/4521) - Better error when trying to use the null-blockchain with an ERC20 asset
- [4692](https://github.com/vegaprotocol/vega/pull/4692) - Set statistics block height after a snapshot reload
- [4702](https://github.com/vegaprotocol/vega/pull/4702) - User tree importer and exporter to transfer snapshots via `statesync`
- [4516](https://github.com/vegaprotocol/vega/pull/4516) - Fix release number title typo - 0.46.1 > 0.46.2
- [4524](https://github.com/vegaprotocol/vega/pull/4524) - Updated `vega verify genesis` to understand new `app_state` layout
- [4515](https://github.com/vegaprotocol/vega/pull/4515) - Set log level in snapshot engine
- [4721](https://github.com/vegaprotocol/vega/pull/4721) - Save checkpoint with `UnixNano` when taking a snapshot
- [4728](https://github.com/vegaprotocol/vega/pull/4728) - Fix restoring markets from snapshot by handling generated providers properly
- [4742](https://github.com/vegaprotocol/vega/pull/4742) - `corestate` endpoints are now populated after a snapshot restore
- [4847](https://github.com/vegaprotocol/vega/pull/4847) - save state of the `feesplitter` in the execution snapshot
- [4782](https://github.com/vegaprotocol/vega/pull/4782) - Fix restoring markets from snapshot in an auction with orders
- [4522](https://github.com/vegaprotocol/vega/pull/4522) - Set transfer responses event when paying rewards
- [4566](https://github.com/vegaprotocol/vega/pull/4566) - Withdrawal fails should return a status rejected rather than cancelled
- [4582](https://github.com/vegaprotocol/vega/pull/4582) - Deposits stayed in memory indefinitely, and withdrawal keys were not being sorted to ensure determinism.
- [4588](https://github.com/vegaprotocol/vega/pull/4588) - Fail when missing tendermint home and public key in `nodewallet import` command
- [4623](https://github.com/vegaprotocol/vega/pull/4623) - Bug fix for `--snapshot.db-path` parameter not being used if it is set
- [4634](https://github.com/vegaprotocol/vega/pull/4634) - Bug fix for `--snapshot.max-retries` parameter not working correctly
- [4775](https://github.com/vegaprotocol/vega/pull/4775) - Restore all market fields when restoring from a snapshot
- [4845](https://github.com/vegaprotocol/vega/pull/4845) - Fix restoring rejected markets by signalling to the generated providers that their parent is dead
- [4651](https://github.com/vegaprotocol/vega/pull/4651) - An array of fixes in the snapshot code path
- [4658](https://github.com/vegaprotocol/vega/pull/4658) - Allow replaying a chain from zero when old snapshots exist
- [4659](https://github.com/vegaprotocol/vega/pull/4659) - Fix liquidity provision commands decode
- [4665](https://github.com/vegaprotocol/vega/pull/4665) - Remove all references to `TxV2`
- [4686](https://github.com/vegaprotocol/vega/pull/4686) - Fix commit hash problem when checkpoint and snapshot overlap. Ensure the snapshot contains the correct checkpoint state.
- [4691](https://github.com/vegaprotocol/vega/pull/4691) - Handle undelegate stake with no balances gracefully
- [4716](https://github.com/vegaprotocol/vega/pull/4716) - Fix protobuf conversion in orders
- [4861](https://github.com/vegaprotocol/vega/pull/4861) - Set a protocol version and properly send it to `Tendermint` in all cases
- [4732](https://github.com/vegaprotocol/vega/pull/4732) - `TimeUpdate` is now first event sent
- [4714](https://github.com/vegaprotocol/vega/pull/4714) - Ensure EEF doesn't process the current block multiple times
- [4700](https://github.com/vegaprotocol/vega/pull/4700) - Ensure verification of type between oracle spec binding and oracle spec
- [4738](https://github.com/vegaprotocol/vega/pull/4738) - Add vesting contract as part of the Ethereum event forwarder
- [4747](https://github.com/vegaprotocol/vega/pull/4747) - Dispatch network parameter updates at the same block when loaded from checkpoint
- [4732](https://github.com/vegaprotocol/vega/pull/4732) - Revert tendermint to version 0.34.14
- [4756](https://github.com/vegaprotocol/vega/pull/4756) - Fix for markets loaded from snapshot not terminated by their oracle
- [4776](https://github.com/vegaprotocol/vega/pull/4776) - Add testing for auction state changes and remove unnecessary market state change
- [4590](https://github.com/vegaprotocol/vega/pull/4590) - Added verification of uint market data in integration test
- [4749](https://github.com/vegaprotocol/vega/pull/4794) - Fixed issue where LP orders did not get redeployed
- [4820](https://github.com/vegaprotocol/vega/pull/4820) - Snapshot fixes for market + update market tracker on trades
- [4854](https://github.com/vegaprotocol/vega/pull/4854) - Snapshot fixes for the `statevar` engine
- [3919](https://github.com/vegaprotocol/vega/pull/3919) - Fixed panic in `maybeInvalidateDuringAuction`
- [4849](https://github.com/vegaprotocol/vega/pull/4849) - Fixed liquidity auction trigger for certain cancel & replace amends.

## 0.47.6

_2022-02-01_

### 🐛 Fixes

- [4691](https://github.com/vegaprotocol/vega/pull/4691) - Handle undelegate stake with no balances gracefully

## 0.47.5

_2022-01-20_

### 🐛 Fixes

- [4617](https://github.com/vegaprotocol/vega/pull/4617) - Bug fix for incorrectly reporting auto delegation

## 0.47.4

_2022-01-05_

### 🐛 Fixes

- [4563](https://github.com/vegaprotocol/vega/pull/4563) - Send an epoch event when loaded from checkpoint

## 0.47.3

_2021-12-24_

### 🐛 Fixes

- [4529](https://github.com/vegaprotocol/vega/pull/4529) - Non determinism in checkpoint fixed

## 0.47.2

_2021-12-17_

### 🐛 Fixes

- [4500](https://github.com/vegaprotocol/vega/pull/4500) - Set minimum for validator power to avoid accidentally removing them
- [4503](https://github.com/vegaprotocol/vega/pull/4503) - Limit delegation epochs in core API
- [4504](https://github.com/vegaprotocol/vega/pull/4504) - Fix premature ending of epoch when loading from checkpoint

## 0.47.1

_2021-11-24_

### 🐛 Fixes

- [4488](https://github.com/vegaprotocol/vega/pull/4488) - Disable snapshots
- [4536](https://github.com/vegaprotocol/vega/pull/4536) - Fixed non determinism in topology checkpoint
- [4550](https://github.com/vegaprotocol/vega/pull/4550) - Do not validate assets when loading checkpoint from non-validators

## 0.47.0

_2021-11-24_

### 🛠 Improvements

- [4480](https://github.com/vegaprotocol/vega/pull/4480) - Update `CHANGELOG.md` since GH Action implemented
- [4439](https://github.com/vegaprotocol/vega/pull/4439) - Create `release_ticket.md` issue template
- [4456](https://github.com/vegaprotocol/vega/pull/4456) - Return 400 on bad mint amounts sent via the faucet
- [4434](https://github.com/vegaprotocol/vega/pull/4434) - Add free form governance net parameters to `allKeys` map
- [4436](https://github.com/vegaprotocol/vega/pull/4436) - Add ability for the null-blockchain to deliver transactions
- [4455](https://github.com/vegaprotocol/vega/pull/4455) - Introduce API to allow time-forwarding in the null-blockchain
- [4422](https://github.com/vegaprotocol/vega/pull/4422) - Add support for validator key rotation
- [4463](https://github.com/vegaprotocol/vega/pull/4463) - Remove the need for an Ethereum connection when using the null-blockchain
- [4477](https://github.com/vegaprotocol/vega/pull/4477) - Allow reloading of null-blockchain configuration while core is running
- [4468](https://github.com/vegaprotocol/vega/pull/4468) - Change validator weights to be based on validator score
- [4484](https://github.com/vegaprotocol/vega/pull/4484) - Add checkpoint validator key rotation
- [4459](https://github.com/vegaprotocol/vega/pull/4459) - Add network parameters overwrite from checkpoints
- [4070](https://github.com/vegaprotocol/vega/pull/4070) - Add calls to enable state-sync via tendermint
- [4465](https://github.com/vegaprotocol/vega/pull/4465) - Add events tags to the `ResponseDeliverTx`

### 🐛 Fixes

- [4435](https://github.com/vegaprotocol/vega/pull/4435) - Fix non determinism in deposits snapshot
- [4418](https://github.com/vegaprotocol/vega/pull/4418) - Add some logging + height/version handling fixes
- [4461](https://github.com/vegaprotocol/vega/pull/4461) - Fix problem where chain id was not present on event bus during checkpoint loading
- [4475](https://github.com/vegaprotocol/vega/pull/4475) - Fix rewards checkpoint not assigned to its correct place

## 0.46.2

_2021-11-24_

### 🐛 Fixes

- [4445](https://github.com/vegaprotocol/vega/pull/4445) - Limit the number of iterations for reward calculation for delegator and fix for division by zero

## 0.46.1

_2021-11-22_

### 🛠 Improvements

- [4437](https://github.com/vegaprotocol/vega/pull/4437) - Turn snapshots off for `v0.46.1` only

## 0.46.0

_2021-11-22_

### 🛠 Improvements

- [4431](https://github.com/vegaprotocol/vega/pull/4431) - Update Vega wallet to version 0.10.0
- [4406](https://github.com/vegaprotocol/vega/pull/4406) - Add changelog and project board Github actions and update linked PR action version
- [4328](https://github.com/vegaprotocol/vega/pull/4328) - Unwrap the timestamps in reward payout event
- [4330](https://github.com/vegaprotocol/vega/pull/4330) - Remove badger related code from the codebase
- [4336](https://github.com/vegaprotocol/vega/pull/4336) - Add oracle snapshot
- [4299](https://github.com/vegaprotocol/vega/pull/4299) - Add liquidity snapshot
- [4196](https://github.com/vegaprotocol/vega/pull/4196) - Experiment at removing the snapshot details from the engine
- [4338](https://github.com/vegaprotocol/vega/pull/4338) - Adding more error messages
- [4317](https://github.com/vegaprotocol/vega/pull/4317) - Extend integration tests with global check for net deposits
- [3616](https://github.com/vegaprotocol/vega/pull/3616) - Add tests to show margins not being released
- [4171](https://github.com/vegaprotocol/vega/pull/4171) - Add trading fees feature test
- [4348](https://github.com/vegaprotocol/vega/pull/4348) - Updating return codes
- [4346](https://github.com/vegaprotocol/vega/pull/4346) - Implement liquidity supplied snapshot
- [4351](https://github.com/vegaprotocol/vega/pull/4351) - Add target liquidity engine
- [4362](https://github.com/vegaprotocol/vega/pull/4362) - Remove staking of cache at the beginning of the epoch for spam protection
- [4364](https://github.com/vegaprotocol/vega/pull/4364) - Change spam error messages to debug and enabled reloading of configuration
- [4353](https://github.com/vegaprotocol/vega/pull/4353) - remove usage of `vegatime.Now` over the codebase
- [4382](https://github.com/vegaprotocol/vega/pull/4382) - Add Prometheus metrics on snapshots
- [4190](https://github.com/vegaprotocol/vega/pull/4190) - Add markets snapshot
- [4389](https://github.com/vegaprotocol/vega/pull/4389) - Update issue templates #4389
- [4392](https://github.com/vegaprotocol/vega/pull/4392) - Update `GETTING_STARTED.md` documentation
- [4391](https://github.com/vegaprotocol/vega/pull/4391) - Refactor delegation
- [4423](https://github.com/vegaprotocol/vega/pull/4423) - Add CLI options to start node with a null-blockchain
- [4400](https://github.com/vegaprotocol/vega/pull/4400) - Add transaction hash to `SubmitTransactionResponse`
- [4394](https://github.com/vegaprotocol/vega/pull/4394) - Add step to clear all events in integration tests
- [4403](https://github.com/vegaprotocol/vega/pull/4403) - Fully remove expiry from withdrawals #4403
- [4396](https://github.com/vegaprotocol/vega/pull/4396) - Add free form governance proposals
- [4413](https://github.com/vegaprotocol/vega/pull/4413) - Deploy to Devnet with Jenkins and remove drone
- [4429](https://github.com/vegaprotocol/vega/pull/4429) - Release version `v0.46.0`
- [4442](https://github.com/vegaprotocol/vega/pull/4442) - Reduce the number of iterations in reward calculation
- [4409](https://github.com/vegaprotocol/vega/pull/4409) - Include chain id in bus messages
- [4464](https://github.com/vegaprotocol/vega/pull/4466) - Update validator power in tendermint based on their staking

### 🐛 Fixes

- [4325](https://github.com/vegaprotocol/vega/pull/4325) - Remove state from the witness snapshot and infer it from votes
- [4334](https://github.com/vegaprotocol/vega/pull/4334) - Fix notary implementation
- [4343](https://github.com/vegaprotocol/vega/pull/4343) - Fix non deterministic test by using same `idGenerator`
- [4352](https://github.com/vegaprotocol/vega/pull/4352) - Remove usage of `time.Now()` in the auction state
- [4380](https://github.com/vegaprotocol/vega/pull/4380) - Implement Uint for network parameters and use it for monies values
- [4369](https://github.com/vegaprotocol/vega/pull/4369) - Fix orders still being accepted after market in trading terminated state
- [4395](https://github.com/vegaprotocol/vega/pull/4395) - Fix drone pipeline
- [4398](https://github.com/vegaprotocol/vega/pull/4398) - Fix to set proper status on withdrawal errors
- [4421](https://github.com/vegaprotocol/vega/issues/4421) - Fix to missing pending rewards in LNL checkpoint
- [4419](https://github.com/vegaprotocol/vega/pull/4419) - Fix snapshot cleanup, improve logging when specified block height could not be reloaded.
- [4444](https://github.com/vegaprotocol/vega/pull/4444) - Fix division by zero when all validator scores are 0
- [4467](https://github.com/vegaprotocol/vega/pull/4467) - Fix reward account balance not being saved/loaded to/from checkpoint
- [4474](https://github.com/vegaprotocol/vega/pull/4474) - Wire rewards checkpoint to checkpoint engine and store infrastructure fee accounts in collateral checkpoint

## 0.45.6

_2021-11-16_

### 🐛 Fixes

- [4506](https://github.com/vegaprotocol/vega/pull/4506) - Wire network parameters to time service to flush out pending changes

## 0.45.5

_2021-11-16_

### 🐛 Fixes

- [4403](https://github.com/vegaprotocol/vega/pull/4403) - Fully remove expiry from withdrawals and release version `v0.45.5`

## 0.45.4

_2021-11-05_

### 🐛 Fixes

- [4372](https://github.com/vegaprotocol/vega/pull/4372) - Fix, if all association is nominated, allow association to be unnominated and nominated again in the same epoch

## 0.45.3

_2021-11-04_

### 🐛 Fixes

- [4362](https://github.com/vegaprotocol/vega/pull/4362) - Remove staking of cache at the beginning of the epoch for spam protection

## 0.45.2

_2021-10-27_

### 🛠 Improvements

- [4308](https://github.com/vegaprotocol/vega/pull/4308) - Add Visual Studio Code configuration
- [4319](https://github.com/vegaprotocol/vega/pull/4319) - Add snapshot node topology
- [4321](https://github.com/vegaprotocol/vega/pull/4321) - Release version `v0.45.2` #4321

### 🐛 Fixes

- [4320](https://github.com/vegaprotocol/vega/pull/4320) - Implement retries for notary transactions
- [4312](https://github.com/vegaprotocol/vega/pull/4312) - Implement retries for witness transactions

## 0.45.1

_2021-10-23_

### 🛠 Improvements

- [4246](https://github.com/vegaprotocol/vega/pull/4246) - Add replay protection snapshot
- [4245](https://github.com/vegaprotocol/vega/pull/4245) - Add ABCI snapshot
- [4260](https://github.com/vegaprotocol/vega/pull/4260) - Reconcile delegation more frequently
- [4255](https://github.com/vegaprotocol/vega/pull/4255) - Add staking snapshot
- [4278](https://github.com/vegaprotocol/vega/pull/4278) - Add timestamps to rewards
- [4265](https://github.com/vegaprotocol/vega/pull/4265) - Add witness snapshot
- [4287](https://github.com/vegaprotocol/vega/pull/4287) - Add stake verifier snapshot
- [4292](https://github.com/vegaprotocol/vega/pull/4292) - Update the vega wallet version

### 🐛 Fixes

- [4280](https://github.com/vegaprotocol/vega/pull/4280) - Make event forwarder hashing result more random
- [4270](https://github.com/vegaprotocol/vega/pull/4270) - Prevent overflow with pending delegation
- [4274](https://github.com/vegaprotocol/vega/pull/4274) - Ensure sufficient balances when nominating multiple nodes
- [4286](https://github.com/vegaprotocol/vega/pull/4286) - Checkpoints fixes

## 0.45.0

_2021-10-19_

### 🛠 Improvements

- [4188](https://github.com/vegaprotocol/vega/pull/4188) - Add rewards snapshot
- [4191](https://github.com/vegaprotocol/vega/pull/4191) - Add limit snapshot
- [4192](https://github.com/vegaprotocol/vega/pull/4192) - Ask for passphrase confirmation on init and generate commands when applicable
- [4201](https://github.com/vegaprotocol/vega/pull/4201) - Implement spam snapshot
- [4214](https://github.com/vegaprotocol/vega/pull/4214) - Add golangci-lint to CI
- [4199](https://github.com/vegaprotocol/vega/pull/4199) - Add ERC20 logic signing
- [4211](https://github.com/vegaprotocol/vega/pull/4211) - Implement snapshot for notary
- [4219](https://github.com/vegaprotocol/vega/pull/4219) - Enable linters
- [4218](https://github.com/vegaprotocol/vega/pull/4218) - Run system-tests in separate build
- [4227](https://github.com/vegaprotocol/vega/pull/4227) - Ignore system-tests failures for non PR builds
- [4232](https://github.com/vegaprotocol/vega/pull/4232) - golangci-lint increase timeout
- [4229](https://github.com/vegaprotocol/vega/pull/4229) - Ensure the vega and Ethereum wallet are not nil before accessing
- [4230](https://github.com/vegaprotocol/vega/pull/4230) - Replay protection snapshot
- [4242](https://github.com/vegaprotocol/vega/pull/4242) - Set timeout for system-tests steps
- [4215](https://github.com/vegaprotocol/vega/pull/4215) - Improve handling of expected trades
- [4224](https://github.com/vegaprotocol/vega/pull/4224) - Make evt forward mode deterministic
- [4168](https://github.com/vegaprotocol/vega/pull/4168) - Update code still using uint64
- [4240](https://github.com/vegaprotocol/vega/pull/4240) - Add command to list and describe Vega paths

### 🐛 Fixes

- [4228](https://github.com/vegaprotocol/vega/pull/4228) - Fix readme updates
- [4210](https://github.com/vegaprotocol/vega/pull/4210) - Add min validators network parameter and bug fix for overflow reward

## 0.44.2

_2021-10-11_

### 🐛 Fixes

- [4195](https://github.com/vegaprotocol/vega/pull/4195) - Fix rewards payout with delay

## 0.44.1

_2021-10-08_

### 🐛 Fixes

- [4183](https://github.com/vegaprotocol/vega/pull/4183) - Fix `undelegateNow` to use the passed amount instead of 0
- [4184](https://github.com/vegaprotocol/vega/pull/4184) - Remove 0 balance events from checkpoint of delegations
- [4185](https://github.com/vegaprotocol/vega/pull/4185) - Fix event sent on reward pool creation + fix owner

## 0.44.0

_2021-10-07_

### 🛠 Improvements

- [4159](https://github.com/vegaprotocol/vega/pull/4159) - Clean-up and separate checkpoints and snapshots
- [4172](https://github.com/vegaprotocol/vega/pull/4172) - Added assetActions to banking snapshot
- [4173](https://github.com/vegaprotocol/vega/pull/4173) - Add tools and linting
- [4161](https://github.com/vegaprotocol/vega/pull/4161) - Assets snapshot implemented
- [4142](https://github.com/vegaprotocol/vega/pull/4142) - Add clef wallet
- [4160](https://github.com/vegaprotocol/vega/pull/4160) - Snapshot positions engine
- [4170](https://github.com/vegaprotocol/vega/pull/4170) - Update to latest proto and go mod tidy
- [4157](https://github.com/vegaprotocol/vega/pull/4157) - Adding IDGenerator types
- [4166](https://github.com/vegaprotocol/vega/pull/4166) - Banking snapshot
- [4133](https://github.com/vegaprotocol/vega/pull/4133) - Matching engine snapshots
- [4162](https://github.com/vegaprotocol/vega/pull/4162) - Add fields to validators genesis
- [4154](https://github.com/vegaprotocol/vega/pull/4154) - Port code to use last version of proto (layout change)
- [4141](https://github.com/vegaprotocol/vega/pull/4141) - Collateral snapshots
- [4131](https://github.com/vegaprotocol/vega/pull/4131) - Snapshot epoch engine
- [4143](https://github.com/vegaprotocol/vega/pull/4143) - Add delegation snapshot
- [4114](https://github.com/vegaprotocol/vega/pull/4114) - Document default file location
- [4130](https://github.com/vegaprotocol/vega/pull/4130) - Update proto dependencies to latest
- [4134](https://github.com/vegaprotocol/vega/pull/4134) - Checkpoints and snapshots are 2 different things
- [4121](https://github.com/vegaprotocol/vega/pull/4121) - Additional test scenarios for delegation & rewards
- [4111](https://github.com/vegaprotocol/vega/pull/4111) - Simplify nodewallet integration
- [4110](https://github.com/vegaprotocol/vega/pull/4110) - Auto delegation
- [4123](https://github.com/vegaprotocol/vega/pull/4123) - Add auto delegation to checkpoint
- [4120](https://github.com/vegaprotocol/vega/pull/4120) - Snapshot preparation
- [4060](https://github.com/vegaprotocol/vega/pull/4060) - Edge case scenarios delegation

### 🐛 Fixes

- [4156](https://github.com/vegaprotocol/vega/pull/4156) - Fix filename for checkpoints
- [4158](https://github.com/vegaprotocol/vega/pull/4158) - Remove delay in reward/delegation calculation
- [4150](https://github.com/vegaprotocol/vega/pull/4150) - De-duplicate stake linkings
- [4137](https://github.com/vegaprotocol/vega/pull/4137) - Add missing key to all network parameters key map
- [4132](https://github.com/vegaprotocol/vega/pull/4132) - Send delegation events
- [4128](https://github.com/vegaprotocol/vega/pull/4128) - Simplify checkpointing for network parameters and start fixing collateral checkpoint
- [4124](https://github.com/vegaprotocol/vega/pull/4124) - Fixed non-deterministic checkpoint and added auto delegation to checkpoint
- [4118](https://github.com/vegaprotocol/vega/pull/4118) - Fixed epoch issue

## 0.43.0

_2021-09-22_

### 🛠 Improvements

- [4051](https://github.com/vegaprotocol/vega/pull/4051) - New type to handle signed versions of the uint256 values we already support
- [4090](https://github.com/vegaprotocol/vega/pull/4090) - Update the proto repository dependencies
- [4023](https://github.com/vegaprotocol/vega/pull/4023) - Implement the spam protection engine
- [4063](https://github.com/vegaprotocol/vega/pull/4063) - Migrate to XDG structure
- [4075](https://github.com/vegaprotocol/vega/pull/4075) - Prefix checkpoint files with time and interval for automated tests
- [4050](https://github.com/vegaprotocol/vega/pull/4050) - Extend delegation feature test scenarios
- [4056](https://github.com/vegaprotocol/vega/pull/4056) - Improve message for genesis error with topology
- [4017](https://github.com/vegaprotocol/vega/pull/4017) - Migrate wallet to XGD file structure
- [4024](https://github.com/vegaprotocol/vega/pull/4024) - Extend delegation rewards feature test scenarios
- [4035](https://github.com/vegaprotocol/vega/pull/4035) - Implement multisig control signatures
- [4083](https://github.com/vegaprotocol/vega/pull/4083) - Remove expiry support for withdrawals
- [4068](https://github.com/vegaprotocol/vega/pull/4068) - Allow proposal votes to happen during the validation period
- [4088](https://github.com/vegaprotocol/vega/pull/4088) - Implements the simple JSON oracle source
- [4105](https://github.com/vegaprotocol/vega/pull/4105) - Add more hashes to the app state hash
- [4107](https://github.com/vegaprotocol/vega/pull/4107) - Remove the trading proxy service
- [4101](https://github.com/vegaprotocol/vega/pull/4101) - Remove dependency to the Ethereum client from the Ethereum wallet

### 🐛 Fixes

- [4053](https://github.com/vegaprotocol/vega/pull/4053) - Fix readme explanation for log levels
- [4054](https://github.com/vegaprotocol/vega/pull/4054) - Capture errors with Ethereum iterator and continue
- [4040](https://github.com/vegaprotocol/vega/pull/4040) - Fix bug where the withdrawal signature uses uint64
- [4042](https://github.com/vegaprotocol/vega/pull/4042) - Extended delegation rewards feature test scenario edits
- [4034](https://github.com/vegaprotocol/vega/pull/4034) - Update integration tests now TxErr events are not sent in the execution package
- [4106](https://github.com/vegaprotocol/vega/pull/4106) - Fix a panic when reloading checkpoints
- [4115](https://github.com/vegaprotocol/vega/pull/4115) - Use block height in checkpoint file names

## 0.42.0

_2021-09-10_

### 🛠 Improvements

- [3862](https://github.com/vegaprotocol/vega/pull/3862) - Collateral snapshot: Add checkpoints where needed, update processor (ABCI app) to write checkpoint data to file.
- [3926](https://github.com/vegaprotocol/vega/pull/3926) - Add epoch to delegation balance events and changes to the delegation / reward engines
- [3963](https://github.com/vegaprotocol/vega/pull/3963) - Load tendermint logger configuration
- [3958](https://github.com/vegaprotocol/vega/pull/3958) - Update istake ABI and run abigen
- [3933](https://github.com/vegaprotocol/vega/pull/3933) - Remove redundant API from Validator node
- [3971](https://github.com/vegaprotocol/vega/pull/3971) - Reinstate wallet subcommand tests
- [3961](https://github.com/vegaprotocol/vega/pull/3961) - Implemented feature test for delegation
- [3977](https://github.com/vegaprotocol/vega/pull/3977) - Add undelegate, delegate and register snapshot errors
- [3976](https://github.com/vegaprotocol/vega/pull/3976) - Add network parameter for competition level
- [3975](https://github.com/vegaprotocol/vega/pull/3975) - Add parties stake api
- [3978](https://github.com/vegaprotocol/vega/pull/3978) - Update dependencies
- [3980](https://github.com/vegaprotocol/vega/pull/3980) - Update protobuf dependencies
- [3910](https://github.com/vegaprotocol/vega/pull/3910) - Change all price, amounts, balances from uint64 to string
- [3969](https://github.com/vegaprotocol/vega/pull/3969) - Bump dlv and geth to latest versions
- [3925](https://github.com/vegaprotocol/vega/pull/3925) - Add command to sign a subset of network parameters
- [3981](https://github.com/vegaprotocol/vega/pull/3981) - Remove the `wallet-pubkey` flag on genesis sign command
- [3987](https://github.com/vegaprotocol/vega/pull/3987) - Add genesis verify command to verify signature against local genesis file
- [3984](https://github.com/vegaprotocol/vega/pull/3984) - Update the mainnet addresses in genesis generation command
- [3983](https://github.com/vegaprotocol/vega/pull/3983) - Added action field to epoch events
- [3988](https://github.com/vegaprotocol/vega/pull/3988) - Update the go-ethereum dependency
- [3991](https://github.com/vegaprotocol/vega/pull/3991) - Remove hardcoded address to the Ethereum node
- [3990](https://github.com/vegaprotocol/vega/pull/3990) - Network bootstrapping
- [3992](https://github.com/vegaprotocol/vega/pull/3992) - Check big int conversion from string in ERC20 code
- [3993](https://github.com/vegaprotocol/vega/pull/3993) - Use the vega public key as node id
- [3955](https://github.com/vegaprotocol/vega/pull/3955) - Use staking accounts in governance
- [4004](https://github.com/vegaprotocol/vega/pull/4004) - Broker configuration: change IP to address Address
- [4005](https://github.com/vegaprotocol/vega/pull/4005) - Add a simple subcommand to the vega binary to ease submitting transactions
- [3997](https://github.com/vegaprotocol/vega/pull/3997) - Do not require Ethereum client when starting the nodewallet
- [4009](https://github.com/vegaprotocol/vega/pull/4009) - Add delegation core APIs
- [4014](https://github.com/vegaprotocol/vega/pull/4014) - Implement delegation and epoch for Limited Network Life
- [3914](https://github.com/vegaprotocol/vega/pull/3914) - Implement staking event verification
- [3940](https://github.com/vegaprotocol/vega/pull/3940) - Remove validator signature from configuration and add network parameters
- [3938](https://github.com/vegaprotocol/vega/pull/3938) - Add more logging informations on the witness vote failures
- [3932](https://github.com/vegaprotocol/vega/pull/3932) - Adding asset details to reward events
- [3706](https://github.com/vegaprotocol/vega/pull/3706) - Remove startup markets workaround
- [3905](https://github.com/vegaprotocol/vega/pull/3905) - Add vega genesis new validator sub-command
- [3895](https://github.com/vegaprotocol/vega/pull/3895) - Add command to create a new genesis block with app_state
- [3900](https://github.com/vegaprotocol/vega/pull/3900) - Create reward engine
- [4847](https://github.com/vegaprotocol/vega/pull/3847) - Modified staking account to be backed by governance token account balance
- [3907](https://github.com/vegaprotocol/vega/pull/3907) - Tune system tests
- [3904](https://github.com/vegaprotocol/vega/pull/3904) - Update Jenkins file to run all System Tests
- [3795](https://github.com/vegaprotocol/vega/pull/3795) - Add capability to sent events to a socket stream
- [3832](https://github.com/vegaprotocol/vega/pull/3832) - Update the genesis topology map
- [3891](https://github.com/vegaprotocol/vega/pull/3891) - Verify transaction version 2 signature
- [3813](https://github.com/vegaprotocol/vega/pull/3813) - Implementing epoch time
- [4031](https://github.com/vegaprotocol/vega/pull/4031) - Send error events in processor through wrapper

### 🐛 Fixes

- [3950](https://github.com/vegaprotocol/vega/pull/3950) - `LoadGenesis` returns nil if checkpoint entry is empty
- [3960](https://github.com/vegaprotocol/vega/pull/3960) - Unstaking events are not seen by all validator nodes in DV
- [3973](https://github.com/vegaprotocol/vega/pull/3973) - Set ABCI client so it is possible to submit a transaction
- [3986](https://github.com/vegaprotocol/vega/pull/3986) - Emit Party event when stake link is accepted
- [3979](https://github.com/vegaprotocol/vega/pull/3979) - Add more delegation / reward scenarios and steps and a bug fix in emitted events
- [4007](https://github.com/vegaprotocol/vega/pull/4007) - Changed delegation balance event to use string
- [4006](https://github.com/vegaprotocol/vega/pull/4006) - Sort proposals by timestamp
- [4012](https://github.com/vegaprotocol/vega/pull/4012) - Fix panic with vega watch
- [3937](https://github.com/vegaprotocol/vega/pull/3937) - Include `TX_ERROR` events for type ALL subscribers
- [3930](https://github.com/vegaprotocol/vega/pull/3930) - Added missing function and updated readme with details
- [3918](https://github.com/vegaprotocol/vega/pull/3918) - Fix the build by updating the module version for the vegawallet
- [3901](https://github.com/vegaprotocol/vega/pull/3901) - Emit a `TxErrEvent` if withdraw submission is invalid
- [3874](https://github.com/vegaprotocol/vega/pull/3874) - Fix binary version
- [3884](https://github.com/vegaprotocol/vega/pull/3884) - Always async transaction
- [3877](https://github.com/vegaprotocol/vega/pull/3877) - Use a custom http client for the tendermint client

## 0.41.0

_2021-08-06_

### 🛠 Improvements

- [#3743](https://github.com/vegaprotocol/vega/pull/3743) - Refactor: Rename traders to parties
- [#3758](https://github.com/vegaprotocol/vega/pull/3758) - Refactor: Cleanup naming in the types package
- [#3789](https://github.com/vegaprotocol/vega/pull/3789) - Update ed25519-voi
- [#3589](https://github.com/vegaprotocol/vega/pull/3589) - Update tendermint to a newer version
- [#3591](https://github.com/vegaprotocol/vega/pull/3591) - Implemented market terminated, settled and suspended states via the oracle trigger
- [#3798](https://github.com/vegaprotocol/vega/pull/3798) - Update godog version to 11
- [#3793](https://github.com/vegaprotocol/vega/pull/3793) - Send Commander commands in a goroutine
- [#3805](https://github.com/vegaprotocol/vega/pull/3805) - Checkpoint engine hash and checkpoint creation
- [#3785](https://github.com/vegaprotocol/vega/pull/3785) - Implement delegation commands
- [#3714](https://github.com/vegaprotocol/vega/pull/3714) - Move protobufs into an external repository
- [#3719](https://github.com/vegaprotocol/vega/pull/3719) - Replace vega wallet with call to the vegawallet
- [#3762](https://github.com/vegaprotocol/vega/pull/3762) - Refactor: Cleanup markets in domains types
- [#3822](https://github.com/vegaprotocol/vega/pull/3822) - Testing: vega integration add subfolders for features
- [#3794](https://github.com/vegaprotocol/vega/pull/3794) - Implement rewards transfer
- [#3839](https://github.com/vegaprotocol/vega/pull/3839) - Implement a delegation engine
- [#3842](https://github.com/vegaprotocol/vega/pull/3842) - Imports need reformatting for core code base
- [#3849](https://github.com/vegaprotocol/vega/pull/3849) - Add limits engine + genesis loading
- [#3836](https://github.com/vegaprotocol/vega/pull/3836) - Add a first version of the accounting engine
- [#3859](https://github.com/vegaprotocol/vega/pull/3859) - Enable CGO in CI

### 🐛 Fixes

- [#3751](https://github.com/vegaprotocol/vega/pull/3751) - `Unparam` linting fixes
- [#3776](https://github.com/vegaprotocol/vega/pull/3776) - Ensure expired/settled markets are correctly recorded in app state
- [#3774](https://github.com/vegaprotocol/vega/pull/3774) - Change liquidity fees distribution to general account and not margin account of liquidity provider
- [#3801](https://github.com/vegaprotocol/vega/pull/3801) - Testing: Fixed setup of oracle spec step in integration
- [#3828](https://github.com/vegaprotocol/vega/pull/3828) - 🔥 Check if application context has been cancelled before writing to channel
- [#3838](https://github.com/vegaprotocol/vega/pull/3838) - 🔥 Fix panic on division by 0 with party voting and withdrawing funds

## 0.40.0

_2021-07-12_

### 🛠 Improvements

- [#3718](https://github.com/vegaprotocol/vega/pull/3718) - Run `unparam` over the codebase
- [#3705](https://github.com/vegaprotocol/vega/pull/3705) - Return theoretical target stake when in auction
- [#3703](https://github.com/vegaprotocol/vega/pull/3703) - Remove inefficient metrics calls
- [#3693](https://github.com/vegaprotocol/vega/pull/3693) - Calculation without Decimal in the liquidity target package
- [#3696](https://github.com/vegaprotocol/vega/pull/3696) - Remove some uint <-> Decimal conversion
- [#3689](https://github.com/vegaprotocol/vega/pull/3689) - Do not rely on proto conversion for `GetAsset`
- [#3676](https://github.com/vegaprotocol/vega/pull/3676) - Ad the `tm` subcommand
- [#3569](https://github.com/vegaprotocol/vega/pull/3569) - Migrate from uint64 to uint256 for all balances, amount, prices in the core
- [#3594](https://github.com/vegaprotocol/vega/pull/3594) - Improve probability of trading calculations
- [#3752](https://github.com/vegaprotocol/vega/pull/3752) - Update oracle engine to send events at the end of the block
- [#3745](https://github.com/vegaprotocol/vega/pull/3745) - Add loss socialization for final settlement

### 🐛 Fixes

- [#3722](https://github.com/vegaprotocol/vega/pull/3722) - Added sign to settle return values to allow to determine correctly win/loss
- [#3720](https://github.com/vegaprotocol/vega/pull/3720) - Tidy up max open interest calculations
- [#3704](https://github.com/vegaprotocol/vega/pull/3704) - Fix settlement with network orders
- [#3686](https://github.com/vegaprotocol/vega/pull/3686) -Fixes in the positions engine following migration to uint256
- [#3684](https://github.com/vegaprotocol/vega/pull/3684) - Fix the position engine hash state following migration to uint256
- [#3467](https://github.com/vegaprotocol/vega/pull/3647) - Ensure LP orders are not submitted during auction
- [#3736](https://github.com/vegaprotocol/vega/pull/3736) - Correcting event types and adding panics to catch mistakes

## 0.39.0

_2021-06-30_

### 🛠 Improvements

- [#3642](https://github.com/vegaprotocol/vega/pull/3642) - Refactor integration tests
- [#3637](https://github.com/vegaprotocol/vega/pull/3637) - Rewrite pegged / liquidity order control flow
- [#3635](https://github.com/vegaprotocol/vega/pull/3635) - Unified error system and strict parsing in feature tests
- [#3632](https://github.com/vegaprotocol/vega/pull/3632) - Add documentation on market instantiation in feature tests
- [#3599](https://github.com/vegaprotocol/vega/pull/3599) - Return better errors when replay protection happen

### 🐛 Fixes

- [#3640](https://github.com/vegaprotocol/vega/pull/3640) - Fix send on closed channel using timer (event bus)
- [#3638](https://github.com/vegaprotocol/vega/pull/3638) - Fix decimal instantiation in bond slashing
- [#3621](https://github.com/vegaprotocol/vega/pull/3621) - Remove pegged order from pegged list if order is aggressive and trade
- [#3612](https://github.com/vegaprotocol/vega/pull/3612) - Clean code in the wallet package

## 0.38.0

_2021-06-11_

### 🛠 Improvements

- [#3546](https://github.com/vegaprotocol/vega/pull/3546) - Add Auction Extension trigger field to market data
- [#3538](https://github.com/vegaprotocol/vega/pull/3538) - Testing: Add block time handling & block time variance
- [#3596](https://github.com/vegaprotocol/vega/pull/3596) - Enable replay protection
- [#3497](https://github.com/vegaprotocol/vega/pull/3497) - Implement new transaction format
- [#3461](https://github.com/vegaprotocol/vega/pull/3461) - Implement new commands validation

### 🐛 Fixes

- [#3528](https://github.com/vegaprotocol/vega/pull/3528) - Stop liquidity auctions from extending infinitely
- [#3567](https://github.com/vegaprotocol/vega/pull/3567) - Fix handling of Liquidity Commitments at price bounds
- [#3568](https://github.com/vegaprotocol/vega/pull/3568) - Fix potential nil pointer when fetching proposals
- [#3554](https://github.com/vegaprotocol/vega/pull/3554) - Fix package import for domain types
- [#3549](https://github.com/vegaprotocol/vega/pull/3549) - Remove Oracle prefix from files in the Oracle package
- [#3541](https://github.com/vegaprotocol/vega/pull/3541) - Ensure all votes have weight initialised to 0
- [#3539](https://github.com/vegaprotocol/vega/pull/3541) - Address flaky tests
- [#3540](https://github.com/vegaprotocol/vega/pull/3540) - Rename auction state methods
- [#3533](https://github.com/vegaprotocol/vega/pull/3533) - Refactor auction end logic to its own file
- [#3532](https://github.com/vegaprotocol/vega/pull/3532) - Fix Average Entry valuation during opening auctions
- [#3523](https://github.com/vegaprotocol/vega/pull/3523) - Improve nil pointer checks on proposal submissions
- [#3591](https://github.com/vegaprotocol/vega/pull/3591) - Avoid slice out of access bond in trades store

## 0.37.0

_2021-05-26_

### 🛠 Improvements

- [#3479](https://github.com/vegaprotocol/vega/pull/3479) - Add test coverage for auction interactions
- [#3494](https://github.com/vegaprotocol/vega/pull/3494) - Add `error_details` field to rejected proposals
- [#3491](https://github.com/vegaprotocol/vega/pull/3491) - Market Data no longer returns an error when no market data exists, as this is a valid situation
- [#3461](https://github.com/vegaprotocol/vega/pull/3461) - Optimise transaction format & improve validation
- [#3489](https://github.com/vegaprotocol/vega/pull/3489) - Run `buf breaking` at build time
- [#3487](https://github.com/vegaprotocol/vega/pull/3487) - Refactor `prepare*` command validation
- [#3516](https://github.com/vegaprotocol/vega/pull/3516) - New tests for distressed LP + use margin for bond slashing as fallback
- [#4921](https://github.com/vegaprotocol/vega/issues/4921) - Add comment to document behaviour on margin account in feature test (liquidity-provision-bond-account.feature)

### 🐛 Fixes

- [#3513](https://github.com/vegaprotocol/vega/pull/3513) - Fix reprice of pegged orders on every liquidity update
- [#3457](https://github.com/vegaprotocol/vega/pull/3457) - Fix probability of trading calculation for liquidity orders
- [#3515](https://github.com/vegaprotocol/vega/pull/3515) - Fixes for the resolve close out LP parties flow
- [#3513](https://github.com/vegaprotocol/vega/pull/3513) - Fix redeployment of LP orders
- [#3514](https://github.com/vegaprotocol/vega/pull/3513) - Fix price monitoring bounds

## 0.36.0

_2021-05-13_

### 🛠 Improvements

- [#3408](https://github.com/vegaprotocol/vega/pull/3408) - Add more information on token proportion/weight on proposal votes APIs
- [#3360](https://github.com/vegaprotocol/vega/pull/3360) - :fire: REST: Move deposits endpoint to `/parties/[partyId]/deposits`
- [#3431](https://github.com/vegaprotocol/vega/pull/3431) - Improve caching of values when exiting auctions
- [#3459](https://github.com/vegaprotocol/vega/pull/3459) - Add extra validation for Order, Vote, Withdrawal and LP transactions
- [#3433](https://github.com/vegaprotocol/vega/pull/3433) - Reject non-persistent orders that fall outside price monitoring bounds
- [#3443](https://github.com/vegaprotocol/vega/pull/3443) - Party is no longer required when submitting an order amendment
- [#3446](https://github.com/vegaprotocol/vega/pull/3443) - Party is no longer required when submitting an order cancellation
- [#3449](https://github.com/vegaprotocol/vega/pull/3449) - Party is no longer required when submitting an withdrawal request

### 🐛 Fixes

- [#3451](https://github.com/vegaprotocol/vega/pull/3451) - Remove float usage in liquidity engine
- [#3447](https://github.com/vegaprotocol/vega/pull/3447) - Clean up order submission code
- [#3436](https://github.com/vegaprotocol/vega/pull/3436) - Break up internal proposal definitions
- [#3452](https://github.com/vegaprotocol/vega/pull/3452) - Tidy up LP implementation internally
- [#3458](https://github.com/vegaprotocol/vega/pull/3458) - Fix spelling errors in GraphQL docs
- [#3434](https://github.com/vegaprotocol/vega/pull/3434) - Improve test coverage around Liquidity Provisions on auction close
- [#3411](https://github.com/vegaprotocol/vega/pull/3411) - Fix settlement tests
- [#3418](https://github.com/vegaprotocol/vega/pull/3418) - Rename External Resource Checker to Witness
- [#3419](https://github.com/vegaprotocol/vega/pull/3419) - Fix blank IDs on oracle specs in genesis markets
- [#3412](https://github.com/vegaprotocol/vega/pull/3412) - Refactor internal Vote Submission type to be separate from Vote type
- [#3421](https://github.com/vegaprotocol/vega/pull/3421) - Improve test coverage around order uncrossing
- [#3425](https://github.com/vegaprotocol/vega/pull/3425) - Remove debug steps from feature tests
- [#3430](https://github.com/vegaprotocol/vega/pull/3430) - Remove `LiquidityPoolBalance` from configuration
- [#3468](https://github.com/vegaprotocol/vega/pull/3468) - Increase rate limit that was causing mempools to fill up unnecessarily
- [#3438](https://github.com/vegaprotocol/vega/pull/3438) - Split protobuf definitions
- [#3450](https://github.com/vegaprotocol/vega/pull/3450) - Do not emit amendments from liquidity engine

## 0.35.0

_2021-04-21_

### 🛠 Improvements

- [#3341](https://github.com/vegaprotocol/vega/pull/3341) - Add logging for transactions rejected for having no accounts
- [#3339](https://github.com/vegaprotocol/vega/pull/3339) - Reimplement amending LPs not to be cancel and replace
- [#3371](https://github.com/vegaprotocol/vega/pull/3371) - Optimise calculation of cumulative price levels
- [#3339](https://github.com/vegaprotocol/vega/pull/3339) - Reuse LP orders IDs when they are re-created
- [#3385](https://github.com/vegaprotocol/vega/pull/3385) - Track the time spent in auction via Prometheus metrics
- [#3376](https://github.com/vegaprotocol/vega/pull/3376) - Implement a simple benchmarking framework for the core trading
- [#3371](https://github.com/vegaprotocol/vega/pull/3371) - Optimize indicative price and volume calculation

### 🐛 Fixes

- [#3356](https://github.com/vegaprotocol/vega/pull/3356) - Auctions are extended if exiting auction would leave either side of the book empty
- [#3348](https://github.com/vegaprotocol/vega/pull/3348) - Correctly set time when liquidity engine is created
- [#3321](https://github.com/vegaprotocol/vega/pull/3321) - Fix bond account use on LP submission
- [#3369](https://github.com/vegaprotocol/vega/pull/3369) - Reimplement amending LPs not to be cancel and replace
- [#3358](https://github.com/vegaprotocol/vega/pull/3358) - Improve event bus stability
- [#3363](https://github.com/vegaprotocol/vega/pull/3363) - Fix behaviour when leaving auctions
- [#3321](https://github.com/vegaprotocol/vega/pull/3321) - Do not slash bond accounts on LP submission
- [#3350](https://github.com/vegaprotocol/vega/pull/3350) - Fix equity like share in the market data
- [#3363](https://github.com/vegaprotocol/vega/pull/3363) - Ensure leaving an auction cannot trigger another auction / auction leave
- [#3369](https://github.com/vegaprotocol/vega/pull/3369) - Fix LP order deployments
- [#3366](https://github.com/vegaprotocol/vega/pull/3366) - Set the fee paid in uncrossing auction trades
- [#3364](https://github.com/vegaprotocol/vega/pull/3364) - Improve / fix positions tracking
- [#3358](https://github.com/vegaprotocol/vega/pull/3358) - Fix event bus by deep cloning all messages
- [#3374](https://github.com/vegaprotocol/vega/pull/3374) - Check trades in integration tests

## 0.34.1

_2021-04-08_

### 🐛 Fixes

- [#3324](https://github.com/vegaprotocol/vega/pull/3324) - CI: Fix multi-architecture build

## 0.34.0

_2021-04-07_

### 🛠 Improvements

- [#3302](https://github.com/vegaprotocol/vega/pull/3302) - Add reference to LP in orders created by LP
- [#3183](https://github.com/vegaprotocol/vega/pull/3183) - All orders from LP - including rejected orders - are now sent through the event bus
- [#3248](https://github.com/vegaprotocol/vega/pull/3248) - Store and propagate bond penalty
- [#3266](https://github.com/vegaprotocol/vega/pull/3266) - Add network parameters to control auction duration & extension
- [#3264](https://github.com/vegaprotocol/vega/pull/3264) - Add Liquidity Provision ID to orders created by LP commitments
- [#3126](https://github.com/vegaprotocol/vega/pull/3126) - Add transfer for bond slashing
- [#3281](https://github.com/vegaprotocol/vega/pull/3281) - Update scripts to go 1.16.2
- [#3280](https://github.com/vegaprotocol/vega/pull/3280) - Update to go 1.16.2
- [#3235](https://github.com/vegaprotocol/vega/pull/3235) - Extend unit test coverage for products
- [#3219](https://github.com/vegaprotocol/vega/pull/3219) - Remove `liquidityFee` network parameter
- [#3217](https://github.com/vegaprotocol/vega/pull/3217) - Add an event bus event when a market closes
- [#3214](https://github.com/vegaprotocol/vega/pull/3214) - Add arbitrary data signing wallet endpoint
- [#3316](https://github.com/vegaprotocol/vega/pull/3316) - Add tests for traders closing their own position
- [#3270](https://github.com/vegaprotocol/vega/pull/3270) - _Feature test refactor_: Add Liquidity Provision feature tests
- [#3289](https://github.com/vegaprotocol/vega/pull/3289) - _Feature test refactor_: Remove unused steps
- [#3275](https://github.com/vegaprotocol/vega/pull/3275) - _Feature test refactor_: Refactor order cancellation steps
- [#3230](https://github.com/vegaprotocol/vega/pull/3230) - _Feature test refactor_: Refactor trader amends step
- [#3226](https://github.com/vegaprotocol/vega/pull/3226) - _Feature test refactor_: Refactor features with invalid order specs
- [#3200](https://github.com/vegaprotocol/vega/pull/3200) - _Feature test refactor_: Add step to end opening auction
- [#3201](https://github.com/vegaprotocol/vega/pull/3201) - _Feature test refactor_: Add step to amend order by reference
- [#3204](https://github.com/vegaprotocol/vega/pull/3204) - _Feature test refactor_: Add step to place pegged orders
- [#3207](https://github.com/vegaprotocol/vega/pull/3207) - _Feature test refactor_: Add step to create Liquidity Provision
- [#3212](https://github.com/vegaprotocol/vega/pull/3212) - _Feature test refactor_: Remove unused settlement price step
- [#3203](https://github.com/vegaprotocol/vega/pull/3203) - _Feature test refactor_: Rework Submit Order step
- [#3251](https://github.com/vegaprotocol/vega/pull/3251) - _Feature test refactor_: Split market declaration
- [#3314](https://github.com/vegaprotocol/vega/pull/3314) - _Feature test refactor_: Apply naming convention to assertions
- [#3295](https://github.com/vegaprotocol/vega/pull/3295) - Refactor governance engine tests
- [#3298](https://github.com/vegaprotocol/vega/pull/3298) - Add order book caching
- [#3307](https://github.com/vegaprotocol/vega/pull/3307) - Use `UpdateNetworkParams` to validate network parameter updates
- [#3308](https://github.com/vegaprotocol/vega/pull/3308) - Add probability of trading

### 🐛 Fixes

- [#3249](https://github.com/vegaprotocol/vega/pull/3249) - GraphQL: `LiquidityProvision` is no longer missing from the `EventBus` union
- [#3253](https://github.com/vegaprotocol/vega/pull/3253) - Verify all properties on oracle specs
- [#3224](https://github.com/vegaprotocol/vega/pull/3224) - Check for wash trades when FOK orders uncross
- [#3257](https://github.com/vegaprotocol/vega/pull/3257) - Order Status is now only `Active` when it is submitted to the book
- [#3285](https://github.com/vegaprotocol/vega/pull/3285) - LP provisions are now properly stopped when a market is rejected
- [#3290](https://github.com/vegaprotocol/vega/pull/3290) - Update Market Value Proxy at the end of each block
- [#3267](https://github.com/vegaprotocol/vega/pull/3267) - Ensure Liquidity Auctions are not left if it would result in an empty book
- [#3286](https://github.com/vegaprotocol/vega/pull/3286) - Reduce some log levels
- [#3263](https://github.com/vegaprotocol/vega/pull/3263) - Fix incorrect context object in Liquidity Provisions
- [#3283](https://github.com/vegaprotocol/vega/pull/3283) - Remove debug code
- [#3198](https://github.com/vegaprotocol/vega/pull/3198) - chore: Add spell checking to build pipeline
- [#3303](https://github.com/vegaprotocol/vega/pull/3303) - Reduce market depth updates when nothing changes
- [#3310](https://github.com/vegaprotocol/vega/pull/3310) - Fees are no longer paid to inactive LPs
- [#3305](https://github.com/vegaprotocol/vega/pull/3305) - Fix validation of governance proposal terms
- [#3311](https://github.com/vegaprotocol/vega/pull/3311) - `targetStake` is now an unsigned integer
- [#3313](https://github.com/vegaprotocol/vega/pull/3313) - Fix invalid account wrapping

## 0.33.0

_2021-02-16_

As per the previous release notes, this release brings a lot of fixes, most of which aren't exciting new features but improve either the code quality or the developer experience. This release is pretty hefty, as the last few updates have been patch releases. It represents a lot of heavy testing and bug fixing on Liquidity Commitment orders. Alongside that, the feature test suite (we use [godog](https://github.com/cucumber/godog)) has seen some serious attention so that we can specify more complex scenarios easily.

### 🛠 Improvements

- [#3094](https://github.com/vegaprotocol/vega/pull/3094) - :fire: GraphQL: Use `ID` scalar for IDs, ensure capitalisation is correct (`marketID` -> `marketId`)
- [#3093](https://github.com/vegaprotocol/vega/pull/3093) - :fire: GraphQL: Add LP Commitment field to market proposal
- [#3061](https://github.com/vegaprotocol/vega/pull/3061) - GraphQL: Add market proposal to markets created via governance
- [#3060](https://github.com/vegaprotocol/vega/pull/3060) - Add maximum LP shape size limit network parameter
- [#3089](https://github.com/vegaprotocol/vega/pull/3089) - Add `OracleSpec` to market
- [#3148](https://github.com/vegaprotocol/vega/pull/3148) - Add GraphQL endpoints for oracle spec
- [#3179](https://github.com/vegaprotocol/vega/pull/3179) - Add metrics logging for LPs
- [#3127](https://github.com/vegaprotocol/vega/pull/3127) - Add validation for Oracle Specs on market proposals
- [#3129](https://github.com/vegaprotocol/vega/pull/3129) - Update transfers to use `uint256`
- [#3091](https://github.com/vegaprotocol/vega/pull/3091) - Refactor: Standardise how `InAuction` is detected in the core
- [#3133](https://github.com/vegaprotocol/vega/pull/3133) - Remove `log.error` when TX rate limit is hit
- [#3140](https://github.com/vegaprotocol/vega/pull/3140) - Remove `log.error` when cancel all orders fails
- [#3072](https://github.com/vegaprotocol/vega/pull/3072) - Re-enable disabled static analysis
- [#3068](https://github.com/vegaprotocol/vega/pull/3068) - Add `dlv` to docker container
- [#3067](https://github.com/vegaprotocol/vega/pull/3067) - Add more LP unit tests
- [#3066](https://github.com/vegaprotocol/vega/pull/3066) - Remove `devnet` specific wallet initialisation
- [#3041](https://github.com/vegaprotocol/vega/pull/3041) - Remove obsolete `InitialMarkPrice` network parameter
- [#3035](https://github.com/vegaprotocol/vega/pull/3035) - Documentation fixed for infrastructure fee field
- [#3034](https://github.com/vegaprotocol/vega/pull/3034) - Add `buf` to get tools script
- [#3032](https://github.com/vegaprotocol/vega/pull/3032) - Move documentation generation to [`vegaprotocol/api`](https://github.com/vegaprotocol/api) repository
- [#3030](https://github.com/vegaprotocol/vega/pull/3030) - Add more debug logging in execution engine
- [#3114](https://github.com/vegaprotocol/vega/pull/3114) - _Feature test refactor_: Standardise market definitions
- [#3122](https://github.com/vegaprotocol/vega/pull/3122) - _Feature test refactor_: Remove unused trading modes
- [#3124](https://github.com/vegaprotocol/vega/pull/3124) - _Feature test refactor_: Move submit order step to separate package
- [#3141](https://github.com/vegaprotocol/vega/pull/3141) - _Feature test refactor_: Move oracle data step to separate package
- [#3142](https://github.com/vegaprotocol/vega/pull/3142) - _Feature test refactor_: Move market steps to separate package
- [#3143](https://github.com/vegaprotocol/vega/pull/3143) - _Feature test refactor_: Move confirmed trades step to separate package
- [#3144](https://github.com/vegaprotocol/vega/pull/3144) - _Feature test refactor_: Move cancelled trades step to separate package
- [#3145](https://github.com/vegaprotocol/vega/pull/3145) - _Feature test refactor_: Move traders step to separate package
- [#3146](https://github.com/vegaprotocol/vega/pull/3146) - _Feature test refactor_: Create new step to verify margin accounts for a market
- [#3153](https://github.com/vegaprotocol/vega/pull/3153) - _Feature test refactor_: Create step to verify one account of each type per asset
- [#3152](https://github.com/vegaprotocol/vega/pull/3152) - _Feature test refactor_: Create step to deposit collateral
- [#3151](https://github.com/vegaprotocol/vega/pull/3151) - _Feature test refactor_: Create step to withdraw collateral
- [#3149](https://github.com/vegaprotocol/vega/pull/3149) - _Feature test refactor_: Merge deposit & verification steps
- [#3154](https://github.com/vegaprotocol/vega/pull/3154) - _Feature test refactor_: Create step to verify settlement balance for market
- [#3156](https://github.com/vegaprotocol/vega/pull/3156) - _Feature test refactor_: Rewrite margin levels step
- [#3178](https://github.com/vegaprotocol/vega/pull/3178) - _Feature test refactor_: Unify error handling steps
- [#3157](https://github.com/vegaprotocol/vega/pull/3157) - _Feature test refactor_: Various small fixes
- [#3101](https://github.com/vegaprotocol/vega/pull/3101) - _Feature test refactor_: Remove outdated feature tests
- [#3092](https://github.com/vegaprotocol/vega/pull/3092) - _Feature test refactor_: Add steps to test handling of LPs during auction
- [#3071](https://github.com/vegaprotocol/vega/pull/3071) - _Feature test refactor_: Fix typo

### 🐛 Fixes

- [#3018](https://github.com/vegaprotocol/vega/pull/3018) - Fix crash caused by distressed traders with LPs
- [#3029](https://github.com/vegaprotocol/vega/pull/3029) - API: LP orders were missing their reference data
- [#3031](https://github.com/vegaprotocol/vega/pull/3031) - Parties with cancelled LPs no longer receive fees
- [#3033](https://github.com/vegaprotocol/vega/pull/3033) - Improve handling of genesis block errors
- [#3036](https://github.com/vegaprotocol/vega/pull/3036) - Equity share is now correct when submitting initial order
- [#3048](https://github.com/vegaprotocol/vega/pull/3048) - LP submission now checks margin engine is started
- [#3070](https://github.com/vegaprotocol/vega/pull/3070) - Rewrite amending LPs
- [#3053](https://github.com/vegaprotocol/vega/pull/3053) - Rewrite cancel all order implementation
- [#3050](https://github.com/vegaprotocol/vega/pull/3050) - GraphQL: Order in `LiquidityOrder` is now nullable
- [#3056](https://github.com/vegaprotocol/vega/pull/3056) - Move `vegastream` to a separate repository
- [#3057](https://github.com/vegaprotocol/vega/pull/3057) - Ignore error if Tendermint stats is temporarily unavailable
- [#3058](https://github.com/vegaprotocol/vega/pull/3058) - Fix governance to use total supply rather than total deposited into network
- [#3062](https://github.com/vegaprotocol/vega/pull/3070) - Opening Auction no longer set to null on a market when auction completes
- [#3051](https://github.com/vegaprotocol/vega/pull/3051) - Rewrite LP refresh mechanism
- [#3080](https://github.com/vegaprotocol/vega/pull/3080) - Auctions now leave auction when `maximumDuration` is exceeded
- [#3075](https://github.com/vegaprotocol/vega/pull/3075) - Bond account is now correctly cleared when LPs are cancelled
- [#3074](https://github.com/vegaprotocol/vega/pull/3074) - Switch error reporting mechanism to stream error
- [#3069](https://github.com/vegaprotocol/vega/pull/3069) - Switch more error reporting mechanisms to stream error
- [#3081](https://github.com/vegaprotocol/vega/pull/3081) - Fix fee check for LP orders
- [#3087](https://github.com/vegaprotocol/vega/pull/3087) - GraphQL schema grammar & spelling fixes
- [#3185](https://github.com/vegaprotocol/vega/pull/3185) - LP orders are now accessed deterministically
- [#3131](https://github.com/vegaprotocol/vega/pull/3131) - GRPC api now shuts down gracefully
- [#3110](https://github.com/vegaprotocol/vega/pull/3110) - LP Bond is now returned if a market is rejected
- [#3115](https://github.com/vegaprotocol/vega/pull/3115) - Parties with closed out LPs can now submit new LPs
- [#3123](https://github.com/vegaprotocol/vega/pull/3123) - New market proposals with invalid Oracle definitions no longer crash core
- [#3131](https://github.com/vegaprotocol/vega/pull/3131) - GRPC api now shuts down gracefully
- [#3137](https://github.com/vegaprotocol/vega/pull/3137) - Pegged orders that fail to reprice correctly are now properly removed from the Market Depth API
- [#3168](https://github.com/vegaprotocol/vega/pull/3168) - Fix `intoProto` for `OracleSpecBinding`
- [#3106](https://github.com/vegaprotocol/vega/pull/3106) - Target Stake is now used as the Market Value Proxy during opening auction
- [#3103](https://github.com/vegaprotocol/vega/pull/3103) - Ensure all filled and partially filled orders are remove from the Market Depth API
- [#3095](https://github.com/vegaprotocol/vega/pull/3095) - GraphQL: Fix missing data in proposal subscription
- [#3085](https://github.com/vegaprotocol/vega/pull/3085) - Minor tidy-up of errors reported by `goland`

## 0.32.0

_2021-02-23_

More fixes, primarily related to liquidity provisioning (still disabled in this release) and asset withdrawals, which will soon be enabled in the UI.

Two minor breaking changes in the GraphQL API are included - one fixing a typo, the other changing the content of date fields on the withdrawal object - they're now date formatted.

### 🛠 Improvements

- [#3004](https://github.com/vegaprotocol/vega/pull/3004) - Incorporate `buf.yaml` tidy up submitted by `bufdev` on api-clients repo
- [#3002](https://github.com/vegaprotocol/vega/pull/3002) -🔥GraphQL: Withdrawal fields `expiry`, `createdAt` & `updatedAt` are now `RFC3339Nano` date formatted
- [#3000](https://github.com/vegaprotocol/vega/pull/3002) -🔥GraphQL: Fix typo in `prepareVote` mutation - `propopsalId` is now `proposalId`
- [#2957](https://github.com/vegaprotocol/vega/pull/2957) - REST: Add missing prepare endpoints (`PrepareProposal`, `PrepareVote`, `PrepareLiquiditySubmission`)

### 🐛 Fixes

- [#3011](https://github.com/vegaprotocol/vega/pull/3011) - Liquidity fees are distributed in to margin accounts, not general accounts
- [#2991](https://github.com/vegaprotocol/vega/pull/2991) - Liquidity Provisions are now rejected if there is not enough collateral
- [#2990](https://github.com/vegaprotocol/vega/pull/2990) - Fix a lock caused by GraphQL subscribers unsubscribing from certain endpoints
- [#2996](https://github.com/vegaprotocol/vega/pull/2986) - Liquidity Provisions are now parked when repricing fails
- [#2951](https://github.com/vegaprotocol/vega/pull/2951) - Store reference prices when parking pegs for auction
- [#2982](https://github.com/vegaprotocol/vega/pull/2982) - Fix withdrawal data availability before it is verified
- [#2981](https://github.com/vegaprotocol/vega/pull/2981) - Fix sending multisig bundle for withdrawals before threshold is reached
- [#2964](https://github.com/vegaprotocol/vega/pull/2964) - Extend auctions if uncrossing price is unreasonable
- [#2961](https://github.com/vegaprotocol/vega/pull/2961) - GraphQL: Fix incorrect market in bond account resolver
- [#2958](https://github.com/vegaprotocol/vega/pull/2958) - Create `third_party` folder to avoid excluding vendor protobuf files in build
- [#3009](https://github.com/vegaprotocol/vega/pull/3009) - Remove LP commitments when a trader is closed out
- [#3012](https://github.com/vegaprotocol/vega/pull/3012) - Remove LP commitments when a trader reduces their commitment to 0

## 0.31.0

_2021-02-09_

Many of the fixes below relate to Liquidity Commitments, which are still disabled in testnet, and Data Sourcing, which is also not enabled. Data Sourcing (a.k.a Oracles) is one of the last remaining pieces we need to complete settlement at instrument expiry, and Liquidity Commitment will be enabled when the functionality has been stabilised.

This release does improve protocol documentation, with all missing fields filled in and the explanations for Pegged Orders expanded. Two crashers have been fixed, although the first is already live as hotfix on testnet, and the other is in functionality that is not yet enabled.

This release also makes some major API changes:

- `api.TradingClient` -> `api.v1.TradingServiceClient`
- `api.TradingDataClient` -> `api.v1.TradingDataServiceClient`
- Fields have changed from camel-case to snake-cased (e.g. `someFieldName` is now `some_field_name`)
- All API calls now have request and response messages whose names match the API call name (e.g. `GetSomething` now has a request called `GetSomethingRequest` and a response called `GetSomethingResponse`)
- See [#2879](https://github.com/vegaprotocol/vega/pull/2879) for details

### 🛠 Improvements

- [#2879](https://github.com/vegaprotocol/vega/pull/2879) - 🔥Update all the protobuf files with Buf recommendations
- [#2847](https://github.com/vegaprotocol/vega/pull/2847) - Improve proto documentation, in particular for pegged orders
- [#2905](https://github.com/vegaprotocol/vega/pull/2905) - Update `vega verify` command to verify genesis block files
- [#2851](https://github.com/vegaprotocol/vega/pull/2851) - Enable distribution of liquidity fees to liquidity providers
- [#2871](https://github.com/vegaprotocol/vega/pull/2871) - Add `submitOracleData` command
- [#2887](https://github.com/vegaprotocol/vega/pull/2887) - Add Open Oracle data processing & data normalisation
- [#2915](https://github.com/vegaprotocol/vega/pull/2915) - Add Liquidity Commitments to API responses

### 🐛 Fixes

- [#2913](https://github.com/vegaprotocol/vega/pull/2913) - Fix market lifecycle events not being published through event bus API
- [#2906](https://github.com/vegaprotocol/vega/pull/2906) - Add new process for calculating margins for orders during auction
- [#2887](https://github.com/vegaprotocol/vega/pull/2887) - Liquidity Commitment fix-a-thon
- [#2879](https://github.com/vegaprotocol/vega/pull/2879) - Apply `Buf` lint recommendations
- [#2872](https://github.com/vegaprotocol/vega/pull/2872) - Improve field names in fee distribution package
- [#2867](https://github.com/vegaprotocol/vega/pull/2867) - Fix GraphQL bug: deposits `creditedAt` incorrectly showed `createdAt` time, not credit time
- [#2858](https://github.com/vegaprotocol/vega/pull/2858) - Fix crasher caused by parking pegged orders for auction
- [#2852](https://github.com/vegaprotocol/vega/pull/2852) - Remove unused binaries from CI builds
- [#2850](https://github.com/vegaprotocol/vega/pull/2850) - Fix bug that caused fees to be charged for pegged orders
- [#2893](https://github.com/vegaprotocol/vega/pull/2893) - Remove unused dependency in repricing
- [#2929](https://github.com/vegaprotocol/vega/pull/2929) - Refactor GraphQL resolver for withdrawals
- [#2939](https://github.com/vegaprotocol/vega/pull/2939) - Fix crasher caused by incorrectly loading Fee account for transfers

## 0.30.0

_2021-01-19_

This release enables (or more accurately, re-enables previously disabled) pegged orders, meaning they're finally here :tada:

The Ethereum bridge also received some work - in particular the number of confirmations we wait for on Ethereum is now controlled by a governance parameter. Being a governance parameter, that means that the value can be changed by a governance vote. Slightly related: You can now fetch active governance proposals via REST.

:one: We also switch to [Buf](https://buf.build/) for our protobuf workflow. This was one of the pre-requisites for opening up our api clients build process, and making the protobuf files open source. More on that soon!

:two: This fixes an issue on testnet where votes were not registered when voting on open governance proposals. The required number of Ropsten `VOTE` tokens was being calculated incorrectly on testnet, leading to all votes quietly being ignored. In 0.30.0, voting works as expected again.

### ✨ New

- [#2732](https://github.com/vegaprotocol/vega/pull/2732) Add REST endpoint to fetch all proposals (`/governance/proposals`)
- [#2735](https://github.com/vegaprotocol/vega/pull/2735) Add `FeeSplitter` to correctly split fee portion of an aggressive order
- [#2745](https://github.com/vegaprotocol/vega/pull/2745) Add transfer bus events for withdrawals and deposits
- [#2754](https://github.com/vegaprotocol/vega/pull/2754) Add New Market bus event
- [#2778](https://github.com/vegaprotocol/vega/pull/2778) Switch to [Buf](https://buf.build/) :one:
- [#2785](https://github.com/vegaprotocol/vega/pull/2785) Add configurable required confirmations for bridge transactions
- [#2791](https://github.com/vegaprotocol/vega/pull/2791) Add Supplied State to market data
- [#2793](https://github.com/vegaprotocol/vega/pull/2793) 🔥Rename `marketState` to `marketTradingMode`, add new `marketState` enum (`ACTIVE`, `SUSPENDED` or `PENDING`)
- [#2833](https://github.com/vegaprotocol/vega/pull/2833) Add fees estimate for pegged orders
- [#2838](https://github.com/vegaprotocol/vega/pull/2838) Add bond and fee transfers

### 🛠 Improvements

- [#2835](https://github.com/vegaprotocol/vega/pull/2835) Fix voting for proposals :two:
- [#2830](https://github.com/vegaprotocol/vega/pull/2830) Refactor pegged order repricing
- [#2827](https://github.com/vegaprotocol/vega/pull/2827) Refactor expiring orders lists
- [#2821](https://github.com/vegaprotocol/vega/pull/2821) Handle liquidity commitments on market proposals
- [#2816](https://github.com/vegaprotocol/vega/pull/2816) Add changing liquidity commitment when not enough stake
- [#2805](https://github.com/vegaprotocol/vega/pull/2805) Fix read nodes lagging if they receive votes but not a bridge event
- [#2804](https://github.com/vegaprotocol/vega/pull/2804) Fix various minor bridge confirmation bugs
- [#2800](https://github.com/vegaprotocol/vega/pull/2800) Fix removing pegged orders that are rejected when unparked
- [#2799](https://github.com/vegaprotocol/vega/pull/2799) Fix crasher when proposing an update to network parameters
- [#2797](https://github.com/vegaprotocol/vega/pull/2797) Update target stake to include mark price
- [#2783](https://github.com/vegaprotocol/vega/pull/2783) Fix price monitoring integration tests
- [#2780](https://github.com/vegaprotocol/vega/pull/2780) Add more unit tests for pegged order price amends
- [#2774](https://github.com/vegaprotocol/vega/pull/2774) Fix cancelling all orders
- [#2768](https://github.com/vegaprotocol/vega/pull/2768) Fix GraphQL: Allow `marketId` to be null when it is invalid
- [#2767](https://github.com/vegaprotocol/vega/pull/2767) Fix parked pegged orders to have a price of 0 explicitly
- [#2766](https://github.com/vegaprotocol/vega/pull/2766) Disallow GFN to GTC/GTT amends
- [#2765](https://github.com/vegaprotocol/vega/pull/2765) Fix New Market bus event being sent more than once
- [#2763](https://github.com/vegaprotocol/vega/pull/2763) Add rounding to pegged order mid prices that land on non integer values
- [#2795](https://github.com/vegaprotocol/vega/pull/2795) Fix typos in GraphQL schema documentation
- [#2762](https://github.com/vegaprotocol/vega/pull/2762) Fix more typos in GraphQL schema documentation
- [#2758](https://github.com/vegaprotocol/vega/pull/2758) Fix error handling when amending some pegged order types
- [#2757](https://github.com/vegaprotocol/vega/pull/2757) Remove order from pegged list when it becomes inactive
- [#2756](https://github.com/vegaprotocol/vega/pull/2756) Add more panics to the core
- [#2750](https://github.com/vegaprotocol/vega/pull/2750) Remove expiring orders when amending to non GTT
- [#2671](https://github.com/vegaprotocol/vega/pull/2671) Add extra integration tests for uncrossing at auction end
- [#2746](https://github.com/vegaprotocol/vega/pull/2746) Fix potential divide by 0 in position calculation
- [#2743](https://github.com/vegaprotocol/vega/pull/2743) Add check for pegged orders impacted by order expiry
- [#2737](https://github.com/vegaprotocol/vega/pull/2737) Remove the ability to amend a pegged order's price
- [#2724](https://github.com/vegaprotocol/vega/pull/2724) Add price monitoring tests for order amendment
- [#2723](https://github.com/vegaprotocol/vega/pull/2723) Fix fee monitoring values during auction
- [#2721](https://github.com/vegaprotocol/vega/pull/2721) Fix incorrect reference when amending pegged orders
- [#2717](https://github.com/vegaprotocol/vega/pull/2717) Fix incorrect error codes for IOC and FOK orders during auction
- [#2715](https://github.com/vegaprotocol/vega/pull/2715) Update price monitoring to use reference price when syncing with risk model
- [#2711](https://github.com/vegaprotocol/vega/pull/2711) Refactor governance event subscription

## 0.29.0

_2020-12-07_

Note that you'll see a lot of changes related to **Pegged Orders** and **Liquidity Commitments**. These are still in testing, so these two types cannot currently be used in _Testnet_.

### ✨ New

- [#2534](https://github.com/vegaprotocol/vega/pull/2534) Implements amends for pegged orders
- [#2493](https://github.com/vegaprotocol/vega/pull/2493) Calculate market target stake
- [#2649](https://github.com/vegaprotocol/vega/pull/2649) Add REST governance endpoints
- [#2429](https://github.com/vegaprotocol/vega/pull/2429) Replace inappropriate wording in the codebase
- [#2617](https://github.com/vegaprotocol/vega/pull/2617) Implements proposal to update network parameters
- [#2622](https://github.com/vegaprotocol/vega/pull/2622) Integrate the liquidity engine into the market
- [#2683](https://github.com/vegaprotocol/vega/pull/2683) Use the Ethereum block log index to de-duplicate Ethereum transactions
- [#2674](https://github.com/vegaprotocol/vega/pull/2674) Update ERC20 token and bridges ABIs / codegen
- [#2690](https://github.com/vegaprotocol/vega/pull/2690) Add instruction to debug integration tests with DLV
- [#2680](https://github.com/vegaprotocol/vega/pull/2680) Add price monitoring bounds to the market data API

### 🛠 Improvements

- [#2589](https://github.com/vegaprotocol/vega/pull/2589) Fix cancellation of pegged orders
- [#2659](https://github.com/vegaprotocol/vega/pull/2659) Fix panic in execution engine when GFN order are submit at auction start
- [#2661](https://github.com/vegaprotocol/vega/pull/2661) Handle missing error conversion in GraphQL API
- [#2621](https://github.com/vegaprotocol/vega/pull/2621) Fix pegged order creating duplicated order events
- [#2666](https://github.com/vegaprotocol/vega/pull/2666) Prevent the node to DDOS the Ethereum node when lots of deposits happen
- [#2653](https://github.com/vegaprotocol/vega/pull/2653) Fix indicative price and volume calculation
- [#2649](https://github.com/vegaprotocol/vega/pull/2649) Fix a typo in market price monitoring parameters API
- [#2650](https://github.com/vegaprotocol/vega/pull/2650) Change governance minimum proposer balance to be a minimum amount of token instead of a factor of the total supply
- [#2675](https://github.com/vegaprotocol/vega/pull/2675) Fix an GraphQL enum conversion
- [#2691](https://github.com/vegaprotocol/vega/pull/2691) Fix spelling in a network parameter
- [#2696](https://github.com/vegaprotocol/vega/pull/2696) Fix panic when uncrossing auction
- [#2984](https://github.com/vegaprotocol/vega/pull/2698) Fix price monitoring by feeding it the uncrossing price at end of opening auction
- [#2705](https://github.com/vegaprotocol/vega/pull/2705) Fix a bug related to order being sorted by creating time in the matching engine price levels

## 0.28.0

_2020-11-25_

Vega release logs contain a 🔥 emoji to denote breaking API changes. 🔥🔥 is a new combination denoting something that may significantly change your experience - from this release forward, transactions from keys that have no collateral on the network will _always_ be rejected. As there are no transactions that don't either require collateral themselves, or an action to have been taken that already required collateral, we are now rejecting these as soon as possible.

We've also added support for synchronously submitting transactions. This can make error states easier to catch. Along with this you can now subscribe to error events in the event bus.

Also: Note that you'll see a lot of changes related to **Pegged Orders** and **Liquidity Commitments**. These are still in testing, so these two types cannot currently be used in _Testnet_.

### ✨ New

- [#2634](https://github.com/vegaprotocol/vega/pull/2634) Avoid caching transactions before they are rate/balance limited
- [#2626](https://github.com/vegaprotocol/vega/pull/2626) Add a transaction submit type to GraphQL
- [#2624](https://github.com/vegaprotocol/vega/pull/2624) Add mutexes to assets maps
- [#2593](https://github.com/vegaprotocol/vega/pull/2503) 🔥🔥 Reject transactions
- [#2453](https://github.com/vegaprotocol/vega/pull/2453) 🔥 Remove `baseName` field from markets
- [#2536](https://github.com/vegaprotocol/vega/pull/2536) Add Liquidity Measurement engine
- [#2539](https://github.com/vegaprotocol/vega/pull/2539) Add Liquidity Provisioning Commitment handling to markets
- [#2540](https://github.com/vegaprotocol/vega/pull/2540) Add support for amending pegged orders
- [#2549](https://github.com/vegaprotocol/vega/pull/2549) Add calculation for liquidity order sizes
- [#2553](https://github.com/vegaprotocol/vega/pull/2553) Allow pegged orders to have a price of 0
- [#2555](https://github.com/vegaprotocol/vega/pull/2555) Update Event stream votes to contain proposal ID
- [#2556](https://github.com/vegaprotocol/vega/pull/2556) Update Event stream to contain error events
- [#2560](https://github.com/vegaprotocol/vega/pull/2560) Add Pegged Order details to GraphQL
- [#2607](https://github.com/vegaprotocol/vega/pull/2807) Add support for parking orders during auction

### 🛠 Improvements

- [#2634](https://github.com/vegaprotocol/vega/pull/2634) Avoid caching transactions before they are rate/balance limited
- [#2626](https://github.com/vegaprotocol/vega/pull/2626) Add a transaction submit type to GraphQL
- [#2624](https://github.com/vegaprotocol/vega/pull/2624) Add mutexes to assets maps
- [#2623](https://github.com/vegaprotocol/vega/pull/2623) Fix concurrent map access in assets
- [#2608](https://github.com/vegaprotocol/vega/pull/2608) Add sync/async equivalents for `submitTX`
- [#2618](https://github.com/vegaprotocol/vega/pull/2618) Disable storing API-related data on validator nodes
- [#2615](https://github.com/vegaprotocol/vega/pull/2618) Expand static checks
- [#2613](https://github.com/vegaprotocol/vega/pull/2613) Remove unused internal `cancelOrderById` function
- [#2530](https://github.com/vegaprotocol/vega/pull/2530) Governance asset for the network is now set in the genesis block
- [#2533](https://github.com/vegaprotocol/vega/pull/2533) More efficiently close channels in subscriptions
- [#2554](https://github.com/vegaprotocol/vega/pull/2554) Fix mid-price to 0 when best bid and average are unavailable and pegged order price is 0
- [#2565](https://github.com/vegaprotocol/vega/pull/2565) Cancelled pegged orders now have the correct status
- [#2568](https://github.com/vegaprotocol/vega/pull/2568) Prevent pegged orders from being repriced
- [#2570](https://github.com/vegaprotocol/vega/pull/2570) Expose probability of trading
- [#2576](https://github.com/vegaprotocol/vega/pull/2576) Use static best bid/ask price for pegged order repricing
- [#2581](https://github.com/vegaprotocol/vega/pull/2581) Fix order of messages when cancelling a pegged order
- [#2586](https://github.com/vegaprotocol/vega/pull/2586) Fix blank `txHash` in deposit API types
- [#2591](https://github.com/vegaprotocol/vega/pull/2591) Pegged orders are now cancelled when all orders are cancelled
- [#2609](https://github.com/vegaprotocol/vega/pull/2609) Improve expiry of pegged orders
- [#2610](https://github.com/vegaprotocol/vega/pull/2609) Improve removal of liquidity commitment orders when manual orders satisfy liquidity provisioning commitments

## 0.27.0

_2020-10-30_

This release contains a fix (read: large reduction in memory use) around auction modes with particularly large order books that caused slow block times when handling orders placed during an opening auction. It also contains a lot of internal work related to the liquidity provision mechanics.

### ✨ New

- [#2498](https://github.com/vegaprotocol/vega/pull/2498) Automatically create a bond account for liquidity providers
- [#2596](https://github.com/vegaprotocol/vega/pull/2496) Create liquidity measurement API
- [#2490](https://github.com/vegaprotocol/vega/pull/2490) GraphQL: Add Withdrawal and Deposit events to event bus
- [#2476](https://github.com/vegaprotocol/vega/pull/2476) 🔥`MarketData` now uses RFC339 formatted times, not seconds
-
- [#2473](https://github.com/vegaprotocol/vega/pull/2473) Add network parameters related to target stake calculation
- [#2506](https://github.com/vegaprotocol/vega/pull/2506) Network parameters can now contain JSON configuration

### 🛠 Improvements

- [#2521](https://github.com/vegaprotocol/vega/pull/2521) Optimise memory usage when building cumulative price levels
- [#2520](https://github.com/vegaprotocol/vega/pull/2520) Fix indicative price calculation
- [#2517](https://github.com/vegaprotocol/vega/pull/2517) Improve command line for rate limiting in faucet & wallet
- [#2510](https://github.com/vegaprotocol/vega/pull/2510) Remove reference to external risk model
- [#2509](https://github.com/vegaprotocol/vega/pull/2509) Fix panic when loading an invalid genesis configuration
- [#2502](https://github.com/vegaprotocol/vega/pull/2502) Fix pointer when using amend in place
- [#2487](https://github.com/vegaprotocol/vega/pull/2487) Remove context from struct that didn't need it
- [#2485](https://github.com/vegaprotocol/vega/pull/2485) Refactor event bus event transmission
- [#2481](https://github.com/vegaprotocol/vega/pull/2481) Add `LiquidityProvisionSubmission` transaction
- [#2480](https://github.com/vegaprotocol/vega/pull/2480) Remove unused code
- [#2479](https://github.com/vegaprotocol/vega/pull/2479) Improve validation of external resources
- [#1936](https://github.com/vegaprotocol/vega/pull/1936) Upgrade to Tendermint 0.33.8

## 0.26.1

_2020-10-23_

Fixes a number of issues discovered during the testing of 0.26.0.

### 🛠 Improvements

- [#2463](https://github.com/vegaprotocol/vega/pull/2463) Further reliability fixes for the event bus
- [#2469](https://github.com/vegaprotocol/vega/pull/2469) Fix incorrect error returned when a trader places an order in an asset that they have no account for (was `InvalidPartyID`, now `InsufficientAssetBalance`)
- [#2458](https://github.com/vegaprotocol/vega/pull/2458) REST: Fix a crasher when a market is proposed without specifying auction times

## 0.26.0

_2020-10-20_

The events API added in 0.25.0 had some reliability issues when a large volume of events were being emitted. This release addresses that in two ways:

- The gRPC event stream now takes a parameter that sets a batch size. A client will receive the events when the batch limit is hit.
- GraphQL is now limited to one event type per subscription, and we also removed the ALL event type as an option. This was due to the GraphQL gateway layer taking too long to process the full event stream, leading to sporadic disconnections.

These two fixes combined make both the gRPC and GraphQL streams much more reliable under reasonably heavy load. Let us know if you see any other issues. The release also adds some performance improvements to the way the core processes Tendermint events, some documentation improvements, and some additional debug tools.

### ✨ New

- [#2319](https://github.com/vegaprotocol/vega/pull/2319) Add fee estimate API endpoints to remaining APIs
- [#2321](https://github.com/vegaprotocol/vega/pull/2321) 🔥 Change `estimateFee` to `estimateOrder` in GraphQL
- [#2327](https://github.com/vegaprotocol/vega/pull/2327) 🔥 GraphQL: Event bus API - remove ALL type & limit subscription to one event type
- [#2343](https://github.com/vegaprotocol/vega/pull/2343) 🔥 Add batching support to stream subscribers

### 🛠 Improvements

- [#2229](https://github.com/vegaprotocol/vega/pull/2229) Add Price Monitoring module
- [#2246](https://github.com/vegaprotocol/vega/pull/2246) Add new market depth subscription methods
- [#2298](https://github.com/vegaprotocol/vega/pull/2298) Improve error messages for Good For Auction/Good For Normal rejections
- [#2301](https://github.com/vegaprotocol/vega/pull/2301) Add validation for GFA/GFN orders
- [#2307](https://github.com/vegaprotocol/vega/pull/2307) Implement app state hash
- [#2312](https://github.com/vegaprotocol/vega/pull/2312) Add validation for market proposal risk parameters
- [#2313](https://github.com/vegaprotocol/vega/pull/2313) Add transaction replay protection
- [#2314](https://github.com/vegaprotocol/vega/pull/2314) GraphQL: Improve response when market does not exist
- [#2315](https://github.com/vegaprotocol/vega/pull/2315) GraphQL: Improve response when party does not exist
- [#2316](https://github.com/vegaprotocol/vega/pull/2316) Documentation: Improve documentation for fee estimate endpoint
- [#2318](https://github.com/vegaprotocol/vega/pull/2318) Documentation: Improve documentation for governance data endpoints
- [#2324](https://github.com/vegaprotocol/vega/pull/2324) Cache transactions already seen by `checkTX`
- [#2328](https://github.com/vegaprotocol/vega/pull/2328) Add test covering context cancellation mid data-sending
- [#2331](https://github.com/vegaprotocol/vega/pull/2331) Internal refactor of network parameter storage
- [#2334](https://github.com/vegaprotocol/vega/pull/2334) Rewrite `vegastream` to use the event bus
- [#2333](https://github.com/vegaprotocol/vega/pull/2333) Fix context for events, add block hash and event id
- [#2335](https://github.com/vegaprotocol/vega/pull/2335) Add ABCI event recorder
- [#2341](https://github.com/vegaprotocol/vega/pull/2341) Ensure event slices cannot be empty
- [#2345](https://github.com/vegaprotocol/vega/pull/2345) Handle filled orders in the market depth service before new orders are added
- [#2346](https://github.com/vegaprotocol/vega/pull/2346) CI: Add missing environment variables
- [#2348](https://github.com/vegaprotocol/vega/pull/2348) Use cached transactions in `checkTX`
- [#2349](https://github.com/vegaprotocol/vega/pull/2349) Optimise accounts map accesses
- [#2351](https://github.com/vegaprotocol/vega/pull/2351) Fix sequence ID related to market `OnChainTimeUpdate`
- [#2355](https://github.com/vegaprotocol/vega/pull/2355) Update coding style doc with info on log levels
- [#2358](https://github.com/vegaprotocol/vega/pull/2358) Add documentation and comments for `events.proto`
- [#2359](https://github.com/vegaprotocol/vega/pull/2359) Fix out of bounds index crash
- [#2364](https://github.com/vegaprotocol/vega/pull/2364) Add mutex to protect map access
- [#2366](https://github.com/vegaprotocol/vega/pull/2366) Auctions: Reject IOC/FOK orders
- [#2368](https://github.com/vegaprotocol/vega/pull/2370) Tidy up genesis market instantiation
- [#2369](https://github.com/vegaprotocol/vega/pull/2369) Optimise event bus to reduce CPU usage
- [#2370](https://github.com/vegaprotocol/vega/pull/2370) Event stream: Send batches instead of single events
- [#2376](https://github.com/vegaprotocol/vega/pull/2376) GraphQL: Remove verbose logging
- [#2377](https://github.com/vegaprotocol/vega/pull/2377) Update tendermint stats less frequently for Vega stats API endpoint
- [#2381](https://github.com/vegaprotocol/vega/pull/2381) Event stream: Reduce CPU load, depending on batch size
- [#2382](https://github.com/vegaprotocol/vega/pull/2382) GraphQL: Make event stream batch size mandatory
- [#2401](https://github.com/vegaprotocol/vega/pull/2401) Event stream: Fix CPU spinning after stream close
- [#2404](https://github.com/vegaprotocol/vega/pull/2404) Auctions: Add fix for crash during auction exit
- [#2419](https://github.com/vegaprotocol/vega/pull/2419) Make the price level wash trade check configurable
- [#2432](https://github.com/vegaprotocol/vega/pull/2432) Use `EmitDefaults` on `jsonpb.Marshaler`
- [#2431](https://github.com/vegaprotocol/vega/pull/2431) GraphQL: Add price monitoring
- [#2433](https://github.com/vegaprotocol/vega/pull/2433) Validate amend orders with GFN and GFA
- [#2436](https://github.com/vegaprotocol/vega/pull/2436) Return a permission denied error for a non-allowlisted public key
- [#2437](https://github.com/vegaprotocol/vega/pull/2437) Undo accidental code removal
- [#2438](https://github.com/vegaprotocol/vega/pull/2438) GraphQL: Fix a resolver error when markets are in auction mode
- [#2441](https://github.com/vegaprotocol/vega/pull/2441) GraphQL: Remove unnecessary validations
- [#2442](https://github.com/vegaprotocol/vega/pull/2442) GraphQL: Update library; improve error responses
- [#2447](https://github.com/vegaprotocol/vega/pull/2447) REST: Fix HTTP verb for network parameters query
- [#2443](https://github.com/vegaprotocol/vega/pull/2443) Auctions: Add check for opening auction duration during market creation

## 0.25.1

_2020-10-14_

This release backports two fixes from the forthcoming 0.26.0 release.

### 🛠 Improvements

- [#2354](https://github.com/vegaprotocol/vega/pull/2354) Update `OrderEvent` to copy by value
- [#2379](https://github.com/vegaprotocol/vega/pull/2379) Add missing `/governance/prepare/vote` REST endpoint

## 0.25.0

_2020-09-24_

This release adds the event bus API, allowing for much greater introspection in to the operation of a node. We've also re-enabled the order amends API, as well as a long list of fixes.

### ✨ New

- [#2281](https://github.com/vegaprotocol/vega/pull/2281) Enable opening auctions
- [#2205](https://github.com/vegaprotocol/vega/pull/2205) Add GraphQL event stream API
- [#2219](https://github.com/vegaprotocol/vega/pull/2219) Add deposits API
- [#2222](https://github.com/vegaprotocol/vega/pull/2222) Initial asset list is now loaded from genesis configuration, not external configuration
- [#2238](https://github.com/vegaprotocol/vega/pull/2238) Re-enable order amend API
- [#2249](https://github.com/vegaprotocol/vega/pull/2249) Re-enable TX rate limit by party ID
- [#2240](https://github.com/vegaprotocol/vega/pull/2240) Add time to position responses

### 🛠 Improvements

- [#2211](https://github.com/vegaprotocol/vega/pull/2211) 🔥 GraphQL: Field case change `proposalId` -> `proposalID`
- [#2218](https://github.com/vegaprotocol/vega/pull/2218) 🔥 GraphQL: Withdrawals now return a `Party`, not a party ID
- [#2202](https://github.com/vegaprotocol/vega/pull/2202) Fix time validation for proposals when all times are the same
- [#2206](https://github.com/vegaprotocol/vega/pull/2206) Reduce log noise from statistics endpoint
- [#2207](https://github.com/vegaprotocol/vega/pull/2207) Automatically reload node configuration
- [#2209](https://github.com/vegaprotocol/vega/pull/2209) GraphQL: fix proposal rejection enum
- [#2210](https://github.com/vegaprotocol/vega/pull/2210) Refactor order service to not require blockchain client
- [#2213](https://github.com/vegaprotocol/vega/pull/2213) Improve error clarity for invalid proposals
- [#2216](https://github.com/vegaprotocol/vega/pulls/2216) Ensure all GRPC endpoints use real time, not Vega time
- [#2231](https://github.com/vegaprotocol/vega/pull/2231) Refactor processor to no longer require collateral
- [#2232](https://github.com/vegaprotocol/vega/pull/2232) Clean up logs that dumped raw bytes
- [#2233](https://github.com/vegaprotocol/vega/pull/2233) Remove generate method from execution engine
- [#2234](https://github.com/vegaprotocol/vega/pull/2234) Remove `authEnabled` setting
- [#2236](https://github.com/vegaprotocol/vega/pull/2236) Simply order amendment logging
- [#2237](https://github.com/vegaprotocol/vega/pull/2237) Clarify fees attribution in transfers
- [#2239](https://github.com/vegaprotocol/vega/pull/2239) Ensure margin is released immediately, not on next mark to market
- [#2241](https://github.com/vegaprotocol/vega/pull/2241) Load log level in processor app
- [#2245](https://github.com/vegaprotocol/vega/pull/2245) Fix a concurrent map access in positions API
- [#2247](https://github.com/vegaprotocol/vega/pull/2247) Improve logging on a TX with an invalid signature
- [#2252](https://github.com/vegaprotocol/vega/pull/2252) Fix incorrect order count in Market Depth API
- [#2254](https://github.com/vegaprotocol/vega/pull/2254) Fix concurrent map access in Market Depth API
- [#2269](https://github.com/vegaprotocol/vega/pull/2269) GraphQL: Fix party filtering for event bus API
- [#2266](https://github.com/vegaprotocol/vega/pull/2266) Refactor transaction codec
- [#2275](https://github.com/vegaprotocol/vega/pull/2275) Prevent opening auctions from closing early
- [#2262](https://github.com/vegaprotocol/vega/pull/2262) Clear potential position properly when an order is cancelled for self trading
- [#2286](https://github.com/vegaprotocol/vega/pull/2286) Add sequence ID to event bus events
- [#2288](https://github.com/vegaprotocol/vega/pull/2288) Fix auction events not appearing in GraphQL event bus
- [#2294](https://github.com/vegaprotocol/vega/pull/2294) Fixing incorrect order iteration in auctions
- [#2285](https://github.com/vegaprotocol/vega/pull/2285) Check auction times
- [#2283](https://github.com/vegaprotocol/vega/pull/2283) Better handling of 0 `expiresAt`

## 0.24.0

_2020-09-04_

One new API endpoint allows cancelling multiple orders simultaneously, either all orders by market, a single order in a specific market, or just all open orders.

Other than that it's mainly bugfixes, many of which fix subtly incorrect API output.

### ✨ New

- [#2107](https://github.com/vegaprotocol/vega/pull/2107) Support for cancelling multiple orders at once
- [#2186](https://github.com/vegaprotocol/vega/pull/2186) Add per-party rate-limit of 50 requests over 3 blocks

### 🛠 Improvements

- [#2177](https://github.com/vegaprotocol/vega/pull/2177) GraphQL: Add Governance proposal metadata
- [#2098](https://github.com/vegaprotocol/vega/pull/2098) Fix crashed in event bus
- [#2041](https://github.com/vegaprotocol/vega/pull/2041) Fix a rounding error in the output of Positions API
- [#1934](https://github.com/vegaprotocol/vega/pull/1934) Improve API documentation
- [#2110](https://github.com/vegaprotocol/vega/pull/2110) Send Infrastructure fees to the correct account
- [#2117](https://github.com/vegaprotocol/vega/pull/2117) Prevent creation of withdrawal requests for more than the available balance
- [#2136](https://github.com/vegaprotocol/vega/pull/2136) gRPC: Fetch all accounts for a market did not return all accounts
- [#2151](https://github.com/vegaprotocol/vega/pull/2151) Prevent wasteful event bus subscriptions
- [#2167](https://github.com/vegaprotocol/vega/pull/2167) Ensure events in the event bus maintain their order
- [#2178](https://github.com/vegaprotocol/vega/pull/2178) Fix API returning incorrectly formatted orders when a party has no collateral

## 0.23.1

_2020-08-27_

This release backports a fix from the forthcoming 0.24.0 release that fixes a GraphQL issue with the new `Asset` type. When fetching the Assets from the top level, all the details came through. When fetching them as a nested property, only the ID was filled in. This is now fixed.

### 🛠 Improvements

- [#2140](https://github.com/vegaprotocol/vega/pull/2140) GraphQL fix for fetching assets as nested properties

## 0.23.0

_2020-08-10_

This release contains a lot of groundwork for Fees and Auction mode.

**Fees** are incurred on every trade on Vega. Those fees are divided between up to three recipient types, but traders will only see one collective fee charged. The fees reward liquidity providers, infrastructure providers and market makers.

- The liquidity portion of the fee is paid to market makers for providing liquidity, and is transferred to the market-maker fee pool for the market.
- The infrastructure portion of the fee, which is paid to validators as a reward for running the infrastructure of the network, is transferred to the infrastructure fee pool for that asset. It is then periodically distributed to the validators.
- The maker portion of the fee is transferred to the non-aggressive, or passive party in the trade (the maker, as opposed to the taker).

**Auction mode** is not enabled in this release, but the work is nearly complete for Opening Auctions on new markets.

💥 Please note, **this release disables order amends**. The team uncovered an issue in the Market Depth API output that is caused by order amends, so rather than give incorrect output, we've temporarily disabled the amendment of orders. They will return when the Market Depth API is fixed. For now, _amends will return an error_.

### ✨ New

- 💥 [#2092](https://github.com/vegaprotocol/vega/pull/2092) Disable order amends
- [#2027](https://github.com/vegaprotocol/vega/pull/2027) Add built in asset faucet endpoint
- [#2075](https://github.com/vegaprotocol/vega/pull/2075), [#2086](https://github.com/vegaprotocol/vega/pull/2086), [#2083](https://github.com/vegaprotocol/vega/pull/2083), [#2078](https://github.com/vegaprotocol/vega/pull/2078) Add time & size limits to faucet requests
- [#2068](https://github.com/vegaprotocol/vega/pull/2068) Add REST endpoint to fetch governance proposals by Party
- [#2058](https://github.com/vegaprotocol/vega/pull/2058) Add REST endpoints for fees
- [#2047](https://github.com/vegaprotocol/vega/pull/2047) Add `prepareWithdraw` endpoint

### 🛠 Improvements

- [#2061](https://github.com/vegaprotocol/vega/pull/2061) Fix Network orders being left as active
- [#2034](https://github.com/vegaprotocol/vega/pull/2034) Send `KeepAlive` messages on GraphQL subscriptions
- [#2031](https://github.com/vegaprotocol/vega/pull/2031) Add proto fields required for auctions
- [#2025](https://github.com/vegaprotocol/vega/pull/2025) Add auction mode (currently never triggered)
- [#2013](https://github.com/vegaprotocol/vega/pull/2013) Add Opening Auctions support to market framework
- [#2010](https://github.com/vegaprotocol/vega/pull/2010) Add documentation for Order Errors to proto source files
- [#2003](https://github.com/vegaprotocol/vega/pull/2003) Add fees support
- [#2004](https://github.com/vegaprotocol/vega/pull/2004) Remove @deprecated field from GraphQL input types (as it’s invalid)
- [#2000](https://github.com/vegaprotocol/vega/pull/2000) Fix `rejectionReason` for trades stopped for self trading
- [#1990](https://github.com/vegaprotocol/vega/pull/1990) Remove specified `tickSize` from market
- [#2066](https://github.com/vegaprotocol/vega/pull/2066) Fix validation of proposal timestamps to ensure that datestamps specify events in the correct order
- [#2043](https://github.com/vegaprotocol/vega/pull/2043) Track Event Queue events to avoid processing events from other chains twice

## 0.22.0

### 🐛 Bugfixes

- [#2096](https://github.com/vegaprotocol/vega/pull/2096) Fix concurrent map access in event forward

_2020-07-20_

This release primarily focuses on setting up Vega nodes to deal correctly with events sourced from other chains, working towards bridging assets from Ethereum. This includes responding to asset events from Ethereum, and support for validator nodes notarising asset movements and proposals.

It also contains a lot of bug fixes and improvements, primarily around an internal refactor to using an event bus to communicate between packages. Also included are some corrections for order statuses that were incorrectly being reported or left outdated on the APIs.

### ✨ New

- [#1825](https://github.com/vegaprotocol/vega/pull/1825) Add new Notary package for tracking multisig decisions for governance
- [#1837](https://github.com/vegaprotocol/vega/pull/1837) Add support for two-step governance processes such as asset proposals
- [#1856](https://github.com/vegaprotocol/vega/pull/1856) Implement handling of external chain events from the Event Queue
- [#1927](https://github.com/vegaprotocol/vega/pull/1927) Support ERC20 deposits
- [#1987](https://github.com/vegaprotocol/vega/pull/1987) Add `OpenInterest` field to markets
- [#1949](https://github.com/vegaprotocol/vega/pull/1949) Add `RejectionReason` field to rejected governance proposals

### 🛠 Improvements

- 💥 [#1988](https://github.com/vegaprotocol/vega/pull/1988) REST: Update orders endpoints to use POST, not PUT or DELETE
- 💥 [#1957](https://github.com/vegaprotocol/vega/pull/1957) GraphQL: Some endpoints returned a nullable array of Strings. Now they return an array of nullable strings
- 💥 [#1928](https://github.com/vegaprotocol/vega/pull/1928) GraphQL & GRPC: Remove broken `open` parameter from Orders endpoints. It returned ambiguous results
- 💥 [#1858](https://github.com/vegaprotocol/vega/pull/1858) Fix outdated order details for orders amended by cancel-and-replace
- 💥 [#1849](https://github.com/vegaprotocol/vega/pull/1849) Fix incorrect status on partially filled trades that would have matched with another order by the same user. Was `stopped`, now `rejected`
- 💥 [#1883](https://github.com/vegaprotocol/vega/pull/1883) REST & GraphQL: Market name is now based on the instrument name rather than being set separately
- [#1699](https://github.com/vegaprotocol/vega/pull/1699) Migrate Margin package to event bus
- [#1853](https://github.com/vegaprotocol/vega/pull/1853) Migrate Market package to event bus
- [#1844](https://github.com/vegaprotocol/vega/pull/1844) Migrate Governance package to event
- [#1877](https://github.com/vegaprotocol/vega/pull/1877) Migrate Position package to event
- [#1838](https://github.com/vegaprotocol/vega/pull/1838) GraphQL: Orders now include their `version` and `updatedAt`, which are useful when dealing with amended orders
- [#1841](https://github.com/vegaprotocol/vega/pull/1841) Fix: `expiresAt` on orders was validated at submission time, this has been moved to post-chain validation
- [#1849](https://github.com/vegaprotocol/vega/pull/1849) Improve Order documentation for `Status` and `TimeInForce`
- [#1861](https://github.com/vegaprotocol/vega/pull/1861) Remove single mutex in event bus
- [#1866](https://github.com/vegaprotocol/vega/pull/1866) Add mutexes for event bus access
- [#1889](https://github.com/vegaprotocol/vega/pull/1889) Improve event broker performance
- [#1891](https://github.com/vegaprotocol/vega/pull/1891) Fix context for event subscribers
- [#1889](https://github.com/vegaprotocol/vega/pull/1889) Address event bus performance issues
- [#1892](https://github.com/vegaprotocol/vega/pull/1892) Improve handling for new chain connection proposal
- [#1903](https://github.com/vegaprotocol/vega/pull/1903) Fix regressions in Candles API introduced by event bus
- [#1940](https://github.com/vegaprotocol/vega/pull/1940) Add new asset proposals to GraphQL API
- [#1943](https://github.com/vegaprotocol/vega/pull/1943) Validate list of allowed assets

## 0.21.0

_2020-06-18_

A follow-on from 0.20.1, this release includes a fix for the GraphQL API returning inconsistent values for the `side` field on orders, leading to Vega Console failing to submit orders. As a bonus there is another GraphQL improvement, and two fixes that return more correct values for filled network orders and expired orders.

### 🛠 Improvements

- 💥 [#1820](https://github.com/vegaprotocol/vega/pull/1820) GraphQL: Non existent parties no longer return a GraphQL error
- 💥 [#1784](https://github.com/vegaprotocol/vega/pull/1784) GraphQL: Update schema and fix enum mappings from Proto
- 💥 [#1761](https://github.com/vegaprotocol/vega/pull/1761) Governance: Improve processing of Proposals
- [#1822](https://github.com/vegaprotocol/vega/pull/1822) Remove duplicate updates to `createdAt`
- [#1818](https://github.com/vegaprotocol/vega/pull/1818) Trades: Replace buffer with events
- [#1812](https://github.com/vegaprotocol/vega/pull/1812) Governance: Improve logging
- [#1810](https://github.com/vegaprotocol/vega/pull/1810) Execution: Set order status for fully filled network orders to be `FILLED`
- [#1803](https://github.com/vegaprotocol/vega/pull/1803) Matching: Set `updatedAt` when orders expire
- [#1780](https://github.com/vegaprotocol/vega/pull/1780) APIs: Reject `NETWORK` orders
- [#1792](https://github.com/vegaprotocol/vega/pull/1792) Update Golang to 1.14 and tendermint to 0.33.5

## 0.20.1

_2020-06-18_

This release fixes one small bug that was causing many closed streams, which was a problem for API clients.

## 🛠 Improvements

- [#1813](https://github.com/vegaprotocol/vega/pull/1813) Set `PartyEvent` type to party event

## 0.20.0

_2020-06-15_

This release contains a lot of fixes to APIs, and a minor new addition to the statistics endpoint. Potentially breaking changes are now labelled with 💥. If you have implemented a client that fetches candles, places orders or amends orders, please check below.

### ✨ Features

- [#1730](https://github.com/vegaprotocol/vega/pull/1730) `ChainID` added to statistics endpoint
- 💥 [#1734](https://github.com/vegaprotocol/vega/pull/1734) Start adding `TraceID` to core events

### 🛠 Improvements

- 💥 [#1721](https://github.com/vegaprotocol/vega/pull/1721) Improve API responses for `GetProposalById`
- 💥 [#1724](https://github.com/vegaprotocol/vega/pull/1724) New Order: Type no longer defaults to LIMIT orders
- 💥 [#1728](https://github.com/vegaprotocol/vega/pull/1728) `PrepareAmend` no longer accepts expiry time
- 💥 [#1760](https://github.com/vegaprotocol/vega/pull/1760) Add proto enum zero value "unspecified" to Side
- 💥 [#1764](https://github.com/vegaprotocol/vega/pull/1764) Candles: Interval no longer defaults to 1 minute
- 💥 [#1773](https://github.com/vegaprotocol/vega/pull/1773) Add proto enum zero value "unspecified" to `Order.Status`
- 💥 [#1776](https://github.com/vegaprotocol/vega/pull/1776) Add prefixes to enums, add proto zero value "unspecified" to `Trade.Type`
- 💥 [#1781](https://github.com/vegaprotocol/vega/pull/1781) Add prefix and UNSPECIFIED to `ChainStatus`, `AccountType`, `TransferType`
- [#1714](https://github.com/vegaprotocol/vega/pull/1714) Extend governance error handling
- [#1726](https://github.com/vegaprotocol/vega/pull/1726) Mark Price was not always correctly updated on a partial fill
- [#1734](https://github.com/vegaprotocol/vega/pull/1734) Feature/1577 hash context propagation
- [#1741](https://github.com/vegaprotocol/vega/pull/1741) Fix incorrect timestamps for proposals retrieved by GraphQL
- [#1743](https://github.com/vegaprotocol/vega/pull/1743) Orders amended to be GTT now return GTT in the response
- [#1745](https://github.com/vegaprotocol/vega/pull/1745) Votes blob is now base64 encoded
- [#1747](https://github.com/vegaprotocol/vega/pull/1747) Markets created from proposals now have the same ID as the proposal that created them
- [#1750](https://github.com/vegaprotocol/vega/pull/1750) Added datetime to governance votes
- [#1751](https://github.com/vegaprotocol/vega/pull/1751) Fix a bug in governance vote counting
- [#1752](https://github.com/vegaprotocol/vega/pull/1752) Fix incorrect validation on new orders
- [#1757](https://github.com/vegaprotocol/vega/pull/1757) Fix incorrect party ID validation on new orders
- [#1758](https://github.com/vegaprotocol/vega/pull/1758) Fix issue where markets created via governance were not tradable
- [#1763](https://github.com/vegaprotocol/vega/pull/1763) Expiration settlement date for market changed to 30/10/2020-22:59:59
- [#1777](https://github.com/vegaprotocol/vega/pull/1777) Create `README.md`
- [#1764](https://github.com/vegaprotocol/vega/pull/1764) Add proto enum zero value "unspecified" to Interval
- [#1767](https://github.com/vegaprotocol/vega/pull/1767) Feature/1692 order event
- [#1787](https://github.com/vegaprotocol/vega/pull/1787) Feature/1697 account event
- [#1788](https://github.com/vegaprotocol/vega/pull/1788) Check for unspecified Vote value
- [#1794](https://github.com/vegaprotocol/vega/pull/1794) Feature/1696 party event

## 0.19.0

_2020-05-26_

This release fixes a handful of bugs, primarily around order amends and new market governance proposals.

### ✨ Features

- [#1658](https://github.com/vegaprotocol/vega/pull/1658) Add timestamps to proposal API responses
- [#1656](https://github.com/vegaprotocol/vega/pull/1656) Add margin checks to amends
- [#1679](https://github.com/vegaprotocol/vega/pull/1679) Add topology package to map Validator nodes to Vega keypairs

### 🛠 Improvements

- [#1718](https://github.com/vegaprotocol/vega/pull/1718) Fix a case where a party can cancel another party's orders
- [#1662](https://github.com/vegaprotocol/vega/pull/1662) Start moving to event-based architecture internally
- [#1684](https://github.com/vegaprotocol/vega/pull/1684) Fix order expiry handling when `expiresAt` is amended
- [#1686](https://github.com/vegaprotocol/vega/pull/1686) Fix participation stake to have a maximum of 100%
- [#1607](https://github.com/vegaprotocol/vega/pull/1607) Update `gqlgen` dependency to 0.11.3
- [#1711](https://github.com/vegaprotocol/vega/pull/1711) Remove ID from market proposal input
- [#1712](https://github.com/vegaprotocol/vega/pull/1712) `prepareProposal` no longer returns an ID on market proposals
- [#1707](https://github.com/vegaprotocol/vega/pull/1707) Allow overriding default governance parameters via `ldflags`.
- [#1715](https://github.com/vegaprotocol/vega/pull/1715) Compile testing binary with short-lived governance periods

## 0.18.1

_2020-05-13_

### 🛠 Improvements

- [#1649](https://github.com/vegaprotocol/vega/pull/1649)
  Fix github artefact upload CI configuration

## 0.18.0

_2020-05-12_

From this release forward, compiled binaries for multiple platforms will be attached to the release on GitHub.

### ✨ Features

- [#1636](https://github.com/vegaprotocol/vega/pull/1636)
  Add a default GraphQL query complexity limit of 5. Currently configured to 17 on testnet to support Console.
- [#1656](https://github.com/vegaprotocol/vega/pull/1656)
  Add GraphQL queries for governance proposals
- [#1596](https://github.com/vegaprotocol/vega/pull/1596)
  Add builds for multiple architectures to GitHub releases

### 🛠 Improvements

- [#1630](https://github.com/vegaprotocol/vega/pull/1630)
  Fix amends triggering multiple updates to the same order
- [#1564](https://github.com/vegaprotocol/vega/pull/1564)
  Hex encode keys

## 0.17.0

_2020-04-21_

### ✨ Features

- [#1458](https://github.com/vegaprotocol/vega/issues/1458) Add root GraphQL Orders query.
- [#1457](https://github.com/vegaprotocol/vega/issues/1457) Add GraphQL query to list all known parties.
- [#1455](https://github.com/vegaprotocol/vega/issues/1455) Remove party list from stats endpoint.
- [#1448](https://github.com/vegaprotocol/vega/issues/1448) Add `updatedAt` field to orders.

### 🛠 Improvements

- [#1102](https://github.com/vegaprotocol/vega/issues/1102) Return full Market details in nested GraphQL queries.
- [#1466](https://github.com/vegaprotocol/vega/issues/1466) Flush orders before trades. This fixes a rare scenario where a trade can be available through the API, but not the order that triggered it.
- [#1491](https://github.com/vegaprotocol/vega/issues/1491) Fix `OrdersByMarket` and `OrdersByParty` 'Open' parameter.
- [#1472](https://github.com/vegaprotocol/vega/issues/1472) Fix Orders by the same party matching.

### Upcoming changes

This release contains the initial partial implementation of Governance. This will be finished and documented in 0.18.0.

## 0.16.2

_2020-04-16_

### 🛠 Improvements

- [#1545](https://github.com/vegaprotocol/vega/pull/1545) Improve error handling in `Prepare*Order` requests

## 0.16.1

_2020-04-15_

### 🛠 Improvements

- [!651](https://gitlab.com/vega-protocol/trading-core/-/merge_requests/651) Prevent bad ED25519 key length causing node panic.

## 0.16.0

_2020-03-02_

### ✨ Features

- The new authentication service is in place. The existing authentication service is now deprecated and will be removed in the next release.

### 🛠 Improvements

- [!609](https://gitlab.com/vega-protocol/trading-core/-/merge_requests/609) Show trades resulting from Orders created by the network (for example close outs) in the API.
- [!604](https://gitlab.com/vega-protocol/trading-core/-/merge_requests/604) Add `lastMarketPrice` settlement.
- [!614](https://gitlab.com/vega-protocol/trading-core/-/merge_requests/614) Fix casing of Order parameter `timeInForce`.
- [!615](https://gitlab.com/vega-protocol/trading-core/-/merge_requests/615) Add new order statuses, `Rejected` and `PartiallyFilled`.
- [!622](https://gitlab.com/vega-protocol/trading-core/-/merge_requests/622) GraphQL: Change Buyer and Seller properties on Trades from string to Party.
- [!599](https://gitlab.com/vega-protocol/trading-core/-/merge_requests/599) Pin Market IDs to fixed values.
- [!603](https://gitlab.com/vega-protocol/trading-core/-/merge_requests/603), [!611](https://gitlab.com/vega-protocol/trading-core/-/merge_requests/611) Remove `NotifyTraderAccount` from API documentation.
- [!624](https://gitlab.com/vega-protocol/trading-core/-/merge_requests/624) Add protobuf validators to API requests.
- [!595](https://gitlab.com/vega-protocol/trading-core/-/merge_requests/595), [!621](https://gitlab.com/vega-protocol/trading-core/-/merge_requests/621), [!623](https://gitlab.com/vega-protocol/trading-core/-/merge_requests/623) Fix a flaky integration test.
- [!601](https://gitlab.com/vega-protocol/trading-core/-/merge_requests/601) Improve matching engine coverage.
- [!612](https://gitlab.com/vega-protocol/trading-core/-/merge_requests/612) Improve collateral engine test coverage.<|MERGE_RESOLUTION|>--- conflicted
+++ resolved
@@ -42,11 +42,8 @@
 - [11579](https://github.com/vegaprotocol/vega/issues/11579) - Spot calculate fee on amend, use order price if no amended price is provided.
 - [11585](https://github.com/vegaprotocol/vega/issues/11585) - Initialise rebate stats service in API.
 - [11592](https://github.com/vegaprotocol/vega/issues/11592) - Fix the order of calls at end of epoch between rebate engine and market tracker. 
-<<<<<<< HEAD
 - [11607](https://github.com/vegaprotocol/vega/issues/11607) - Wire rank lottery distribution to team reward payout. 
-=======
 - [959](https://github.com/vegaprotocol/core-test-coverage/issues/959) - Include `ELS` for `AMM` sub keys to the parent key `ELS`.
->>>>>>> 428b119f
 
 ## 0.77.5
 
