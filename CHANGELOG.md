# Changelog

## Unreleased (0.50.0)

### 🚨 Breaking changes
- [](https://github.com/vegaprotocol/vega/issues/xxxx) -

### 🗑️ Deprecation
- [](https://github.com/vegaprotocol/vega/issues/xxxx) -

### 🛠 Improvements
- [5055](https://github.com/vegaprotocol/vega/issues/5055) - Ensure at most 5 triggers are used in price monitoring settings
- [5100](https://github.com/vegaprotocol/vega/issues/5100) - add a new scenario into feature test, auction folder, leaving auction when liquidity provider provides a limit order
- [4919](https://github.com/vegaprotocol/vega/issues/4919) - Feature tests for 0011 check order allocate margin
- [4922](https://github.com/vegaprotocol/vega/issues/4922) - Feature tests for 0015 market insurance pool collateral
- [4926](https://github.com/vegaprotocol/vega/issues/4926) - Feature tests for 0019 margin calculator scenarios
<<<<<<< HEAD
- [5165](https://github.com/vegaprotocol/vega/issues/5165) - Send block end event on the event bus 
=======
>>>>>>> ef89c82d


### 🐛 Fixes
- [5078](https://github.com/vegaprotocol/vega/issues/5078) - Unwrap properly position decimal place from payload
- [5076](https://github.com/vegaprotocol/vega/issues/5076) - Set last mark price to settlement price when market is settled
- [5038](https://github.com/vegaprotocol/vega/issues/5038) - Send proof-of-work when when announcing node
- [5034](https://github.com/vegaprotocol/vega/issues/5034) - Ensure to / from in transfers payloads are vega public keys
- [5111](https://github.com/vegaprotocol/vega/issues/5111) - Stop updating the market's initial configuration when an opening auction is extended
- [5066](https://github.com/vegaprotocol/vega/issues/5066) - Return an error if market decimal place > to asset decimal place
- [5095](https://github.com/vegaprotocol/vega/issues/5095) - Stabilise state sync restore and restore block height in the topology engine
- [4870](https://github.com/vegaprotocol/vega/issues/5870) - Add missing commands to the `TxError` event
- [5136](https://github.com/vegaprotocol/vega/issues/5136) - Fix banking snapshot for transfers, risk factor restoration, and `statevar` handling of settled markets
- [5088](https://github.com/vegaprotocol/vega/issues/5088) - Fixed MTM bug where settlement balance would not be zero when loss amount was 1.
- [5093](https://github.com/vegaprotocol/vega/issues/5093) - Fixed proof of engine end of block callback never called to clear up state
- [4996](https://github.com/vegaprotocol/vega/issues/4996) - Fix positions engines `vwBuys` and `vwSell` when amending, send events on `Update` and `UpdateNetwork`
- [5016](https://github.com/vegaprotocol/vega/issues/5016) - Target stake in asset decimal place in Market Data
- [5109](https://github.com/vegaprotocol/vega/issues/5109) - Fixed promotion of ersatz to tendermint validator
- [5110](https://github.com/vegaprotocol/vega/issues/5110) - Fixed wrong tick size used for calculating probability of trading
- [5144](https://github.com/vegaprotocol/vega/issues/5144) - Fixed the default voting power in case there is stake in the network

## 0.49.8

### 🛠 Improvements
- [4814](https://github.com/vegaprotocol/vega/issues/4814) - Review fees tests
- [5067](https://github.com/vegaprotocol/vega/pull/5067) - Adding acceptance codes and tidy up tests
- [5052](https://github.com/vegaprotocol/vega/issues/5052) - Adding acceptance criteria tests for market decimal places
- [5138](https://github.com/vegaprotocol/vega/issues/5038) - Adding feature test for "0032-PRIM-price_monitoring.md"

### 🐛 Fixes
- [5064](https://github.com/vegaprotocol/vega/issues/5064) - Send order event on settlement
- [5068](https://github.com/vegaprotocol/vega/issues/5068) - Use settlement price if exists when received trading terminated event


## 0.49.7

### 🚨 Breaking changes
- [4985](https://github.com/vegaprotocol/vega/issues/4985) - Proof of work spam protection

### 🛠 Improvements
- [5007](https://github.com/vegaprotocol/vega/issues/5007) - Run approbation as part of the CI pipeline
- [5019](https://github.com/vegaprotocol/vega/issues/5019) - Label Price Monitoring tests
- [5022](https://github.com/vegaprotocol/vega/issues/5022) - CI: Run approbation for main/master/develop branches only
- [5017](https://github.com/vegaprotocol/vega/issues/5017) - Added access functions to `PositionState` type
- [5049](https://github.com/vegaprotocol/vega/issues/5049) - Liquidity Provision test coverage for 0034 spec
- [5022](https://github.com/vegaprotocol/vega/issues/5022) - CI: Run approbation for main/master/develop branches
only
- [4916](https://github.com/vegaprotocol/vega/issues/4916) - Add acceptance criteria number in the existing feature tests to address acceptance criteria in `0008-TRAD-trading_workflow.md`
- [5061](https://github.com/vegaprotocol/vega/issues/5061) - Add a test scenario using log normal risk model into feature test "insurance-pool-balance-test.feature"


### 🐛 Fixes
- [5025](https://github.com/vegaprotocol/vega/issues/5025) - Witness snapshot breaking consensus
- [5046](https://github.com/vegaprotocol/vega/issues/5046) - Save all events in `ERC20` topology snapshot


## 0.49.4
### 🛠 Improvements
- [2585](https://github.com/vegaprotocol/vega/issues/2585) - Adding position state event to event bus
- [4952](https://github.com/vegaprotocol/vega/issues/4952) - Add checkpoints for staking and `multisig control`
- [4923](https://github.com/vegaprotocol/vega/issues/4923) - Add checkpoint state in the genesis file + add subcommand to do it.

### 🐛 Fixes
- [4983](https://github.com/vegaprotocol/vega/issues/4983) - Set correct event type for positions state event
- [4989](https://github.com/vegaprotocol/vega/issues/4989) - Fixing incorrect overflow logic
- [5036](https://github.com/vegaprotocol/vega/issues/5036) - Fix the `nullblockchain`
- [4981](https://github.com/vegaprotocol/vega/issues/4981) - Fix bug causing LP orders to uncross at auction end.

## 0.49.2

### 🛠 Improvements
- [4951](https://github.com/vegaprotocol/vega/issues/4951) - Add ability to stream events to a file
- [4953](https://github.com/vegaprotocol/vega/issues/4953) - Add block hash to statistics and to block height request
- [4961](https://github.com/vegaprotocol/vega/issues/4961) - Extend auction feature tests
- [4832](https://github.com/vegaprotocol/vega/issues/4832) - Add validation of update market proposals.
- [4971](https://github.com/vegaprotocol/vega/issues/4971) - Add acceptance criteria to auction tests
- [4833](https://github.com/vegaprotocol/vega/issues/4833) - Propagate market update to other engines

### 🐛 Fixes
- [4947](https://github.com/vegaprotocol/vega/issues/4947) - Fix time formatting problem that was breaking consensus on nodes in different time zones
- [4956](https://github.com/vegaprotocol/vega/issues/4956) - Fix concurrent write to price monitoring ref price cache
- [4987](https://github.com/vegaprotocol/vega/issues/4987) - Include the witness engine in snapshots
- [4957](https://github.com/vegaprotocol/vega/issues/4957) - Fix `vega announce_node` to work with `--home` and `--passphrase-file`
- [4964](https://github.com/vegaprotocol/vega/issues/4964) - Fix price monitoring snapshot
- [4974](https://github.com/vegaprotocol/vega/issues/4974) - Fix panic when checkpointing staking accounts if there are no events
- [4888](https://github.com/vegaprotocol/vega/issues/4888) - Fix memory leak when loading snapshots.
- [4993](https://github.com/vegaprotocol/vega/issues/4993) - Stop snapshots thinking we've loaded via `statesync` when we just lost connection to TM
- [4981](https://github.com/vegaprotocol/vega/issues/4981) - Fix bug causing LP orders to uncross at auction end.


## 0.49.1

### 🛠 Improvements
- [4895](https://github.com/vegaprotocol/vega/issues/4895) - Emit validators signature when a validator is added or remove from the set
- [4901](https://github.com/vegaprotocol/vega/issues/4901) - Update the decimal library
- [4906](https://github.com/vegaprotocol/vega/issues/4906) - Get rid of unnecessary `ToDecimal` conversions (no functional change)
- [4838](https://github.com/vegaprotocol/vega/issues/4838) - Implement governance vote based on equity-like share for market update

### 🐛 Fixes
- [4877](https://github.com/vegaprotocol/vega/issues/4877) - Fix topology and `erc20` topology snapshots
- [4890](https://github.com/vegaprotocol/vega/issues/4890) - epoch service now notifies other engines when it has restored from a snapshot
- [4879](https://github.com/vegaprotocol/vega/issues/4879) - Fixes for invalid data types in the `MarketData` proto message.
- [4881](https://github.com/vegaprotocol/vega/issues/4881) - Set tendermint validators' voting power when loading from snapshot
- [4915](https://github.com/vegaprotocol/vega/issues/4915) - Take full snapshot of collateral engine, always read epoch length from network parameters, use back-off on heartbeats
- [4882](https://github.com/vegaprotocol/vega/issues/4882) - Fixed tracking of liquidity fee received and added feature tests for the fee based rewards
- [4898](https://github.com/vegaprotocol/vega/issues/4898) - Add ranking score information to checkpoint and snapshot and emit an event when loaded
- [4932](https://github.com/vegaprotocol/vega/issues/4932) - Fix the string used for resource id of stake total supply to be stable to fix the replay of non validator node locally

## 0.49.0

### 🚨 Breaking changes
- [4900](https://github.com/vegaprotocol/vega/issues/4809) - Review LP fee tests, and move to VEGA repo
- [4844](https://github.com/vegaprotocol/vega/issues/4844) - Add endpoints for checking transactions raw transactions
- [4515](https://github.com/vegaprotocol/vega/issues/4615) - Add snapshot options description and check provided storage method
- [4581](https://github.com/vegaprotocol/vega/issues/4561) - Separate endpoints for liquidity provision submissions, amendment and cancellation
- [4390](https://github.com/vegaprotocol/vega/pull/4390) - Introduce node mode, `vega init` now require a mode: full or validator
- [4383](https://github.com/vegaprotocol/vega/pull/4383) - Rename flag `--tm-root` to `--tm-home`
- [4588](https://github.com/vegaprotocol/vega/pull/4588) - Remove the outdated `--network` flag on `vega genesis generate` and `vega genesis update`
- [4605](https://github.com/vegaprotocol/vega/pull/4605) - Use new format for `EthereumConfig` in network parameters.
- [4508](https://github.com/vegaprotocol/vega/pull/4508) - Disallow negative offset for pegged orders
- [4465](https://github.com/vegaprotocol/vega/pull/4465) - Update to tendermint `v0.35.0`
- [4594](https://github.com/vegaprotocol/vega/issues/4594) - Add support for decimal places specific to markets. This means market price values and position events can have different values. Positions will be expressed in asset decimal places, market specific data events will list prices in market precision.
- [4660](https://github.com/vegaprotocol/vega/pull/4660) - Add tendermint transaction hash to events
- [4670](https://github.com/vegaprotocol/vega/pull/4670) - Rework `freeform proposal` structure so that they align with other proposals
- [4681](https://github.com/vegaprotocol/vega/issues/4681) - Remove tick size from market
- [4698](https://github.com/vegaprotocol/vega/issues/4698) - Remove maturity field from future
- [4699](https://github.com/vegaprotocol/vega/issues/4699) - Remove trading mode one off from market proposal
- [4790](https://github.com/vegaprotocol/vega/issues/4790) - Fix core to work with `protos` generated by newer versions of `protoc-gen-xxx`
- [4856](https://github.com/vegaprotocol/vega/issues/4856) - Fractional orders and positions

### 🗑️ Deprecation

### 🛠 Improvements
- [4793](https://github.com/vegaprotocol/vega/issues/4793) - Add specific insurance pool balance test
- [4633](https://github.com/vegaprotocol/vega/pull/4633) - Add possibility to list snapshots from the vega command line
- [4640](https://github.com/vegaprotocol/vega/pull/4640) - Update feature tests related to liquidity provision following integration of probability of trading with floating point consensus
- [4558](https://github.com/vegaprotocol/vega/pull/4558) - Add MacOS install steps and information required to use `dockerisedvega.sh` script with private docker repository
- [4496](https://github.com/vegaprotocol/vega/pull/4496) - State variable engine for floating point consensus
- [4481](https://github.com/vegaprotocol/vega/pull/4481) - Add an example client application that uses the null-blockchain
- [4514](https://github.com/vegaprotocol/vega/pull/4514) - Add network limits service and events
- [4516](https://github.com/vegaprotocol/vega/pull/4516) - Add a command to cleanup all vega node state
- [4531](https://github.com/vegaprotocol/vega/pull/4531) - Remove Float from network parameters, use `num.Decimal` instead
- [4537](https://github.com/vegaprotocol/vega/pull/4537) - Send staking asset total supply through consensus
- [4540](https://github.com/vegaprotocol/vega/pull/4540) - Require Go minimum version 1.17
- [4530](https://github.com/vegaprotocol/vega/pull/4530) - Integrate risk factors with floating point consensus engine
- [4485](https://github.com/vegaprotocol/vega/pull/4485) - Change snapshot interval default to 1000 blocks
- [4505](https://github.com/vegaprotocol/vega/pull/4505) - Fast forward epochs when loading from checkpoint to trigger payouts for the skipped time
- [4554](https://github.com/vegaprotocol/vega/pull/4554) - Integrate price ranges with floating point consensus engine
- [4544](https://github.com/vegaprotocol/vega/pull/4544) - Ensure validators are started with the right set of keys
- [4569](https://github.com/vegaprotocol/vega/pull/4569) - Move to `ghcr.io` docker container registry
- [4571](https://github.com/vegaprotocol/vega/pull/4571) - Update `CHANGELOG.md` for `0.47.x`
- [4577](https://github.com/vegaprotocol/vega/pull/4577) - Update `CHANGELOG.md` for `0.45.6` patch
- [4573](https://github.com/vegaprotocol/vega/pull/4573) - Remove execution configuration duplication from configuration root
- [4555](https://github.com/vegaprotocol/vega/issues/4555) - Probability of trading integrated into floating point consensus engine
- [4592](https://github.com/vegaprotocol/vega/pull/4592) - Update instructions on how to use docker without `sudo`
- [4491](https://github.com/vegaprotocol/vega/issues/4491) - Measure validator performance and use to penalise rewards
- [4599](https://github.com/vegaprotocol/vega/pull/4599) - Allow raw private keys for bridges functions
- [4588](https://github.com/vegaprotocol/vega/pull/4588) - Add `--update` and `--replace` flags on `vega genesis new validator`
- [4522](https://github.com/vegaprotocol/vega/pull/4522) - Add `--network-url` option to `vega tm`
- [4580](https://github.com/vegaprotocol/vega/pull/4580) - Add transfer command support (one off transfers)
- [4636](https://github.com/vegaprotocol/vega/pull/4636) - Update the Core Team DoD and issue templates
- [4629](https://github.com/vegaprotocol/vega/pull/4629) - Update `CHANGELOG.md` to include `0.47.5` changes
- [4580](https://github.com/vegaprotocol/vega/pull/4580) - Add transfer command support (recurring transfers)
- [4643](https://github.com/vegaprotocol/vega/issues/4643) - Add noise to floating point consensus variables in QA
- [4639](https://github.com/vegaprotocol/vega/pull/4639) - Add cancel transfer command
- [4750](https://github.com/vegaprotocol/vega/pull/4750) - Fix null blockchain by forcing it to always be a non-validator node
- [4754](https://github.com/vegaprotocol/vega/pull/4754) - Fix null blockchain properly this time
- [4754](https://github.com/vegaprotocol/vega/pull/4754) - Remove old id generator fields from execution engine's snapshot
- [4830](https://github.com/vegaprotocol/vega/pull/4830) - Reward refactoring for network treasury
- [4647](https://github.com/vegaprotocol/vega/pull/4647) - Added endpoint `SubmitRawTransaction` to provide support for different transaction request message versions
- [4653](https://github.com/vegaprotocol/vega/issues/4653) - Replace asset insurance pool with network treasury
- [4638](https://github.com/vegaprotocol/vega/pull/4638) - CI add option to specify connected changes in other repos
- [4650](https://github.com/vegaprotocol/vega/pull/4650) - Restore code from rebase and ensure node retries connection with application
- [4570](https://github.com/vegaprotocol/vega/pull/4570) - Internalize Ethereum Event Forwarder
- [4663](https://github.com/vegaprotocol/vega/issues/4663) - CI set `qa` build tag when running system tests
- [4709](https://github.com/vegaprotocol/vega/issues/4709) - Make `BlockNr` part of event interface
- [4657](https://github.com/vegaprotocol/vega/pull/4657) - Rename `min_lp_stake` to quantum + use it in liquidity provisions
- [4672](https://github.com/vegaprotocol/vega/issues/4672) - Update Jenkinsfile
- [4712](https://github.com/vegaprotocol/vega/issues/4712) - Check smart contract hash on startup to ensure the correct version is being used
- [4594](https://github.com/vegaprotocol/vega/issues/4594) - Add integration test ensuring positions plug-in calculates P&L accurately.
- [4689](https://github.com/vegaprotocol/vega/issues/4689) - Validators joining and leaving the network
- [4680](https://github.com/vegaprotocol/vega/issues/4680) - Add `totalTokenSupplyStake` to the snapshots
- [4645](https://github.com/vegaprotocol/vega/pull/4645) - Add transfers snapshots
- [4707](https://github.com/vegaprotocol/vega/pull/4707) - Serialize timestamp in time update message as number of nano seconds instead of seconds
- [4595](https://github.com/vegaprotocol/vega/pull/4595) - Add internal oracle supplying vega time data for time-triggered events
- [4737](https://github.com/vegaprotocol/vega/pull/4737) - Use a deterministic generator for order ids, set new order ids to the transaction hash of the Submit transaction
- [4741](https://github.com/vegaprotocol/vega/pull/4741) - Hash again list of hash from engines
- [4751](https://github.com/vegaprotocol/vega/pull/4751) - Make trade ids unique using the deterministic id generator
- [4766](https://github.com/vegaprotocol/vega/issues/4766) - Added feature tests and integration steps for transfers
- [4771](https://github.com/vegaprotocol/vega/issues/4771) - Small fixes and conformance update for transfers
- [4785](https://github.com/vegaprotocol/vega/issues/4785) - Implement feature tests given the acceptance criteria for transfers
- [4784](https://github.com/vegaprotocol/vega/issues/4784) - Moving feature tests from specs internal to verified folder
- [4797](https://github.com/vegaprotocol/vega/issues/4784) - Update `CODEOWNERS` for research to review verified feature files
- [4801](https://github.com/vegaprotocol/vega/issues/4801) - added acceptance criteria codes to feature tests for Settlement at expiry spec
- [4823](https://github.com/vegaprotocol/vega/issues/4823) - simplified performance score
- [4805](https://github.com/vegaprotocol/vega/issues/4805) - Add command line tool to sign for the asset pool method `set_bridge_address`
- [4839](https://github.com/vegaprotocol/vega/issues/4839) - Send governance events when restoring proposals on checkpoint reload.
- [4829](https://github.com/vegaprotocol/vega/issues/4829) - Fix margins calculations for positions with a size of 0 but with a non zero potential sell or buy
- [4826](https://github.com/vegaprotocol/vega/issues/4826) - Tidying up feature tests in verified folder
- [4843](https://github.com/vegaprotocol/vega/issues/4843) - Make snapshot engine aware of local storage old versions, and manage them accordingly to stop growing disk usage.
- [4863](https://github.com/vegaprotocol/vega/issues/4863) - Improve replay protection
- [4867](https://github.com/vegaprotocol/vega/issues/4867) - Optimise replay protection
- [4865](https://github.com/vegaprotocol/vega/issues/4865) - Fix: issue with project board automation action and update commit checker action
- [4674](https://github.com/vegaprotocol/vega/issues/4674) - Add Ethereum events reconciliation for `multisig control`
- [4886](https://github.com/vegaprotocol/vega/pull/4886) - Add more integration tests around order amends and fees.
- [4885](https://github.com/vegaprotocol/vega/pull/4885) - Update amend orders scenario to have fees transfers in int tests

### 🐛 Fixes
- [4842](https://github.com/vegaprotocol/vega/pull/4842) - Fix margin balance not being released after close-out.
- [4798](https://github.com/vegaprotocol/vega/pull/4798) - Fix panic in loading topology from snapshot
- [4521](https://github.com/vegaprotocol/vega/pull/4521) - Better error when trying to use the null-blockchain with an ERC20 asset
- [4692](https://github.com/vegaprotocol/vega/pull/4692) - Set statistics block height after a snapshot reload
- [4702](https://github.com/vegaprotocol/vega/pull/4702) - User tree importer and exporter to transfer snapshots via `statesync`
- [4516](https://github.com/vegaprotocol/vega/pull/4516) - Fix release number title typo - 0.46.1 > 0.46.2
- [4524](https://github.com/vegaprotocol/vega/pull/4524) - Updated `vega verify genesis` to understand new `app_state` layout
- [4515](https://github.com/vegaprotocol/vega/pull/4515) - Set log level in snapshot engine
- [4721](https://github.com/vegaprotocol/vega/pull/4721) - Save checkpoint with `UnixNano` when taking a snapshot
- [4728](https://github.com/vegaprotocol/vega/pull/4728) - Fix restoring markets from snapshot by handling generated providers properly
- [4742](https://github.com/vegaprotocol/vega/pull/4742) - `corestate` endpoints are now populated after a snapshot restore
- [4847](https://github.com/vegaprotocol/vega/pull/4847) - save state of the `feesplitter` in the execution snapshot
- [4782](https://github.com/vegaprotocol/vega/pull/4782) - Fix restoring markets from snapshot in an auction with orders
- [4522](https://github.com/vegaprotocol/vega/pull/4522) - Set transfer responses event when paying rewards
- [4566](https://github.com/vegaprotocol/vega/pull/4566) - Withdrawal fails should return a status rejected rather than cancelled
- [4582](https://github.com/vegaprotocol/vega/pull/4582) - Deposits stayed in memory indefinitely, and withdrawal keys were not being sorted to ensure determinism.
- [4588](https://github.com/vegaprotocol/vega/pull/4588) - Fail when missing tendermint home and public key in `nodewallet import` command
- [4623](https://github.com/vegaprotocol/vega/pull/4623) - Bug fix for `--snapshot.db-path` parameter not being used if it is set
- [4634](https://github.com/vegaprotocol/vega/pull/4634) - Bug fix for `--snapshot.max-retries` parameter not working correctly
- [4775](https://github.com/vegaprotocol/vega/pull/4775) - Restore all market fields when restoring from a snapshot
- [4845](https://github.com/vegaprotocol/vega/pull/4845) - Fix restoring rejected markets by signalling to the generated providers that their parent is dead
- [4651](https://github.com/vegaprotocol/vega/pull/4651) - An array of fixes in the snapshot code path
- [4658](https://github.com/vegaprotocol/vega/pull/4658) - Allow replaying a chain from zero when old snapshots exist
- [4659](https://github.com/vegaprotocol/vega/pull/4659) - Fix liquidity provision commands decode
- [4665](https://github.com/vegaprotocol/vega/pull/4665) - Remove all references to `TxV2`
- [4686](https://github.com/vegaprotocol/vega/pull/4686) - Fix commit hash problem when checkpoint and snapshot overlap. Ensure the snapshot contains the correct checkpoint state.
- [4691](https://github.com/vegaprotocol/vega/pull/4691) - Handle undelegate stake with no balances gracefully
- [4716](https://github.com/vegaprotocol/vega/pull/4716) - Fix protobuf conversion in orders
- [4861](https://github.com/vegaprotocol/vega/pull/4861) - Set a protocol version and properly send it to `Tendermint` in all cases
- [4732](https://github.com/vegaprotocol/vega/pull/4732) - `TimeUpdate` is now first event sent
- [4714](https://github.com/vegaprotocol/vega/pull/4714) - Ensure EEF doesn't process the current block multiple times
- [4700](https://github.com/vegaprotocol/vega/pull/4700) - Ensure verification of type between oracle spec binding and oracle spec
- [4738](https://github.com/vegaprotocol/vega/pull/4738) - Add vesting contract as part of the Ethereum event forwarder
- [4747](https://github.com/vegaprotocol/vega/pull/4747) - Dispatch network parameter updates at the same block when loaded from checkpoint
- [4732](https://github.com/vegaprotocol/vega/pull/4732) - Revert tendermint to version 0.34.14
- [4756](https://github.com/vegaprotocol/vega/pull/4756) - Fix for markets loaded from snapshot not terminated by their oracle
- [4776](https://github.com/vegaprotocol/vega/pull/4776) - Add testing for auction state changes and remove unnecessary market state change
- [4590](https://github.com/vegaprotocol/vega/pull/4590) - Added verification of uint market data in integration test
- [4749](https://github.com/vegaprotocol/vega/pull/4794) - Fixed issue where LP orders did not get redeployed
- [4820](https://github.com/vegaprotocol/vega/pull/4820) - Snapshot fixes for market + update market tracker on trades
- [4854](https://github.com/vegaprotocol/vega/pull/4854) - Snapshot fixes for the `statevar` engine
- [3919](https://github.com/vegaprotocol/vega/pull/3919) - Fixed panic in `maybeInvalidateDuringAuction`
- [4849](https://github.com/vegaprotocol/vega/pull/4849) - Fixed liquidity auction trigger for certain cancel & replace amends.

## 0.47.6
*2022-02-01*

### 🐛 Fixes
- [4691](https://github.com/vegaprotocol/vega/pull/4691) - Handle undelegate stake with no balances gracefully

## 0.47.5
*2022-01-20*

### 🐛 Fixes
- [4617](https://github.com/vegaprotocol/vega/pull/4617) - Bug fix for incorrectly reporting auto delegation

## 0.47.4
*2022-01-05*

### 🐛 Fixes
- [4563](https://github.com/vegaprotocol/vega/pull/4563) - Send an epoch event when loaded from checkpoint

## 0.47.3
*2021-12-24*

### 🐛 Fixes
- [4529](https://github.com/vegaprotocol/vega/pull/4529) - Non determinism in checkpoint fixed

## 0.47.2
*2021-12-17*

### 🐛 Fixes
- [4500](https://github.com/vegaprotocol/vega/pull/4500) - Set minimum for validator power to avoid accidentally removing them
- [4503](https://github.com/vegaprotocol/vega/pull/4503) - Limit delegation epochs in core API
- [4504](https://github.com/vegaprotocol/vega/pull/4504) - Fix premature ending of epoch when loading from checkpoint

## 0.47.1
*2021-11-24*

### 🐛 Fixes
- [4488](https://github.com/vegaprotocol/vega/pull/4488) - Disable snapshots
- [4536](https://github.com/vegaprotocol/vega/pull/4536) - Fixed non determinism in topology checkpoint
- [4550](https://github.com/vegaprotocol/vega/pull/4550) - Do not validate assets when loading checkpoint from non-validators

## 0.47.0
*2021-11-24*

### 🛠 Improvements
- [4480](https://github.com/vegaprotocol/vega/pull/4480) - Update `CHANGELOG.md` since GH Action implemented
- [4439](https://github.com/vegaprotocol/vega/pull/4439) - Create `release_ticket.md` issue template
- [4456](https://github.com/vegaprotocol/vega/pull/4456) - Return 400 on bad mint amounts sent via the faucet
- [4434](https://github.com/vegaprotocol/vega/pull/4434) - Add free form governance net parameters to `allKeys` map
- [4436](https://github.com/vegaprotocol/vega/pull/4436) - Add ability for the null-blockchain to deliver transactions
- [4455](https://github.com/vegaprotocol/vega/pull/4455) - Introduce API to allow time-forwarding in the null-blockchain
- [4422](https://github.com/vegaprotocol/vega/pull/4422) - Add support for validator key rotation
- [4463](https://github.com/vegaprotocol/vega/pull/4463) - Remove the need for an Ethereum connection when using the null-blockchain
- [4477](https://github.com/vegaprotocol/vega/pull/4477) - Allow reloading of null-blockchain configuration while core is running
- [4468](https://github.com/vegaprotocol/vega/pull/4468) - Change validator weights to be based on validator score
- [4484](https://github.com/vegaprotocol/vega/pull/4484) - Add checkpoint validator key rotation
- [4459](https://github.com/vegaprotocol/vega/pull/4459) - Add network parameters overwrite from checkpoints
- [4070](https://github.com/vegaprotocol/vega/pull/4070) - Add calls to enable state-sync via tendermint
- [4465](https://github.com/vegaprotocol/vega/pull/4465) - Add events tags to the `ResponseDeliverTx`

### 🐛 Fixes
- [4435](https://github.com/vegaprotocol/vega/pull/4435) - Fix non determinism in deposits snapshot
- [4418](https://github.com/vegaprotocol/vega/pull/4418) - Add some logging + height/version handling fixes
- [4461](https://github.com/vegaprotocol/vega/pull/4461) - Fix problem where chain id was not present on event bus during checkpoint loading
- [4475](https://github.com/vegaprotocol/vega/pull/4475) - Fix rewards checkpoint not assigned to its correct place

## 0.46.2
*2021-11-24*

### 🐛 Fixes
- [4445](https://github.com/vegaprotocol/vega/pull/4445) - Limit the number of iterations for reward calculation for delegator and fix for division by zero

## 0.46.1
*2021-11-22*

### 🛠 Improvements
- [4437](https://github.com/vegaprotocol/vega/pull/4437) - Turn snapshots off for `v0.46.1` only


## 0.46.0
*2021-11-22*

### 🛠 Improvements
- [4431](https://github.com/vegaprotocol/vega/pull/4431) - Update Vega wallet to version 0.10.0
- [4406](https://github.com/vegaprotocol/vega/pull/4406) - Add changelog and project board Github actions and update linked PR action version
- [4328](https://github.com/vegaprotocol/vega/pull/4328) - Unwrap the timestamps in reward payout event
- [4330](https://github.com/vegaprotocol/vega/pull/4330) - Remove badger related code from the codebase
- [4336](https://github.com/vegaprotocol/vega/pull/4336) - Add oracle snapshot
- [4299](https://github.com/vegaprotocol/vega/pull/4299) - Add liquidity snapshot
- [4196](https://github.com/vegaprotocol/vega/pull/4196) - Experiment at removing the snapshot details from the engine
- [4338](https://github.com/vegaprotocol/vega/pull/4338) - Adding more error messages
- [4317](https://github.com/vegaprotocol/vega/pull/4317) - Extend integration tests with global check for net deposits
- [3616](https://github.com/vegaprotocol/vega/pull/3616) - Add tests to show margins not being released
- [4171](https://github.com/vegaprotocol/vega/pull/4171) - Add trading fees feature test
- [4348](https://github.com/vegaprotocol/vega/pull/4348) - Updating return codes
- [4346](https://github.com/vegaprotocol/vega/pull/4346) - Implement liquidity supplied snapshot
- [4351](https://github.com/vegaprotocol/vega/pull/4351) - Add target liquidity engine
- [4362](https://github.com/vegaprotocol/vega/pull/4362) - Remove staking of cache at the beginning of the epoch for spam protection
- [4364](https://github.com/vegaprotocol/vega/pull/4364) - Change spam error messages to debug and enabled reloading of configuration
- [4353](https://github.com/vegaprotocol/vega/pull/4353) - remove usage of `vegatime.Now` over the codebase
- [4382](https://github.com/vegaprotocol/vega/pull/4382) - Add Prometheus metrics on snapshots
- [4190](https://github.com/vegaprotocol/vega/pull/4190) - Add markets snapshot
- [4389](https://github.com/vegaprotocol/vega/pull/4389) - Update issue templates #4389
- [4392](https://github.com/vegaprotocol/vega/pull/4392) - Update `GETTING_STARTED.md` documentation
- [4391](https://github.com/vegaprotocol/vega/pull/4391) - Refactor delegation
- [4423](https://github.com/vegaprotocol/vega/pull/4423) - Add CLI options to start node with a null-blockchain
- [4400](https://github.com/vegaprotocol/vega/pull/4400) - Add transaction hash to `SubmitTransactionResponse`
- [4394](https://github.com/vegaprotocol/vega/pull/4394) - Add step to clear all events in integration tests
- [4403](https://github.com/vegaprotocol/vega/pull/4403) - Fully remove expiry from withdrawals #4403
- [4396](https://github.com/vegaprotocol/vega/pull/4396) - Add free form governance proposals
- [4413](https://github.com/vegaprotocol/vega/pull/4413) - Deploy to Devnet with Jenkins and remove drone
- [4429](https://github.com/vegaprotocol/vega/pull/4429) - Release version `v0.46.0`
- [4442](https://github.com/vegaprotocol/vega/pull/4442) - Reduce the number of iterations in reward calculation
- [4409](https://github.com/vegaprotocol/vega/pull/4409) - Include chain id in bus messages
- [4464](https://github.com/vegaprotocol/vega/pull/4466) - Update validator power in tendermint based on their staking

### 🐛 Fixes
- [4325](https://github.com/vegaprotocol/vega/pull/4325) - Remove state from the witness snapshot and infer it from votes
- [4334](https://github.com/vegaprotocol/vega/pull/4334) - Fix notary implementation
- [4343](https://github.com/vegaprotocol/vega/pull/4343) - Fix non deterministic test by using same `idGenerator`
- [4352](https://github.com/vegaprotocol/vega/pull/4352) - Remove usage of `time.Now()` in the auction state
- [4380](https://github.com/vegaprotocol/vega/pull/4380) - Implement Uint for network parameters and use it for monies values
- [4369](https://github.com/vegaprotocol/vega/pull/4369) - Fix orders still being accepted after market in trading terminated state
- [4395](https://github.com/vegaprotocol/vega/pull/4395) - Fix drone pipeline
- [4398](https://github.com/vegaprotocol/vega/pull/4398) - Fix to set proper status on withdrawal errors
- [4421](https://github.com/vegaprotocol/vega/issues/4421) - Fix to missing pending rewards in LNL checkpoint
- [4419](https://github.com/vegaprotocol/vega/pull/4419) - Fix snapshot cleanup, improve logging when specified block height could not be reloaded.
- [4444](https://github.com/vegaprotocol/vega/pull/4444) - Fix division by zero when all validator scores are 0
- [4467](https://github.com/vegaprotocol/vega/pull/4467) - Fix reward account balance not being saved/loaded to/from checkpoint
- [4474](https://github.com/vegaprotocol/vega/pull/4474) - Wire rewards checkpoint to checkpoint engine and store infrastructure fee accounts in collateral checkpoint

## 0.45.6
*2021-11-16*

### 🐛 Fixes
- [4506](https://github.com/vegaprotocol/vega/pull/4506) - Wire network parameters to time service to flush out pending changes

## 0.45.5
*2021-11-16*

### 🐛 Fixes
- [4403](https://github.com/vegaprotocol/vega/pull/4403) - Fully remove expiry from withdrawals and release version `v0.45.5`


## 0.45.4
*2021-11-05*

### 🐛 Fixes
- [4372](https://github.com/vegaprotocol/vega/pull/4372) - Fix, if all association is nominated, allow association to be unnominated and nominated again in the same epoch


## 0.45.3
*2021-11-04*

### 🐛 Fixes
- [4362](https://github.com/vegaprotocol/vega/pull/4362) - Remove staking of cache at the beginning of the epoch for spam protection


## 0.45.2
*2021-10-27*

### 🛠 Improvements
- [4308](https://github.com/vegaprotocol/vega/pull/4308) - Add Visual Studio Code configuration
- [4319](https://github.com/vegaprotocol/vega/pull/4319) - Add snapshot node topology
- [4321](https://github.com/vegaprotocol/vega/pull/4321) - Release version `v0.45.2` #4321

### 🐛 Fixes
- [4320](https://github.com/vegaprotocol/vega/pull/4320) - Implement retries for notary transactions
- [4312](https://github.com/vegaprotocol/vega/pull/4312) - Implement retries for witness transactions


## 0.45.1
*2021-10-23*

### 🛠 Improvements
- [4246](https://github.com/vegaprotocol/vega/pull/4246) - Add replay protection snapshot
- [4245](https://github.com/vegaprotocol/vega/pull/4245) - Add ABCI snapshot
- [4260](https://github.com/vegaprotocol/vega/pull/4260) - Reconcile delegation more frequently
- [4255](https://github.com/vegaprotocol/vega/pull/4255) - Add staking snapshot
- [4278](https://github.com/vegaprotocol/vega/pull/4278) - Add timestamps to rewards
- [4265](https://github.com/vegaprotocol/vega/pull/4265) - Add witness snapshot
- [4287](https://github.com/vegaprotocol/vega/pull/4287) - Add stake verifier snapshot
- [4292](https://github.com/vegaprotocol/vega/pull/4292) - Update the vega wallet version

### 🐛 Fixes
- [4280](https://github.com/vegaprotocol/vega/pull/4280) - Make event forwarder hashing result more random
- [4270](https://github.com/vegaprotocol/vega/pull/4270) - Prevent overflow with pending delegation
- [4274](https://github.com/vegaprotocol/vega/pull/4274) - Ensure sufficient balances when nominating multiple nodes
- [4286](https://github.com/vegaprotocol/vega/pull/4286) - Checkpoints fixes


## 0.45.0
*2021-10-19*

### 🛠 Improvements
- [4188](https://github.com/vegaprotocol/vega/pull/4188) - Add rewards snapshot
- [4191](https://github.com/vegaprotocol/vega/pull/4191) - Add limit snapshot
- [4192](https://github.com/vegaprotocol/vega/pull/4192) - Ask for passphrase confirmation on init and generate commands when applicable
- [4201](https://github.com/vegaprotocol/vega/pull/4201) - Implement spam snapshot
- [4214](https://github.com/vegaprotocol/vega/pull/4214) - Add golangci-lint to CI
- [4199](https://github.com/vegaprotocol/vega/pull/4199) - Add ERC20 logic signing
- [4211](https://github.com/vegaprotocol/vega/pull/4211) - Implement snapshot for notary
- [4219](https://github.com/vegaprotocol/vega/pull/4219) - Enable linters
- [4218](https://github.com/vegaprotocol/vega/pull/4218) - Run system-tests in separate build
- [4227](https://github.com/vegaprotocol/vega/pull/4227) - Ignore system-tests failures for non PR builds
- [4232](https://github.com/vegaprotocol/vega/pull/4232) - golangci-lint increase timeout
- [4229](https://github.com/vegaprotocol/vega/pull/4229) - Ensure the vega and Ethereum wallet are not nil before accessing
- [4230](https://github.com/vegaprotocol/vega/pull/4230) - Replay protection snapshot
- [4242](https://github.com/vegaprotocol/vega/pull/4242) - Set timeout for system-tests steps
- [4215](https://github.com/vegaprotocol/vega/pull/4215) - Improve handling of expected trades
- [4224](https://github.com/vegaprotocol/vega/pull/4224) - Make evt forward mode deterministic
- [4168](https://github.com/vegaprotocol/vega/pull/4168) - Update code still using uint64
- [4240](https://github.com/vegaprotocol/vega/pull/4240) - Add command to list and describe Vega paths

### 🐛 Fixes
- [4228](https://github.com/vegaprotocol/vega/pull/4228) - Fix readme updates
- [4210](https://github.com/vegaprotocol/vega/pull/4210) - Add min validators network parameter and bug fix for overflow reward


## 0.44.2
*2021-10-11*

### 🐛 Fixes
- [4195](https://github.com/vegaprotocol/vega/pull/4195) - Fix rewards payout with delay


## 0.44.1
*2021-10-08*

### 🐛 Fixes
- [4183](https://github.com/vegaprotocol/vega/pull/4183) - Fix `undelegateNow` to use the passed amount instead of 0
- [4184](https://github.com/vegaprotocol/vega/pull/4184) - Remove 0 balance events from checkpoint of delegations
- [4185](https://github.com/vegaprotocol/vega/pull/4185) - Fix event sent on reward pool creation + fix owner


## 0.44.0
*2021-10-07*

### 🛠 Improvements
- [4159](https://github.com/vegaprotocol/vega/pull/4159) - Clean-up and separate checkpoints and snapshots
- [4172](https://github.com/vegaprotocol/vega/pull/4172) - Added assetActions to banking snapshot
- [4173](https://github.com/vegaprotocol/vega/pull/4173) - Add tools and linting
- [4161](https://github.com/vegaprotocol/vega/pull/4161) - Assets snapshot implemented
- [4142](https://github.com/vegaprotocol/vega/pull/4142) - Add clef wallet
- [4160](https://github.com/vegaprotocol/vega/pull/4160) - Snapshot positions engine
- [4170](https://github.com/vegaprotocol/vega/pull/4170) - Update to latest proto and go mod tidy
- [4157](https://github.com/vegaprotocol/vega/pull/4157) - Adding IDGenerator types
- [4166](https://github.com/vegaprotocol/vega/pull/4166) - Banking snapshot
- [4133](https://github.com/vegaprotocol/vega/pull/4133) - Matching engine snapshots
- [4162](https://github.com/vegaprotocol/vega/pull/4162) - Add fields to validators genesis
- [4154](https://github.com/vegaprotocol/vega/pull/4154) - Port code to use last version of proto (layout change)
- [4141](https://github.com/vegaprotocol/vega/pull/4141) - Collateral snapshots
- [4131](https://github.com/vegaprotocol/vega/pull/4131) - Snapshot epoch engine
- [4143](https://github.com/vegaprotocol/vega/pull/4143) - Add delegation snapshot
- [4114](https://github.com/vegaprotocol/vega/pull/4114) - Document default file location
- [4130](https://github.com/vegaprotocol/vega/pull/4130) - Update proto dependencies to latest
- [4134](https://github.com/vegaprotocol/vega/pull/4134) - Checkpoints and snapshots are 2 different things
- [4121](https://github.com/vegaprotocol/vega/pull/4121) - Additional test scenarios for delegation & rewards
- [4111](https://github.com/vegaprotocol/vega/pull/4111) - Simplify nodewallet integration
- [4110](https://github.com/vegaprotocol/vega/pull/4110) - Auto delegation
- [4123](https://github.com/vegaprotocol/vega/pull/4123) - Add auto delegation to checkpoint
- [4120](https://github.com/vegaprotocol/vega/pull/4120) - Snapshot preparation
- [4060](https://github.com/vegaprotocol/vega/pull/4060) - Edge case scenarios delegation

### 🐛 Fixes
- [4156](https://github.com/vegaprotocol/vega/pull/4156) - Fix filename for checkpoints
- [4158](https://github.com/vegaprotocol/vega/pull/4158) - Remove delay in reward/delegation calculation
- [4150](https://github.com/vegaprotocol/vega/pull/4150) - De-duplicate stake linkings
- [4137](https://github.com/vegaprotocol/vega/pull/4137) - Add missing key to all network parameters key map
- [4132](https://github.com/vegaprotocol/vega/pull/4132) - Send delegation events
- [4128](https://github.com/vegaprotocol/vega/pull/4128) - Simplify checkpointing for network parameters and start fixing collateral checkpoint
- [4124](https://github.com/vegaprotocol/vega/pull/4124) - Fixed non-deterministic checkpoint and added auto delegation to checkpoint
- [4118](https://github.com/vegaprotocol/vega/pull/4118) - Fixed epoch issue


## 0.43.0
*2021-09-22*

### 🛠 Improvements
- [4051](https://github.com/vegaprotocol/vega/pull/4051) - New type to handle signed versions of the uint256 values we already support
- [4090](https://github.com/vegaprotocol/vega/pull/4090) - Update the proto repository dependencies
- [4023](https://github.com/vegaprotocol/vega/pull/4023) - Implement the spam protection engine
- [4063](https://github.com/vegaprotocol/vega/pull/4063) - Migrate to XDG structure
- [4075](https://github.com/vegaprotocol/vega/pull/4075) - Prefix checkpoint files with time and interval for automated tests
- [4050](https://github.com/vegaprotocol/vega/pull/4050) - Extend delegation feature test scenarios
- [4056](https://github.com/vegaprotocol/vega/pull/4056) - Improve message for genesis error with topology
- [4017](https://github.com/vegaprotocol/vega/pull/4017) - Migrate wallet to XGD file structure
- [4024](https://github.com/vegaprotocol/vega/pull/4024) - Extend delegation rewards feature test scenarios
- [4035](https://github.com/vegaprotocol/vega/pull/4035) - Implement multisig control signatures
- [4083](https://github.com/vegaprotocol/vega/pull/4083) - Remove expiry support for withdrawals
- [4068](https://github.com/vegaprotocol/vega/pull/4068) - Allow proposal votes to happen during the validation period
- [4088](https://github.com/vegaprotocol/vega/pull/4088) - Implements the simple JSON oracle source
- [4105](https://github.com/vegaprotocol/vega/pull/4105) - Add more hashes to the app state hash
- [4107](https://github.com/vegaprotocol/vega/pull/4107) - Remove the trading proxy service
- [4101](https://github.com/vegaprotocol/vega/pull/4101) - Remove dependency to the Ethereum client from the Ethereum wallet

### 🐛 Fixes
- [4053](https://github.com/vegaprotocol/vega/pull/4053) - Fix readme explanation for log levels
- [4054](https://github.com/vegaprotocol/vega/pull/4054) - Capture errors with Ethereum iterator and continue
- [4040](https://github.com/vegaprotocol/vega/pull/4040) - Fix bug where the withdrawal signature uses uint64
- [4042](https://github.com/vegaprotocol/vega/pull/4042) - Extended delegation rewards feature test scenario edits
- [4034](https://github.com/vegaprotocol/vega/pull/4034) - Update integration tests now TxErr events are not sent in the execution package
- [4106](https://github.com/vegaprotocol/vega/pull/4106) - Fix a panic when reloading checkpoints
- [4115](https://github.com/vegaprotocol/vega/pull/4115) - Use block height in checkpoint file names

## 0.42.0
*2021-09-10*

### 🛠 Improvements
- [3862](https://github.com/vegaprotocol/vega/pull/3862) - Collateral snapshot: Add checkpoints where needed, update processor (ABCI app) to write checkpoint data to file.
- [3926](https://github.com/vegaprotocol/vega/pull/3926) - Add epoch to delegation balance events and changes to the delegation / reward engines
- [3963](https://github.com/vegaprotocol/vega/pull/3963) - Load tendermint logger configuration
- [3958](https://github.com/vegaprotocol/vega/pull/3958) - Update istake ABI and run abigen
- [3933](https://github.com/vegaprotocol/vega/pull/3933) - Remove redundant API from Validator node
- [3971](https://github.com/vegaprotocol/vega/pull/3971) - Reinstate wallet subcommand tests
- [3961](https://github.com/vegaprotocol/vega/pull/3961) - Implemented feature test for delegation
- [3977](https://github.com/vegaprotocol/vega/pull/3977) - Add undelegate, delegate and register snapshot errors
- [3976](https://github.com/vegaprotocol/vega/pull/3976) - Add network parameter for competition level
- [3975](https://github.com/vegaprotocol/vega/pull/3975) - Add parties stake api
- [3978](https://github.com/vegaprotocol/vega/pull/3978) - Update dependencies
- [3980](https://github.com/vegaprotocol/vega/pull/3980) - Update protobuf dependencies
- [3910](https://github.com/vegaprotocol/vega/pull/3910) - Change all price, amounts, balances from uint64 to string
- [3969](https://github.com/vegaprotocol/vega/pull/3969) - Bump dlv and geth to latest versions
- [3925](https://github.com/vegaprotocol/vega/pull/3925) - Add command to sign a subset of network parameters
- [3981](https://github.com/vegaprotocol/vega/pull/3981) - Remove the `wallet-pubkey` flag on genesis sign command
- [3987](https://github.com/vegaprotocol/vega/pull/3987) - Add genesis verify command to verify signature against local genesis file
- [3984](https://github.com/vegaprotocol/vega/pull/3984) - Update the mainnet addresses in genesis generation command
- [3983](https://github.com/vegaprotocol/vega/pull/3983) - Added action field to epoch events
- [3988](https://github.com/vegaprotocol/vega/pull/3988) - Update the go-ethereum dependency
- [3991](https://github.com/vegaprotocol/vega/pull/3991) - Remove hardcoded address to the Ethereum node
- [3990](https://github.com/vegaprotocol/vega/pull/3990) - Network bootstrapping
- [3992](https://github.com/vegaprotocol/vega/pull/3992) - Check big int conversion from string in ERC20 code
- [3993](https://github.com/vegaprotocol/vega/pull/3993) - Use the vega public key as node id
- [3955](https://github.com/vegaprotocol/vega/pull/3955) - Use staking accounts in governance
- [4004](https://github.com/vegaprotocol/vega/pull/4004) - Broker configuration: change IP to address Address
- [4005](https://github.com/vegaprotocol/vega/pull/4005) - Add a simple subcommand to the vega binary to ease submitting transactions
- [3997](https://github.com/vegaprotocol/vega/pull/3997) - Do not require Ethereum client when starting the nodewallet
- [4009](https://github.com/vegaprotocol/vega/pull/4009) - Add delegation core APIs
- [4014](https://github.com/vegaprotocol/vega/pull/4014) - Implement delegation and epoch for Limited Network Life
- [3914](https://github.com/vegaprotocol/vega/pull/3914) - Implement staking event verification
- [3940](https://github.com/vegaprotocol/vega/pull/3940) - Remove validator signature from configuration and add network parameters
- [3938](https://github.com/vegaprotocol/vega/pull/3938) - Add more logging informations on the witness vote failures
- [3932](https://github.com/vegaprotocol/vega/pull/3932) - Adding asset details to reward events
- [3706](https://github.com/vegaprotocol/vega/pull/3706) - Remove startup markets workaround
- [3905](https://github.com/vegaprotocol/vega/pull/3905) - Add vega genesis new validator sub-command
- [3895](https://github.com/vegaprotocol/vega/pull/3895) - Add command to create a new genesis block with app_state
- [3900](https://github.com/vegaprotocol/vega/pull/3900) - Create reward engine
- [4847](https://github.com/vegaprotocol/vega/pull/3847) - Modified staking account to be backed by governance token account balance
- [3907](https://github.com/vegaprotocol/vega/pull/3907) - Tune system tests
- [3904](https://github.com/vegaprotocol/vega/pull/3904) - Update Jenkins file to run all System Tests
- [3795](https://github.com/vegaprotocol/vega/pull/3795) - Add capability to sent events to a socket stream
- [3832](https://github.com/vegaprotocol/vega/pull/3832) - Update the genesis topology map
- [3891](https://github.com/vegaprotocol/vega/pull/3891) - Verify transaction version 2 signature
- [3813](https://github.com/vegaprotocol/vega/pull/3813) - Implementing epoch time
- [4031](https://github.com/vegaprotocol/vega/pull/4031) - Send error events in processor through wrapper

### 🐛 Fixes
- [3950](https://github.com/vegaprotocol/vega/pull/3950) - `LoadGenesis` returns nil if checkpoint entry is empty
- [3960](https://github.com/vegaprotocol/vega/pull/3960) - Unstaking events are not seen by all validator nodes in DV
- [3973](https://github.com/vegaprotocol/vega/pull/3973) - Set ABCI client so it is possible to submit a transaction
- [3986](https://github.com/vegaprotocol/vega/pull/3986) - Emit Party event when stake link is accepted
- [3979](https://github.com/vegaprotocol/vega/pull/3979) - Add more delegation / reward scenarios and steps and a bug fix in emitted events
- [4007](https://github.com/vegaprotocol/vega/pull/4007) - Changed delegation balance event to use string
- [4006](https://github.com/vegaprotocol/vega/pull/4006) - Sort proposals by timestamp
- [4012](https://github.com/vegaprotocol/vega/pull/4012) - Fix panic with vega watch
- [3937](https://github.com/vegaprotocol/vega/pull/3937) - Include `TX_ERROR` events for type ALL subscribers
- [3930](https://github.com/vegaprotocol/vega/pull/3930) - Added missing function and updated readme with details
- [3918](https://github.com/vegaprotocol/vega/pull/3918) - Fix the build by updating the module version for the vegawallet
- [3901](https://github.com/vegaprotocol/vega/pull/3901) - Emit a `TxErrEvent` if withdraw submission is invalid
- [3874](https://github.com/vegaprotocol/vega/pull/3874) - Fix binary version
- [3884](https://github.com/vegaprotocol/vega/pull/3884) - Always async transaction
- [3877](https://github.com/vegaprotocol/vega/pull/3877) - Use a custom http client for the tendermint client


## 0.41.0
*2021-08-06*

### 🛠 Improvements
- [#3743](https://github.com/vegaprotocol/vega/pull/3743) - Refactor: Rename traders to parties
- [#3758](https://github.com/vegaprotocol/vega/pull/3758) - Refactor: Cleanup naming in the types package
- [#3789](https://github.com/vegaprotocol/vega/pull/3789) - Update ed25519-voi
- [#3589](https://github.com/vegaprotocol/vega/pull/3589) - Update tendermint to a newer version
- [#3591](https://github.com/vegaprotocol/vega/pull/3591) - Implemented market terminated, settled and suspended states via the oracle trigger
- [#3798](https://github.com/vegaprotocol/vega/pull/3798) - Update godog version to 11
- [#3793](https://github.com/vegaprotocol/vega/pull/3793) - Send Commander commands in a goroutine
- [#3805](https://github.com/vegaprotocol/vega/pull/3805) - Checkpoint engine hash and checkpoint creation
- [#3785](https://github.com/vegaprotocol/vega/pull/3785) - Implement delegation commands
- [#3714](https://github.com/vegaprotocol/vega/pull/3714) - Move protobufs into an external repository
- [#3719](https://github.com/vegaprotocol/vega/pull/3719) - Replace vega wallet with call to the vegawallet
- [#3762](https://github.com/vegaprotocol/vega/pull/3762) - Refactor: Cleanup markets in domains types
- [#3822](https://github.com/vegaprotocol/vega/pull/3822) - Testing: vega integration add subfolders for features
- [#3794](https://github.com/vegaprotocol/vega/pull/3794) - Implement rewards transfer
- [#3839](https://github.com/vegaprotocol/vega/pull/3839) - Implement a delegation engine
- [#3842](https://github.com/vegaprotocol/vega/pull/3842) - Imports need reformatting for core code base
- [#3849](https://github.com/vegaprotocol/vega/pull/3849) - Add limits engine + genesis loading
- [#3836](https://github.com/vegaprotocol/vega/pull/3836) - Add a first version of the accounting engine
- [#3859](https://github.com/vegaprotocol/vega/pull/3859) - Enable CGO in CI


### 🐛 Fixes
- [#3751](https://github.com/vegaprotocol/vega/pull/3751) - `Unparam` linting fixes
- [#3776](https://github.com/vegaprotocol/vega/pull/3776) - Ensure expired/settled markets are correctly recorded in app state
- [#3774](https://github.com/vegaprotocol/vega/pull/3774) - Change liquidity fees distribution to general account and not margin account of liquidity provider
- [#3801](https://github.com/vegaprotocol/vega/pull/3801) - Testing: Fixed setup of oracle spec step in integration
- [#3828](https://github.com/vegaprotocol/vega/pull/3828) - 🔥 Check if application context has been cancelled before writing to channel
- [#3838](https://github.com/vegaprotocol/vega/pull/3838) - 🔥 Fix panic on division by 0 with party voting and withdrawing funds

## 0.40.0
*2021-07-12*

### 🛠 Improvements
- [#3718](https://github.com/vegaprotocol/vega/pull/3718) - Run `unparam` over the codebase
- [#3705](https://github.com/vegaprotocol/vega/pull/3705) - Return theoretical target stake when in auction
- [#3703](https://github.com/vegaprotocol/vega/pull/3703) - Remove inefficient metrics calls
- [#3693](https://github.com/vegaprotocol/vega/pull/3693) - Calculation without Decimal in the liquidity target package
- [#3696](https://github.com/vegaprotocol/vega/pull/3696) - Remove some uint <-> Decimal conversion
- [#3689](https://github.com/vegaprotocol/vega/pull/3689) - Do not rely on proto conversion for `GetAsset`
- [#3676](https://github.com/vegaprotocol/vega/pull/3676) - Ad the `tm` subcommand
- [#3569](https://github.com/vegaprotocol/vega/pull/3569) - Migrate from uint64 to uint256 for all balances, amount, prices in the core
- [#3594](https://github.com/vegaprotocol/vega/pull/3594) - Improve probability of trading calculations
- [#3752](https://github.com/vegaprotocol/vega/pull/3752) - Update oracle engine to send events at the end of the block
- [#3745](https://github.com/vegaprotocol/vega/pull/3745) - Add loss socialization for final settlement

### 🐛 Fixes
- [#3722](https://github.com/vegaprotocol/vega/pull/3722) - Added sign to settle return values to allow to determine correctly win/loss
- [#3720](https://github.com/vegaprotocol/vega/pull/3720) - Tidy up max open interest calculations
- [#3704](https://github.com/vegaprotocol/vega/pull/3704) - Fix settlement with network orders
- [#3686](https://github.com/vegaprotocol/vega/pull/3686) -Fixes in the positions engine following migration to uint256
- [#3684](https://github.com/vegaprotocol/vega/pull/3684) - Fix the position engine hash state following migration to uint256
- [#3467](https://github.com/vegaprotocol/vega/pull/3647) - Ensure LP orders are not submitted during auction
- [#3736](https://github.com/vegaprotocol/vega/pull/3736) - Correcting event types and adding panics to catch mistakes


## 0.39.0
*2021-06-30*

### 🛠 Improvements
- [#3642](https://github.com/vegaprotocol/vega/pull/3642) - Refactor integration tests
- [#3637](https://github.com/vegaprotocol/vega/pull/3637) - Rewrite pegged / liquidity order control flow
- [#3635](https://github.com/vegaprotocol/vega/pull/3635) - Unified error system and strict parsing in feature tests
- [#3632](https://github.com/vegaprotocol/vega/pull/3632) - Add documentation on market instantiation in feature tests
- [#3599](https://github.com/vegaprotocol/vega/pull/3599) - Return better errors when replay protection happen

### 🐛 Fixes
- [#3640](https://github.com/vegaprotocol/vega/pull/3640) - Fix send on closed channel using timer (event bus)
- [#3638](https://github.com/vegaprotocol/vega/pull/3638) - Fix decimal instantiation in bond slashing
- [#3621](https://github.com/vegaprotocol/vega/pull/3621) - Remove pegged order from pegged list if order is aggressive and trade
- [#3612](https://github.com/vegaprotocol/vega/pull/3612) - Clean code in the wallet package


## 0.38.0
*2021-06-11*

### 🛠 Improvements
- [#3546](https://github.com/vegaprotocol/vega/pull/3546) - Add Auction Extension trigger field to market data
- [#3538](https://github.com/vegaprotocol/vega/pull/3538) - Testing: Add block time handling & block time variance
- [#3596](https://github.com/vegaprotocol/vega/pull/3596) - Enable replay protection
- [#3497](https://github.com/vegaprotocol/vega/pull/3497) - Implement new transaction format
- [#3461](https://github.com/vegaprotocol/vega/pull/3461) - Implement new commands validation

### 🐛 Fixes
- [#3528](https://github.com/vegaprotocol/vega/pull/3528) - Stop liquidity auctions from extending infinitely
- [#3567](https://github.com/vegaprotocol/vega/pull/3567) - Fix handling of Liquidity Commitments at price bounds
- [#3568](https://github.com/vegaprotocol/vega/pull/3568) - Fix potential nil pointer when fetching proposals
- [#3554](https://github.com/vegaprotocol/vega/pull/3554) - Fix package import for domain types
- [#3549](https://github.com/vegaprotocol/vega/pull/3549) - Remove Oracle prefix from files in the Oracle package
- [#3541](https://github.com/vegaprotocol/vega/pull/3541) - Ensure all votes have weight initialised to 0
- [#3539](https://github.com/vegaprotocol/vega/pull/3541) - Address flaky tests
- [#3540](https://github.com/vegaprotocol/vega/pull/3540) - Rename auction state methods
- [#3533](https://github.com/vegaprotocol/vega/pull/3533) - Refactor auction end logic to its own file
- [#3532](https://github.com/vegaprotocol/vega/pull/3532) - Fix Average Entry valuation during opening auctions
- [#3523](https://github.com/vegaprotocol/vega/pull/3523) - Improve nil pointer checks on proposal submissions
- [#3591](https://github.com/vegaprotocol/vega/pull/3591) - Avoid slice out of access bond in trades store


## 0.37.0
*2021-05-26*

### 🛠 Improvements
- [#3479](https://github.com/vegaprotocol/vega/pull/3479) - Add test coverage for auction interactions
- [#3494](https://github.com/vegaprotocol/vega/pull/3494) - Add `error_details` field to rejected proposals
- [#3491](https://github.com/vegaprotocol/vega/pull/3491) - Market Data no longer returns an error when no market data exists, as this is a valid situation
- [#3461](https://github.com/vegaprotocol/vega/pull/3461) - Optimise transaction format & improve validation
- [#3489](https://github.com/vegaprotocol/vega/pull/3489) - Run `buf breaking` at build time
- [#3487](https://github.com/vegaprotocol/vega/pull/3487) - Refactor `prepare*` command validation
- [#3516](https://github.com/vegaprotocol/vega/pull/3516) - New tests for distressed LP + use margin for bond slashing as fallback
- [#4921](https://github.com/vegaprotocol/vega/issues/4921) - Add comment to document behaviour on margin account in feature test (liquidity-provision-bond-account.feature)

### 🐛 Fixes
- [#3513](https://github.com/vegaprotocol/vega/pull/3513) - Fix reprice of pegged orders on every liquidity update
- [#3457](https://github.com/vegaprotocol/vega/pull/3457) - Fix probability of trading calculation for liquidity orders
- [#3515](https://github.com/vegaprotocol/vega/pull/3515) - Fixes for the resolve close out LP parties flow
- [#3513](https://github.com/vegaprotocol/vega/pull/3513) - Fix redeployment of LP orders
- [#3514](https://github.com/vegaprotocol/vega/pull/3513) - Fix price monitoring bounds

## 0.36.0
*2021-05-13*

### 🛠 Improvements
- [#3408](https://github.com/vegaprotocol/vega/pull/3408) - Add more information on token proportion/weight on proposal votes APIs
- [#3360](https://github.com/vegaprotocol/vega/pull/3360) - :fire: REST: Move deposits endpoint to `/parties/[partyId]/deposits`
- [#3431](https://github.com/vegaprotocol/vega/pull/3431) - Improve caching of values when exiting auctions
- [#3459](https://github.com/vegaprotocol/vega/pull/3459) - Add extra validation for Order, Vote, Withdrawal and LP transactions
- [#3433](https://github.com/vegaprotocol/vega/pull/3433) - Reject non-persistent orders that fall outside price monitoring bounds
- [#3443](https://github.com/vegaprotocol/vega/pull/3443) - Party is no longer required when submitting an order amendment
- [#3446](https://github.com/vegaprotocol/vega/pull/3443) - Party is no longer required when submitting an order cancellation
- [#3449](https://github.com/vegaprotocol/vega/pull/3449) - Party is no longer required when submitting an withdrawal request

### 🐛 Fixes
- [#3451](https://github.com/vegaprotocol/vega/pull/3451) - Remove float usage in liquidity engine
- [#3447](https://github.com/vegaprotocol/vega/pull/3447) - Clean up order submission code
- [#3436](https://github.com/vegaprotocol/vega/pull/3436) - Break up internal proposal definitions
- [#3452](https://github.com/vegaprotocol/vega/pull/3452) - Tidy up LP implementation internally
- [#3458](https://github.com/vegaprotocol/vega/pull/3458) - Fix spelling errors in GraphQL docs
- [#3434](https://github.com/vegaprotocol/vega/pull/3434) - Improve test coverage around Liquidity Provisions on auction close
- [#3411](https://github.com/vegaprotocol/vega/pull/3411) - Fix settlement tests
- [#3418](https://github.com/vegaprotocol/vega/pull/3418) - Rename External Resource Checker to Witness
- [#3419](https://github.com/vegaprotocol/vega/pull/3419) - Fix blank IDs on oracle specs in genesis markets
- [#3412](https://github.com/vegaprotocol/vega/pull/3412) - Refactor internal Vote Submission type to be separate from Vote type
- [#3421](https://github.com/vegaprotocol/vega/pull/3421) - Improve test coverage around order uncrossing
- [#3425](https://github.com/vegaprotocol/vega/pull/3425) - Remove debug steps from feature tests
- [#3430](https://github.com/vegaprotocol/vega/pull/3430) - Remove `LiquidityPoolBalance` from configuration
- [#3468](https://github.com/vegaprotocol/vega/pull/3468) - Increase rate limit that was causing mempools to fill up unnecessarily
- [#3438](https://github.com/vegaprotocol/vega/pull/3438) - Split protobuf definitions
- [#3450](https://github.com/vegaprotocol/vega/pull/3450) - Do not emit amendments from liquidity engine

## 0.35.0
*2021-04-21*

### 🛠 Improvements
- [#3341](https://github.com/vegaprotocol/vega/pull/3341) - Add logging for transactions rejected for having no accounts
- [#3339](https://github.com/vegaprotocol/vega/pull/3339) - Reimplement amending LPs not to be cancel and replace
- [#3371](https://github.com/vegaprotocol/vega/pull/3371) - Optimise calculation of cumulative price levels
- [#3339](https://github.com/vegaprotocol/vega/pull/3339) - Reuse LP orders IDs when they are re-created
- [#3385](https://github.com/vegaprotocol/vega/pull/3385) - Track the time spent in auction via Prometheus metrics
- [#3376](https://github.com/vegaprotocol/vega/pull/3376) - Implement a simple benchmarking framework for the core trading
- [#3371](https://github.com/vegaprotocol/vega/pull/3371) - Optimize indicative price and volume calculation

### 🐛 Fixes
- [#3356](https://github.com/vegaprotocol/vega/pull/3356) - Auctions are extended if exiting auction would leave either side of the book empty
- [#3348](https://github.com/vegaprotocol/vega/pull/3348) - Correctly set time when liquidity engine is created
- [#3321](https://github.com/vegaprotocol/vega/pull/3321) - Fix bond account use on LP submission
- [#3369](https://github.com/vegaprotocol/vega/pull/3369) - Reimplement amending LPs not to be cancel and replace
- [#3358](https://github.com/vegaprotocol/vega/pull/3358) - Improve event bus stability
- [#3363](https://github.com/vegaprotocol/vega/pull/3363) - Fix behaviour when leaving auctions
- [#3321](https://github.com/vegaprotocol/vega/pull/3321) - Do not slash bond accounts on LP submission
- [#3350](https://github.com/vegaprotocol/vega/pull/3350) - Fix equity like share in the market data
- [#3363](https://github.com/vegaprotocol/vega/pull/3363) - Ensure leaving an auction cannot trigger another auction / auction leave
- [#3369](https://github.com/vegaprotocol/vega/pull/3369) - Fix LP order deployments
- [#3366](https://github.com/vegaprotocol/vega/pull/3366) - Set the fee paid in uncrossing auction trades
- [#3364](https://github.com/vegaprotocol/vega/pull/3364) - Improve / fix positions tracking
- [#3358](https://github.com/vegaprotocol/vega/pull/3358) - Fix event bus by deep cloning all messages
- [#3374](https://github.com/vegaprotocol/vega/pull/3374) - Check trades in integration tests

## 0.34.1

*2021-04-08*

### 🐛 Fixes
- [#3324](https://github.com/vegaprotocol/vega/pull/3324) - CI: Fix multi-architecture build

## 0.34.0

*2021-04-07*

### 🛠 Improvements

- [#3302](https://github.com/vegaprotocol/vega/pull/3302) - Add reference to LP in orders created by LP
- [#3183](https://github.com/vegaprotocol/vega/pull/3183) - All orders from LP - including rejected orders - are now sent through the event bus
- [#3248](https://github.com/vegaprotocol/vega/pull/3248) - Store and propagate bond penalty
- [#3266](https://github.com/vegaprotocol/vega/pull/3266) - Add network parameters to control auction duration & extension
- [#3264](https://github.com/vegaprotocol/vega/pull/3264) - Add Liquidity Provision ID to orders created by LP commitments
- [#3126](https://github.com/vegaprotocol/vega/pull/3126) - Add transfer for bond slashing
- [#3281](https://github.com/vegaprotocol/vega/pull/3281) - Update scripts to go 1.16.2
- [#3280](https://github.com/vegaprotocol/vega/pull/3280) - Update to go 1.16.2
- [#3235](https://github.com/vegaprotocol/vega/pull/3235) - Extend unit test coverage for products
- [#3219](https://github.com/vegaprotocol/vega/pull/3219) - Remove `liquidityFee` network parameter
- [#3217](https://github.com/vegaprotocol/vega/pull/3217) - Add an event bus event when a market closes
- [#3214](https://github.com/vegaprotocol/vega/pull/3214) - Add arbitrary data signing wallet endpoint
- [#3316](https://github.com/vegaprotocol/vega/pull/3316) - Add tests for traders closing their own position
- [#3270](https://github.com/vegaprotocol/vega/pull/3270) - _Feature test refactor_: Add Liquidity Provision feature tests
- [#3289](https://github.com/vegaprotocol/vega/pull/3289) - _Feature test refactor_: Remove unused steps
- [#3275](https://github.com/vegaprotocol/vega/pull/3275) - _Feature test refactor_: Refactor order cancellation steps
- [#3230](https://github.com/vegaprotocol/vega/pull/3230) - _Feature test refactor_: Refactor trader amends step
- [#3226](https://github.com/vegaprotocol/vega/pull/3226) - _Feature test refactor_: Refactor features with invalid order specs
- [#3200](https://github.com/vegaprotocol/vega/pull/3200) - _Feature test refactor_: Add step to end opening auction
- [#3201](https://github.com/vegaprotocol/vega/pull/3201) - _Feature test refactor_: Add step to amend order by reference
- [#3204](https://github.com/vegaprotocol/vega/pull/3204) - _Feature test refactor_: Add step to place pegged orders
- [#3207](https://github.com/vegaprotocol/vega/pull/3207) - _Feature test refactor_: Add step to create Liquidity Provision
- [#3212](https://github.com/vegaprotocol/vega/pull/3212) - _Feature test refactor_: Remove unused settlement price step
- [#3203](https://github.com/vegaprotocol/vega/pull/3203) - _Feature test refactor_: Rework Submit Order step
- [#3251](https://github.com/vegaprotocol/vega/pull/3251) - _Feature test refactor_:  Split market declaration
- [#3314](https://github.com/vegaprotocol/vega/pull/3314) - _Feature test refactor_:  Apply naming convention to assertions
- [#3295](https://github.com/vegaprotocol/vega/pull/3295) - Refactor governance engine tests
- [#3298](https://github.com/vegaprotocol/vega/pull/3298) - Add order book caching
- [#3307](https://github.com/vegaprotocol/vega/pull/3307) - Use `UpdateNetworkParams` to validate network parameter updates
- [#3308](https://github.com/vegaprotocol/vega/pull/3308) - Add probability of trading

### 🐛 Fixes
- [#3249](https://github.com/vegaprotocol/vega/pull/3249) - GraphQL: `LiquidityProvision` is no longer missing from the `EventBus` union
- [#3253](https://github.com/vegaprotocol/vega/pull/3253) - Verify all properties on oracle specs
- [#3224](https://github.com/vegaprotocol/vega/pull/3224) - Check for wash trades when FOK orders uncross
- [#3257](https://github.com/vegaprotocol/vega/pull/3257) - Order Status is now only `Active` when it is submitted to the book
- [#3285](https://github.com/vegaprotocol/vega/pull/3285) - LP provisions are now properly stopped when a market is rejected
- [#3290](https://github.com/vegaprotocol/vega/pull/3290) - Update Market Value Proxy at the end of each block
- [#3267](https://github.com/vegaprotocol/vega/pull/3267) - Ensure Liquidity Auctions are not left if it would result in an empty book
- [#3286](https://github.com/vegaprotocol/vega/pull/3286) - Reduce some log levels
- [#3263](https://github.com/vegaprotocol/vega/pull/3263) - Fix incorrect context object in Liquidity Provisions
- [#3283](https://github.com/vegaprotocol/vega/pull/3283) - Remove debug code
- [#3198](https://github.com/vegaprotocol/vega/pull/3198) - chore: Add spell checking to build pipeline
- [#3303](https://github.com/vegaprotocol/vega/pull/3303) - Reduce market depth updates when nothing changes
- [#3310](https://github.com/vegaprotocol/vega/pull/3310) - Fees are no longer paid to inactive LPs
- [#3305](https://github.com/vegaprotocol/vega/pull/3305) - Fix validation of governance proposal terms
- [#3311](https://github.com/vegaprotocol/vega/pull/3311) - `targetStake` is now an unsigned integer
- [#3313](https://github.com/vegaprotocol/vega/pull/3313) - Fix invalid account wrapping

## 0.33.0

*2021-02-16*

As per the previous release notes, this release brings a lot of fixes, most of which aren't exciting new features but improve either the code quality or the developer experience. This release is pretty hefty, as the last few updates have been patch releases. It represents a lot of heavy testing and bug fixing on Liquidity Commitment orders. Alongside that, the feature test suite (we use [godog](https://github.com/cucumber/godog)) has seen some serious attention so that we can specify more complex scenarios easily.

### 🛠 Improvements
- [#3094](https://github.com/vegaprotocol/vega/pull/3094) - :fire: GraphQL: Use `ID` scalar for IDs, ensure capitalisation is correct (`marketID` -> `marketId`)
- [#3093](https://github.com/vegaprotocol/vega/pull/3093) - :fire: GraphQL: Add LP Commitment field to market proposal
- [#3061](https://github.com/vegaprotocol/vega/pull/3061) - GraphQL: Add market proposal to markets created via governance
- [#3060](https://github.com/vegaprotocol/vega/pull/3060) - Add maximum LP shape size limit network parameter
- [#3089](https://github.com/vegaprotocol/vega/pull/3089) - Add `OracleSpec` to market
- [#3148](https://github.com/vegaprotocol/vega/pull/3148) - Add GraphQL endpoints for oracle spec
- [#3179](https://github.com/vegaprotocol/vega/pull/3179) - Add metrics logging for LPs
- [#3127](https://github.com/vegaprotocol/vega/pull/3127) - Add validation for Oracle Specs on market proposals
- [#3129](https://github.com/vegaprotocol/vega/pull/3129) - Update transfers to use `uint256`
- [#3091](https://github.com/vegaprotocol/vega/pull/3091) - Refactor: Standardise how `InAuction` is detected in the core
- [#3133](https://github.com/vegaprotocol/vega/pull/3133) - Remove `log.error` when TX rate limit is hit
- [#3140](https://github.com/vegaprotocol/vega/pull/3140) - Remove `log.error` when cancel all orders fails
- [#3072](https://github.com/vegaprotocol/vega/pull/3072) - Re-enable disabled static analysis
- [#3068](https://github.com/vegaprotocol/vega/pull/3068) - Add `dlv` to docker container
- [#3067](https://github.com/vegaprotocol/vega/pull/3067) - Add more LP unit tests
- [#3066](https://github.com/vegaprotocol/vega/pull/3066) - Remove `devnet` specific wallet initialisation
- [#3041](https://github.com/vegaprotocol/vega/pull/3041) - Remove obsolete `InitialMarkPrice` network parameter
- [#3035](https://github.com/vegaprotocol/vega/pull/3035) - Documentation fixed for infrastructure fee field
- [#3034](https://github.com/vegaprotocol/vega/pull/3034) - Add `buf` to get tools script
- [#3032](https://github.com/vegaprotocol/vega/pull/3032) - Move documentation generation to [`vegaprotocol/api`](https://github.com/vegaprotocol/api) repository
- [#3030](https://github.com/vegaprotocol/vega/pull/3030) - Add more debug logging in execution engine
- [#3114](https://github.com/vegaprotocol/vega/pull/3114) - _Feature test refactor_: Standardise market definitions
- [#3122](https://github.com/vegaprotocol/vega/pull/3122) - _Feature test refactor_: Remove unused trading modes
- [#3124](https://github.com/vegaprotocol/vega/pull/3124) - _Feature test refactor_: Move submit order step to separate package
- [#3141](https://github.com/vegaprotocol/vega/pull/3141) - _Feature test refactor_: Move oracle data step to separate package
- [#3142](https://github.com/vegaprotocol/vega/pull/3142) - _Feature test refactor_: Move market steps to separate package
- [#3143](https://github.com/vegaprotocol/vega/pull/3143) - _Feature test refactor_: Move confirmed trades step to separate package
- [#3144](https://github.com/vegaprotocol/vega/pull/3144) - _Feature test refactor_: Move cancelled trades step to separate package
- [#3145](https://github.com/vegaprotocol/vega/pull/3145) - _Feature test refactor_: Move traders step to separate package
- [#3146](https://github.com/vegaprotocol/vega/pull/3146) - _Feature test refactor_: Create new step to verify margin accounts for a market
- [#3153](https://github.com/vegaprotocol/vega/pull/3153) - _Feature test refactor_: Create step to verify one account of each type per asset
- [#3152](https://github.com/vegaprotocol/vega/pull/3152) - _Feature test refactor_: Create step to deposit collateral
- [#3151](https://github.com/vegaprotocol/vega/pull/3151) - _Feature test refactor_: Create step to withdraw collateral
- [#3149](https://github.com/vegaprotocol/vega/pull/3149) - _Feature test refactor_: Merge deposit & verification steps
- [#3154](https://github.com/vegaprotocol/vega/pull/3154) - _Feature test refactor_: Create step to verify settlement balance for market
- [#3156](https://github.com/vegaprotocol/vega/pull/3156) - _Feature test refactor_: Rewrite margin levels step
- [#3178](https://github.com/vegaprotocol/vega/pull/3178) - _Feature test refactor_: Unify error handling steps
- [#3157](https://github.com/vegaprotocol/vega/pull/3157) - _Feature test refactor_: Various small fixes
- [#3101](https://github.com/vegaprotocol/vega/pull/3101) - _Feature test refactor_: Remove outdated feature tests
- [#3092](https://github.com/vegaprotocol/vega/pull/3092) - _Feature test refactor_: Add steps to test handling of LPs during auction
- [#3071](https://github.com/vegaprotocol/vega/pull/3071) - _Feature test refactor_: Fix typo

### 🐛 Fixes
- [#3018](https://github.com/vegaprotocol/vega/pull/3018) - Fix crash caused by distressed traders with LPs
- [#3029](https://github.com/vegaprotocol/vega/pull/3029) - API: LP orders were missing their reference data
- [#3031](https://github.com/vegaprotocol/vega/pull/3031) - Parties with cancelled LPs no longer receive fees
- [#3033](https://github.com/vegaprotocol/vega/pull/3033) - Improve handling of genesis block errors
- [#3036](https://github.com/vegaprotocol/vega/pull/3036) - Equity share is now correct when submitting initial order
- [#3048](https://github.com/vegaprotocol/vega/pull/3048) - LP submission now checks margin engine is started
- [#3070](https://github.com/vegaprotocol/vega/pull/3070) - Rewrite amending LPs
- [#3053](https://github.com/vegaprotocol/vega/pull/3053) - Rewrite cancel all order implementation
- [#3050](https://github.com/vegaprotocol/vega/pull/3050) - GraphQL: Order in `LiquidityOrder` is now nullable
- [#3056](https://github.com/vegaprotocol/vega/pull/3056) - Move `vegastream` to a separate repository
- [#3057](https://github.com/vegaprotocol/vega/pull/3057) - Ignore error if Tendermint stats is temporarily unavailable
- [#3058](https://github.com/vegaprotocol/vega/pull/3058) - Fix governance to use total supply rather than total deposited into network
- [#3062](https://github.com/vegaprotocol/vega/pull/3070) - Opening Auction no longer set to null on a market when auction completes
- [#3051](https://github.com/vegaprotocol/vega/pull/3051) - Rewrite LP refresh mechanism
- [#3080](https://github.com/vegaprotocol/vega/pull/3080) - Auctions now leave auction when `maximumDuration` is exceeded
- [#3075](https://github.com/vegaprotocol/vega/pull/3075) - Bond account is now correctly cleared when LPs are cancelled
- [#3074](https://github.com/vegaprotocol/vega/pull/3074) - Switch error reporting mechanism to stream error
- [#3069](https://github.com/vegaprotocol/vega/pull/3069) - Switch more error reporting mechanisms to stream error
- [#3081](https://github.com/vegaprotocol/vega/pull/3081) - Fix fee check for LP orders
- [#3087](https://github.com/vegaprotocol/vega/pull/3087) - GraphQL schema grammar & spelling fixes
- [#3185](https://github.com/vegaprotocol/vega/pull/3185) - LP orders are now accessed deterministically
- [#3131](https://github.com/vegaprotocol/vega/pull/3131) - GRPC api now shuts down gracefully
- [#3110](https://github.com/vegaprotocol/vega/pull/3110) - LP Bond is now returned if a market is rejected
- [#3115](https://github.com/vegaprotocol/vega/pull/3115) - Parties with closed out LPs can now submit new LPs
- [#3123](https://github.com/vegaprotocol/vega/pull/3123) - New market proposals with invalid Oracle definitions no longer crash core
- [#3131](https://github.com/vegaprotocol/vega/pull/3131) - GRPC api now shuts down gracefully
- [#3137](https://github.com/vegaprotocol/vega/pull/3137) - Pegged orders that fail to reprice correctly are now properly removed from the Market Depth API
- [#3168](https://github.com/vegaprotocol/vega/pull/3168) - Fix `intoProto` for `OracleSpecBinding`
- [#3106](https://github.com/vegaprotocol/vega/pull/3106) - Target Stake is now used as the Market Value Proxy during opening auction
- [#3103](https://github.com/vegaprotocol/vega/pull/3103) - Ensure all filled and partially filled orders are remove from the Market Depth API
- [#3095](https://github.com/vegaprotocol/vega/pull/3095) - GraphQL: Fix missing data in proposal subscription
- [#3085](https://github.com/vegaprotocol/vega/pull/3085) - Minor tidy-up of errors reported by `goland`

## 0.32.0

*2021-02-23*

More fixes, primarily related to liquidity provisioning (still disabled in this release) and asset withdrawals, which will soon be enabled in the UI.

Two minor breaking changes in the GraphQL API are included - one fixing a typo, the other changing the content of date fields on the withdrawal object - they're now date formatted.

### 🛠 Improvements
- [#3004](https://github.com/vegaprotocol/vega/pull/3004) - Incorporate `buf.yaml` tidy up submitted by `bufdev` on api-clients repo
- [#3002](https://github.com/vegaprotocol/vega/pull/3002) -🔥GraphQL: Withdrawal fields `expiry`, `createdAt` & `updatedAt` are now `RFC3339Nano` date formatted
- [#3000](https://github.com/vegaprotocol/vega/pull/3002) -🔥GraphQL: Fix typo in `prepareVote` mutation - `propopsalId` is now `proposalId`
- [#2957](https://github.com/vegaprotocol/vega/pull/2957) - REST: Add missing prepare endpoints (`PrepareProposal`, `PrepareVote`, `PrepareLiquiditySubmission`)

### 🐛 Fixes
- [#3011](https://github.com/vegaprotocol/vega/pull/3011) - Liquidity fees are distributed in to margin accounts, not general accounts
- [#2991](https://github.com/vegaprotocol/vega/pull/2991) - Liquidity Provisions are now rejected if there is not enough collateral
- [#2990](https://github.com/vegaprotocol/vega/pull/2990) - Fix a lock caused by GraphQL subscribers unsubscribing from certain endpoints
- [#2996](https://github.com/vegaprotocol/vega/pull/2986) - Liquidity Provisions are now parked when repricing fails
- [#2951](https://github.com/vegaprotocol/vega/pull/2951) - Store reference prices when parking pegs for auction
- [#2982](https://github.com/vegaprotocol/vega/pull/2982) - Fix withdrawal data availability before it is verified
- [#2981](https://github.com/vegaprotocol/vega/pull/2981) - Fix sending multisig bundle for withdrawals before threshold is reached
- [#2964](https://github.com/vegaprotocol/vega/pull/2964) - Extend auctions if uncrossing price is unreasonable
- [#2961](https://github.com/vegaprotocol/vega/pull/2961) - GraphQL: Fix incorrect market in bond account resolver
- [#2958](https://github.com/vegaprotocol/vega/pull/2958) - Create `third_party` folder to avoid excluding vendor protobuf files in build
- [#3009](https://github.com/vegaprotocol/vega/pull/3009) - Remove LP commitments when a trader is closed out
- [#3012](https://github.com/vegaprotocol/vega/pull/3012) - Remove LP commitments when a trader reduces their commitment to 0

## 0.31.0

*2021-02-09*

Many of the fixes below relate to Liquidity Commitments, which are still disabled in testnet, and Data Sourcing, which is also not enabled. Data Sourcing (a.k.a Oracles) is one of the last remaining pieces we need to complete settlement at instrument expiry, and Liquidity Commitment will be enabled when the functionality has been stabilised.

This release does improve protocol documentation, with all missing fields filled in and the explanations for Pegged Orders expanded. Two crashers have been fixed, although the first is already live as hotfix on testnet, and the other is in functionality that is not yet enabled.

This release also makes some major API changes:

- `api.TradingClient` -> `api.v1.TradingServiceClient`
- `api.TradingDataClient` -> `api.v1.TradingDataServiceClient`
- Fields have changed from camel-case to snake-cased (e.g. `someFieldName` is now `some_field_name`)
- All API calls now have request and response messages whose names match the API call name (e.g. `GetSomething` now has a request called `GetSomethingRequest` and a response called `GetSomethingResponse`)
- See [#2879](https://github.com/vegaprotocol/vega/pull/2879) for details

### 🛠 Improvements
- [#2879](https://github.com/vegaprotocol/vega/pull/2879) - 🔥Update all the protobuf files with Buf recommendations
- [#2847](https://github.com/vegaprotocol/vega/pull/2847) - Improve proto documentation, in particular for pegged orders
- [#2905](https://github.com/vegaprotocol/vega/pull/2905) - Update `vega verify` command to verify genesis block files
- [#2851](https://github.com/vegaprotocol/vega/pull/2851) - Enable distribution of liquidity fees to liquidity providers
- [#2871](https://github.com/vegaprotocol/vega/pull/2871) - Add `submitOracleData` command
- [#2887](https://github.com/vegaprotocol/vega/pull/2887) - Add Open Oracle data processing & data normalisation
- [#2915](https://github.com/vegaprotocol/vega/pull/2915) - Add Liquidity Commitments to API responses

### 🐛 Fixes
- [#2913](https://github.com/vegaprotocol/vega/pull/2913) - Fix market lifecycle events not being published through event bus API
- [#2906](https://github.com/vegaprotocol/vega/pull/2906) - Add new process for calculating margins for orders during auction
- [#2887](https://github.com/vegaprotocol/vega/pull/2887) - Liquidity Commitment fix-a-thon
- [#2879](https://github.com/vegaprotocol/vega/pull/2879) - Apply `Buf` lint recommendations
- [#2872](https://github.com/vegaprotocol/vega/pull/2872) - Improve field names in fee distribution package
- [#2867](https://github.com/vegaprotocol/vega/pull/2867) - Fix GraphQL bug: deposits `creditedAt` incorrectly showed `createdAt` time, not credit time
- [#2858](https://github.com/vegaprotocol/vega/pull/2858) - Fix crasher caused by parking pegged orders for auction
- [#2852](https://github.com/vegaprotocol/vega/pull/2852) - Remove unused binaries from CI builds
- [#2850](https://github.com/vegaprotocol/vega/pull/2850) - Fix bug that caused fees to be charged for pegged orders
- [#2893](https://github.com/vegaprotocol/vega/pull/2893) - Remove unused dependency in repricing
- [#2929](https://github.com/vegaprotocol/vega/pull/2929) - Refactor GraphQL resolver for withdrawals
- [#2939](https://github.com/vegaprotocol/vega/pull/2939) - Fix crasher caused by incorrectly loading Fee account for transfers

## 0.30.0

*2021-01-19*

This release enables (or more accurately, re-enables previously disabled) pegged orders, meaning they're finally here :tada:

The Ethereum bridge also received some work - in particular the number of confirmations we wait for on Ethereum is now controlled by a governance parameter. Being a governance parameter, that means that the value can be changed by a governance vote. Slightly related: You can now fetch active governance proposals via REST.

:one: We also switch to [Buf](https://buf.build/) for our protobuf workflow. This was one of the pre-requisites for opening up our api clients build process, and making the protobuf files open source. More on that soon!

:two: This fixes an issue on testnet where votes were not registered when voting on open governance proposals. The required number of Ropsten `VOTE` tokens was being calculated incorrectly on testnet, leading to all votes quietly being ignored. In 0.30.0, voting works as expected again.

### ✨ New
- [#2732](https://github.com/vegaprotocol/vega/pull/2732) Add REST endpoint to fetch all proposals (`/governance/proposals`)
- [#2735](https://github.com/vegaprotocol/vega/pull/2735) Add `FeeSplitter` to correctly split fee portion of an aggressive order
- [#2745](https://github.com/vegaprotocol/vega/pull/2745) Add transfer bus events for withdrawals and deposits
- [#2754](https://github.com/vegaprotocol/vega/pull/2754) Add New Market bus event
- [#2778](https://github.com/vegaprotocol/vega/pull/2778) Switch to [Buf](https://buf.build/) :one:
- [#2785](https://github.com/vegaprotocol/vega/pull/2785) Add configurable required confirmations for bridge transactions
- [#2791](https://github.com/vegaprotocol/vega/pull/2791) Add Supplied State to market data
- [#2793](https://github.com/vegaprotocol/vega/pull/2793) 🔥Rename `marketState` to `marketTradingMode`, add new `marketState` enum (`ACTIVE`, `SUSPENDED` or `PENDING`)
- [#2833](https://github.com/vegaprotocol/vega/pull/2833) Add fees estimate for pegged orders
- [#2838](https://github.com/vegaprotocol/vega/pull/2838) Add bond and fee transfers

### 🛠 Improvements
- [#2835](https://github.com/vegaprotocol/vega/pull/2835) Fix voting for proposals :two:
- [#2830](https://github.com/vegaprotocol/vega/pull/2830) Refactor pegged order repricing
- [#2827](https://github.com/vegaprotocol/vega/pull/2827) Refactor expiring orders lists
- [#2821](https://github.com/vegaprotocol/vega/pull/2821) Handle liquidity commitments on market proposals
- [#2816](https://github.com/vegaprotocol/vega/pull/2816) Add changing liquidity commitment when not enough stake
- [#2805](https://github.com/vegaprotocol/vega/pull/2805) Fix read nodes lagging if they receive votes but not a bridge event
- [#2804](https://github.com/vegaprotocol/vega/pull/2804) Fix various minor bridge confirmation bugs
- [#2800](https://github.com/vegaprotocol/vega/pull/2800) Fix removing pegged orders that are rejected when unparked
- [#2799](https://github.com/vegaprotocol/vega/pull/2799) Fix crasher when proposing an update to network parameters
- [#2797](https://github.com/vegaprotocol/vega/pull/2797) Update target stake to include mark price
- [#2783](https://github.com/vegaprotocol/vega/pull/2783) Fix price monitoring integration tests
- [#2780](https://github.com/vegaprotocol/vega/pull/2780) Add more unit tests for pegged order price amends
- [#2774](https://github.com/vegaprotocol/vega/pull/2774) Fix cancelling all orders
- [#2768](https://github.com/vegaprotocol/vega/pull/2768) Fix GraphQL: Allow `marketId` to be null when it is invalid
- [#2767](https://github.com/vegaprotocol/vega/pull/2767) Fix parked pegged orders to have a price of 0 explicitly
- [#2766](https://github.com/vegaprotocol/vega/pull/2766) Disallow GFN to GTC/GTT amends
- [#2765](https://github.com/vegaprotocol/vega/pull/2765) Fix New Market bus event being sent more than once
- [#2763](https://github.com/vegaprotocol/vega/pull/2763) Add rounding to pegged order mid prices that land on non integer values
- [#2795](https://github.com/vegaprotocol/vega/pull/2795) Fix typos in GraphQL schema documentation
- [#2762](https://github.com/vegaprotocol/vega/pull/2762) Fix more typos in GraphQL schema documentation
- [#2758](https://github.com/vegaprotocol/vega/pull/2758) Fix error handling when amending some pegged order types
- [#2757](https://github.com/vegaprotocol/vega/pull/2757) Remove order from pegged list when it becomes inactive
- [#2756](https://github.com/vegaprotocol/vega/pull/2756) Add more panics to the core
- [#2750](https://github.com/vegaprotocol/vega/pull/2750) Remove expiring orders when amending to non GTT
- [#2671](https://github.com/vegaprotocol/vega/pull/2671) Add extra integration tests for uncrossing at auction end
- [#2746](https://github.com/vegaprotocol/vega/pull/2746) Fix potential divide by 0 in position calculation
- [#2743](https://github.com/vegaprotocol/vega/pull/2743) Add check for pegged orders impacted by order expiry
- [#2737](https://github.com/vegaprotocol/vega/pull/2737) Remove the ability to amend a pegged order's price
- [#2724](https://github.com/vegaprotocol/vega/pull/2724) Add price monitoring tests for order amendment
- [#2723](https://github.com/vegaprotocol/vega/pull/2723) Fix fee monitoring values during auction
- [#2721](https://github.com/vegaprotocol/vega/pull/2721) Fix incorrect reference when amending pegged orders
- [#2717](https://github.com/vegaprotocol/vega/pull/2717) Fix incorrect error codes for IOC and FOK orders during auction
- [#2715](https://github.com/vegaprotocol/vega/pull/2715) Update price monitoring to use reference price when syncing with risk model
- [#2711](https://github.com/vegaprotocol/vega/pull/2711) Refactor governance event subscription

## 0.29.0

*2020-12-07*

Note that you'll see a lot of changes related to **Pegged Orders** and **Liquidity Commitments**. These are still in testing, so these two types cannot currently be used in _Testnet_.

### ✨ New
- [#2534](https://github.com/vegaprotocol/vega/pull/2534) Implements amends for pegged orders
- [#2493](https://github.com/vegaprotocol/vega/pull/2493) Calculate market target stake
- [#2649](https://github.com/vegaprotocol/vega/pull/2649) Add REST governance endpoints
- [#2429](https://github.com/vegaprotocol/vega/pull/2429) Replace inappropriate wording in the codebase
- [#2617](https://github.com/vegaprotocol/vega/pull/2617) Implements proposal to update network parameters
- [#2622](https://github.com/vegaprotocol/vega/pull/2622) Integrate the liquidity engine into the market
- [#2683](https://github.com/vegaprotocol/vega/pull/2683) Use the Ethereum block log index to de-duplicate Ethereum transactions
- [#2674](https://github.com/vegaprotocol/vega/pull/2674) Update ERC20 token and bridges ABIs / codegen
- [#2690](https://github.com/vegaprotocol/vega/pull/2690) Add instruction to debug integration tests with DLV
- [#2680](https://github.com/vegaprotocol/vega/pull/2680) Add price monitoring bounds to the market data API

### 🛠 Improvements
- [#2589](https://github.com/vegaprotocol/vega/pull/2589) Fix cancellation of pegged orders
- [#2659](https://github.com/vegaprotocol/vega/pull/2659) Fix panic in execution engine when GFN order are submit at auction start
- [#2661](https://github.com/vegaprotocol/vega/pull/2661) Handle missing error conversion in GraphQL API
- [#2621](https://github.com/vegaprotocol/vega/pull/2621) Fix pegged order creating duplicated order events
- [#2666](https://github.com/vegaprotocol/vega/pull/2666) Prevent the node to DDOS the Ethereum node when lots of deposits happen
- [#2653](https://github.com/vegaprotocol/vega/pull/2653) Fix indicative price and volume calculation
- [#2649](https://github.com/vegaprotocol/vega/pull/2649) Fix a typo in market price monitoring parameters API
- [#2650](https://github.com/vegaprotocol/vega/pull/2650) Change governance minimum proposer balance to be a minimum amount of token instead of a factor of the total supply
- [#2675](https://github.com/vegaprotocol/vega/pull/2675) Fix an GraphQL enum conversion
- [#2691](https://github.com/vegaprotocol/vega/pull/2691) Fix spelling in a network parameter
- [#2696](https://github.com/vegaprotocol/vega/pull/2696) Fix panic when uncrossing auction
- [#2984](https://github.com/vegaprotocol/vega/pull/2698) Fix price monitoring by feeding it the uncrossing price at end of opening auction
- [#2705](https://github.com/vegaprotocol/vega/pull/2705) Fix a bug related to order being sorted by creating time in the matching engine price levels

## 0.28.0

*2020-11-25*

Vega release logs contain a 🔥 emoji to denote breaking API changes. 🔥🔥 is a new combination denoting something that may significantly change your experience - from this release forward, transactions from keys that have no collateral on the network will *always* be rejected. As there are no transactions that don't either require collateral themselves, or an action to have been taken that already required collateral, we are now rejecting these as soon as possible.

We've also added support for synchronously submitting transactions. This can make error states easier to catch. Along with this you can now subscribe to error events in the event bus.

Also: Note that you'll see a lot of changes related to **Pegged Orders** and **Liquidity Commitments**. These are still in testing, so these two types cannot currently be used in _Testnet_.

### ✨ New
- [#2634](https://github.com/vegaprotocol/vega/pull/2634) Avoid caching transactions before they are rate/balance limited
- [#2626](https://github.com/vegaprotocol/vega/pull/2626) Add a transaction submit type to GraphQL
- [#2624](https://github.com/vegaprotocol/vega/pull/2624) Add mutexes to assets maps
- [#2593](https://github.com/vegaprotocol/vega/pull/2503) 🔥🔥 Reject transactions
- [#2453](https://github.com/vegaprotocol/vega/pull/2453) 🔥 Remove `baseName` field from markets
- [#2536](https://github.com/vegaprotocol/vega/pull/2536) Add Liquidity Measurement engine
- [#2539](https://github.com/vegaprotocol/vega/pull/2539) Add Liquidity Provisioning Commitment handling to markets
- [#2540](https://github.com/vegaprotocol/vega/pull/2540) Add support for amending pegged orders
- [#2549](https://github.com/vegaprotocol/vega/pull/2549) Add calculation for liquidity order sizes
- [#2553](https://github.com/vegaprotocol/vega/pull/2553) Allow pegged orders to have a price of 0
- [#2555](https://github.com/vegaprotocol/vega/pull/2555) Update Event stream votes to contain proposal ID
- [#2556](https://github.com/vegaprotocol/vega/pull/2556) Update Event stream to contain error events
- [#2560](https://github.com/vegaprotocol/vega/pull/2560) Add Pegged Order details to GraphQL
- [#2607](https://github.com/vegaprotocol/vega/pull/2807) Add support for parking orders during auction

### 🛠 Improvements
- [#2634](https://github.com/vegaprotocol/vega/pull/2634) Avoid caching transactions before they are rate/balance limited
- [#2626](https://github.com/vegaprotocol/vega/pull/2626) Add a transaction submit type to GraphQL
- [#2624](https://github.com/vegaprotocol/vega/pull/2624) Add mutexes to assets maps
- [#2623](https://github.com/vegaprotocol/vega/pull/2623) Fix concurrent map access in assets
- [#2608](https://github.com/vegaprotocol/vega/pull/2608) Add sync/async equivalents for `submitTX`
- [#2618](https://github.com/vegaprotocol/vega/pull/2618) Disable storing API-related data on validator nodes
- [#2615](https://github.com/vegaprotocol/vega/pull/2618) Expand static checks
- [#2613](https://github.com/vegaprotocol/vega/pull/2613) Remove unused internal `cancelOrderById` function
- [#2530](https://github.com/vegaprotocol/vega/pull/2530) Governance asset for the network is now set in the genesis block
- [#2533](https://github.com/vegaprotocol/vega/pull/2533) More efficiently close channels in subscriptions
- [#2554](https://github.com/vegaprotocol/vega/pull/2554) Fix mid-price to 0 when best bid and average are unavailable and pegged order price is 0
- [#2565](https://github.com/vegaprotocol/vega/pull/2565) Cancelled pegged orders now have the correct status
- [#2568](https://github.com/vegaprotocol/vega/pull/2568) Prevent pegged orders from being repriced
- [#2570](https://github.com/vegaprotocol/vega/pull/2570) Expose probability of trading
- [#2576](https://github.com/vegaprotocol/vega/pull/2576) Use static best bid/ask price for pegged order repricing
- [#2581](https://github.com/vegaprotocol/vega/pull/2581) Fix order of messages when cancelling a pegged order
- [#2586](https://github.com/vegaprotocol/vega/pull/2586) Fix blank `txHash` in deposit API types
- [#2591](https://github.com/vegaprotocol/vega/pull/2591) Pegged orders are now cancelled when all orders are cancelled
- [#2609](https://github.com/vegaprotocol/vega/pull/2609) Improve expiry of pegged orders
- [#2610](https://github.com/vegaprotocol/vega/pull/2609) Improve removal of liquidity commitment orders when manual orders satisfy liquidity provisioning commitments

## 0.27.0

*2020-10-30*

This release contains a fix (read: large reduction in memory use) around auction modes with particularly large order books that caused slow block times when handling orders placed during an opening auction. It also contains a lot of internal work related to the liquidity provision mechanics.

### ✨ New
- [#2498](https://github.com/vegaprotocol/vega/pull/2498) Automatically create a bond account for liquidity providers
- [#2596](https://github.com/vegaprotocol/vega/pull/2496) Create liquidity measurement API
- [#2490](https://github.com/vegaprotocol/vega/pull/2490) GraphQL: Add Withdrawal and Deposit events to event bus
- [#2476](https://github.com/vegaprotocol/vega/pull/2476) 🔥`MarketData` now uses RFC339 formatted times, not seconds
- [#2473](https://github.com/vegaprotocol/vega/pull/2473) Add network parameters related to target stake calculation
- [#2506](https://github.com/vegaprotocol/vega/pull/2506) Network parameters can now contain JSON configuration

### 🛠 Improvements
- [#2521](https://github.com/vegaprotocol/vega/pull/2521) Optimise memory usage when building cumulative price levels
- [#2520](https://github.com/vegaprotocol/vega/pull/2520) Fix indicative price calculation
- [#2517](https://github.com/vegaprotocol/vega/pull/2517) Improve command line for rate limiting in faucet & wallet
- [#2510](https://github.com/vegaprotocol/vega/pull/2510) Remove reference to external risk model
- [#2509](https://github.com/vegaprotocol/vega/pull/2509) Fix panic when loading an invalid genesis configuration
- [#2502](https://github.com/vegaprotocol/vega/pull/2502) Fix pointer when using amend in place
- [#2487](https://github.com/vegaprotocol/vega/pull/2487) Remove context from struct that didn't need it
- [#2485](https://github.com/vegaprotocol/vega/pull/2485) Refactor event bus event transmission
- [#2481](https://github.com/vegaprotocol/vega/pull/2481) Add `LiquidityProvisionSubmission` transaction
- [#2480](https://github.com/vegaprotocol/vega/pull/2480) Remove unused code
- [#2479](https://github.com/vegaprotocol/vega/pull/2479) Improve validation of external resources
- [#1936](https://github.com/vegaprotocol/vega/pull/1936) Upgrade to Tendermint 0.33.8

## 0.26.1

*2020-10-23*

Fixes a number of issues discovered during the testing of 0.26.0.

### 🛠 Improvements
- [#2463](https://github.com/vegaprotocol/vega/pull/2463) Further reliability fixes for the event bus
- [#2469](https://github.com/vegaprotocol/vega/pull/2469) Fix incorrect error returned when a trader places an order in an asset that they have no account for (was `InvalidPartyID`, now `InsufficientAssetBalance`)
- [#2458](https://github.com/vegaprotocol/vega/pull/2458) REST: Fix a crasher when a market is proposed without specifying auction times

## 0.26.0

*2020-10-20*

The events API added in 0.25.0 had some reliability issues when a large volume of events were being emitted. This release addresses that in two ways:
 - The gRPC event stream now takes a parameter that sets a batch size. A client will receive the events when the batch limit is hit.
 - GraphQL is now limited to one event type per subscription, and we also removed the ALL event type as an option. This was due to the GraphQL gateway layer taking too long to process the full event stream, leading to sporadic disconnections.

These two fixes combined make both the gRPC and GraphQL streams much more reliable under reasonably heavy load. Let us know if you see any other issues. The release also adds some performance improvements to the way the core processes Tendermint events, some documentation improvements, and some additional debug tools.

### ✨ New
- [#2319](https://github.com/vegaprotocol/vega/pull/2319) Add fee estimate API endpoints to remaining APIs
- [#2321](https://github.com/vegaprotocol/vega/pull/2321) 🔥 Change `estimateFee` to `estimateOrder` in GraphQL
- [#2327](https://github.com/vegaprotocol/vega/pull/2327) 🔥 GraphQL: Event bus API - remove ALL type & limit subscription to one event type
- [#2343](https://github.com/vegaprotocol/vega/pull/2343) 🔥 Add batching support to stream subscribers

### 🛠 Improvements
- [#2229](https://github.com/vegaprotocol/vega/pull/2229) Add Price Monitoring module
- [#2246](https://github.com/vegaprotocol/vega/pull/2246) Add new market depth subscription methods
- [#2298](https://github.com/vegaprotocol/vega/pull/2298) Improve error messages for Good For Auction/Good For Normal rejections
- [#2301](https://github.com/vegaprotocol/vega/pull/2301) Add validation for GFA/GFN orders
- [#2307](https://github.com/vegaprotocol/vega/pull/2307) Implement app state hash
- [#2312](https://github.com/vegaprotocol/vega/pull/2312) Add validation for market proposal risk parameters
- [#2313](https://github.com/vegaprotocol/vega/pull/2313) Add transaction replay protection
- [#2314](https://github.com/vegaprotocol/vega/pull/2314) GraphQL: Improve response when market does not exist
- [#2315](https://github.com/vegaprotocol/vega/pull/2315) GraphQL: Improve response when party does not exist
- [#2316](https://github.com/vegaprotocol/vega/pull/2316) Documentation: Improve documentation for fee estimate endpoint
- [#2318](https://github.com/vegaprotocol/vega/pull/2318) Documentation: Improve documentation for governance data endpoints
- [#2324](https://github.com/vegaprotocol/vega/pull/2324) Cache transactions already seen by `checkTX`
- [#2328](https://github.com/vegaprotocol/vega/pull/2328) Add test covering context cancellation mid data-sending
- [#2331](https://github.com/vegaprotocol/vega/pull/2331) Internal refactor of network parameter storage
- [#2334](https://github.com/vegaprotocol/vega/pull/2334) Rewrite `vegastream` to use the event bus
- [#2333](https://github.com/vegaprotocol/vega/pull/2333) Fix context for events, add block hash and event id
- [#2335](https://github.com/vegaprotocol/vega/pull/2335) Add ABCI event recorder
- [#2341](https://github.com/vegaprotocol/vega/pull/2341) Ensure event slices cannot be empty
- [#2345](https://github.com/vegaprotocol/vega/pull/2345) Handle filled orders in the market depth service before new orders are added
- [#2346](https://github.com/vegaprotocol/vega/pull/2346) CI: Add missing environment variables
- [#2348](https://github.com/vegaprotocol/vega/pull/2348) Use cached transactions in `checkTX`
- [#2349](https://github.com/vegaprotocol/vega/pull/2349) Optimise accounts map accesses
- [#2351](https://github.com/vegaprotocol/vega/pull/2351) Fix sequence ID related to market `OnChainTimeUpdate`
- [#2355](https://github.com/vegaprotocol/vega/pull/2355) Update coding style doc with info on log levels
- [#2358](https://github.com/vegaprotocol/vega/pull/2358) Add documentation and comments for `events.proto`
- [#2359](https://github.com/vegaprotocol/vega/pull/2359) Fix out of bounds index crash
- [#2364](https://github.com/vegaprotocol/vega/pull/2364) Add mutex to protect map access
- [#2366](https://github.com/vegaprotocol/vega/pull/2366) Auctions: Reject IOC/FOK orders
- [#2368](https://github.com/vegaprotocol/vega/pull/2370) Tidy up genesis market instantiation
- [#2369](https://github.com/vegaprotocol/vega/pull/2369) Optimise event bus to reduce CPU usage
- [#2370](https://github.com/vegaprotocol/vega/pull/2370) Event stream: Send batches instead of single events
- [#2376](https://github.com/vegaprotocol/vega/pull/2376) GraphQL: Remove verbose logging
- [#2377](https://github.com/vegaprotocol/vega/pull/2377) Update tendermint stats less frequently for Vega stats API endpoint
- [#2381](https://github.com/vegaprotocol/vega/pull/2381) Event stream: Reduce CPU load, depending on batch size
- [#2382](https://github.com/vegaprotocol/vega/pull/2382) GraphQL: Make event stream batch size mandatory
- [#2401](https://github.com/vegaprotocol/vega/pull/2401) Event stream: Fix CPU spinning after stream close
- [#2404](https://github.com/vegaprotocol/vega/pull/2404) Auctions: Add fix for crash during auction exit
- [#2419](https://github.com/vegaprotocol/vega/pull/2419) Make the price level wash trade check configurable
- [#2432](https://github.com/vegaprotocol/vega/pull/2432) Use `EmitDefaults` on `jsonpb.Marshaler`
- [#2431](https://github.com/vegaprotocol/vega/pull/2431) GraphQL: Add price monitoring
- [#2433](https://github.com/vegaprotocol/vega/pull/2433) Validate amend orders with GFN and GFA
- [#2436](https://github.com/vegaprotocol/vega/pull/2436) Return a permission denied error for a non-allowlisted public key
- [#2437](https://github.com/vegaprotocol/vega/pull/2437) Undo accidental code removal
- [#2438](https://github.com/vegaprotocol/vega/pull/2438) GraphQL: Fix a resolver error when markets are in auction mode
- [#2441](https://github.com/vegaprotocol/vega/pull/2441) GraphQL: Remove unnecessary validations
- [#2442](https://github.com/vegaprotocol/vega/pull/2442) GraphQL: Update library; improve error responses
- [#2447](https://github.com/vegaprotocol/vega/pull/2447) REST: Fix HTTP verb for network parameters query
- [#2443](https://github.com/vegaprotocol/vega/pull/2443) Auctions: Add check for opening auction duration during market creation

## 0.25.1

*2020-10-14*

This release backports two fixes from the forthcoming 0.26.0 release.

### 🛠 Improvements
- [#2354](https://github.com/vegaprotocol/vega/pull/2354) Update `OrderEvent` to copy by value
- [#2379](https://github.com/vegaprotocol/vega/pull/2379) Add missing `/governance/prepare/vote` REST endpoint

## 0.25.0

*2020-09-24*

This release adds the event bus API, allowing for much greater introspection in to the operation of a node. We've also re-enabled the order amends API, as well as a long list of fixes.

### ✨ New
- [#2281](https://github.com/vegaprotocol/vega/pull/2281) Enable opening auctions
- [#2205](https://github.com/vegaprotocol/vega/pull/2205) Add GraphQL event stream API
- [#2219](https://github.com/vegaprotocol/vega/pull/2219) Add deposits API
- [#2222](https://github.com/vegaprotocol/vega/pull/2222) Initial asset list is now loaded from genesis configuration, not external configuration
- [#2238](https://github.com/vegaprotocol/vega/pull/2238) Re-enable order amend API
- [#2249](https://github.com/vegaprotocol/vega/pull/2249) Re-enable TX rate limit by party ID
- [#2240](https://github.com/vegaprotocol/vega/pull/2240) Add time to position responses

### 🛠 Improvements
- [#2211](https://github.com/vegaprotocol/vega/pull/2211) 🔥 GraphQL: Field case change `proposalId` -> `proposalID`
- [#2218](https://github.com/vegaprotocol/vega/pull/2218) 🔥 GraphQL: Withdrawals now return a `Party`, not a party ID
- [#2202](https://github.com/vegaprotocol/vega/pull/2202) Fix time validation for proposals when all times are the same
- [#2206](https://github.com/vegaprotocol/vega/pull/2206) Reduce log noise from statistics endpoint
- [#2207](https://github.com/vegaprotocol/vega/pull/2207) Automatically reload node configuration
- [#2209](https://github.com/vegaprotocol/vega/pull/2209) GraphQL: fix proposal rejection enum
- [#2210](https://github.com/vegaprotocol/vega/pull/2210) Refactor order service to not require blockchain client
- [#2213](https://github.com/vegaprotocol/vega/pull/2213) Improve error clarity for invalid proposals
- [#2216](https://github.com/vegaprotocol/vega/pulls/2216) Ensure all GRPC endpoints use real time, not Vega time
- [#2231](https://github.com/vegaprotocol/vega/pull/2231) Refactor processor to no longer require collateral
- [#2232](https://github.com/vegaprotocol/vega/pull/2232) Clean up logs that dumped raw bytes
- [#2233](https://github.com/vegaprotocol/vega/pull/2233) Remove generate method from execution engine
- [#2234](https://github.com/vegaprotocol/vega/pull/2234) Remove `authEnabled` setting
- [#2236](https://github.com/vegaprotocol/vega/pull/2236) Simply order amendment logging
- [#2237](https://github.com/vegaprotocol/vega/pull/2237) Clarify fees attribution in transfers
- [#2239](https://github.com/vegaprotocol/vega/pull/2239) Ensure margin is released immediately, not on next mark to market
- [#2241](https://github.com/vegaprotocol/vega/pull/2241) Load log level in processor app
- [#2245](https://github.com/vegaprotocol/vega/pull/2245) Fix a concurrent map access in positions API
- [#2247](https://github.com/vegaprotocol/vega/pull/2247) Improve logging on a TX with an invalid signature
- [#2252](https://github.com/vegaprotocol/vega/pull/2252) Fix incorrect order count in Market Depth API
- [#2254](https://github.com/vegaprotocol/vega/pull/2254) Fix concurrent map access in Market Depth API
- [#2269](https://github.com/vegaprotocol/vega/pull/2269) GraphQL: Fix party filtering for event bus API
- [#2266](https://github.com/vegaprotocol/vega/pull/2266) Refactor transaction codec
- [#2275](https://github.com/vegaprotocol/vega/pull/2275) Prevent opening auctions from closing early
- [#2262](https://github.com/vegaprotocol/vega/pull/2262) Clear potential position properly when an order is cancelled for self trading
- [#2286](https://github.com/vegaprotocol/vega/pull/2286) Add sequence ID to event bus events
- [#2288](https://github.com/vegaprotocol/vega/pull/2288) Fix auction events not appearing in GraphQL event bus
- [#2294](https://github.com/vegaprotocol/vega/pull/2294) Fixing incorrect order iteration in auctions
- [#2285](https://github.com/vegaprotocol/vega/pull/2285) Check auction times
- [#2283](https://github.com/vegaprotocol/vega/pull/2283) Better handling of 0 `expiresAt`

## 0.24.0

*2020-09-04*

One new API endpoint allows cancelling multiple orders simultaneously, either all orders by market, a single order in a specific market, or just all open orders.

Other than that it's mainly bugfixes, many of which fix subtly incorrect API output.

### ✨ New

- [#2107](https://github.com/vegaprotocol/vega/pull/2107) Support for cancelling multiple orders at once
- [#2186](https://github.com/vegaprotocol/vega/pull/2186) Add per-party rate-limit of 50 requests over 3 blocks

### 🛠 Improvements

- [#2177](https://github.com/vegaprotocol/vega/pull/2177) GraphQL: Add Governance proposal metadata
- [#2098](https://github.com/vegaprotocol/vega/pull/2098) Fix crashed in event bus
- [#2041](https://github.com/vegaprotocol/vega/pull/2041) Fix a rounding error in the output of Positions API
- [#1934](https://github.com/vegaprotocol/vega/pull/1934) Improve API documentation
- [#2110](https://github.com/vegaprotocol/vega/pull/2110) Send Infrastructure fees to the correct account
- [#2117](https://github.com/vegaprotocol/vega/pull/2117) Prevent creation of withdrawal requests for more than the available balance
- [#2136](https://github.com/vegaprotocol/vega/pull/2136) gRPC: Fetch all accounts for a market did not return all accounts
- [#2151](https://github.com/vegaprotocol/vega/pull/2151) Prevent wasteful event bus subscriptions
- [#2167](https://github.com/vegaprotocol/vega/pull/2167) Ensure events in the event bus maintain their order
- [#2178](https://github.com/vegaprotocol/vega/pull/2178) Fix API returning incorrectly formatted orders when a party has no collateral

## 0.23.1

*2020-08-27*

This release backports a fix from the forthcoming 0.24.0 release that fixes a GraphQL issue with the new `Asset` type. When fetching the Assets from the top level, all the details came through. When fetching them as a nested property, only the ID was filled in. This is now fixed.

### 🛠 Improvements

- [#2140](https://github.com/vegaprotocol/vega/pull/2140) GraphQL fix for fetching assets as nested properties

## 0.23.0

*2020-08-10*

This release contains a lot of groundwork for Fees and Auction mode.

**Fees** are incurred on every trade on Vega. Those fees are divided between up to three recipient types, but traders will only see one collective fee charged. The fees reward liquidity providers, infrastructure providers and market makers.

* The liquidity portion of the fee is paid to market makers for providing liquidity, and is transferred to the market-maker fee pool for the market.
* The infrastructure portion of the fee, which is paid to validators as a reward for running the infrastructure of the network, is transferred to the infrastructure fee pool for that asset. It is then periodically distributed to the validators.
* The maker portion of the fee is transferred to the non-aggressive, or passive party in the trade (the maker, as opposed to the taker).

**Auction mode** is not enabled in this release, but the work is nearly complete for Opening Auctions on new markets.

💥 Please note, **this release disables order amends**. The team uncovered an issue in the Market Depth API output that is caused by order amends, so rather than give incorrect output, we've temporarily disabled the amendment of orders. They will return when the Market Depth API is fixed. For now, *amends will return an error*.

### ✨ New

- 💥 [#2092](https://github.com/vegaprotocol/vega/pull/2092) Disable order amends
- [#2027](https://github.com/vegaprotocol/vega/pull/2027) Add built in asset faucet endpoint
- [#2075](https://github.com/vegaprotocol/vega/pull/2075), [#2086](https://github.com/vegaprotocol/vega/pull/2086), [#2083](https://github.com/vegaprotocol/vega/pull/2083), [#2078](https://github.com/vegaprotocol/vega/pull/2078) Add time & size limits to faucet requests
- [#2068](https://github.com/vegaprotocol/vega/pull/2068) Add REST endpoint to fetch governance proposals by Party
- [#2058](https://github.com/vegaprotocol/vega/pull/2058) Add REST endpoints for fees
- [#2047](https://github.com/vegaprotocol/vega/pull/2047) Add `prepareWithdraw` endpoint

### 🛠 Improvements

- [#2061](https://github.com/vegaprotocol/vega/pull/2061) Fix Network orders being left as active
- [#2034](https://github.com/vegaprotocol/vega/pull/2034) Send `KeepAlive` messages on GraphQL subscriptions
- [#2031](https://github.com/vegaprotocol/vega/pull/2031) Add proto fields required for auctions
- [#2025](https://github.com/vegaprotocol/vega/pull/2025) Add auction mode (currently never triggered)
- [#2013](https://github.com/vegaprotocol/vega/pull/2013) Add Opening Auctions support to market framework
- [#2010](https://github.com/vegaprotocol/vega/pull/2010) Add documentation for Order Errors to proto source files
- [#2003](https://github.com/vegaprotocol/vega/pull/2003) Add fees support
- [#2004](https://github.com/vegaprotocol/vega/pull/2004) Remove @deprecated field from GraphQL input types (as it’s invalid)
- [#2000](https://github.com/vegaprotocol/vega/pull/2000) Fix `rejectionReason` for trades stopped for self trading
- [#1990](https://github.com/vegaprotocol/vega/pull/1990) Remove specified `tickSize` from market
- [#2066](https://github.com/vegaprotocol/vega/pull/2066) Fix validation of proposal timestamps to ensure that datestamps specify events in the correct order
- [#2043](https://github.com/vegaprotocol/vega/pull/2043) Track Event Queue events to avoid processing events from other chains twice
## 0.22.0

### 🐛 Bugfixes
- [#2096](https://github.com/vegaprotocol/vega/pull/2096) Fix concurrent map access in event forward

*2020-07-20*

This release primarily focuses on setting up Vega nodes to deal correctly with events sourced from other chains, working towards bridging assets from Ethereum. This includes responding to asset events from Ethereum, and support for validator nodes notarising asset movements and proposals.

It also contains a lot of bug fixes and improvements, primarily around an internal refactor to using an event bus to communicate between packages. Also included are some corrections for order statuses that were incorrectly being reported or left outdated on the APIs.

### ✨ New

- [#1825](https://github.com/vegaprotocol/vega/pull/1825) Add new Notary package for tracking multisig decisions for governance
- [#1837](https://github.com/vegaprotocol/vega/pull/1837) Add support for two-step governance processes such as asset proposals
- [#1856](https://github.com/vegaprotocol/vega/pull/1856) Implement handling of external chain events from the Event Queue
- [#1927](https://github.com/vegaprotocol/vega/pull/1927) Support ERC20 deposits
- [#1987](https://github.com/vegaprotocol/vega/pull/1987) Add `OpenInterest` field to markets
- [#1949](https://github.com/vegaprotocol/vega/pull/1949) Add `RejectionReason` field to rejected governance proposals

### 🛠 Improvements
- 💥 [#1988](https://github.com/vegaprotocol/vega/pull/1988) REST: Update orders endpoints to use POST, not PUT or DELETE
- 💥 [#1957](https://github.com/vegaprotocol/vega/pull/1957) GraphQL: Some endpoints returned a nullable array of Strings. Now they return an array of nullable strings
- 💥 [#1928](https://github.com/vegaprotocol/vega/pull/1928) GraphQL & GRPC: Remove broken `open` parameter from Orders endpoints. It returned ambiguous results
- 💥 [#1858](https://github.com/vegaprotocol/vega/pull/1858) Fix outdated order details for orders amended by cancel-and-replace
- 💥 [#1849](https://github.com/vegaprotocol/vega/pull/1849) Fix incorrect status on partially filled trades that would have matched with another order by the same user. Was `stopped`, now `rejected`
- 💥 [#1883](https://github.com/vegaprotocol/vega/pull/1883) REST & GraphQL: Market name is now based on the instrument name rather than being set separately
- [#1699](https://github.com/vegaprotocol/vega/pull/1699) Migrate Margin package to event bus
- [#1853](https://github.com/vegaprotocol/vega/pull/1853) Migrate Market package to event bus
- [#1844](https://github.com/vegaprotocol/vega/pull/1844) Migrate Governance package to event
- [#1877](https://github.com/vegaprotocol/vega/pull/1877) Migrate Position package to event
- [#1838](https://github.com/vegaprotocol/vega/pull/1838) GraphQL: Orders now include their `version` and `updatedAt`, which are useful when dealing with amended orders
- [#1841](https://github.com/vegaprotocol/vega/pull/1841) Fix: `expiresAt` on orders was validated at submission time, this has been moved to post-chain validation
- [#1849](https://github.com/vegaprotocol/vega/pull/1849) Improve Order documentation for `Status` and `TimeInForce`
- [#1861](https://github.com/vegaprotocol/vega/pull/1861) Remove single mutex in event bus
- [#1866](https://github.com/vegaprotocol/vega/pull/1866) Add mutexes for event bus access
- [#1889](https://github.com/vegaprotocol/vega/pull/1889) Improve event broker performance
- [#1891](https://github.com/vegaprotocol/vega/pull/1891) Fix context for event subscribers
- [#1889](https://github.com/vegaprotocol/vega/pull/1889) Address event bus performance issues
- [#1892](https://github.com/vegaprotocol/vega/pull/1892) Improve handling for new chain connection proposal
- [#1903](https://github.com/vegaprotocol/vega/pull/1903) Fix regressions in Candles API introduced by event bus
- [#1940](https://github.com/vegaprotocol/vega/pull/1940) Add new asset proposals to GraphQL API
- [#1943](https://github.com/vegaprotocol/vega/pull/1943) Validate list of allowed assets

## 0.21.0

*2020-06-18*

A follow-on from 0.20.1, this release includes a fix for the GraphQL API returning inconsistent values for the `side` field on orders, leading to Vega Console failing to submit orders. As a bonus there is another GraphQL improvement, and two fixes that return more correct values for filled network orders and expired orders.

### 🛠 Improvements

- 💥 [#1820](https://github.com/vegaprotocol/vega/pull/1820) GraphQL: Non existent parties no longer return a GraphQL error
- 💥 [#1784](https://github.com/vegaprotocol/vega/pull/1784) GraphQL: Update schema and fix enum mappings from Proto
- 💥 [#1761](https://github.com/vegaprotocol/vega/pull/1761) Governance: Improve processing of Proposals
- [#1822](https://github.com/vegaprotocol/vega/pull/1822) Remove duplicate updates to `createdAt`
- [#1818](https://github.com/vegaprotocol/vega/pull/1818) Trades: Replace buffer with events
- [#1812](https://github.com/vegaprotocol/vega/pull/1812) Governance: Improve logging
- [#1810](https://github.com/vegaprotocol/vega/pull/1810) Execution: Set order status for fully filled network orders to be `FILLED`
- [#1803](https://github.com/vegaprotocol/vega/pull/1803) Matching: Set `updatedAt` when orders expire
- [#1780](https://github.com/vegaprotocol/vega/pull/1780) APIs: Reject `NETWORK` orders
- [#1792](https://github.com/vegaprotocol/vega/pull/1792) Update Golang to 1.14 and tendermint to 0.33.5

## 0.20.1

*2020-06-18*

This release fixes one small bug that was causing many closed streams, which was a problem for API clients.

## 🛠 Improvements

- [#1813](https://github.com/vegaprotocol/vega/pull/1813) Set `PartyEvent` type to party event

## 0.20.0

*2020-06-15*

This release contains a lot of fixes to APIs, and a minor new addition to the statistics endpoint. Potentially breaking changes are now labelled with 💥. If you have implemented a client that fetches candles, places orders or amends orders, please check below.

### ✨ Features
- [#1730](https://github.com/vegaprotocol/vega/pull/1730) `ChainID` added to statistics endpoint
- 💥 [#1734](https://github.com/vegaprotocol/vega/pull/1734) Start adding `TraceID` to core events

### 🛠 Improvements
- 💥 [#1721](https://github.com/vegaprotocol/vega/pull/1721) Improve API responses for `GetProposalById`
- 💥 [#1724](https://github.com/vegaprotocol/vega/pull/1724) New Order: Type no longer defaults to LIMIT orders
- 💥 [#1728](https://github.com/vegaprotocol/vega/pull/1728) `PrepareAmend` no longer accepts expiry time
- 💥 [#1760](https://github.com/vegaprotocol/vega/pull/1760) Add proto enum zero value "unspecified" to Side
- 💥 [#1764](https://github.com/vegaprotocol/vega/pull/1764) Candles: Interval no longer defaults to 1 minute
- 💥 [#1773](https://github.com/vegaprotocol/vega/pull/1773) Add proto enum zero value "unspecified" to `Order.Status`
- 💥 [#1776](https://github.com/vegaprotocol/vega/pull/1776) Add prefixes to enums, add proto zero value "unspecified" to `Trade.Type`
- 💥 [#1781](https://github.com/vegaprotocol/vega/pull/1781) Add prefix and UNSPECIFIED to `ChainStatus`, `AccountType`, `TransferType`
- [#1714](https://github.com/vegaprotocol/vega/pull/1714) Extend governance error handling
- [#1726](https://github.com/vegaprotocol/vega/pull/1726) Mark Price was not always correctly updated on a partial fill
- [#1734](https://github.com/vegaprotocol/vega/pull/1734) Feature/1577 hash context propagation
- [#1741](https://github.com/vegaprotocol/vega/pull/1741) Fix incorrect timestamps for proposals retrieved by GraphQL
- [#1743](https://github.com/vegaprotocol/vega/pull/1743) Orders amended to be GTT now return GTT in the response
- [#1745](https://github.com/vegaprotocol/vega/pull/1745) Votes blob is now base64 encoded
- [#1747](https://github.com/vegaprotocol/vega/pull/1747) Markets created from proposals now have the same ID as the proposal that created them
- [#1750](https://github.com/vegaprotocol/vega/pull/1750) Added datetime to governance votes
- [#1751](https://github.com/vegaprotocol/vega/pull/1751) Fix a bug in governance vote counting
- [#1752](https://github.com/vegaprotocol/vega/pull/1752) Fix incorrect validation on new orders
- [#1757](https://github.com/vegaprotocol/vega/pull/1757) Fix incorrect party ID validation on new orders
- [#1758](https://github.com/vegaprotocol/vega/pull/1758) Fix issue where markets created via governance were not tradable
- [#1763](https://github.com/vegaprotocol/vega/pull/1763) Expiration settlement date for market changed to 30/10/2020-22:59:59
- [#1777](https://github.com/vegaprotocol/vega/pull/1777) Create `README.md`
- [#1764](https://github.com/vegaprotocol/vega/pull/1764) Add proto enum zero value "unspecified" to Interval
- [#1767](https://github.com/vegaprotocol/vega/pull/1767) Feature/1692 order event
- [#1787](https://github.com/vegaprotocol/vega/pull/1787) Feature/1697 account event
- [#1788](https://github.com/vegaprotocol/vega/pull/1788) Check for unspecified Vote value
- [#1794](https://github.com/vegaprotocol/vega/pull/1794) Feature/1696 party event

## 0.19.0

*2020-05-26*

This release fixes a handful of bugs, primarily around order amends and new market governance proposals.

### ✨ Features

- [#1658](https://github.com/vegaprotocol/vega/pull/1658) Add timestamps to proposal API responses
- [#1656](https://github.com/vegaprotocol/vega/pull/1656) Add margin checks to amends
- [#1679](https://github.com/vegaprotocol/vega/pull/1679) Add topology package to map Validator nodes to Vega keypairs

### 🛠 Improvements
- [#1718](https://github.com/vegaprotocol/vega/pull/1718) Fix a case where a party can cancel another party's orders
- [#1662](https://github.com/vegaprotocol/vega/pull/1662) Start moving to event-based architecture internally
- [#1684](https://github.com/vegaprotocol/vega/pull/1684) Fix order expiry handling when `expiresAt` is amended
- [#1686](https://github.com/vegaprotocol/vega/pull/1686) Fix participation stake to have a maximum of 100%
- [#1607](https://github.com/vegaprotocol/vega/pull/1607) Update `gqlgen` dependency to 0.11.3
- [#1711](https://github.com/vegaprotocol/vega/pull/1711) Remove ID from market proposal input
- [#1712](https://github.com/vegaprotocol/vega/pull/1712) `prepareProposal` no longer returns an ID on market proposals
- [#1707](https://github.com/vegaprotocol/vega/pull/1707) Allow overriding default governance parameters via `ldflags`.
- [#1715](https://github.com/vegaprotocol/vega/pull/1715) Compile testing binary with short-lived governance periods

## 0.18.1

*2020-05-13*

### 🛠 Improvements
- [#1649](https://github.com/vegaprotocol/vega/pull/1649)
    Fix github artefact upload CI configuration

## 0.18.0

*2020-05-12*

From this release forward, compiled binaries for multiple platforms will be attached to the release on GitHub.

### ✨ Features

- [#1636](https://github.com/vegaprotocol/vega/pull/1636)
    Add a default GraphQL query complexity limit of 5. Currently configured to 17 on testnet to support Console.
- [#1656](https://github.com/vegaprotocol/vega/pull/1656)
    Add GraphQL queries for governance proposals
- [#1596](https://github.com/vegaprotocol/vega/pull/1596)
    Add builds for multiple architectures to GitHub releases

### 🛠 Improvements
- [#1630](https://github.com/vegaprotocol/vega/pull/1630)
    Fix amends triggering multiple updates to the same order
- [#1564](https://github.com/vegaprotocol/vega/pull/1564)
    Hex encode keys

## 0.17.0

*2020-04-21*

### ✨ Features

- [#1458](https://github.com/vegaprotocol/vega/issues/1458) Add root GraphQL Orders query.
- [#1457](https://github.com/vegaprotocol/vega/issues/1457) Add GraphQL query to list all known parties.
- [#1455](https://github.com/vegaprotocol/vega/issues/1455) Remove party list from stats endpoint.
- [#1448](https://github.com/vegaprotocol/vega/issues/1448) Add `updatedAt` field to orders.

### 🛠 Improvements

- [#1102](https://github.com/vegaprotocol/vega/issues/1102) Return full Market details in nested GraphQL queries.
- [#1466](https://github.com/vegaprotocol/vega/issues/1466) Flush orders before trades. This fixes a rare scenario where a trade can be available through the API, but not the order that triggered it.
- [#1491](https://github.com/vegaprotocol/vega/issues/1491) Fix `OrdersByMarket` and `OrdersByParty` 'Open' parameter.
- [#1472](https://github.com/vegaprotocol/vega/issues/1472) Fix Orders by the same party matching.

### Upcoming changes

This release contains the initial partial implementation of Governance. This will be finished and documented in 0.18.0.

## 0.16.2

*2020-04-16*

### 🛠 Improvements

- [#1545](https://github.com/vegaprotocol/vega/pull/1545) Improve error handling in `Prepare*Order` requests

## 0.16.1

*2020-04-15*

### 🛠 Improvements

- [!651](https://gitlab.com/vega-protocol/trading-core/-/merge_requests/651) Prevent bad ED25519 key length causing node panic.

## 0.16.0

*2020-03-02*

### ✨ Features

- The new authentication service is in place. The existing authentication service is now deprecated and will be removed in the next release.

### 🛠 Improvements

- [!609](https://gitlab.com/vega-protocol/trading-core/-/merge_requests/609) Show trades resulting from Orders created by the network (for example close outs) in the API.
- [!604](https://gitlab.com/vega-protocol/trading-core/-/merge_requests/604) Add `lastMarketPrice` settlement.
- [!614](https://gitlab.com/vega-protocol/trading-core/-/merge_requests/614) Fix casing of Order parameter `timeInForce`.
- [!615](https://gitlab.com/vega-protocol/trading-core/-/merge_requests/615) Add new order statuses, `Rejected` and `PartiallyFilled`.
- [!622](https://gitlab.com/vega-protocol/trading-core/-/merge_requests/622) GraphQL: Change Buyer and Seller properties on Trades from string to Party.
- [!599](https://gitlab.com/vega-protocol/trading-core/-/merge_requests/599) Pin Market IDs to fixed values.
- [!603](https://gitlab.com/vega-protocol/trading-core/-/merge_requests/603), [!611](https://gitlab.com/vega-protocol/trading-core/-/merge_requests/611) Remove `NotifyTraderAccount` from API documentation.
- [!624](https://gitlab.com/vega-protocol/trading-core/-/merge_requests/624) Add protobuf validators to API requests.
- [!595](https://gitlab.com/vega-protocol/trading-core/-/merge_requests/595), [!621](https://gitlab.com/vega-protocol/trading-core/-/merge_requests/621), [!623](https://gitlab.com/vega-protocol/trading-core/-/merge_requests/623) Fix a flaky integration test.
- [!601](https://gitlab.com/vega-protocol/trading-core/-/merge_requests/601) Improve matching engine coverage.
- [!612](https://gitlab.com/vega-protocol/trading-core/-/merge_requests/612) Improve collateral engine test coverage.<|MERGE_RESOLUTION|>--- conflicted
+++ resolved
@@ -14,10 +14,6 @@
 - [4919](https://github.com/vegaprotocol/vega/issues/4919) - Feature tests for 0011 check order allocate margin
 - [4922](https://github.com/vegaprotocol/vega/issues/4922) - Feature tests for 0015 market insurance pool collateral
 - [4926](https://github.com/vegaprotocol/vega/issues/4926) - Feature tests for 0019 margin calculator scenarios
-<<<<<<< HEAD
-- [5165](https://github.com/vegaprotocol/vega/issues/5165) - Send block end event on the event bus 
-=======
->>>>>>> ef89c82d
 
 
 ### 🐛 Fixes
