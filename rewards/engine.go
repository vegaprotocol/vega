package rewards

import (
	"context"
	"errors"
	"math/rand"
	"sort"
	"time"

	"code.vegaprotocol.io/vega/types/num"

	"code.vegaprotocol.io/vega/events"
	"code.vegaprotocol.io/vega/logging"
	"code.vegaprotocol.io/vega/types"
)

const (
	stakingAndDelegationSchemeID = "staking & delegation"
	infrstructureFeeSchemeID     = "infrastructure fee"
)

var (
	// ErrUnknownSchemeID is returned when trying to update a reward scheme that isn't already registered.
	ErrUnknownSchemeID = errors.New("unknown scheme identifier for update scheme")
	// ErrUnsupported is returned when trying to register a reward scheme - this is not currently supported externally.
	ErrUnsupported = errors.New("registering a reward scheme is unsupported")

	votingPowerScalingFactor, _ = num.DecimalFromString("10000")
)

// Broker for sending events.
type Broker interface {
	Send(event events.Event)
	SendBatch(events []events.Event)
}

// EpochEngine notifies the reward engine at the end of an epoch.
type EpochEngine interface {
	NotifyOnEpoch(f func(context.Context, types.Epoch))
}

//Delegation engine for getting validation data
//go:generate go run github.com/golang/mock/mockgen -destination mocks/delegation_engine_mock.go -package mocks code.vegaprotocol.io/vega/rewards Delegation
type Delegation interface {
	ProcessEpochDelegations(ctx context.Context, epoch types.Epoch) []*types.ValidatorData
	GetValidatorData() []*types.ValidatorData
}

// Collateral engine provides access to account data and transferring rewards.
type Collateral interface {
	CreateOrGetAssetRewardPoolAccount(ctx context.Context, asset string) (string, error)
	GetAccountByID(id string) (*types.Account, error)
	TransferRewards(ctx context.Context, rewardAccountID string, transfers []*types.Transfer) ([]*types.TransferResponse, error)
	GetInfraFeeAccountIDs() []string
}

//TimeService notifies the reward engine on time updates
//go:generate go run github.com/golang/mock/mockgen -destination mocks/time_service_mock.go -package mocks code.vegaprotocol.io/vega/rewards TimeService
type TimeService interface {
	NotifyOnTick(func(context.Context, time.Time))
	GetTimeNow() time.Time
}

// Engine is the reward engine handling reward payouts.
type Engine struct {
	log                                *logging.Logger
	config                             Config
	broker                             Broker
	delegation                         Delegation
	collateral                         Collateral
	rewardSchemes                      map[string]*types.RewardScheme // reward scheme id -> reward scheme
	pendingPayouts                     map[time.Time][]*payout
	assetForStakingAndDelegationReward string
	rss                                *rewardsSnapshotState
	rng                                *rand.Rand
	global                             *globalRewardParams
	newEpochStarted                    bool // flag to signal new epoch so we can update the voting power at the end of the block
	epochSeq                           string
}

type globalRewardParams struct {
	maxPerEpoch             *num.Uint
	minValStakeD            num.Decimal
	minValStakeUInt         *num.Uint
	optimalStakeMultiplier  num.Decimal
	compLevel               num.Decimal
	minValidators           num.Decimal
	maxPayoutPerParticipant *num.Uint
	payoutDelay             time.Duration
	delegatorShare          num.Decimal
}

type payout struct {
	fromAccount   string
	asset         string
	partyToAmount map[string]*num.Uint
	totalReward   *num.Uint
	epochSeq      string
	timestamp     int64
}

// New instantiate a new rewards engine.
func New(log *logging.Logger, config Config, broker Broker, delegation Delegation, epochEngine EpochEngine, collateral Collateral, ts TimeService) *Engine {
	log = log.Named(namedLogger)
	log.SetLevel(config.Level.Get())
	e := &Engine{
		config:         config,
		log:            log.Named(namedLogger),
		broker:         broker,
		delegation:     delegation,
		collateral:     collateral,
		rewardSchemes:  map[string]*types.RewardScheme{},
		pendingPayouts: map[time.Time][]*payout{},
		rss: &rewardsSnapshotState{
			changed:    true,
			hash:       []byte{},
			serialised: []byte{},
		},
		global:          &globalRewardParams{},
		newEpochStarted: false,
	}

	// register for epoch end notifications
	epochEngine.NotifyOnEpoch(e.OnEpochEvent)

	// register for time tick updates
	ts.NotifyOnTick(e.onChainTimeUpdate)

	// hack for sweetwater - hardcode reward scheme for staking and delegation
	e.registerStakingAndDelegationRewardScheme()

	// register the infrastructure fee scheme
	e.registerInfrastructureFeeRewardScheme()
	return e
}

// register the infrastructure fee reward scheme.
func (e *Engine) registerInfrastructureFeeRewardScheme() {
	// setup the reward scheme for staking and delegation
	rs := &types.RewardScheme{
		SchemeID:                  infrstructureFeeSchemeID,
		Type:                      types.RewardSchemeInfrastructureFee,
		ScopeType:                 types.RewardSchemeScopeNetwork,
		Parameters:                map[string]types.RewardSchemeParam{},
		StartTime:                 time.Time{},
		PayoutType:                types.PayoutFractional,
		MaxPayoutPerAssetPerParty: map[string]*num.Uint{},
	}

	e.rewardSchemes[rs.SchemeID] = rs
}

// this is a hack for sweetwater to hardcode the registeration of reward scheme for staking and delegation in a network scope param.
// so that its parameters can be easily changed they are defined as network params.
func (e *Engine) registerStakingAndDelegationRewardScheme() {
	// setup the reward scheme for staking and delegation
	rs := &types.RewardScheme{
		SchemeID:                  stakingAndDelegationSchemeID,
		Type:                      types.RewardSchemeStakingAndDelegation,
		ScopeType:                 types.RewardSchemeScopeNetwork,
		Parameters:                map[string]types.RewardSchemeParam{},
		StartTime:                 time.Time{},
		PayoutType:                types.PayoutFractional,
		MaxPayoutPerAssetPerParty: map[string]*num.Uint{},
	}

	e.rewardSchemes[rs.SchemeID] = rs
}

// UpdateMaxPayoutPerEpochStakeForStakingRewardScheme controls the max payout per epoch.
func (e *Engine) UpdateMaxPayoutPerEpochStakeForStakingRewardScheme(ctx context.Context, maxPerEpoch num.Decimal) error {
	e.global.maxPerEpoch, _ = num.UintFromDecimal(maxPerEpoch)
	return nil
}

// UpdateMinimumValidatorStakeForStakingRewardScheme updaates the value of minimum validator stake for being considered for rewards.
func (e *Engine) UpdateMinimumValidatorStakeForStakingRewardScheme(ctx context.Context, minValStake num.Decimal) error {
	e.global.minValStakeD = minValStake
	e.global.minValStakeUInt, _ = num.UintFromDecimal(minValStake)
	return nil
}

// UpdateOptimalStakeMultiplierStakingRewardScheme updaates the value of optimal stake multiplier.
func (e *Engine) UpdateOptimalStakeMultiplierStakingRewardScheme(ctx context.Context, optimalStakeMultiplier num.Decimal) error {
	e.global.optimalStakeMultiplier = optimalStakeMultiplier
	return nil
}

// UpdateCompetitionLevelForStakingRewardScheme is called when the competition level has changed.
func (e *Engine) UpdateCompetitionLevelForStakingRewardScheme(ctx context.Context, compLevel float64) error {
	e.global.compLevel = num.DecimalFromFloat(compLevel)
	return nil
}

// UpdateMinValidatorsStakingRewardScheme is called when the the network parameter for min validator has changed.
func (e *Engine) UpdateMinValidatorsStakingRewardScheme(ctx context.Context, minValidators int64) error {
	e.global.minValidators = num.DecimalFromInt64(minValidators)
	return nil
}

// UpdateAssetForStakingAndDelegationRewardScheme is called when the asset for staking and delegation is available, get the reward pool account and attach it to the scheme.
func (e *Engine) UpdateAssetForStakingAndDelegationRewardScheme(ctx context.Context, asset string) error {
	rs, ok := e.rewardSchemes[stakingAndDelegationSchemeID]
	if !ok {
		e.log.Panic("reward scheme for staking and delegation must exist")
	}

	prevAssetName := e.assetForStakingAndDelegationReward
	e.assetForStakingAndDelegationReward = asset
	rewardAccountID, err := e.collateral.CreateOrGetAssetRewardPoolAccount(ctx, asset)
	if err != nil {
		e.log.Panic("failed to create or get reward account for staking and delegation")
	}
	rs.RewardPoolAccountIDs = []string{rewardAccountID}

	// if the asset comes after the max payout per asset we need to update both
	maxPayout, ok := rs.MaxPayoutPerAssetPerParty[prevAssetName]
	if ok {
		rs.MaxPayoutPerAssetPerParty = map[string]*num.Uint{
			e.assetForStakingAndDelegationReward: maxPayout,
		}
	}
	return nil
}

// UpdateMaxPayoutPerParticipantForStakingRewardScheme is a callback for changes in the network param for max payout per participant.
func (e *Engine) UpdateMaxPayoutPerParticipantForStakingRewardScheme(ctx context.Context, maxPayoutPerParticipant num.Decimal) error {
	e.global.maxPayoutPerParticipant, _ = num.UintFromDecimal(maxPayoutPerParticipant)
	return nil
}

// UpdatePayoutFractionForStakingRewardScheme is a callback for changes in the network param for payout fraction.
func (e *Engine) UpdatePayoutFractionForStakingRewardScheme(ctx context.Context, payoutFraction float64) error {
	poFractionD := num.DecimalFromFloat(payoutFraction)
	for _, rs := range e.rewardSchemes {
		if rs.PayoutType == types.PayoutFractional {
			rs.PayoutFraction = poFractionD
		}
	}
	return nil
}

// UpdatePayoutDelayForStakingRewardScheme is a callback for changes in the network param for payout delay.
func (e *Engine) UpdatePayoutDelayForStakingRewardScheme(ctx context.Context, payoutDelay time.Duration) error {
	e.global.payoutDelay = payoutDelay
	return nil
}

// UpdateDelegatorShareForStakingRewardScheme is a callback for changes in the network param for delegator share.
func (e *Engine) UpdateDelegatorShareForStakingRewardScheme(ctx context.Context, delegatorShare float64) error {
	e.global.delegatorShare = num.NewDecimalFromFloat(delegatorShare)
	return nil
}

// RegisterRewardScheme allows registration of a new reward scheme - unsupported for now.
func (e *Engine) RegisterRewardScheme(rs *types.RewardScheme) error {
	return ErrUnsupported
}

// UpdateRewardScheme updates an existing reward scheme - unsupported for now.
func (e *Engine) UpdateRewardScheme(rs *types.RewardScheme) error {
	return ErrUnsupported
}

// whenever we have a time update, check if there are pending payouts ready to be sent.
func (e *Engine) onChainTimeUpdate(ctx context.Context, t time.Time) {
	// check if we have any outstanding payouts that need to be distributed
	payTimes := make([]time.Time, 0, len(e.pendingPayouts))
	for payTime := range e.pendingPayouts {
		if !t.Before(payTime) {
			payTimes = append(payTimes, payTime)
		}
	}
	sort.Slice(payTimes, func(i, j int) bool { return payTimes[i].Before(payTimes[j]) })
	for _, payTime := range payTimes {
		// remove all paid payouts from pending
		for _, p := range e.pendingPayouts[payTime] {
			e.distributePayout(ctx, p)
		}
		delete(e.pendingPayouts, payTime)
		e.rss.changed = true
	}
}

func (e *Engine) calcTotalPendingPayout(accountID string) *num.Uint {
	totalPendingForRS := num.Zero()
	for _, payouts := range e.pendingPayouts {
		for _, po := range payouts {
			if po.fromAccount == accountID {
				totalPendingForRS.AddSum(po.totalReward)
			}
		}
	}
	return totalPendingForRS
}

// process rewards when needed.
func (e *Engine) processRewards(ctx context.Context, rewardScheme *types.RewardScheme, epoch types.Epoch, validatorData []*types.ValidatorData, validatorNormalisedScores map[string]num.Decimal, onChainTreasury bool) []*payout {
	payouts := []*payout{}

	// get the reward pool accounts for the reward scheme
	for _, accountID := range rewardScheme.RewardPoolAccountIDs {
		account, err := e.collateral.GetAccountByID(accountID)
		if err != nil {
			e.log.Error("failed to get reward account for", logging.String("accountID", accountID))
			continue
		}

		rewardAccountBalance := account.Balance
		e.log.Info("Rewards: reward account balance for epoch", logging.Uint64("epoch", epoch.Seq), logging.String("rewardAccountBalance", rewardAccountBalance.String()))

		// account for pending payouts
		totalPendingPayouts := e.calcTotalPendingPayout(account.ID)
		if rewardAccountBalance.LT(totalPendingPayouts) {
			e.log.Panic("insufficient balance in reward account to cover for pending payouts", logging.String("rewardAccountBalance", rewardAccountBalance.String()), logging.String("totalPendingPayouts", totalPendingPayouts.String()))
		}
		e.log.Info("Rewards: total pending reward payouts", logging.Uint64("epoch", epoch.Seq), logging.String("totalPendingPayouts", totalPendingPayouts.String()))

		rewardAccountBalance = num.Zero().Sub(rewardAccountBalance, totalPendingPayouts)
		e.log.Info("Rewards: effective reward account balance for for epoch", logging.Uint64("epoch", epoch.Seq), logging.String("effectiveRewardBalance", rewardAccountBalance.String()))

		// get how much reward needs to be distributed based on the current balance and the reward scheme
		rewardAmt, err := rewardScheme.GetReward(rewardAccountBalance, epoch)
		if err != nil {
			e.log.Panic("reward scheme misconfiguration", logging.Error(err))
		}

		e.log.Info("Rewards: reward account pot for for epoch", logging.Uint64("epoch", epoch.Seq), logging.String("rewardAmt", rewardAmt.String()))

		maxPayoutPerParticipant := num.Zero()
		if onChainTreasury {
			rewardAmt = num.Min(e.global.maxPerEpoch, rewardAmt)
			maxPayoutPerParticipant = e.global.maxPayoutPerParticipant
		}

		e.log.Info("Rewards: reward pot for for epoch with max payout per epoch", logging.Uint64("epoch", epoch.Seq), logging.String("rewardBalance", rewardAmt.String()))

		// no point in doing anything after this point if the reward balance is 0
		if rewardAmt.IsZero() {
			continue
		}

		// calculate the rewards per the reward scheme and reword amount
		po := calculateRewards(num.NewUint(epoch.Seq).String(), account.Asset, accountID, rewardAmt, validatorNormalisedScores, validatorData, e.global.delegatorShare, maxPayoutPerParticipant, e.global.minValStakeUInt, e.rng, e.log)
		if po == nil || po.totalReward.IsZero() {
			continue
		}

		if po.totalReward.IsNegative() {
			e.log.Panic("Rewards: payout overflow")
		}

		if po.totalReward.GT(rewardAmt) {
			e.log.Panic("Rewards: payout total greater than reward amount for epoch", logging.String("payoutTotal", po.totalReward.String()), logging.String("rewardAmountForEpoch", rewardAmt.String()), logging.Uint64("epoch", epoch.Seq))
		}

		payouts = append(payouts, po)
		timeToSend := epoch.EndTime.Add(e.global.payoutDelay)
		e.emitEventsForPayout(ctx, timeToSend, po)
		po.timestamp = timeToSend.UnixNano()

		if e.global.payoutDelay == time.Duration(0) {
			e.distributePayout(ctx, po)
			continue
		}

		_, ok := e.pendingPayouts[timeToSend]
		if !ok {
			e.pendingPayouts[timeToSend] = []*payout{po}
		} else {
			e.pendingPayouts[timeToSend] = append(e.pendingPayouts[timeToSend], po)
		}

		e.rss.changed = true
	}
	return payouts
}

func (e *Engine) calculatePercentageOfTotalReward(amount, totalReward *num.Uint) float64 {
	proportion := amount.ToDecimal().Div(totalReward.ToDecimal())
	pct, _ := proportion.Mul(num.DecimalFromInt64(100)).Float64()
	return pct
}

func (e *Engine) emitEventsForPayout(ctx context.Context, timeToSend time.Time, po *payout) {
	payoutEvents := map[string]*events.RewardPayout{}
	parties := []string{}
	for party, amount := range po.partyToAmount {
		pct := e.calculatePercentageOfTotalReward(amount, po.totalReward)
		payoutEvents[party] = events.NewRewardPayout(ctx, timeToSend.UnixNano(), party, po.epochSeq, po.asset, amount, pct)
		parties = append(parties, party)
	}
	sort.Strings(parties)
	payoutEventSlice := make([]events.Event, 0, len(parties))
	for _, p := range parties {
		payoutEventSlice = append(payoutEventSlice, *payoutEvents[p])
	}
	e.broker.SendBatch(payoutEventSlice)
}

// update the account ids for asset infrastructure fees.
func (e *Engine) updateInfraFeeAccountIDs() {
	e.rewardSchemes[infrstructureFeeSchemeID].RewardPoolAccountIDs = e.collateral.GetInfraFeeAccountIDs()
}

// OnEpochEvent calculates the reward amounts parties get for available reward schemes.
func (e *Engine) OnEpochEvent(ctx context.Context, epoch types.Epoch) {
	e.log.Debug("OnEpochEvent")

	if (epoch.EndTime == time.Time{}) {
		// resetting the seed every epoch, to both get some more unpredictability and still deterministic
		// and play nicely with snapshot
		e.rng = rand.New(rand.NewSource(epoch.StartTime.Unix()))
		e.epochSeq = num.NewUint(epoch.Seq).String()
		e.newEpochStarted = true
		return
	}

	e.calculateRewardPayouts(ctx, epoch)
}

func (e *Engine) calculateRewardPayouts(ctx context.Context, epoch types.Epoch) []*payout {
	rsIDs := make([]string, 0, len(e.rewardSchemes))
	for rsID := range e.rewardSchemes {
		rsIDs = append(rsIDs, rsID)
	}
	sort.Strings(rsIDs)

	// get the validator delegation data from the delegation engine and calculate the staking and delegation rewards for the epoch
	validatorData := e.delegation.ProcessEpochDelegations(ctx, epoch)

	if e.log.GetLevel() == logging.DebugLevel {
		for _, v := range validatorData {
			e.log.Debug("Rewards: epoch stake summary for validator", logging.Uint64("epoch", epoch.Seq), logging.String("validator", v.NodeID), logging.String("selfStake", v.SelfStake.String()), logging.String("stakeByDelegators", v.StakeByDelegators.String()))
			for party, d := range v.Delegators {
				e.log.Debug("Rewards: epoch delegation for party", logging.Uint64("epoch", epoch.Seq), logging.String("party", party), logging.String("validator", v.NodeID), logging.String("amount", d.String()))
			}
		}
	}

	// calculate the validator score for each validator and the total score for all
	validatorNormalisedScores := calcValidatorsNormalisedScore(ctx, e.broker, num.NewUint(epoch.Seq).String(), validatorData, e.global.minValidators, e.global.compLevel, e.global.optimalStakeMultiplier, e.rng)
	for node, score := range validatorNormalisedScores {
		e.log.Info("Rewards: calculated normalised score", logging.String("validator", node), logging.String("normalisedScore", score.String()))
	}

	e.updateInfraFeeAccountIDs()
	payouts := []*payout{}

	for _, rsID := range rsIDs {
		rewardScheme := e.rewardSchemes[rsID]

		// if reward scheme is not active yet or anymore, ignore it
		if !rewardScheme.IsActive(epoch.EndTime) {
			continue
		}

		onChainTreasury := rewardScheme.Type == types.RewardSchemeStakingAndDelegation
		payouts = append(payouts, e.processRewards(ctx, rewardScheme, epoch, validatorData, validatorNormalisedScores, onChainTreasury)...)
	}
	return payouts
}

// make the required transfers for distributing reward payout.
func (e *Engine) distributePayout(ctx context.Context, po *payout) {
	partyIDs := make([]string, 0, len(po.partyToAmount))
	for party := range po.partyToAmount {
		partyIDs = append(partyIDs, party)
	}

	sort.Strings(partyIDs)
	transfers := make([]*types.Transfer, 0, len(partyIDs))
	for _, party := range partyIDs {
		amt := po.partyToAmount[party]
		transfers = append(transfers, &types.Transfer{
			Owner: party,
			Amount: &types.FinancialAmount{
				Asset:  po.asset,
				Amount: amt.Clone(),
			},
			Type:      types.TransferTypeRewardPayout,
			MinAmount: amt.Clone(),
		})
	}

	_, err := e.collateral.TransferRewards(ctx, po.fromAccount, transfers)
	if err != nil {
		e.log.Error("error in transfer rewards", logging.Error(err))
		return
	}
}

<<<<<<< HEAD
// ValidatorKeyChanged is called when the validator public key (aka party) is changed we need to update all pending information to use the new key.
func (e *Engine) ValidatorKeyChanged(ctx context.Context, oldKey, newKey string) {
	if len(e.pendingPayouts) == 0 {
		return
	}

	payTimes := make([]time.Time, 0, len(e.pendingPayouts))
	for payTime := range e.pendingPayouts {
		payTimes = append(payTimes, payTime)
	}
	payoutEvents := []events.Event{}
	sort.Slice(payTimes, func(i, j int) bool { return payTimes[i].Before(payTimes[j]) })
	for _, payTime := range payTimes {
		// remove all paid payouts from pending
		for _, p := range e.pendingPayouts[payTime] {
			if amount, ok := p.partyToAmount[oldKey]; ok {
				delete(p.partyToAmount, oldKey)
				p.partyToAmount[newKey] = amount
				pct := e.calculatePercentageOfTotalReward(amount, p.totalReward)
				payoutEvents = append(payoutEvents,
					*events.NewRewardPayout(ctx, p.timestamp, oldKey, p.epochSeq, p.asset, num.Zero(), 0),
					*events.NewRewardPayout(ctx, p.timestamp, newKey, p.epochSeq, p.asset, amount, pct),
				)
			}
		}
	}
	e.broker.SendBatch(payoutEvents)
	e.rss.changed = true
=======
// shouldUpdateValidatorsVotingPower returns whether we should update the voting power of the validator in tendermint
// currently this should happen at the beginning of each epoch (at the end of the first block of the new epoch) and every 1000 blocks.
func (e *Engine) shouldUpdateValidatorsVotingPower(height int64) bool {
	if e.newEpochStarted {
		e.newEpochStarted = false
		return true
	}
	return height%1000 == 0
}

// EndOfBlock returns the validator updates with the power of the validators based on their stake in the current block.
func (e *Engine) EndOfBlock(blockHeight int64) []types.ValidatorVotingPower {
	if !e.shouldUpdateValidatorsVotingPower(blockHeight) {
		return nil
	}

	validatorsData := e.delegation.GetValidatorData()
	normalisedScores, _, _ := calcNormalisedScore(e.epochSeq, validatorsData, e.global.minValidators, e.global.compLevel, e.global.optimalStakeMultiplier, e.rng)
	votingPower := make([]types.ValidatorVotingPower, 0, len(validatorsData))
	for _, v := range validatorsData {
		ns, ok := normalisedScores[v.NodeID]
		power := int64(10)
		if ok {
			power = ns.Mul(votingPowerScalingFactor).IntPart()
		}
		votingPower = append(votingPower, types.ValidatorVotingPower{
			VotingPower: power,
			TmPubKey:    v.TmPubKey,
		})
	}

	return votingPower
>>>>>>> f8d901c5
}<|MERGE_RESOLUTION|>--- conflicted
+++ resolved
@@ -490,7 +490,6 @@
 	}
 }
 
-<<<<<<< HEAD
 // ValidatorKeyChanged is called when the validator public key (aka party) is changed we need to update all pending information to use the new key.
 func (e *Engine) ValidatorKeyChanged(ctx context.Context, oldKey, newKey string) {
 	if len(e.pendingPayouts) == 0 {
@@ -519,7 +518,8 @@
 	}
 	e.broker.SendBatch(payoutEvents)
 	e.rss.changed = true
-=======
+}
+
 // shouldUpdateValidatorsVotingPower returns whether we should update the voting power of the validator in tendermint
 // currently this should happen at the beginning of each epoch (at the end of the first block of the new epoch) and every 1000 blocks.
 func (e *Engine) shouldUpdateValidatorsVotingPower(height int64) bool {
@@ -552,5 +552,4 @@
 	}
 
 	return votingPower
->>>>>>> f8d901c5
 }