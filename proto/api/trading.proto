syntax = "proto3";

option go_package = "code.vegaprotocol.io/vega/proto/api";

import "proto/vega.proto";
import "proto/markets.proto";
import "proto/governance.proto";
import "proto/chain_events.proto";
import "proto/assets.proto";

package api;

import "google/protobuf/empty.proto";
import "github.com/mwitkow/go-proto-validators/validator.proto";

service trading {

  // Prepare a submit order request
  rpc PrepareSubmitOrder(SubmitOrderRequest) returns (PrepareSubmitOrderResponse);

  // Prepare a cancel order request
  rpc PrepareCancelOrder(CancelOrderRequest) returns (PrepareCancelOrderResponse);

  // Prepare an amend order request
  rpc PrepareAmendOrder(AmendOrderRequest) returns (PrepareAmendOrderResponse);

<<<<<<< HEAD
  // Request a withdrawal
  rpc Withdraw(WithdrawRequest) returns (WithdrawResponse);
=======
  // Request withdrawal
  rpc PrepareWithdraw(PrepareWithdrawRequest) returns (PrepareWithdrawResponse);
>>>>>>> 94c25fb2

  // Submit a signed transaction
  rpc SubmitTransaction(SubmitTransactionRequest) returns (SubmitTransactionResponse);

<<<<<<< HEAD
  // Prepare a governance proposal
=======
  // Governance

  // Prepare proposal that can be sent out to the chain (via SubmitTransaction)
>>>>>>> 94c25fb2
  rpc PrepareProposal(PrepareProposalRequest) returns (PrepareProposalResponse);

  // Prepare a governance vote
  rpc PrepareVote(PrepareVoteRequest) returns (PrepareVoteResponse);

  // Propagate a chain event
  rpc PropagateChainEvent(PropagateChainEventRequest) returns (PropagateChainEventResponse);
}

// Request for a new event sent by the blockchain queue to be propagated on Vega.
message PropagateChainEventRequest {

  // Chain event.
  vega.ChainEvent evt = 1;
  // Public key.
  string pubKey = 2;
  // Signature.
  bytes signature = 3;
}

// Response for a new event sent by the blockchain queue to be propagated on Vega.
message PropagateChainEventResponse {

  // Success will be true if the event was accepted by the node.
  // Important - success does not mean that the event is confirmed by consensus.
  bool success = 1;
}

// Request for submitting a transaction on Vega.
message SubmitTransactionRequest {
  // This request will take the signed `blob` result from a `prepare` call and submit it for inclusion in a block by the Vega blockchain.
  // Several commands are available on Vega:
  // - SubmitOrder, see [PrepareSubmitOrder](#api.trading).
  // - AmendOrder, see [PrepareAmendOrder](#api.trading).
  // - CancelOrder, see [PrepareCancelOrder](#api.trading).
  // - PrepareProposal, see [PrepareProposal](#api.trading).
  // - PrepareVote, see [PrepareVote](#api.trading).
  // - Withdraw, see [WithdrawRequest](#api.trading).
  // All of these can be prepared using this API. Payload data must be signed using Vega Wallet before submitting a transaction.

  // A bundle of signed payload and signature, to form a transaction that will be submitted to the Vega blockchain.
  vega.SignedBundle tx = 1;
}

// Response for submitting a transaction on Vega.
message SubmitTransactionResponse {

  // Success will be true if the transaction was accepted by the node.
  // Important - success does not mean that the transaction is confirmed by consensus.
  bool success = 1;
}

<<<<<<< HEAD
// Request for withdrawing assets on Vega.
message WithdrawRequest {

  // Withdrawal details.
  vega.Withdraw withdraw = 1;
}

// Response for withdrawing assets on Vega.
message WithdrawResponse {

    // Success will be true if the withdrawal request was accepted by the node.
    // Important - success does not mean that the withdrawal is confirmed by consensus.
    bool success = 1;
=======
message PrepareWithdrawRequest {
  vega.Withdraw withdraw = 1;
}

message PrepareWithdrawResponse {
  bytes blob = 1;
>>>>>>> 94c25fb2
}

// Response for preparing an order submission.
message PrepareSubmitOrderResponse {

  // blob is an encoded representation of the order submission ready to sign using the Vega Wallet and then submit as a transaction.
  bytes blob = 1;
  // Submission identifier (order reference).
  string submitID = 2;
}

// Response for preparing an order cancellation.
message PrepareCancelOrderResponse {

  // blob is an encoded representation of the order cancellation ready to sign using the Vega Wallet and then submit as a transaction.
  bytes blob = 1;
}

// Response for preparing an order amendment.
message PrepareAmendOrderResponse {

  // blob is an encoded representation of the order amendment ready to sign using the Vega Wallet and then submit as a transaction.
  bytes blob = 1;
}

// Request to submit a new order.
message SubmitOrderRequest {

  // An order submission.
  vega.OrderSubmission submission = 1;
}

// Request to cancel an existing order.
message CancelOrderRequest {

  // An order cancellation.
  vega.OrderCancellation cancellation = 1;
}

// Request to amend an existing order.
message AmendOrderRequest {

  // An order amendment.
  vega.OrderAmendment amendment = 1;
}

service trading_data {

  // -- Accounts --

  // Get a list of Accounts by Market
  rpc MarketAccounts(MarketAccountsRequest) returns (MarketAccountsResponse);

  // Get a list of Accounts by Party
  rpc PartyAccounts(PartyAccountsRequest) returns (PartyAccountsResponse);

  // Get the list of infrastructure fees accounts filter eventually by assets
 rpc FeeInfrastructureAccounts(FeeInfrastructureAccountsRequest) returns (FeeInfrastructureAccountsResponse);

  // -- Candles --

  // Get a list of Candles by Market
  rpc Candles(CandlesRequest) returns (CandlesResponse);

  // -- Market Data --

  // Get Market Data by MarketID
  rpc MarketDataByID(MarketDataByIDRequest) returns (MarketDataByIDResponse);

  // Get a list of Market Data
  rpc MarketsData(google.protobuf.Empty) returns (MarketsDataResponse);

  // -- Markets --

  // Get a Market by ID
  rpc MarketByID(MarketByIDRequest) returns (MarketByIDResponse);

  // Get Market Depth
  rpc MarketDepth(MarketDepthRequest) returns (MarketDepthResponse);

  // Get a list of Markets
  rpc Markets(google.protobuf.Empty) returns (MarketsResponse);

  // -- Orders --

  // Get an Order by Market and OrderID
  rpc OrderByMarketAndID(OrderByMarketAndIdRequest) returns (OrderByMarketAndIdResponse);

  // Get an Order by Pending Order reference (UUID)
  rpc OrderByReference(OrderByReferenceRequest) returns (OrderByReferenceResponse);

  // Get a list of Orders by Market
  rpc OrdersByMarket(OrdersByMarketRequest) returns (OrdersByMarketResponse);

  // Get a list of Orders by Party
  rpc OrdersByParty(OrdersByPartyRequest) returns (OrdersByPartyResponse);

  // Get a specific order by orderID
  rpc OrderByID(OrderByIDRequest) returns (vega.Order);

  // Get a specific order by referenceID
  rpc OrderByReferenceID(OrderByReferenceIDRequest) returns (vega.Order);

  // Get all versions of the order by its orderID
  rpc OrderVersionsByID(OrderVersionsByIDRequest) returns (OrderVersionsResponse);

  // -- Parties --

  // Get Margin Levels by PartyID
  rpc MarginLevels(MarginLevelsRequest) returns (MarginLevelsResponse);

  // Get a list of Parties
  rpc Parties(google.protobuf.Empty) returns (PartiesResponse);

  // Get a Party by ID
  rpc PartyByID(PartyByIDRequest) returns (PartyByIDResponse);

  // -- Positions --

  // Get a list of Positions by Party
  rpc PositionsByParty(PositionsByPartyRequest) returns (PositionsByPartyResponse);

  // -- Trades --

  // Get latest Trade
  rpc LastTrade(LastTradeRequest) returns (LastTradeResponse);

  // Get a list of Trades by Market
  rpc TradesByMarket(TradesByMarketRequest) returns (TradesByMarketResponse);

  // Get a list of Trades by Order
  rpc TradesByOrder(TradesByOrderRequest) returns (TradesByOrderResponse);

  // Get a list of Trades by Party
  rpc TradesByParty(TradesByPartyRequest) returns (TradesByPartyResponse);

  // -- Governance --

  // Get governance data (proposals and votes) for all proposals
  rpc GetProposals(GetProposalsRequest) returns (GetProposalsResponse);

  // Get governance data (proposals and votes) for proposals by party authoring them
  rpc GetProposalsByParty(GetProposalsByPartyRequest) returns (GetProposalsByPartyResponse);

  // Get votes by party casting them
  rpc GetVotesByParty(GetVotesByPartyRequest) returns (GetVotesByPartyResponse);

  // Get governance data (proposals and votes) for proposals that aim creating new markets
  rpc GetNewMarketProposals(GetNewMarketProposalsRequest) returns (GetNewMarketProposalsResponse);

  // Get governance data (proposals and votes) for proposals that aim updating markets
  rpc GetUpdateMarketProposals(GetUpdateMarketProposalsRequest) returns (GetUpdateMarketProposalsResponse);

  // Get governance data (proposals and votes) for proposals that aim updating Vega network parameters
  rpc GetNetworkParametersProposals(GetNetworkParametersProposalsRequest) returns (GetNetworkParametersProposalsResponse);

  // Get governance data (proposals and votes) for proposals aiming to create new assets
  rpc GetNewAssetProposals(GetNewAssetProposalsRequest) returns (GetNewAssetProposalsResponse);

  // Get governance data (proposals and votes) for a proposal located by ID
  rpc GetProposalByID(GetProposalByIDRequest) returns (GetProposalByIDResponse);

  // Get governance data (proposals and votes) for a proposal located by reference
  rpc GetProposalByReference(GetProposalByReferenceRequest) returns (GetProposalByReferenceResponse);

  // Subscribe to a stream of all governance updates
  rpc ObserveGovernance(google.protobuf.Empty) returns (stream vega.GovernanceData);

  // Subscribe to a stream of proposal updates
  rpc ObservePartyProposals(ObservePartyProposalsRequest) returns (stream vega.GovernanceData);

  // Subscribe to a stream of votes cast by a specific party
  rpc ObservePartyVotes(ObservePartyVotesRequest) returns (stream vega.Vote);

  // Subscribe to a stream of proposal votes
  rpc ObserveProposalVotes(ObserveProposalVotesRequest) returns (stream vega.Vote);

  // -- Misc --

  // Get Statistics
  rpc Statistics(google.protobuf.Empty) returns (vega.Statistics);

  // Get Time
  rpc GetVegaTime(google.protobuf.Empty) returns (VegaTimeResponse);

  // Subscribe to a stream of Accounts
  rpc AccountsSubscribe(AccountsSubscribeRequest) returns (stream vega.Account);

  // Subscribe to a stream of Candles
  rpc CandlesSubscribe(CandlesSubscribeRequest) returns (stream vega.Candle);

  // Subscribe to a stream of Margin Levels
  rpc MarginLevelsSubscribe(MarginLevelsSubscribeRequest) returns (stream vega.MarginLevels);

  // Subscribe to a stream of Market Depth
  rpc MarketDepthSubscribe(MarketDepthSubscribeRequest) returns (stream vega.MarketDepth);

  // Subscribe to a stream of Markets Data
  rpc MarketsDataSubscribe(MarketsDataSubscribeRequest) returns (stream vega.MarketData);

  // Subscribe to a stream of Orders
  rpc OrdersSubscribe(OrdersSubscribeRequest) returns (stream OrdersStream);

  // Subscribe to a stream of Positions
  rpc PositionsSubscribe(PositionsSubscribeRequest) returns (stream vega.Position);

  // Subscribe to a stream of Trades
  rpc TradesSubscribe(TradesSubscribeRequest) returns (stream TradesStream);

  // Subscribe to a stream of Transfer Responses
  rpc TransferResponsesSubscribe(google.protobuf.Empty) returns (stream vega.TransferResponse);

  // Get an aggregate of signatures from all the nodes of the network.
  rpc GetNodeSignaturesAggregate(GetNodeSignaturesAggregateRequest) returns (GetNodeSignaturesAggregateResponse);

  // Get an asset by its identifier.
  rpc AssetByID(AssetByIDRequest) returns (AssetByIDResponse);

  // Get a list of all assets on Vega.
  rpc Assets(AssetsRequest) returns (AssetsResponse);
}

// @exclude todo: could be replaced by google.protobuf.Empty, however I do prefer the more verbose AssetRequest message

// Request for a list of all assets enabled on Vega.
message AssetsRequest {
}

// Response for a list of all assets enabled on Vega.
message AssetsResponse {

  // A list of 0 or more assets.
  repeated vega.Asset assets = 1;
}

// Request for an asset given an asset identifier.
message AssetByIDRequest {

  // @exclude todo: Missing validator for required.
  // Asset identifier. Required field.
  string ID = 1;
}

// Response for an asset given an asset identifier.
message AssetByIDResponse {

  // An asset record, if found.
  vega.Asset asset = 1;
}

// Request to specify the identifier of the resource we want to retrieve aggregated signatures for.
message GetNodeSignaturesAggregateRequest {

  // @exclude todo: Missing validator for required.
  // Resource identifier. Required field.
  string ID = 1;
}

// Response to specify the identifier of the resource we want to retrieve aggregated signatures for.
message GetNodeSignaturesAggregateResponse {

  // A list of 0 or more signatures.
  repeated vega.NodeSignature signatures = 1;
}

// Optional proposal state.
message OptionalProposalState {

  // Proposal state value.
  vega.Proposal.State value = 1;
}

// Request for a list of proposals.
message GetProposalsRequest {

  // Optional proposal state.
  OptionalProposalState selectInState = 1;
}

// Response for a list of proposals.
message GetProposalsResponse {

  // A list of 0 or more governance data.
  repeated vega.GovernanceData data = 1;
}

// Request for a list of proposals for a party.
message GetProposalsByPartyRequest {

  // Party identifier. Required field.
  string partyID = 1 [(validator.field) = {string_not_empty : true}];
  // Optional proposal state.
  OptionalProposalState selectInState = 2;
}

// Response for a list of proposals for a party.
message GetProposalsByPartyResponse {

  // A list of 0 or more governance data.
  repeated vega.GovernanceData data = 1;
}

// Request for a list of votes for a party.
message GetVotesByPartyRequest {

  // Party identifier. Required field.
  string partyID = 1 [(validator.field) = {string_not_empty : true}];
}

// Response for a list of votes for a party.
message GetVotesByPartyResponse {

  // A list of 0 or more votes.
  repeated vega.Vote votes = 1;
}

// Request for a list of new market proposals.
message GetNewMarketProposalsRequest {

  // Optional proposal state.
  OptionalProposalState selectInState = 1;
}

// Response for a list of new market proposals.
message GetNewMarketProposalsResponse {

  // A list of 0 or more governance data.
  repeated vega.GovernanceData data = 1;
}

// Request for a list of update market proposals.
message GetUpdateMarketProposalsRequest {

  // Market identifier. Required field.
  string marketID = 1 [(validator.field) = {string_not_empty : true}];
  // Proposal state.
  OptionalProposalState selectInState = 2;
}

// Response for a list of update market proposals.
message GetUpdateMarketProposalsResponse {

  // A list of 0 or more governance data.
  repeated vega.GovernanceData data = 1;
}

// Request for a list of network parameter proposals.
message GetNetworkParametersProposalsRequest {

  // Optional proposal state.
  OptionalProposalState selectInState = 1;
}

// Response for a list of network parameter proposals.
message GetNetworkParametersProposalsResponse {

  // A list of 0 or more governance data.
  repeated vega.GovernanceData data = 1;
}

// Request for a list of new asset proposals.
message GetNewAssetProposalsRequest {

  // Optional proposal state.
  OptionalProposalState selectInState = 1;
}

// Response for a list of new asset proposals.
message GetNewAssetProposalsResponse {

  // A list of 0 or more governance data.
  repeated vega.GovernanceData data = 1;
}

// Request for a governance proposal given a proposal identifier.
message GetProposalByIDRequest {

  // Proposal identifier. Required field.
  string proposalID = 1 [(validator.field) = {string_not_empty : true}];
}

// Response for a governance proposal given a proposal identifier.
message GetProposalByIDResponse {

  // Governance data, if found.
  vega.GovernanceData data = 1;
}

// Request for a governance proposal given a proposal reference.
message GetProposalByReferenceRequest {

  // Proposal reference. Required field.
  string Reference = 1 [(validator.field) = {string_not_empty : true}];
}

// Response for a governance proposal given a proposal reference.
message GetProposalByReferenceResponse {

  // Governance data, if found.
  vega.GovernanceData data = 1;
}

// Request to subscribe to a stream of governance proposals for a party.
message ObservePartyProposalsRequest {

  // Party identifier. Required field.
  string partyID = 1  [(validator.field) = {string_not_empty : true }];
}

// Request to subscribe to a stream of governance votes for a proposal.
message ObserveProposalVotesRequest {

  // Proposal identifier. Required field.
  string proposalID = 1  [(validator.field) = {string_not_empty : true }];
}

// Request to subscribe to a stream of governance votes for a party.
message ObservePartyVotesRequest {

  // Party identifier. Required field.
  string partyID = 1 [(validator.field) = {string_not_empty : true }];
}

// Request to subscribe to a stream of MarginLevels data matching the given party identifier.
// Optionally, the list can be additionally filtered by market.
message MarginLevelsSubscribeRequest {

  // Party identifier. Required field.
  string partyID = 1 [(validator.field) = {string_not_empty : true }];
  // Market identifier.
  string marketID = 2;
}

// Request for margin levels for a party.
message MarginLevelsRequest {

  // Party identifier. Required field.
  string partyID = 1 [(validator.field) = {string_not_empty : true }];
  // Market identifier.
  string marketID = 2;
}

// Response for margin levels for a party.
message MarginLevelsResponse {

  // A list of 0 or more margin levels.
  repeated vega.MarginLevels marginLevels = 1;
}

// Request to subscribe to a stream of MarketsData.
// Optionally, the list can be additionally filtered by market.
message MarketsDataSubscribeRequest {

  // Market identifier.
  string marketID = 1;
}

// Request for market data for a market.
message MarketDataByIDRequest {

  // Market identifier.
  string marketID = 1 [(validator.field) = {string_not_empty : true }];
}

// Response for market data for a market.
message MarketDataByIDResponse {

  // Market data, if found.
  vega.MarketData marketData = 1;
}

// Response for market data.
message MarketsDataResponse {

  // A list of 0 or more market data.
  repeated vega.MarketData marketsData = 1;
}

// Request for the latest trade that occurred on Vega for a given market.
message LastTradeRequest {

  // Market identifier. Required field.
  string marketID = 1 [(validator.field) = {string_not_empty : true }];
}

// Response for the latest trade that occurred on Vega for a given market.
message LastTradeResponse {

  // A trade, if found.
  vega.Trade trade = 1;
}

// Request for a market given a market identifier.
message MarketByIDRequest {

  // Market identifier. Required field.
  string marketID = 1 [(validator.field) = {string_not_empty : true }];
}

// Response for a market given a market identifier.
message MarketByIDResponse {

  // A market, if found.
  vega.Market market = 1;
}

// Request for a party given a party identifier.
message PartyByIDRequest {

  // Party identifier. Required field.
  string partyID = 1 [(validator.field) = {string_not_empty : true }];
}

// Response for a party given a party identifier.
message PartyByIDResponse {

  // A party, if found.
  vega.Party party = 1;
}

// Response to a request for a list of parties.
message PartiesResponse {

  // A list of 0 or more parties.
  repeated vega.Party parties = 1;
}

// Request for a list of trades relating to the given party.
// Optionally, the list can be additionally filtered for trades by market.
message TradesByPartyRequest {

  // Party identifier. Required field.
  string partyID = 1;
  // Market identifier.
  string marketID = 2;
  // Pagination controls.
  Pagination pagination = 3;
}

// Response for a list of trades relating to a party.
message TradesByPartyResponse {

  // A list of 0 or more trades.
  repeated vega.Trade trades = 1;
}

// Request for a list of trades related to an order.
message TradesByOrderRequest {

  // Order identifier. Required field.
  string orderID = 1;
}

// Response for a list of trades related to an order.
message TradesByOrderResponse {

  // A list of 0 or more trades.
  repeated vega.Trade trades = 1;
}

// Request to subscribe to a stream of Accounts.
message AccountsSubscribeRequest {

  // @exclude todo(cdm): describe the combinations of using the fields here...

  // Market identifier.
  string marketID = 1;
  // Party identifier.
  string partyID = 2;
  // Asset identifier.
  string asset = 3;
  // Account type to subscribe to. Required field.
  vega.AccountType type = 4;
}

// Request to subscribe to a stream of Orders.
message OrdersSubscribeRequest {

  // @exclude Todo(cdm): check the logic, I think these are filters not required fields...

  // Market identifier.
  string marketID = 1;
  // Party identifier.
  string partyID = 2;
}

// Request to subscribe to a stream of Trades.
message TradesSubscribeRequest {

  // @exclude Todo(cdm): check the logic, I think these are filters not required fields...

  // Market identifier.
  string marketID = 1;
  // Party identifier.
  string partyID = 2;
}

// Request to subscribe to a stream of Candles.
message CandlesSubscribeRequest {

  // Market identifier. Required field.
  string marketID = 1 [(validator.field) = {string_not_empty : true}];
  // Time interval for the candles. Required field.
  vega.Interval interval = 2;
}

// Request to subscribe to a stream of MarketDepth data.
message MarketDepthSubscribeRequest {

  // Market identifier. Required field.
  string marketID = 1 [(validator.field) = {string_not_empty : true}];
}

// Request to subscribe to a stream of Positions.
message PositionsSubscribeRequest {

  // Party identifier. Required field.
  string partyID = 1;
}

// Request for a list of orders for a market.
message OrdersByMarketRequest {

  // Market identifier. Required field.
  string marketID = 1 [(validator.field) = {string_not_empty : true}];
  // Optional pagination controls.
  Pagination pagination = 2;
}

// Response for a list of orders for a market.
message OrdersByMarketResponse {

  // A list of 0 or more orders.
  repeated vega.Order orders = 1;
}

// Request for a list of orders for a party.
message OrdersByPartyRequest {

  // Party identifier. Required field.
  string partyID = 1 [(validator.field) = {string_not_empty : true }];
  // Pagination controls.
  Pagination pagination = 2;
}

// Response for a list of orders for a party.
message OrdersByPartyResponse {

  // A list of 0 or more orders.
  repeated vega.Order orders = 1;
}

// Request for an order on a market given an order identifier.
message OrderByMarketAndIdRequest {

  // Market identifier. Required field.
  string marketID = 1 [(validator.field) = {string_not_empty : true}];
  // Order identifier. Required field.
  string orderID = 2 [(validator.field) = {string_not_empty : true}];
}

// Response for an order on a market given an order identifier.
message OrderByMarketAndIdResponse {

  // An order, if found.
  vega.Order order = 1;
}

// Request for an order given an order reference.
message OrderByReferenceRequest {

  // Unique reference. Required field.
  string reference = 1 [(validator.field) = {string_not_empty : true}];
}

// Response for an order given an order reference.
message OrderByReferenceResponse {

  // An order, if found.
  vega.Order order = 1;
}

// Response for a list of markets on Vega.
message MarketsResponse {

  // A list of 0 or more markets.
  repeated vega.Market markets = 1;
}

// Request for a list of candles for a market at an interval.
message CandlesRequest {

  // @exclude todo(cdm): additional helpful information about candles...

  // Market identifier. Required field.
  string marketID = 1 [(validator.field) = {string_not_empty : true}];
  // Timestamp to retrieve candles since, in nanoseconds since the epoch.
  // See [`VegaTimeResponse`](#api.VegaTimeResponse).`timestamp`. Required field.
  int64 sinceTimestamp = 2 [(validator.field) = {int_gt: 0}];
  // Time interval for the candles. Required field.
  vega.Interval interval = 3;
}

// Response for a list of candles for a market at an interval.
message CandlesResponse {

  // A list of 0 or more candles.
  repeated vega.Candle candles = 1;
}

// Request for the market depth/order book price levels on a market.
// Optionally, a maximum depth can be set to limit the number of levels returned.
message MarketDepthRequest {

  // Market identifier. Required field.
  string marketID = 1 [(validator.field) = {string_not_empty: true}];
  // Max depth limits the number of levels returned. Default is 0, which returns all levels.
  uint64 maxDepth = 2;
}

// Response for the market depth/order book price levels on a market.
message MarketDepthResponse {

  // Market identifier.
  string marketID = 1;
  // Zero or more price levels for the buy side of the market depth data.
  repeated vega.PriceLevel buy = 2;
  // Zero or more price levels for the sell side of the market depth data.
  repeated vega.PriceLevel sell = 3;
  // Last trade recorded on Vega at the time of retrieving the `MarketDepthResponse`.
  vega.Trade lastTrade = 4;
}

// Request for a list of trades on a market.
message TradesByMarketRequest {

  // Market identifier. Required field.
  string marketID = 1 [(validator.field) = {string_not_empty: true}];
  // Pagination controls.
  Pagination pagination = 2;
}

// Response for a list of trades on a market.
message TradesByMarketResponse {

  // A list of 0 or more trades.
  repeated vega.Trade trades = 1;
}

// Request for a list of positions for a party.
// Optionally, if a market identifier is set, the results will be filtered for that market only.
message PositionsByPartyRequest {

  // Party identifier. Required field.
  string partyID = 1 [(validator.field) = {string_not_empty: true}];
  // Market identifier.
  string marketID = 2;
}

// Response for a list of positions for a party.
message PositionsByPartyResponse {

  // A list of 0 or more positions.
  repeated vega.Position positions = 1;
}

// Response for the current consensus coordinated time on the Vega network, referred to as "VegaTime".
message VegaTimeResponse {

  // Timestamp representation of current VegaTime.
  // Nanoseconds since the epoch, for example `1580473859111222333` corresponds to `2020-01-31T12:30:59.111222333Z`
  int64 timestamp = 1;
}

// Pagination controls.
message Pagination {

  // Skip the number of records specified. Default is 0.
  uint64 skip = 1;
  // Limit the number of returned records to the value specified. Default is 50.
  uint64 limit = 2;
  // Descending reverses the order of the records returned.
  // Default is true, if false the results will be returned in ascending order.
  bool descending = 3;
}

// A stream of orders.
message OrdersStream {

  // A list of 0 or more orders.
  repeated vega.Order orders = 1;
}

// A stream of trades.
message TradesStream {

  // A list of 0 or more trades.
  repeated vega.Trade trades = 1;
}

// Request for a list of accounts for a party.
message PartyAccountsRequest {

  // @exclude todo(cdm): Include in mop up ticket - required fields here and naming....

  // Party identifier.
  string partyID = 1;
  // Market identifier.
  string marketID = 2;
  // Account type. Required field.
  vega.AccountType type = 3;
  // Asset identifier.
  string asset = 4;
}

// Response for a list of accounts for a party.
message PartyAccountsResponse {

  // A list of 0 or more accounts.
  repeated vega.Account accounts = 1;
}

// Request for a list of accounts for a market.
message MarketAccountsRequest {

  // @exclude todo(cdm): Include in mop up ticket - required fields here and naming....

  // Market identifier.
  string marketID = 1;
  // Asset identifier.
  string asset = 2;
}

// Response for a list of accounts for a market.
message MarketAccountsResponse {

  // A list of 0 or more accounts.
  repeated vega.Account accounts = 1;
}

// Request for a list of infrastructure fee accounts.
message FeeInfrastructureAccountsRequest {

  // Asset identifier. Required field.
  // Set to an empty string to return all accounts.
  // Set to an asset ID to return a single infrastructure fee account for a given asset.
  string asset = 1;
}

// Response for a list of infrastructure fee accounts.
message FeeInfrastructureAccountsResponse {

  // A list of 0 or more infrastructure fee accounts.
  repeated vega.Account accounts = 1;
}

// Request to prepare a governance proposal.
message PrepareProposalRequest {

  // Party identifier. Required field.
  string partyID = 1 [(validator.field) = {string_not_empty : true}];
  // Unique reference.
  string reference = 2;
  // Proposal terms. Required field.
  vega.ProposalTerms proposal = 3 [(validator.field) = {msg_exists : true}];
}

// Response to prepare a governance proposal.
message PrepareProposalResponse {

  // blob is an encoded representation of the proposal ready to sign using the Vega Wallet and then submit as a transaction.
  bytes blob = 1;
  // A copy of the prepared proposal.
  vega.Proposal pendingProposal = 2;
}

// Request to prepare a governance vote.
message PrepareVoteRequest {

  // Vote. Required field.
  vega.Vote vote = 1 [(validator.field) = {msg_exists: true}];
}

// Response to prepare a governance vote.
message PrepareVoteResponse {

  // blob is an encoded representation of the vote ready to sign using the Vega Wallet and then submit as a transaction.
  bytes blob = 1;
  // A copy of the prepared vote.
  vega.Vote vote = 2;
}

// Request for an order with the specified order identifier.
// Optionally, return a specific version of the order with the `version` field.
message OrderByIDRequest {

  // Order identifier. Required field.
  string orderID = 1 [(validator.field) = {msg_exists: true}];
  // Version of the order.
  // Set `version` to 0 for most recent version of the order.
  // Set `1` for original version of the order.
  // Set `2` for first amendment, `3` for second amendment, etc.
  uint64 version = 2;
}

//@exclude todo(cdm): Remove this duplicate response and add Order Versions By ID Response

// Request for an order given the specified order reference.
message OrderByReferenceIDRequest {

  // Reference. Required field.
  string referenceID = 1 [(validator.field) = {msg_exists: true}];
}

// Request for a list of all versions of an order given the specified order identifier.
message OrderVersionsByIDRequest {

  // Order identifier. Required field.
  string orderID = 1 [(validator.field) = {msg_exists: true}];
  // Pagination controls.
  Pagination pagination = 2;
}

// Response to a request for a list of all versions of an order.
message OrderVersionsResponse {

    // A list of 0 or more orders (list will contain the same order but with different versions, if it has been amended).
    repeated vega.Order orders = 1;
}<|MERGE_RESOLUTION|>--- conflicted
+++ resolved
@@ -24,24 +24,13 @@
   // Prepare an amend order request
   rpc PrepareAmendOrder(AmendOrderRequest) returns (PrepareAmendOrderResponse);
 
-<<<<<<< HEAD
   // Request a withdrawal
-  rpc Withdraw(WithdrawRequest) returns (WithdrawResponse);
-=======
-  // Request withdrawal
   rpc PrepareWithdraw(PrepareWithdrawRequest) returns (PrepareWithdrawResponse);
->>>>>>> 94c25fb2
 
   // Submit a signed transaction
   rpc SubmitTransaction(SubmitTransactionRequest) returns (SubmitTransactionResponse);
 
-<<<<<<< HEAD
   // Prepare a governance proposal
-=======
-  // Governance
-
-  // Prepare proposal that can be sent out to the chain (via SubmitTransaction)
->>>>>>> 94c25fb2
   rpc PrepareProposal(PrepareProposalRequest) returns (PrepareProposalResponse);
 
   // Prepare a governance vote
@@ -94,28 +83,18 @@
   bool success = 1;
 }
 
-<<<<<<< HEAD
-// Request for withdrawing assets on Vega.
-message WithdrawRequest {
-
-  // Withdrawal details.
+// Request for preparing a withdrawal.
+message PrepareWithdrawRequest {
+
+  // An asset withdrawal.
   vega.Withdraw withdraw = 1;
 }
 
-// Response for withdrawing assets on Vega.
-message WithdrawResponse {
-
-    // Success will be true if the withdrawal request was accepted by the node.
-    // Important - success does not mean that the withdrawal is confirmed by consensus.
-    bool success = 1;
-=======
-message PrepareWithdrawRequest {
-  vega.Withdraw withdraw = 1;
-}
-
+// Response for preparing a withdrawal.
 message PrepareWithdrawResponse {
+
+  // blob is an encoded representation of the withdrawal ready to sign using the Vega Wallet and then submit as a transaction.
   bytes blob = 1;
->>>>>>> 94c25fb2
 }
 
 // Response for preparing an order submission.
