--- conflicted
+++ resolved
@@ -123,11 +123,8 @@
 - [10339](https://github.com/vegaprotocol/vega/issues/10339) - Fix for GraphQL batch proposals support.
 - [10326](https://github.com/vegaprotocol/vega/issues/10326) - Fix intermittent test failure.
 - [10382](https://github.com/vegaprotocol/vega/issues/10382) - Fix switch to isolated margin with parked pegged orders. 
-<<<<<<< HEAD
 - [10390](https://github.com/vegaprotocol/vega/pull/10390) - Fix the data node startup when an external `hypertable` exist outside of the public schema
-=======
 - [10393](https://github.com/vegaprotocol/vega/issues/10393) - Fixed source weight validation.
->>>>>>> a9b94032
 
 ## 0.73.0
 
