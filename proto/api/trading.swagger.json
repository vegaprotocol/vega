{
  "swagger": "2.0",
  "info": {
    "title": "proto/api/trading.proto",
    "version": "version not set"
  },
  "schemes": [
    "http",
    "https"
  ],
  "consumes": [
    "application/json"
  ],
  "produces": [
    "application/json"
  ],
  "paths": {
    "/auth/token": {
      "get": {
        "summary": "unary calls - read",
        "operationId": "CheckToken",
        "responses": {
          "200": {
            "description": "A successful response.",
            "schema": {
              "$ref": "#/definitions/apiCheckTokenResponse"
            }
          }
        },
        "parameters": [
          {
            "name": "partyID",
            "in": "query",
            "required": false,
            "type": "string"
          },
          {
            "name": "token",
            "in": "query",
            "required": false,
            "type": "string"
          }
        ],
        "tags": [
          "trading"
        ]
      },
      "post": {
        "operationId": "SignIn",
        "responses": {
          "200": {
            "description": "A successful response.",
            "schema": {
              "$ref": "#/definitions/apiSignInResponse"
            }
          }
        },
        "parameters": [
          {
            "name": "body",
            "in": "body",
            "required": true,
            "schema": {
              "$ref": "#/definitions/apiSignInRequest"
            }
          }
        ],
        "tags": [
          "trading"
        ]
      }
    },
    "/fountain": {
      "post": {
        "operationId": "NotifyTraderAccount",
        "responses": {
          "200": {
            "description": "A successful response.",
            "schema": {
              "$ref": "#/definitions/apiNotifyTraderAccountResponse"
            }
          }
        },
        "parameters": [
          {
            "name": "body",
            "in": "body",
            "required": true,
            "schema": {
              "$ref": "#/definitions/apiNotifyTraderAccountRequest"
            }
          }
        ],
        "tags": [
          "trading"
        ]
      }
    },
    "/markets": {
      "get": {
        "operationId": "Markets",
        "responses": {
          "200": {
            "description": "A successful response.",
            "schema": {
              "$ref": "#/definitions/apiMarketsResponse"
            }
          }
        },
        "tags": [
          "trading_data"
        ]
      }
    },
    "/markets/{marketID}": {
      "get": {
        "summary": "markets",
        "operationId": "MarketByID",
        "responses": {
          "200": {
            "description": "A successful response.",
            "schema": {
              "$ref": "#/definitions/apiMarketByIDResponse"
            }
          }
        },
        "parameters": [
          {
            "name": "marketID",
            "in": "path",
            "required": true,
            "type": "string"
          }
        ],
        "tags": [
          "trading_data"
        ]
      }
    },
    "/markets/{marketID}/candles": {
      "get": {
        "summary": "candles",
        "operationId": "Candles",
        "responses": {
          "200": {
            "description": "A successful response.",
            "schema": {
              "$ref": "#/definitions/apiCandlesResponse"
            }
          }
        },
        "parameters": [
          {
            "name": "marketID",
            "in": "path",
            "required": true,
            "type": "string"
          },
          {
            "name": "sinceTimestamp",
            "in": "query",
            "required": false,
            "type": "string",
            "format": "int64"
          },
          {
            "name": "interval",
            "in": "query",
            "required": false,
            "type": "string",
            "enum": [
              "I1M",
              "I5M",
              "I15M",
              "I1H",
              "I6H",
              "I1D"
            ],
            "default": "I1M"
          }
        ],
        "tags": [
          "trading_data"
        ]
      }
    },
    "/markets/{marketID}/depth": {
      "get": {
        "operationId": "MarketDepth",
        "responses": {
          "200": {
            "description": "A successful response.",
            "schema": {
              "$ref": "#/definitions/apiMarketDepthResponse"
            }
          }
        },
        "parameters": [
          {
            "name": "marketID",
            "in": "path",
            "required": true,
            "type": "string"
          }
        ],
        "tags": [
          "trading_data"
        ]
      }
    },
    "/markets/{marketID}/orders": {
      "get": {
        "summary": "orders",
        "operationId": "OrdersByMarket",
        "responses": {
          "200": {
            "description": "A successful response.",
            "schema": {
              "$ref": "#/definitions/apiOrdersByMarketResponse"
            }
          }
        },
        "parameters": [
          {
            "name": "marketID",
            "in": "path",
            "required": true,
            "type": "string"
          },
          {
            "name": "pagination.skip",
            "in": "query",
            "required": false,
            "type": "string",
            "format": "uint64"
          },
          {
            "name": "pagination.limit",
            "in": "query",
            "required": false,
            "type": "string",
            "format": "uint64"
          },
          {
            "name": "pagination.descending",
            "in": "query",
            "required": false,
            "type": "boolean",
            "format": "boolean"
          },
          {
            "name": "open",
            "in": "query",
            "required": false,
            "type": "boolean",
            "format": "boolean"
          }
        ],
        "tags": [
          "trading_data"
        ]
      }
    },
    "/markets/{marketID}/orders/{orderID}": {
      "get": {
        "operationId": "OrderByMarketAndId",
        "responses": {
          "200": {
            "description": "A successful response.",
            "schema": {
              "$ref": "#/definitions/apiOrderByMarketAndIdResponse"
            }
          }
        },
        "parameters": [
          {
            "name": "marketID",
            "in": "path",
            "required": true,
            "type": "string"
          },
          {
            "name": "orderID",
            "in": "path",
            "required": true,
            "type": "string"
          }
        ],
        "tags": [
          "trading_data"
        ]
      }
    },
    "/markets/{marketID}/trades": {
      "get": {
        "summary": "trades",
        "operationId": "TradesByMarket",
        "responses": {
          "200": {
            "description": "A successful response.",
            "schema": {
              "$ref": "#/definitions/apiTradesByMarketResponse"
            }
          }
        },
        "parameters": [
          {
            "name": "marketID",
            "in": "path",
            "required": true,
            "type": "string"
          },
          {
            "name": "pagination.skip",
            "in": "query",
            "required": false,
            "type": "string",
            "format": "uint64"
          },
          {
            "name": "pagination.limit",
            "in": "query",
            "required": false,
            "type": "string",
            "format": "uint64"
          },
          {
            "name": "pagination.descending",
            "in": "query",
            "required": false,
            "type": "boolean",
            "format": "boolean"
          }
        ],
        "tags": [
          "trading_data"
        ]
      }
    },
    "/markets/{marketID}/trades/latest": {
      "get": {
        "operationId": "LastTrade",
        "responses": {
          "200": {
            "description": "A successful response.",
            "schema": {
              "$ref": "#/definitions/apiLastTradeResponse"
            }
          }
        },
        "parameters": [
          {
            "name": "marketID",
            "in": "path",
            "required": true,
            "type": "string"
          }
        ],
        "tags": [
          "trading_data"
        ]
      }
    },
    "/orders": {
      "post": {
        "summary": "unary calls - writes",
        "operationId": "SubmitOrder",
        "responses": {
          "200": {
            "description": "A successful response.",
            "schema": {
              "$ref": "#/definitions/vegaPendingOrder"
            }
          }
        },
        "parameters": [
          {
            "name": "body",
            "in": "body",
            "required": true,
            "schema": {
              "$ref": "#/definitions/apiSubmitOrderRequest"
            }
          }
        ],
        "tags": [
          "trading"
        ]
      }
    },
    "/orders/{amendment.orderID}": {
      "put": {
        "operationId": "AmendOrder",
        "responses": {
          "200": {
            "description": "A successful response.",
            "schema": {
              "$ref": "#/definitions/vegaPendingOrder"
            }
          }
        },
        "parameters": [
          {
            "name": "amendment.orderID",
            "in": "path",
            "required": true,
            "type": "string"
          },
          {
            "name": "body",
            "in": "body",
            "required": true,
            "schema": {
              "$ref": "#/definitions/apiAmendOrderRequest"
            }
          }
        ],
        "tags": [
          "trading"
        ]
      }
    },
    "/orders/{cancellation.orderID}": {
      "delete": {
        "operationId": "CancelOrder",
        "responses": {
          "200": {
            "description": "A successful response.",
            "schema": {
              "$ref": "#/definitions/vegaPendingOrder"
            }
          }
        },
        "parameters": [
          {
            "name": "cancellation.orderID",
            "in": "path",
            "required": true,
            "type": "string"
          },
          {
            "name": "cancellation.marketID",
            "in": "query",
            "required": false,
            "type": "string"
          },
          {
            "name": "cancellation.partyID",
            "in": "query",
            "required": false,
            "type": "string"
          },
          {
            "name": "token",
            "in": "query",
            "required": false,
            "type": "string"
          }
        ],
        "tags": [
          "trading"
        ]
      }
    },
    "/orders/{orderID}/trades": {
      "get": {
        "operationId": "TradesByOrder",
        "responses": {
          "200": {
            "description": "A successful response.",
            "schema": {
              "$ref": "#/definitions/apiTradesByOrderResponse"
            }
          }
        },
        "parameters": [
          {
            "name": "orderID",
            "in": "path",
            "required": true,
            "type": "string"
          }
        ],
        "tags": [
          "trading_data"
        ]
      }
    },
    "/orders/{reference}": {
      "get": {
        "operationId": "OrderByReference",
        "responses": {
          "200": {
            "description": "A successful response.",
            "schema": {
              "$ref": "#/definitions/apiOrderByReferenceResponse"
            }
          }
        },
        "parameters": [
          {
            "name": "reference",
            "in": "path",
            "required": true,
            "type": "string"
          }
        ],
        "tags": [
          "trading_data"
        ]
      }
    },
    "/parties": {
      "get": {
        "operationId": "Parties",
        "responses": {
          "200": {
            "description": "A successful response.",
            "schema": {
              "$ref": "#/definitions/apiPartiesResponse"
            }
          }
        },
        "tags": [
          "trading_data"
        ]
      }
    },
    "/parties/{partyID}": {
      "get": {
        "summary": "parties",
        "operationId": "PartyByID",
        "responses": {
          "200": {
            "description": "A successful response.",
            "schema": {
              "$ref": "#/definitions/apiPartyByIDResponse"
            }
          }
        },
        "parameters": [
          {
            "name": "partyID",
            "in": "path",
            "required": true,
            "type": "string"
          }
        ],
        "tags": [
          "trading_data"
        ]
      }
    },
    "/parties/{partyID}/accounts": {
      "get": {
        "summary": "accounts",
        "operationId": "AccountsByParty",
        "responses": {
          "200": {
            "description": "A successful response.",
            "schema": {
              "$ref": "#/definitions/apiAccountsByPartyResponse"
            }
          }
        },
        "parameters": [
          {
            "name": "partyID",
            "in": "path",
            "required": true,
            "type": "string"
          },
          {
            "name": "type",
            "in": "query",
            "required": false,
            "type": "string",
            "enum": [
              "NO_ACC",
              "INSURANCE",
              "SETTLEMENT",
              "MARGIN",
              "GENERAL"
            ],
            "default": "NO_ACC"
          }
        ],
        "tags": [
          "trading_data"
        ]
      }
    },
    "/parties/{partyID}/orders": {
      "get": {
        "operationId": "OrdersByParty",
        "responses": {
          "200": {
            "description": "A successful response.",
            "schema": {
              "$ref": "#/definitions/apiOrdersByPartyResponse"
            }
          }
        },
        "parameters": [
          {
            "name": "partyID",
            "in": "path",
            "required": true,
            "type": "string"
          },
          {
            "name": "pagination.skip",
            "in": "query",
            "required": false,
            "type": "string",
            "format": "uint64"
          },
          {
            "name": "pagination.limit",
            "in": "query",
            "required": false,
            "type": "string",
            "format": "uint64"
          },
          {
            "name": "pagination.descending",
            "in": "query",
            "required": false,
            "type": "boolean",
            "format": "boolean"
          },
          {
            "name": "open",
            "in": "query",
            "required": false,
            "type": "boolean",
            "format": "boolean"
          }
        ],
        "tags": [
          "trading_data"
        ]
      }
    },
    "/parties/{partyID}/positions": {
      "get": {
        "summary": "positions",
        "operationId": "PositionsByParty",
        "responses": {
          "200": {
            "description": "A successful response.",
            "schema": {
              "$ref": "#/definitions/apiPositionsByPartyResponse"
            }
          }
        },
        "parameters": [
          {
            "name": "partyID",
            "in": "path",
            "required": true,
            "type": "string"
          }
        ],
        "tags": [
          "trading_data"
        ]
      }
    },
    "/parties/{partyID}/trades": {
      "get": {
        "operationId": "TradesByParty",
        "responses": {
          "200": {
            "description": "A successful response.",
            "schema": {
              "$ref": "#/definitions/apiTradesByPartyResponse"
            }
          }
        },
        "parameters": [
          {
            "name": "partyID",
            "in": "path",
            "required": true,
            "type": "string"
          },
          {
            "name": "marketID",
            "in": "query",
            "required": false,
            "type": "string"
          },
          {
            "name": "pagination.skip",
            "in": "query",
            "required": false,
            "type": "string",
            "format": "uint64"
          },
          {
            "name": "pagination.limit",
            "in": "query",
            "required": false,
            "type": "string",
            "format": "uint64"
          },
          {
            "name": "pagination.descending",
            "in": "query",
            "required": false,
            "type": "boolean",
            "format": "boolean"
          }
        ],
        "tags": [
          "trading_data"
        ]
      }
    },
    "/statistics": {
      "get": {
        "summary": "metrics",
        "operationId": "Statistics",
        "responses": {
          "200": {
            "description": "A successful response.",
            "schema": {
              "$ref": "#/definitions/vegaStatistics"
            }
          }
        },
        "tags": [
          "trading_data"
        ]
      }
    },
    "/time": {
      "get": {
        "operationId": "GetVegaTime",
        "responses": {
          "200": {
            "description": "A successful response.",
            "schema": {
              "$ref": "#/definitions/apiVegaTimeResponse"
            }
          }
        },
        "tags": [
          "trading_data"
        ]
      }
    }
  },
  "definitions": {
    "OrderAction": {
      "type": "string",
      "enum": [
        "NDT",
        "NRT"
      ],
      "default": "NDT"
    },
    "OrderStatus": {
      "type": "string",
      "enum": [
        "Active",
        "Expired",
        "Cancelled",
        "Stopped",
        "Filled"
      ],
      "default": "Active"
    },
<<<<<<< HEAD
    "OrderTimeInForce": {
      "type": "string",
      "enum": [
        "GTC",
        "GTT",
        "ENE",
        "FOK"
      ],
      "default": "GTC"
=======
    "apiAccountsByPartyAndAssetResponse": {
      "type": "object",
      "properties": {
        "accounts": {
          "type": "array",
          "items": {
            "$ref": "#/definitions/vegaAccount"
          }
        }
      }
    },
    "apiAccountsByPartyAndMarketResponse": {
      "type": "object",
      "properties": {
        "accounts": {
          "type": "array",
          "items": {
            "$ref": "#/definitions/vegaAccount"
          }
        }
      }
    },
    "apiAccountsByPartyAndTypeResponse": {
      "type": "object",
      "properties": {
        "accounts": {
          "type": "array",
          "items": {
            "$ref": "#/definitions/vegaAccount"
          }
        }
      }
    },
    "apiAccountsByPartyResponse": {
      "type": "object",
      "properties": {
        "accounts": {
          "type": "array",
          "items": {
            "$ref": "#/definitions/vegaAccount"
          }
        }
      }
>>>>>>> 8dbe4c7f
    },
    "apiAmendOrderRequest": {
      "type": "object",
      "properties": {
        "amendment": {
          "$ref": "#/definitions/vegaOrderAmendment"
        },
        "token": {
          "type": "string"
        }
      }
    },
    "apiCandlesResponse": {
      "type": "object",
      "properties": {
        "candles": {
          "type": "array",
          "items": {
            "$ref": "#/definitions/vegaCandle"
          }
        }
      }
    },
    "apiCheckTokenResponse": {
      "type": "object",
      "properties": {
        "ok": {
          "type": "boolean",
          "format": "boolean"
        }
      }
    },
    "apiLastTradeResponse": {
      "type": "object",
      "properties": {
        "trade": {
          "$ref": "#/definitions/vegaTrade"
        }
      }
    },
    "apiMarketByIDResponse": {
      "type": "object",
      "properties": {
        "market": {
          "$ref": "#/definitions/vegaMarket"
        }
      }
    },
    "apiMarketDepthResponse": {
      "type": "object",
      "properties": {
        "marketID": {
          "type": "string"
        },
        "buy": {
          "type": "array",
          "items": {
            "$ref": "#/definitions/vegaPriceLevel"
          }
        },
        "sell": {
          "type": "array",
          "items": {
            "$ref": "#/definitions/vegaPriceLevel"
          }
        },
        "lastTrade": {
          "$ref": "#/definitions/vegaTrade"
        }
      }
    },
    "apiMarketsResponse": {
      "type": "object",
      "properties": {
        "markets": {
          "type": "array",
          "items": {
            "$ref": "#/definitions/vegaMarket"
          }
        }
      }
    },
    "apiNotifyTraderAccountRequest": {
      "type": "object",
      "properties": {
        "notif": {
          "$ref": "#/definitions/vegaNotifyTraderAccount"
        }
      }
    },
    "apiNotifyTraderAccountResponse": {
      "type": "object",
      "properties": {
        "submitted": {
          "type": "boolean",
          "format": "boolean"
        }
      }
    },
    "apiOrderByMarketAndIdResponse": {
      "type": "object",
      "properties": {
        "order": {
          "$ref": "#/definitions/vegaOrder"
        }
      }
    },
    "apiOrderByReferenceResponse": {
      "type": "object",
      "properties": {
        "order": {
          "$ref": "#/definitions/vegaOrder"
        }
      }
    },
    "apiOrdersByMarketResponse": {
      "type": "object",
      "properties": {
        "orders": {
          "type": "array",
          "items": {
            "$ref": "#/definitions/vegaOrder"
          }
        }
      }
    },
    "apiOrdersByPartyResponse": {
      "type": "object",
      "properties": {
        "orders": {
          "type": "array",
          "items": {
            "$ref": "#/definitions/vegaOrder"
          }
        }
      }
    },
    "apiOrdersStream": {
      "type": "object",
      "properties": {
        "orders": {
          "type": "array",
          "items": {
            "$ref": "#/definitions/vegaOrder"
          }
        }
      }
    },
    "apiPagination": {
      "type": "object",
      "properties": {
        "skip": {
          "type": "string",
          "format": "uint64"
        },
        "limit": {
          "type": "string",
          "format": "uint64"
        },
        "descending": {
          "type": "boolean",
          "format": "boolean"
        }
      }
    },
    "apiPartiesResponse": {
      "type": "object",
      "properties": {
        "parties": {
          "type": "array",
          "items": {
            "$ref": "#/definitions/vegaParty"
          }
        }
      }
    },
    "apiPartyByIDResponse": {
      "type": "object",
      "properties": {
        "party": {
          "$ref": "#/definitions/vegaParty"
        }
      }
    },
    "apiPositionsByPartyResponse": {
      "type": "object",
      "properties": {
        "positions": {
          "type": "array",
          "items": {
            "$ref": "#/definitions/vegaMarketPosition"
          }
        }
      }
    },
    "apiSignInRequest": {
      "type": "object",
      "properties": {
        "id": {
          "type": "string"
        },
        "password": {
          "type": "string"
        }
      }
    },
    "apiSignInResponse": {
      "type": "object",
      "properties": {
        "token": {
          "type": "string"
        }
      }
    },
    "apiSubmitOrderRequest": {
      "type": "object",
      "properties": {
        "submission": {
          "$ref": "#/definitions/vegaOrderSubmission"
        },
        "token": {
          "type": "string"
        }
      }
    },
    "apiTradesByMarketResponse": {
      "type": "object",
      "properties": {
        "trades": {
          "type": "array",
          "items": {
            "$ref": "#/definitions/vegaTrade"
          }
        }
      }
    },
    "apiTradesByOrderResponse": {
      "type": "object",
      "properties": {
        "trades": {
          "type": "array",
          "items": {
            "$ref": "#/definitions/vegaTrade"
          }
        }
      }
    },
    "apiTradesByPartyResponse": {
      "type": "object",
      "properties": {
        "trades": {
          "type": "array",
          "items": {
            "$ref": "#/definitions/vegaTrade"
          }
        }
      }
    },
    "apiTradesStream": {
      "type": "object",
      "properties": {
        "trades": {
          "type": "array",
          "items": {
            "$ref": "#/definitions/vegaTrade"
          }
        }
      }
    },
    "apiVegaTimeResponse": {
      "type": "object",
      "properties": {
        "timestamp": {
          "type": "string",
          "format": "int64"
        }
      }
    },
    "protobufAny": {
      "type": "object",
      "properties": {
        "type_url": {
          "type": "string"
        },
        "value": {
          "type": "string",
          "format": "byte"
        }
      }
    },
    "runtimeStreamError": {
      "type": "object",
      "properties": {
        "grpc_code": {
          "type": "integer",
          "format": "int32"
        },
        "http_code": {
          "type": "integer",
          "format": "int32"
        },
        "message": {
          "type": "string"
        },
        "http_status": {
          "type": "string"
        },
        "details": {
          "type": "array",
          "items": {
            "$ref": "#/definitions/protobufAny"
          }
        }
      }
    },
    "vegaAccount": {
      "type": "object",
      "properties": {
        "id": {
          "type": "string"
        },
        "owner": {
          "type": "string"
        },
        "balance": {
          "type": "string",
          "format": "int64"
        },
        "asset": {
          "type": "string"
        },
        "marketID": {
          "type": "string"
        },
        "type": {
          "$ref": "#/definitions/vegaAccountType"
        }
      }
    },
    "vegaAccountType": {
      "type": "string",
      "enum": [
        "NO_ACC",
        "INSURANCE",
        "SETTLEMENT",
        "MARGIN",
        "GENERAL"
      ],
      "default": "NO_ACC"
    },
    "vegaCandle": {
      "type": "object",
      "properties": {
        "timestamp": {
          "type": "string",
          "format": "int64"
        },
        "datetime": {
          "type": "string"
        },
        "high": {
          "type": "string",
          "format": "uint64"
        },
        "low": {
          "type": "string",
          "format": "uint64"
        },
        "open": {
          "type": "string",
          "format": "uint64"
        },
        "close": {
          "type": "string",
          "format": "uint64"
        },
        "volume": {
          "type": "string",
          "format": "uint64"
        },
        "interval": {
          "$ref": "#/definitions/vegaInterval"
        }
      }
    },
    "vegaChainStatus": {
      "type": "string",
      "enum": [
        "DISCONNECTED",
        "REPLAYING",
        "CONNECTED"
      ],
      "default": "DISCONNECTED"
    },
    "vegaContinuousTrading": {
      "type": "object",
      "properties": {
        "tickSize": {
          "type": "string",
          "format": "uint64"
        }
      }
    },
    "vegaDiscreteTrading": {
      "type": "object",
      "properties": {
        "duration": {
          "type": "string",
          "format": "int64"
        }
      }
    },
    "vegaEthereumEvent": {
      "type": "object",
      "properties": {
        "contractID": {
          "type": "string"
        },
        "event": {
          "type": "string"
        }
      }
    },
    "vegaExternalRiskModel": {
      "type": "object",
      "properties": {
        "name": {
          "type": "string"
        },
        "socket": {
          "type": "string"
        },
        "config": {
          "type": "object",
          "additionalProperties": {
            "type": "string"
          }
        }
      }
    },
    "vegaForward": {
      "type": "object",
      "properties": {
        "lambd": {
          "type": "number",
          "format": "double"
        },
        "tau": {
          "type": "number",
          "format": "double"
        },
        "params": {
          "$ref": "#/definitions/vegaModelParamsBS"
        }
      }
    },
    "vegaFuture": {
      "type": "object",
      "properties": {
        "maturity": {
          "type": "string"
        },
        "asset": {
          "type": "string"
        },
        "ethereumEvent": {
          "$ref": "#/definitions/vegaEthereumEvent"
        }
      }
    },
    "vegaInstrument": {
      "type": "object",
      "properties": {
        "id": {
          "type": "string"
        },
        "code": {
          "type": "string"
        },
        "name": {
          "type": "string"
        },
        "baseName": {
          "type": "string"
        },
        "quoteName": {
          "type": "string"
        },
        "metadata": {
          "$ref": "#/definitions/vegaInstrumentMetadata"
        },
        "future": {
          "$ref": "#/definitions/vegaFuture"
        }
      }
    },
    "vegaInstrumentMetadata": {
      "type": "object",
      "properties": {
        "tags": {
          "type": "array",
          "items": {
            "type": "string"
          }
        }
      }
    },
    "vegaInterval": {
      "type": "string",
      "enum": [
        "I1M",
        "I5M",
        "I15M",
        "I1H",
        "I6H",
        "I1D"
      ],
      "default": "I1M"
    },
    "vegaMarket": {
      "type": "object",
      "properties": {
        "id": {
          "type": "string"
        },
        "name": {
          "type": "string"
        },
        "tradableInstrument": {
          "$ref": "#/definitions/vegaTradableInstrument"
        },
        "decimalPlaces": {
          "type": "string",
          "format": "uint64"
        },
        "continuous": {
          "$ref": "#/definitions/vegaContinuousTrading"
        },
        "discrete": {
          "$ref": "#/definitions/vegaDiscreteTrading"
        }
      }
    },
    "vegaMarketDepth": {
      "type": "object",
      "properties": {
        "marketID": {
          "type": "string"
        },
        "buy": {
          "type": "array",
          "items": {
            "$ref": "#/definitions/vegaPriceLevel"
          }
        },
        "sell": {
          "type": "array",
          "items": {
            "$ref": "#/definitions/vegaPriceLevel"
          }
        }
      }
    },
    "vegaMarketPosition": {
      "type": "object",
      "properties": {
        "marketID": {
          "type": "string"
        },
        "realisedVolume": {
          "type": "string",
          "format": "int64"
        },
        "realisedPNL": {
          "type": "string",
          "format": "int64"
        },
        "unrealisedVolume": {
          "type": "string",
          "format": "int64"
        },
        "unrealisedPNL": {
          "type": "string",
          "format": "int64"
        },
        "averageEntryPrice": {
          "type": "string",
          "format": "uint64"
        },
        "minimumMargin": {
          "type": "string",
          "format": "int64"
        }
      }
    },
    "vegaModelParamsBS": {
      "type": "object",
      "properties": {
        "mu": {
          "type": "number",
          "format": "double"
        },
        "r": {
          "type": "number",
          "format": "double"
        },
        "sigma": {
          "type": "number",
          "format": "double"
        }
      }
    },
    "vegaNotifyTraderAccount": {
      "type": "object",
      "properties": {
        "traderID": {
          "type": "string"
        }
      }
    },
    "vegaOrder": {
      "type": "object",
      "properties": {
        "id": {
          "type": "string"
        },
        "marketID": {
          "type": "string"
        },
        "partyID": {
          "type": "string"
        },
        "side": {
          "$ref": "#/definitions/vegaSide"
        },
        "price": {
          "type": "string",
          "format": "uint64"
        },
        "size": {
          "type": "string",
          "format": "uint64"
        },
        "remaining": {
          "type": "string",
          "format": "uint64"
        },
        "timeInForce": {
          "$ref": "#/definitions/OrderTimeInForce"
        },
        "action": {
          "$ref": "#/definitions/OrderAction"
        },
        "createdAt": {
          "type": "string",
          "format": "int64"
        },
        "status": {
          "$ref": "#/definitions/OrderStatus"
        },
        "expiresAt": {
          "type": "string",
          "format": "int64"
        },
        "reference": {
          "type": "string"
        }
      }
    },
    "vegaOrderAmendment": {
      "type": "object",
      "properties": {
        "orderID": {
          "type": "string"
        },
        "partyID": {
          "type": "string"
        },
        "price": {
          "type": "string",
          "format": "uint64"
        },
        "size": {
          "type": "string",
          "format": "uint64"
        },
        "expiresAt": {
          "type": "string",
          "format": "int64"
        }
      }
    },
    "vegaOrderCancellation": {
      "type": "object",
      "properties": {
        "orderID": {
          "type": "string"
        },
        "marketID": {
          "type": "string"
        },
        "partyID": {
          "type": "string"
        }
      }
    },
    "vegaOrderSubmission": {
      "type": "object",
      "properties": {
        "id": {
          "type": "string"
        },
        "marketID": {
          "type": "string"
        },
        "partyID": {
          "type": "string"
        },
        "price": {
          "type": "string",
          "format": "uint64"
        },
        "size": {
          "type": "string",
          "format": "uint64"
        },
        "side": {
          "$ref": "#/definitions/vegaSide"
        },
        "TimeInForce": {
          "$ref": "#/definitions/OrderTimeInForce"
        },
        "expiresAt": {
          "type": "string",
          "format": "int64"
        }
      }
    },
    "vegaParty": {
      "type": "object",
      "properties": {
        "id": {
          "type": "string"
        },
        "positions": {
          "type": "array",
          "items": {
            "$ref": "#/definitions/vegaMarketPosition"
          }
        }
      }
    },
    "vegaPendingOrder": {
      "type": "object",
      "properties": {
        "reference": {
          "type": "string"
        },
        "price": {
          "type": "string",
          "format": "uint64"
        },
        "TimeInForce": {
          "$ref": "#/definitions/OrderTimeInForce"
        },
        "side": {
          "$ref": "#/definitions/vegaSide"
        },
        "marketID": {
          "type": "string"
        },
        "size": {
          "type": "string",
          "format": "uint64"
        },
        "partyID": {
          "type": "string"
        },
        "status": {
          "$ref": "#/definitions/OrderStatus"
        },
        "id": {
          "type": "string"
        }
      }
    },
    "vegaPriceLevel": {
      "type": "object",
      "properties": {
        "price": {
          "type": "string",
          "format": "uint64"
        },
        "numberOfOrders": {
          "type": "string",
          "format": "uint64"
        },
        "volume": {
          "type": "string",
          "format": "uint64"
        },
        "cumulativeVolume": {
          "type": "string",
          "format": "uint64"
        }
      }
    },
    "vegaSide": {
      "type": "string",
      "enum": [
        "Buy",
        "Sell"
      ],
      "default": "Buy"
    },
    "vegaStatistics": {
      "type": "object",
      "properties": {
        "blockHeight": {
          "type": "string",
          "format": "uint64"
        },
        "backlogLength": {
          "type": "string",
          "format": "uint64"
        },
        "totalPeers": {
          "type": "string",
          "format": "uint64"
        },
        "genesisTime": {
          "type": "string"
        },
        "currentTime": {
          "type": "string"
        },
        "vegaTime": {
          "type": "string"
        },
        "status": {
          "$ref": "#/definitions/vegaChainStatus"
        },
        "txPerBlock": {
          "type": "string",
          "format": "uint64"
        },
        "averageTxBytes": {
          "type": "string",
          "format": "uint64"
        },
        "averageOrdersPerBlock": {
          "type": "string",
          "format": "uint64"
        },
        "tradesPerSecond": {
          "type": "string",
          "format": "uint64"
        },
        "ordersPerSecond": {
          "type": "string",
          "format": "uint64"
        },
        "totalMarkets": {
          "type": "string",
          "format": "uint64"
        },
        "totalParties": {
          "type": "string",
          "format": "uint64"
        },
        "parties": {
          "type": "array",
          "items": {
            "type": "string"
          }
        },
        "totalAmendOrder": {
          "type": "string",
          "format": "uint64"
        },
        "totalCancelOrder": {
          "type": "string",
          "format": "uint64"
        },
        "totalCreateOrder": {
          "type": "string",
          "format": "uint64"
        },
        "totalOrders": {
          "type": "string",
          "format": "uint64"
        },
        "totalTrades": {
          "type": "string",
          "format": "uint64"
        },
        "orderSubscriptions": {
          "type": "integer",
          "format": "int32"
        },
        "tradeSubscriptions": {
          "type": "integer",
          "format": "int32"
        },
        "candleSubscriptions": {
          "type": "integer",
          "format": "int32"
        },
        "marketDepthSubscriptions": {
          "type": "integer",
          "format": "int32"
        },
        "positionsSubscriptions": {
          "type": "integer",
          "format": "int32"
        },
        "accountSubscriptions": {
          "type": "integer",
          "format": "int32"
        },
        "appVersionHash": {
          "type": "string"
        },
        "appVersion": {
          "type": "string"
        },
        "chainVersion": {
          "type": "string"
        },
        "blockDuration": {
          "type": "string",
          "format": "uint64"
        }
      }
    },
    "vegaTradableInstrument": {
      "type": "object",
      "properties": {
        "instrument": {
          "$ref": "#/definitions/vegaInstrument"
        },
        "forward": {
          "$ref": "#/definitions/vegaForward"
        },
        "externalRiskModel": {
          "$ref": "#/definitions/vegaExternalRiskModel"
        }
      }
    },
    "vegaTrade": {
      "type": "object",
      "properties": {
        "id": {
          "type": "string"
        },
        "marketID": {
          "type": "string"
        },
        "price": {
          "type": "string",
          "format": "uint64"
        },
        "size": {
          "type": "string",
          "format": "uint64"
        },
        "buyer": {
          "type": "string"
        },
        "seller": {
          "type": "string"
        },
        "aggressor": {
          "$ref": "#/definitions/vegaSide"
        },
        "buyOrder": {
          "type": "string"
        },
        "sellOrder": {
          "type": "string"
        },
        "timestamp": {
          "type": "string",
          "format": "int64"
        }
      }
    }
  },
  "x-stream-definitions": {
    "apiOrdersStream": {
      "type": "object",
      "properties": {
        "result": {
          "$ref": "#/definitions/apiOrdersStream"
        },
        "error": {
          "$ref": "#/definitions/runtimeStreamError"
        }
      },
      "title": "Stream result of apiOrdersStream"
    },
    "apiTradesStream": {
      "type": "object",
      "properties": {
        "result": {
          "$ref": "#/definitions/apiTradesStream"
        },
        "error": {
          "$ref": "#/definitions/runtimeStreamError"
        }
      },
      "title": "Stream result of apiTradesStream"
    },
    "vegaAccount": {
      "type": "object",
      "properties": {
        "result": {
          "$ref": "#/definitions/vegaAccount"
        },
        "error": {
          "$ref": "#/definitions/runtimeStreamError"
        }
      },
      "title": "Stream result of vegaAccount"
    },
    "vegaCandle": {
      "type": "object",
      "properties": {
        "result": {
          "$ref": "#/definitions/vegaCandle"
        },
        "error": {
          "$ref": "#/definitions/runtimeStreamError"
        }
      },
      "title": "Stream result of vegaCandle"
    },
    "vegaMarketDepth": {
      "type": "object",
      "properties": {
        "result": {
          "$ref": "#/definitions/vegaMarketDepth"
        },
        "error": {
          "$ref": "#/definitions/runtimeStreamError"
        }
      },
      "title": "Stream result of vegaMarketDepth"
    },
    "vegaMarketPosition": {
      "type": "object",
      "properties": {
        "result": {
          "$ref": "#/definitions/vegaMarketPosition"
        },
        "error": {
          "$ref": "#/definitions/runtimeStreamError"
        }
      },
      "title": "Stream result of vegaMarketPosition"
    }
  }
}<|MERGE_RESOLUTION|>--- conflicted
+++ resolved
@@ -772,7 +772,6 @@
       ],
       "default": "Active"
     },
-<<<<<<< HEAD
     "OrderTimeInForce": {
       "type": "string",
       "enum": [
@@ -782,7 +781,7 @@
         "FOK"
       ],
       "default": "GTC"
-=======
+    },
     "apiAccountsByPartyAndAssetResponse": {
       "type": "object",
       "properties": {
@@ -826,7 +825,6 @@
           }
         }
       }
->>>>>>> 8dbe4c7f
     },
     "apiAmendOrderRequest": {
       "type": "object",
