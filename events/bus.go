--- conflicted
+++ resolved
@@ -171,11 +171,8 @@
 		eventspb.BusEventType_BUS_EVENT_TYPE_ERC20_MULTI_SIG_SIGNER_EVENT:   ERC20MultiSigSignerEvent,
 		eventspb.BusEventType_BUS_EVENT_TYPE_ERC20_MULTI_SIG_SIGNER_ADDED:   ERC20MultiSigSignerAddedEvent,
 		eventspb.BusEventType_BUS_EVENT_TYPE_ERC20_MULTI_SIG_SIGNER_REMOVED: ERC20MultiSigSignerRemovedEvent,
-<<<<<<< HEAD
 		eventspb.BusEventType_BUS_EVENT_TYPE_POSITION_STATE:                 PositionStateEvent,
-=======
 		// If adding a type here, please also add it to data-node/broker/convert.go
->>>>>>> b24659bc
 	}
 
 	toProto = map[Type]eventspb.BusEventType{
