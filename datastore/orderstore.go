package datastore

import (
	"errors"
	"fmt"
	"vega/msg"
	"sync"
	"vega/log"
	"vega/filters"
)

// memOrderStore should implement OrderStore interface.
type memOrderStore struct {
	store *MemStore
	subscribers map[uint64] chan<- []Order
	buffer []Order
	subscriberId uint64
	mu sync.Mutex
}

// NewOrderStore initialises a new OrderStore backed by a MemStore.
func NewOrderStore(ms *MemStore) OrderStore {
	return &memOrderStore{store: ms}
}

func (m *memOrderStore) Subscribe(orders chan<- []Order) uint64 {
	m.mu.Lock()
	defer m.mu.Unlock()

	if m.subscribers == nil {
		log.Debugf("OrderStore -> Subscribe: Creating subscriber chan map")
		m.subscribers = make(map[uint64] chan<- []Order)
	}

	m.subscriberId = m.subscriberId+1
	m.subscribers[m.subscriberId] = orders
	log.Debugf("OrderStore -> Subscribe: Order subscriber added: %d", m.subscriberId)
	return m.subscriberId
}

func (m *memOrderStore) Unsubscribe(id uint64) error {
	m.mu.Lock()
	defer m.mu.Unlock()

	if m.subscribers == nil || len(m.subscribers) == 0 {
		log.Debugf("OrderStore -> Unsubscribe: No subscribers connected")
		return nil
	}

	if _, exists := m.subscribers[id]; exists {
		delete(m.subscribers, id)
		log.Debugf("OrderStore -> Unsubscribe: Subscriber removed: %v", id)
		return nil
	}
	return errors.New(fmt.Sprintf("OrderStore subscriber does not exist with id: %d", id))
}

func (m *memOrderStore) Notify() error {

	if m.subscribers == nil || len(m.subscribers) == 0 {
		log.Debugf("OrderStore -> Notify: No subscribers connected")
		return nil
	}

	if m.buffer == nil || len(m.buffer) == 0 {
		// Only publish when we have items
		log.Debugf("OrderStore -> Notify: No orders in buffer")
		return nil
	}
	
	m.mu.Lock()
	items := m.buffer
	m.buffer = nil
	m.mu.Unlock()

	// iterate over items in buffer and push to observers
	for _, sub := range m.subscribers {
		sub <- items
	}
	
	return nil
}

func (m *memOrderStore) queueEvent(o Order) error {
	m.mu.Lock()
	defer m.mu.Unlock()

	if m.subscribers == nil || len(m.subscribers) == 0 {
		log.Debugf("OrderStore -> queueEvent: No subscribers connected")
		return nil
	}

	if m.buffer == nil {
		m.buffer = make([]Order, 0)
	}

	log.Debugf("OrderStore -> queueEvent: Adding order to buffer: %+v", o)
	m.buffer = append(m.buffer, o)
	return nil
}

func (m *memOrderStore) GetByMarket(market string, queryFilters *filters.OrderQueryFilters) ([]Order, error) {
	if err := m.marketExists(market); err != nil {
		return nil, err
	}
	if queryFilters == nil {
		queryFilters = &filters.OrderQueryFilters{}
	}
	return m.filterResults(m.store.markets[market].ordersByTimestamp, queryFilters)
}

// Get retrieves an order for a given market and id.
func (m *memOrderStore) GetByMarketAndId(market string, id string) (Order, error) {
	if err := m.marketExists(market); err != nil {
		return Order{}, err
	}
	v, ok := m.store.markets[market].orders[id]
	if !ok {
		return Order{}, NotFoundError{fmt.Errorf("could not find id %s", id)}
	}
	return v.order, nil
}

func (m *memOrderStore) GetByParty(party string, queryFilters *filters.OrderQueryFilters) ([]Order, error) {
	if !m.partyExists(party) {
		return nil, NotFoundError{fmt.Errorf("could not find party %s", party)}
	}
	if queryFilters == nil {
		queryFilters = &filters.OrderQueryFilters{}
	}
	return m.filterResults(m.store.parties[party].ordersByTimestamp, queryFilters)
}

// Get retrieves an order for a given market and id.
func (m *memOrderStore) GetByPartyAndId(party string, id string) (Order, error) {
	if !m.partyExists(party) {
		return Order{}, NotFoundError{fmt.Errorf("could not find party %s", party)}
	}
	
	var at = -1
	for idx, order := range m.store.parties[party].ordersByTimestamp {
		if order.order.Id == id {
			at = idx
			break
		}
	}

	if at == -1 {
		return Order{}, NotFoundError{fmt.Errorf("could not find id %s", id)}
	}
	return m.store.parties[party].ordersByTimestamp[at].order, nil
}

func (m *memOrderStore) GetByPartyAndReference(party string, reference string) (Order, error) {
<<<<<<< HEAD
	if err := m.partyExists(party); err != nil {
		return Order{}, err
=======
	if exists := m.partyExists(party); !exists {
		return Order{}, fmt.Errorf("could not find party %s", party)
>>>>>>> 28726405
	}

	var at = -1
	for idx, order := range m.store.parties[party].ordersByTimestamp {
		if order.order.Reference == reference {
			at = idx
			break
		}
	}

	if at == -1 {
		return Order{}, NotFoundError{fmt.Errorf("could not find reference %s", reference)}
	}
	return m.store.parties[party].ordersByTimestamp[at].order, nil
}

// Post creates a new order in the memory store.
func (m *memOrderStore) Post(order Order) error {
	if err := m.validate(&order); err != nil {
		return err
	}

	// Order cannot already exist in the store
	if _, exists := m.store.markets[order.Market].orders[order.Id]; exists {
		return fmt.Errorf("order exists in memstore: %s", order.Id)
	}

	// Party 'name' is added on the fly to the parties store
	if !m.partyExists(order.Party) {
		m.newMemParty(order.Party)
		log.Debugf("new party added to store: %v", order.Party)
	}

	newOrder := &memOrder{
		trades: make([]*memTrade, 0),
		order:  order,
	}

	// Insert new order struct into lookup hash table
	m.store.markets[order.Market].orders[order.Id] = newOrder

	// Insert new order into slice of orders ordered by timestamp
	m.store.markets[order.Market].ordersByTimestamp = append(m.store.markets[order.Market].ordersByTimestamp, newOrder)

	// Insert new order into Party map of slices of orders
	m.store.parties[order.Party].ordersByTimestamp = append(m.store.parties[order.Party].ordersByTimestamp, newOrder)

	// Insert into buySideRemainingOrders and sellSideRemainingOrders - these are ordered
	if newOrder.order.Remaining != uint64(0) {
		if newOrder.order.Side == msg.Side_Buy {
			m.store.markets[order.Market].buySideRemainingOrders.insert(&order)
		} else {
			m.store.markets[order.Market].sellSideRemainingOrders.insert(&order)
		}
	}

	m.queueEvent(order)
	return nil
}

// Put updates an existing order in the memory store.
func (m *memOrderStore) Put(order Order) error {
	if err := m.validate(&order); err != nil {
		return err
	}

	if !m.partyExists(order.Party) {
		return NotFoundError{fmt.Errorf("could not find party %s", order.Party)}
	}

	if _, exists := m.store.markets[order.Market].orders[order.Id]; !exists {
		return NotFoundError{fmt.Errorf("order not found in memstore: %s", order.Id)}
	}

	m.store.markets[order.Market].orders[order.Id].order = order

	if order.Remaining == uint64(0) || order.Status == msg.Order_Cancelled {
		// update buySideRemainingOrders sellSideRemainingOrders
		if order.Side == msg.Side_Buy {
			m.store.markets[order.Market].buySideRemainingOrders.remove(&order)
		} else {
			m.store.markets[order.Market].sellSideRemainingOrders.remove(&order)
		}
	} else {
		// update buySideRemainingOrders sellSideRemainingOrders
		if order.Side == msg.Side_Buy {
			m.store.markets[order.Market].buySideRemainingOrders.update(&order)
		} else {
			m.store.markets[order.Market].sellSideRemainingOrders.update(&order)
		}
	}

	m.queueEvent(order)
	return nil
}

// Delete removes an order from the memory store.
func (m *memOrderStore) Delete(order Order) error {
	if err := m.validate(&order); err != nil {
		return err
	}

	if !m.partyExists(order.Party) {
		return NotFoundError{fmt.Errorf("could not find party %s", order.Party)}
	}

	// Remove from orders map
	delete(m.store.markets[order.Market].orders, order.Id)

	// Remove from MARKET ordersByTimestamp
	var pos uint64
	for idx, v := range m.store.markets[order.Market].ordersByTimestamp {
		if v.order.Id == order.Id {
			pos = uint64(idx)
			break
		}
	}
	m.store.markets[order.Market].ordersByTimestamp =
		append(m.store.markets[order.Market].ordersByTimestamp[:pos], m.store.markets[order.Market].ordersByTimestamp[pos+1:]...)

	// Remove from PARTIES ordersByTimestamp
	pos = 0
	for idx, v := range m.store.parties[order.Party].ordersByTimestamp {
		if v.order.Id == order.Id {
			pos = uint64(idx)
			break
		}
	}
	m.store.parties[order.Party].ordersByTimestamp =
		append(m.store.parties[order.Party].ordersByTimestamp[:pos], m.store.parties[order.Party].ordersByTimestamp[pos+1:]...)

	// remove from buySideRemainingOrders sellSideRemainingOrders
	if order.Side == msg.Side_Buy {
		m.store.markets[order.Market].buySideRemainingOrders.remove(&order)
	} else {
		m.store.markets[order.Market].sellSideRemainingOrders.remove(&order)
	}

	return nil
}

// Checks to see if we have a market on the related memory store with given identifier.
// Returns an error if the market cannot be found and nil otherwise.
func (m *memOrderStore) marketExists(market string) error {
	if !m.store.marketExists(market) {
		return NotFoundError{fmt.Errorf("could not find market %s", market)}
	}
	return nil
}

func (m *memOrderStore) partyExists(party string) bool {
	if m.store.partyExists(party) {
		return true
	}
	return false
}


func (m *memOrderStore) newMemParty(party string) (*memParty, error) {
	exists := m.partyExists(party)
	if exists {
		return nil, errors.New(fmt.Sprintf("party %s already exists", party))
	}
	memParty := memParty{
		party:             party,
		ordersByTimestamp: []*memOrder{},
		tradesByTimestamp: []*memTrade{},
	}
	m.store.parties[party] = &memParty
	return &memParty, nil
}

func (m *memOrderStore) validate(order *Order) error {
	if err := m.marketExists(order.Market); err != nil {
		return err
	}

	// more validation here

	return nil
}

// move this to markets store in the future
func (m *memOrderStore) GetMarkets() ([]string, error) {
	var markets []string
	for key, _ := range m.store.markets {
		markets = append(markets, key)
	}
	return markets, nil
}

// filter results and paginate based on query filters
func (m *memOrderStore) filterResults(input []*memOrder, queryFilters *filters.OrderQueryFilters) (output []Order, error error) {
	var pos, skipped uint64

	// Last == descending by timestamp
	// First == ascending by timestamp
	// Skip == offset by value, then first/last depending on direction

	if queryFilters.First != nil && *queryFilters.First > 0 {
		// If first is set we iterate ascending
		for i := 0; i < len(input); i++ {
			if pos == *queryFilters.First {
				break
			}
			if applyOrderFilters(input[i].order, queryFilters) {
				if queryFilters.Skip != nil && *queryFilters.Skip > 0 && skipped < *queryFilters.Skip {
					skipped++
					continue
				}
				output = append(output, input[i].order)
				pos++
			}
		}
	} else {
		// default is descending 'last' n items
		for i := len(input) - 1; i >= 0; i-- {
			if queryFilters.Last != nil && *queryFilters.Last > 0 && pos == *queryFilters.Last {
				break
			}
			if applyOrderFilters(input[i].order, queryFilters) {
				if queryFilters.Skip != nil && *queryFilters.Skip > 0 && skipped < *queryFilters.Skip {
					skipped++
					continue
				}
				output = append(output, input[i].order)
				pos++
			}
		}
	}

	return output, nil
}<|MERGE_RESOLUTION|>--- conflicted
+++ resolved
@@ -152,13 +152,8 @@
 }
 
 func (m *memOrderStore) GetByPartyAndReference(party string, reference string) (Order, error) {
-<<<<<<< HEAD
-	if err := m.partyExists(party); err != nil {
-		return Order{}, err
-=======
 	if exists := m.partyExists(party); !exists {
 		return Order{}, fmt.Errorf("could not find party %s", party)
->>>>>>> 28726405
 	}
 
 	var at = -1
