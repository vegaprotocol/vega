--- conflicted
+++ resolved
@@ -15,11 +15,7 @@
 
 stages:
   - test
-<<<<<<< HEAD
   - build
-=======
-  - deploy
->>>>>>> 93794e80
 
 before_script:
   - mkdir -p ${GOPATH}/src/${GO_PROJECT} /go/src/_/builds
@@ -48,22 +44,11 @@
 code_coverage:
   stage: test
   script:
-<<<<<<< HEAD
     - make coverage
-=======
-    - dep ensure
-    #- go build -ldflags "-linkmode external -extldflags -static" -a -o ${CI_PROJECT_DIR}/${ARTIFACTS_DIR}/cmd/${GO_PROJECT}/${BIN_NAME} ./cmd/vega
-    - CGO_ENABLED=0 GOOS=linux GOARCH=amd64 go build -a -o ${CI_PROJECT_DIR}/${ARTIFACTS_DIR}/cmd/${GO_PROJECT}/${BIN_NAME} ./cmd/vega
-  artifacts:
-    paths:
-      - ${ARTIFACTS_DIR}
-    expire_in: 2 weeks
->>>>>>> 93794e80
 
 code_coverage_report:
   stage: test
   script:
-<<<<<<< HEAD
     - make coverhtml
   only:
   - master
@@ -77,23 +62,22 @@
   stage: build
   script:
     - make
-=======
-    - dep ensure
-    - go test -v -coverprofile .testCoverage.txt ./api/endpoints/rest
+  artifacts:
+    paths:
+      - ${ARTIFACTS_DIR}
+    expire_in: 2 weeks
 
-publish-docker:
+publish_docker:
   image: docker:stable
   before_script:
     - docker version
   dependencies:
-    - build-my-project
+    - build
   services:
     - docker:dind
   stage: deploy
   script:
     - cp ${CI_PROJECT_DIR}/${ARTIFACTS_DIR}/cmd/${GO_PROJECT}/${BIN_NAME} .
-    - ls -al
     - docker login -u gitlab-ci-token -p $CI_JOB_TOKEN registry.gitlab.com
     - docker build -t registry.gitlab.com/vega-protocol/trading-core:latest .
-    - docker push registry.gitlab.com/vega-protocol/trading-core:latest
->>>>>>> 93794e80
+    - docker push registry.gitlab.com/vega-protocol/trading-core:latest